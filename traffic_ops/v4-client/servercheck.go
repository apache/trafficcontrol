--- conflicted
+++ resolved
@@ -36,19 +36,13 @@
 	return &resp, reqInf, nil
 }
 
-<<<<<<< HEAD
 // GetServersChecks fetches Server Checks from Traffic Ops.
 func (to *Session) GetServersChecks(params url.Values, header http.Header) ([]tc.GenericServerCheck, tc.Alerts, ReqInf, error) {
 	data := struct {
-=======
-// GetServersChecks fetches check and meta information about servers from /servercheck.
-func (to *Session) GetServersChecks() ([]tc.GenericServerCheck, tc.Alerts, toclientlib.ReqInf, error) {
-	var response struct {
->>>>>>> d0b2f8ae
 		tc.Alerts
 		Response []tc.GenericServerCheck `json:"response"`
 	}{}
-	route := API_SERVERCHECK
+	route := APIServercheck
 	if params != nil {
 		route += "?" + params.Encode()
 	}
@@ -59,10 +53,5 @@
 	if len(data.Response) == 0 {
 		return nil, data.Alerts, reqInf, nil
 	}
-<<<<<<< HEAD
 	return data.Response, data.Alerts, reqInf, nil
-=======
-	reqInf, err := to.get(APIServercheck, nil, &response)
-	return response.Response, response.Alerts, reqInf, err
->>>>>>> d0b2f8ae
 }