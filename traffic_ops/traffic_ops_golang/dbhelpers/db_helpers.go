package dbhelpers

/*
 * Licensed to the Apache Software Foundation (ASF) under one
 * or more contributor license agreements.  See the NOTICE file
 * distributed with this work for additional information
 * regarding copyright ownership.  The ASF licenses this file
 * to you under the Apache License, Version 2.0 (the
 * "License"); you may not use this file except in compliance
 * with the License.  You may obtain a copy of the License at
 *
 *   http://www.apache.org/licenses/LICENSE-2.0
 *
 * Unless required by applicable law or agreed to in writing,
 * software distributed under the License is distributed on an
 * "AS IS" BASIS, WITHOUT WARRANTIES OR CONDITIONS OF ANY
 * KIND, either express or implied.  See the License for the
 * specific language governing permissions and limitations
 * under the License.
 */

import (
	"database/sql"
	"errors"
	"fmt"
<<<<<<< HEAD
=======
	"github.com/jmoiron/sqlx"
>>>>>>> aaf80076
	"net/http"
	"strconv"
	"strings"

	"github.com/apache/trafficcontrol/lib/go-log"
	"github.com/apache/trafficcontrol/lib/go-tc"
	"github.com/apache/trafficcontrol/traffic_ops/traffic_ops_golang/topology/topology_validation"

	"github.com/lib/pq"
)

type WhereColumnInfo struct {
	Column  string
	Checker func(string) error
}

const BaseWhere = "\nWHERE"
const BaseOrderBy = "\nORDER BY"
const BaseLimit = "\nLIMIT"
const BaseOffset = "\nOFFSET"

const getDSTenantIDFromXMLIDQuery = `
SELECT deliveryservice.tenant_id
FROM deliveryservice
WHERE deliveryservice.xml_id = $1
`

const getFederationIDForUserIDByXMLIDQuery = `
SELECT federation_deliveryservice.federation
FROM federation_deliveryservice
WHERE federation_deliveryservice.deliveryservice IN (
	SELECT deliveryservice.id
	FROM deliveryservice
	WHERE deliveryservice.xml_id = $1
) AND federation_deliveryservice.federation IN (
	SELECT federation_tmuser.federation
	FROM federation_tmuser
	WHERE federation_tmuser.tm_user = $2
)
`

const getUserBaseQuery = `
SELECT tm_user.address_line1,
       tm_user.address_line2,
       tm_user.city,
       tm_user.company,
       tm_user.country,
       tm_user.email,
       tm_user.full_name,
       tm_user.gid,
       tm_user.id,
       tm_user.last_updated,
       tm_user.new_user,
       tm_user.phone_number,
       tm_user.postal_code,
       tm_user.public_ssh_key,
       tm_user.registration_sent,
       tm_user.role,
       role.name AS role_name,
       tm_user.state_or_province,
       tenant.name AS tenant,
       tm_user.tenant_id,
       tm_user.token,
       tm_user.uid,
       tm_user.username
FROM tm_user
LEFT OUTER JOIN role ON role.id = tm_user.role
LEFT OUTER JOIN tenant ON tenant.id = tm_user.tenant_id
`
const getUserByIDQuery = getUserBaseQuery + `
WHERE tm_user.id = $1
`

const getUserByEmailQuery = getUserBaseQuery + `
WHERE tm_user.email = $1
`

func BuildWhereAndOrderByAndPagination(parameters map[string]string, queryParamsToSQLCols map[string]WhereColumnInfo) (string, string, string, map[string]interface{}, []error) {
	whereClause := BaseWhere
	orderBy := BaseOrderBy
	paginationClause := BaseLimit
	var criteria string
	var queryValues map[string]interface{}
	var errs []error
	criteria, queryValues, errs = parseCriteriaAndQueryValues(queryParamsToSQLCols, parameters)

	if len(queryValues) > 0 {
		whereClause += " " + criteria
	}
	if len(errs) > 0 {
		return "", "", "", queryValues, errs
	}

	if orderby, ok := parameters["orderby"]; ok {
		log.Debugln("orderby: ", orderby)
		if colInfo, ok := queryParamsToSQLCols[orderby]; ok {
			log.Debugln("orderby column ", colInfo)
			orderBy += " " + colInfo.Column

			// if orderby is specified and valid, also check for sortOrder
			if sortOrder, exists := parameters["sortOrder"]; exists {
				log.Debugln("sortOrder: ", sortOrder)
				if sortOrder == "desc" {
					orderBy += " DESC"
				} else if sortOrder != "asc" {
					log.Debugln("sortOrder value must be desc or asc. Invalid value provided: ", sortOrder)
				}
			}
		} else {
			log.Debugln("This column is not configured to support orderby: ", orderby)
		}
	}

	if limit, exists := parameters["limit"]; exists {
		// try to convert to int, if it fails the limit parameter is invalid, so return an error
		limitInt, err := strconv.Atoi(limit)
		if err != nil || limitInt < -1 {
			errs = append(errs, errors.New("limit parameter must be bigger than -1"))
			return "", "", "", queryValues, errs
		}
		log.Debugln("limit: ", limit)
		if limitInt == -1 {
			paginationClause = ""
		} else {
			paginationClause += " " + limit
		}
		if offset, exists := parameters["offset"]; exists {
			// check that offset is valid
			offsetInt, err := strconv.Atoi(offset)
			if err != nil || offsetInt < 1 {
				errs = append(errs, errors.New("offset parameter must be a positive integer"))
				return "", "", "", queryValues, errs
			}
			paginationClause += BaseOffset + " " + offset
		} else if page, exists := parameters["page"]; exists {
			// check that offset is valid
			page, err := strconv.Atoi(page)
			if err != nil || page < 1 {
				errs = append(errs, errors.New("page parameter must be a positive integer"))
				return "", "", "", queryValues, errs
			}
			paginationClause += BaseOffset + " " + strconv.Itoa((page-1)*limitInt)
		}
	}

	if whereClause == BaseWhere {
		whereClause = ""
	}
	if orderBy == BaseOrderBy {
		orderBy = ""
	}
	if paginationClause == BaseLimit {
		paginationClause = ""
	}
	log.Debugf("\n--\n Where: %s \n Order By: %s \n Limit+Offset: %s", whereClause, orderBy, paginationClause)
	return whereClause, orderBy, paginationClause, queryValues, errs
}

func parseCriteriaAndQueryValues(queryParamsToSQLCols map[string]WhereColumnInfo, parameters map[string]string) (string, map[string]interface{}, []error) {
	var criteria string

	var criteriaArgs []string
	errs := []error{}
	queryValues := make(map[string]interface{})
	for key, colInfo := range queryParamsToSQLCols {
		if urlValue, ok := parameters[key]; ok {
			var err error
			if colInfo.Checker != nil {
				err = colInfo.Checker(urlValue)
			}
			if err != nil {
				errs = append(errs, errors.New(key+" "+err.Error()))
			} else {
				criteria = colInfo.Column + "=:" + key
				criteriaArgs = append(criteriaArgs, criteria)
				queryValues[key] = urlValue
			}
		}
	}
	criteria = strings.Join(criteriaArgs, " AND ")

	return criteria, queryValues, errs
}

// AddTenancyCheck takes a WHERE clause (can be ""), the associated queryValues (can be empty),
// a tenantColumnName that should provide a bigint corresponding to the tenantID of the object being checked (this may require a CAST),
// and an array of the tenantIDs the user has access to; it returns a where clause and associated queryValues including filtering based on tenancy.
func AddTenancyCheck(where string, queryValues map[string]interface{}, tenantColumnName string, tenantIDs []int) (string, map[string]interface{}) {
	if where == "" {
		where = BaseWhere + " " + tenantColumnName + " = ANY(CAST(:accessibleTenants AS bigint[]))"
	} else {
		where += " AND " + tenantColumnName + " = ANY(CAST(:accessibleTenants AS bigint[]))"
	}
	queryValues["accessibleTenants"] = pq.Array(tenantIDs)

	return where, queryValues
}

// CommitIf commits if doCommit is true at the time of execution.
// This is designed as a defer helper.
//
// Example:
//
//  tx, err := db.Begin()
//  txCommit := false
//  defer dbhelpers.CommitIf(tx, &txCommit)
//  if err := tx.Exec("select ..."); err != nil {
//    return errors.New("executing: " + err.Error())
//  }
//  txCommit = true
//  return nil
//
func CommitIf(tx *sql.Tx, doCommit *bool) {
	if *doCommit {
		tx.Commit()
	} else {
		tx.Rollback()
	}
}

// GetPrivLevelFromRoleID returns the priv_level associated with a role, whether it exists, and any error.
// This method exists on a temporary basis. After priv_level is fully deprecated and capabilities take over,
// this method will not only no longer be needed, but the corresponding new privilege check should be done
// via the primary database query for the users endpoint. The users json response will contain a list of
// capabilities in the future, whereas now the users json response currently does not contain privLevel.
// See the wiki page on the roles/capabilities as a system:
// https://cwiki.apache.org/confluence/pages/viewpage.action?pageId=68715910
func GetPrivLevelFromRoleID(tx *sql.Tx, id int) (int, bool, error) {
	var privLevel int
	err := tx.QueryRow(`SELECT priv_level FROM role WHERE role.id = $1`, id).Scan(&privLevel)

	if err == sql.ErrNoRows {
		return 0, false, nil
	}

	if err != nil {
		return 0, false, fmt.Errorf("getting priv_level from role: %v", err)
	}
	return privLevel, true, nil
}

// GetDSNameFromID loads the DeliveryService's xml_id from the database, from the ID. Returns whether the delivery service was found, and any error.
func GetDSNameFromID(tx *sql.Tx, id int) (tc.DeliveryServiceName, bool, error) {
	name := tc.DeliveryServiceName("")
	if err := tx.QueryRow(`SELECT xml_id FROM deliveryservice WHERE id = $1`, id).Scan(&name); err != nil {
		if err == sql.ErrNoRows {
			return tc.DeliveryServiceName(""), false, nil
		}
		return tc.DeliveryServiceName(""), false, fmt.Errorf("querying xml_id for delivery service ID '%v': %v", id, err)
	}
	return name, true, nil
}

// GetDSCDNIdFromID loads the DeliveryService's cdn ID from the database, from the delivery service ID. Returns whether the delivery service was found, and any error.
func GetDSCDNIdFromID(tx *sql.Tx, dsID int) (int, bool, error) {
	var cdnID int
	if err := tx.QueryRow(`SELECT cdn_id FROM deliveryservice WHERE id = $1`, dsID).Scan(&cdnID); err != nil {
		if err == sql.ErrNoRows {
			return 0, false, nil
		}
		return 0, false, fmt.Errorf("querying cdn_id for delivery service ID '%v': %v", dsID, err)
	}
	return cdnID, true, nil
}

// GetDSTenantIDFromXMLID fetches the ID of the Tenant to whom the Delivery Service identified by the
// the provided XMLID belongs. It returns, in order, the requested ID (if one could be found), a
// boolean indicating whether or not a Delivery Service with the provided xmlid could be found, and
// an error for logging in case something unexpected goes wrong.
func GetDSTenantIDFromXMLID(tx *sql.Tx, xmlid string) (int, bool, error) {
	var id int
	if err := tx.QueryRow(getDSTenantIDFromXMLIDQuery, xmlid).Scan(&id); err != nil {
		if err == sql.ErrNoRows {
			return -1, false, nil
		}
		return -1, false, fmt.Errorf("Fetching Tenant ID for DS %s: %v", xmlid, err)
	}
	return id, true, nil
}

// returns returns the delivery service name and cdn, whether it existed, and any error.
func GetDSNameAndCDNFromID(tx *sql.Tx, id int) (tc.DeliveryServiceName, tc.CDNName, bool, error) {
	name := tc.DeliveryServiceName("")
	cdn := tc.CDNName("")
	if err := tx.QueryRow(`
SELECT ds.xml_id, cdn.name
FROM deliveryservice as ds
JOIN cdn on cdn.id = ds.cdn_id
WHERE ds.id = $1
`, id).Scan(&name, &cdn); err != nil {
		if err == sql.ErrNoRows {
			return tc.DeliveryServiceName(""), tc.CDNName(""), false, nil
		}
		return tc.DeliveryServiceName(""), tc.CDNName(""), false, errors.New("querying delivery service name: " + err.Error())
	}
	return name, cdn, true, nil
}

// GetDSIDAndCDNFromName returns the delivery service ID and cdn name given from the delivery service name, whether a result existed, and any error.
func GetDSIDAndCDNFromName(tx *sql.Tx, xmlID string) (int, tc.CDNName, bool, error) {
	dsId := 0
	cdn := tc.CDNName("")
	if err := tx.QueryRow(`
SELECT ds.id, cdn.name
FROM deliveryservice as ds
JOIN cdn on cdn.id = ds.cdn_id
WHERE ds.xml_id = $1
`, xmlID).Scan(&dsId, &cdn); err != nil {
		if err == sql.ErrNoRows {
			return dsId, tc.CDNName(""), false, nil
		}
		return dsId, tc.CDNName(""), false, errors.New("querying delivery service name: " + err.Error())
	}
	return dsId, cdn, true, nil
}

// GetFederationResolversByFederationID fetches all of the federation resolvers currently assigned to a federation.
// In the event of an error, it will return an empty slice and the error.
func GetFederationResolversByFederationID(tx *sql.Tx, fedID int) ([]tc.FederationResolver, error) {
	qry := `
		SELECT
		  fr.ip_address,
		  frt.name as resolver_type,
		  ffr.federation_resolver
		FROM
		  federation_federation_resolver ffr
		  JOIN federation_resolver fr ON ffr.federation_resolver = fr.id
		  JOIN type frt on fr.type = frt.id
		WHERE
		  ffr.federation = $1
		ORDER BY fr.ip_address
	`
	rows, err := tx.Query(qry, fedID)
	if err != nil {
		return nil, fmt.Errorf(
			"error querying federation_resolvers by federation ID [%d]: %s", fedID, err.Error(),
		)
	}
	defer rows.Close()

	resolvers := []tc.FederationResolver{}
	for rows.Next() {
		fr := tc.FederationResolver{}
		err := rows.Scan(
			&fr.IPAddress,
			&fr.Type,
			&fr.ID,
		)
		if err != nil {
			return resolvers, fmt.Errorf(
				"error scanning federation_resolvers rows for federation ID [%d]: %s", fedID, err.Error(),
			)
		}
		resolvers = append(resolvers, fr)
	}
	return resolvers, nil
}

// GetFederationNameFromID returns the federation's name, whether a federation with ID exists, or any error.
func GetFederationNameFromID(id int, tx *sql.Tx) (string, bool, error) {
	var name string
	if err := tx.QueryRow(`SELECT cname from federation where id = $1`, id).Scan(&name); err != nil {
		if err == sql.ErrNoRows {
			return "", false, nil
		}
		return name, false, fmt.Errorf(
			"error querying federation name from id [%d]: %s", id, err.Error(),
		)
	}
	return name, true, nil
}

// GetProfileNameFromID returns the profile's name, whether a profile with ID exists, or any error.
func GetProfileNameFromID(id int, tx *sql.Tx) (string, bool, error) {
	name := ""
	if err := tx.QueryRow(`SELECT name from profile where id = $1`, id).Scan(&name); err != nil {
		if err == sql.ErrNoRows {
			return "", false, nil
		}
		return "", false, errors.New("querying profile name from id: " + err.Error())
	}
	return name, true, nil
}

// GetProfileIDFromName returns the profile's ID, whether a profile with name exists, or any error.
func GetProfileIDFromName(name string, tx *sql.Tx) (int, bool, error) {
	id := 0
	if err := tx.QueryRow(`SELECT id from profile where name = $1`, name).Scan(&id); err != nil {
		if err == sql.ErrNoRows {
			return 0, false, nil
		}
		return 0, false, errors.New("querying profile id from name: " + err.Error())
	}
	return id, true, nil
}

// GetServerCapabilitiesFromName returns the server's capabilities.
func GetServerCapabilitiesFromName(name string, tx *sql.Tx) ([]string, error) {
	var caps []string
	q := `SELECT ARRAY(SELECT ssc.server_capability FROM server s JOIN server_server_capability ssc ON s.id = ssc.server WHERE s.host_name = $1 ORDER BY ssc.server_capability);`
	rows, err := tx.Query(q, name)
	if err != nil {
		return nil, errors.New("querying server capabilities from name: " + err.Error())
	}
	defer rows.Close()

	for rows.Next() {
		if err := rows.Scan(pq.Array(&caps)); err != nil {
			return nil, errors.New("scanning capability: " + err.Error())
		}
	}
	return caps, nil
}

// ScanCachegroupsServerCapabilities, given rows of (server ID, CDN ID, cachegroup name, server capabilities),
// returns a map of cachegroup names to server IDs, a map of server IDs to a map of their capabilities,
// a map of server IDs to CDN IDs, and an error (if one occurs).
func ScanCachegroupsServerCapabilities(rows *sql.Rows) (map[string][]int, map[int]map[string]struct{}, map[int]int, error) {
	defer log.Close(rows, "closing rows in ScanCachegroupsServerCapabilities")

	cachegroupServers := make(map[string][]int)
	serverCapabilities := make(map[int]map[string]struct{})
	serverCDNs := make(map[int]int)
	for rows.Next() {
		serverID := 0
		cdnID := 0
		cachegroup := ""
		serverCap := []string{}
		if err := rows.Scan(&serverID, &cdnID, &cachegroup, pq.Array(&serverCap)); err != nil {
			return nil, nil, nil, fmt.Errorf("scanning rows in ScanCachegroupsServerCapabilities: %v", err)
		}
		cachegroupServers[cachegroup] = append(cachegroupServers[cachegroup], serverID)
		serverCapabilities[serverID] = make(map[string]struct{}, len(serverCap))
		serverCDNs[serverID] = cdnID
		for _, sc := range serverCap {
			serverCapabilities[serverID][sc] = struct{}{}
		}
	}
	return cachegroupServers, serverCapabilities, serverCDNs, nil
}

// GetDSRequiredCapabilitiesFromID returns the server's capabilities.
func GetDSRequiredCapabilitiesFromID(id int, tx *sql.Tx) ([]string, error) {
	var caps []string
	q := `SELECT ARRAY(SELECT drc.required_capability FROM deliveryservices_required_capability drc WHERE drc.deliveryservice_id = $1 ORDER BY drc.required_capability);`
	rows, err := tx.Query(q, id)
	if err != nil {
		return nil, errors.New("querying deliveryservice required capabilities from id: " + err.Error())
	}
	defer rows.Close()

	for rows.Next() {
		if err := rows.Scan(pq.Array(&caps)); err != nil {
			return nil, errors.New("scanning capability: " + err.Error())
		}
	}
	return caps, nil
}

// Returns true if the cdn exists
func CDNExists(cdnName string, tx *sql.Tx) (bool, error) {
	var id int
	if err := tx.QueryRow(`SELECT id FROM cdn WHERE name = $1`, cdnName).Scan(&id); err != nil {
		if err == sql.ErrNoRows {
			return false, nil
		}
		return false, errors.New("Error querying CDN name: " + err.Error())
	}
	return true, nil
}

func GetCDNNameFromID(tx *sql.Tx, id int64) (tc.CDNName, bool, error) {
	name := ""
	if err := tx.QueryRow(`SELECT name FROM cdn WHERE id = $1`, id).Scan(&name); err != nil {
		if err == sql.ErrNoRows {
			return "", false, nil
		}
		return "", false, errors.New("querying CDN ID: " + err.Error())
	}
	return tc.CDNName(name), true, nil
}

// GetCDNIDFromName returns the ID of the CDN if a CDN with the name exists
func GetCDNIDFromName(tx *sql.Tx, name tc.CDNName) (int, bool, error) {
	id := 0
	if err := tx.QueryRow(`SELECT id FROM cdn WHERE name = $1`, name).Scan(&id); err != nil {
		if err == sql.ErrNoRows {
			return id, false, nil
		}
		return id, false, errors.New("querying CDN ID: " + err.Error())
	}
	return id, true, nil
}

// GetCDNDomainFromName returns the domain, whether the cdn exists, and any error.
func GetCDNDomainFromName(tx *sql.Tx, cdnName tc.CDNName) (string, bool, error) {
	domain := ""
	if err := tx.QueryRow(`SELECT domain_name FROM cdn WHERE name = $1`, cdnName).Scan(&domain); err != nil {
		if err == sql.ErrNoRows {
			return "", false, nil
		}
		return "", false, errors.New("Error querying CDN name: " + err.Error())
	}
	return domain, true, nil
}

// GetServerInterfaces, given the IDs of one or more servers, returns all of their network
// interfaces mapped by their ids, or an error if one occurs during retrieval.
func GetServersInterfaces(ids []int, tx *sql.Tx) (map[int]map[string]tc.ServerInterfaceInfo, error) {
	q := `
	SELECT max_bandwidth,
	       monitor,
	       mtu,
	       name,
	       server
	FROM interface
	WHERE interface.server = ANY ($1)
	`
	ifaceRows, err := tx.Query(q, pq.Array(ids))
	if err != nil {
		return nil, err
	}
	defer ifaceRows.Close()

	infs := map[int]map[string]tc.ServerInterfaceInfo{}
	for ifaceRows.Next() {
		var inf tc.ServerInterfaceInfo
		var server int
		if err := ifaceRows.Scan(&inf.MaxBandwidth, &inf.Monitor, &inf.MTU, &inf.Name, &server); err != nil {
			return nil, err
		}

		if _, ok := infs[server]; !ok {
			infs[server] = make(map[string]tc.ServerInterfaceInfo)
		}

		infs[server][inf.Name] = inf
	}

	q = `
	SELECT address,
	       gateway,
	       service_address,
	       interface,
	       server
	FROM ip_address
	WHERE ip_address.server = ANY ($1)
	`
	ipRows, err := tx.Query(q, pq.Array(ids))
	if err != nil {
		return nil, err
	}
	defer ipRows.Close()

	for ipRows.Next() {
		var ip tc.ServerIPAddress
		var inf string
		var server int
		if err = ipRows.Scan(&ip.Address, &ip.Gateway, &ip.ServiceAddress, &inf, &server); err != nil {
			return nil, err
		}

		ifaces, ok := infs[server]
		if !ok {
			return nil, fmt.Errorf("retrieved ip_address with server not previously found: %d", server)
		}

		iface, ok := ifaces[inf]
		if !ok {
			return nil, fmt.Errorf("retrieved ip_address with interface not previously found: %s", inf)
		}
		iface.IPAddresses = append(iface.IPAddresses, ip)
		infs[server][inf] = iface
	}

	return infs, nil
}

// GetStatusByID returns a Status struct, a bool for whether or not a status of the given ID exists, and an error (if one occurs).
func GetStatusByID(id int, tx *sql.Tx) (tc.StatusNullable, bool, error) {
	q := `
SELECT
  description,
  id,
  last_updated,
  name
FROM
  status s
WHERE
  id = $1
`
	row := tc.StatusNullable{}
	if err := tx.QueryRow(q, id).Scan(
		&row.Description,
		&row.ID,
		&row.LastUpdated,
		&row.Name,
	); err != nil {
		if err == sql.ErrNoRows {
			return row, false, nil
		}
		return row, false, fmt.Errorf("querying status id %d: %v", id, err.Error())
	}
	return row, true, nil
}

// GetStatusByName returns a Status struct, a bool for whether or not a status of the given name exists, and an error (if one occurs).
func GetStatusByName(name string, tx *sql.Tx) (tc.StatusNullable, bool, error) {
	q := `
SELECT
  description,
  id,
  last_updated,
  name
FROM
  status s
WHERE
  name = $1
`
	row := tc.StatusNullable{}
	if err := tx.QueryRow(q, name).Scan(
		&row.Description,
		&row.ID,
		&row.LastUpdated,
		&row.Name,
	); err != nil {
		if err == sql.ErrNoRows {
			return row, false, nil
		}
		return row, false, fmt.Errorf("querying status name %s: %v", name, err.Error())
	}
	return row, true, nil
}

// GetServerIDFromName gets server id from a given name
func GetServerIDFromName(serverName string, tx *sql.Tx) (int, bool, error) {
	id := 0
	if err := tx.QueryRow(`SELECT id FROM server WHERE host_name = $1`, serverName).Scan(&id); err != nil {
		if err == sql.ErrNoRows {
			return id, false, nil
		}
		return id, false, errors.New("querying server name: " + err.Error())
	}
	return id, true, nil
}

func GetServerNameFromID(tx *sql.Tx, id int) (string, bool, error) {
	name := ""
	if err := tx.QueryRow(`SELECT host_name FROM server WHERE id = $1`, id).Scan(&name); err != nil {
		if err == sql.ErrNoRows {
			return "", false, nil
		}
		return "", false, errors.New("querying server name: " + err.Error())
	}
	return name, true, nil
}

// language=sql
const getServerInfoBaseQuery = `
SELECT
  s.cachegroup,
  c.name,
  s.host_name,
  s.domain_name,
  s.cdn_id,
  t.name
FROM
  server s JOIN type t ON s.type = t.id
  JOIN cachegroup c on s.cachegroup = c.id
`

// GetServerInfosFromIDs returns the ServerInfo structs of the given server IDs or an error if any occur.
func GetServerInfosFromIDs(tx *sql.Tx, ids []int) ([]tc.ServerInfo, error) {
	qry := getServerInfoBaseQuery + `
WHERE s.id = ANY($1)
`
	rows, err := tx.Query(qry, pq.Array(ids))
	if err != nil {
		return nil, errors.New("querying server info: " + err.Error())
	}
	return scanServerInfoRows(rows)
}

// GetServerInfosFromHostNames returns the ServerInfo structs of the given server host names or an error if any occur.
func GetServerInfosFromHostNames(tx *sql.Tx, hostNames []string) ([]tc.ServerInfo, error) {
	qry := getServerInfoBaseQuery + `
WHERE s.host_name = ANY($1)
`
	rows, err := tx.Query(qry, pq.Array(hostNames))
	if err != nil {
		return nil, errors.New("querying server info: " + err.Error())
	}
	return scanServerInfoRows(rows)
}

func scanServerInfoRows(rows *sql.Rows) ([]tc.ServerInfo, error) {
	defer log.Close(rows, "error closing rows")
	servers := []tc.ServerInfo{}
	for rows.Next() {
		s := tc.ServerInfo{}
		if err := rows.Scan(&s.CachegroupID, &s.Cachegroup, &s.HostName, &s.DomainName, &s.CDNID, &s.Type); err != nil {
			return nil, errors.New("scanning server info: " + err.Error())
		}
		servers = append(servers, s)
	}
	return servers, nil
}

// GetServerInfo returns a ServerInfo struct, whether the server exists, and an error (if one occurs).
func GetServerInfo(serverID int, tx *sql.Tx) (tc.ServerInfo, bool, error) {
	servers, err := GetServerInfosFromIDs(tx, []int{serverID})
	if err != nil {
		return tc.ServerInfo{}, false, fmt.Errorf("getting server info: %v", err)
	}
	if len(servers) == 0 {
		return tc.ServerInfo{}, false, nil
	}
	if len(servers) != 1 {
		return tc.ServerInfo{}, false, fmt.Errorf("getting server info - expected row count: 1, actual: %d", len(servers))
	}
	return servers[0], true, nil
}

func GetCDNDSes(tx *sql.Tx, cdn tc.CDNName) (map[tc.DeliveryServiceName]struct{}, error) {
	dses := map[tc.DeliveryServiceName]struct{}{}
	qry := `SELECT xml_id from deliveryservice where cdn_id = (select id from cdn where name = $1)`
	rows, err := tx.Query(qry, cdn)
	if err != nil {
		return nil, errors.New("querying: " + err.Error())
	}
	defer rows.Close()

	for rows.Next() {
		ds := tc.DeliveryServiceName("")
		if err := rows.Scan(&ds); err != nil {
			return nil, errors.New("scanning: " + err.Error())
		}
		dses[ds] = struct{}{}
	}
	return dses, nil
}

func GetCDNs(tx *sql.Tx) (map[tc.CDNName]struct{}, error) {
	cdns := map[tc.CDNName]struct{}{}
	qry := `SELECT name from cdn;`
	rows, err := tx.Query(qry)
	if err != nil {
		return nil, errors.New("querying: " + err.Error())
	}
	defer rows.Close()

	for rows.Next() {
		cdn := tc.CDNName("")
		if err := rows.Scan(&cdn); err != nil {
			return nil, errors.New("scanning: " + err.Error())
		}
		cdns[cdn] = struct{}{}
	}
	return cdns, nil
}

// GetGlobalParams returns the value of the global param, whether it existed, or any error
func GetGlobalParam(tx *sql.Tx, name string) (string, bool, error) {
	return GetParam(tx, name, "global")
}

// GetParam returns the value of the param, whether it existed, or any error.
func GetParam(tx *sql.Tx, name string, configFile string) (string, bool, error) {
	val := ""
	if err := tx.QueryRow(`select value from parameter where name = $1 and config_file = $2`, name, configFile).Scan(&val); err != nil {
		if err == sql.ErrNoRows {
			return "", false, nil
		}
		return "", false, errors.New("Error querying global paramter '" + name + "': " + err.Error())
	}
	return val, true, nil
}

// GetParamNameByID returns the name of the param, whether it existed, or any error.
func GetParamNameByID(tx *sql.Tx, id int) (string, bool, error) {
	name := ""
	if err := tx.QueryRow(`select name from parameter where id = $1`, id).Scan(&name); err != nil {
		if err == sql.ErrNoRows {
			return "", false, nil
		}
		return "", false, fmt.Errorf("Error querying global paramter %v: %v", id, err.Error())
	}
	return name, true, nil
}

// GetCacheGroupNameFromID Get Cache Group name from a given ID
func GetCacheGroupNameFromID(tx *sql.Tx, id int) (tc.CacheGroupName, bool, error) {
	name := ""
	if err := tx.QueryRow(`SELECT name FROM cachegroup WHERE id = $1`, id).Scan(&name); err != nil {
		if err == sql.ErrNoRows {
			return "", false, nil
		}
		return "", false, errors.New("querying cachegroup ID: " + err.Error())
	}
	return tc.CacheGroupName(name), true, nil
}

// TopologyExists checks if a Topology with the given name exists.
// Returns whether or not the Topology exists, along with any encountered error.
func TopologyExists(tx *sql.Tx, name string) (bool, error) {
	q := `
	SELECT COUNT("name")
	FROM topology
	WHERE name = $1
	`
	var count int
	var err error
	if err = tx.QueryRow(q, name).Scan(&count); err != nil {
		err = fmt.Errorf("querying topologies: %s", err)
	}
	return count > 0, err
}

// CheckTopology returns an error if the given Topology does not exist or if one of the Topology's Cache Groups is
// empty with respect to the Delivery Service's CDN.
func CheckTopology(tx *sqlx.Tx, ds tc.DeliveryServiceNullableV30) (int, error, error) {
	statusCode, userErr, sysErr := http.StatusOK, error(nil), error(nil)

	if ds.Topology == nil {
		return statusCode, userErr, sysErr
	}

	cacheGroupIDs, _, err := GetTopologyCachegroups(tx.Tx, *ds.Topology)
	if err != nil {
		return http.StatusInternalServerError, nil, fmt.Errorf("getting topology cachegroups: %v", err)
	}
	if len(cacheGroupIDs) == 0 {
		return http.StatusBadRequest, fmt.Errorf("no such Topology '%s'", *ds.Topology), nil
	}

	if err = topology_validation.CheckForEmptyCacheGroups(tx, cacheGroupIDs, []int{*ds.CDNID}, true, []int{}); err != nil {
		return http.StatusBadRequest, fmt.Errorf("empty cachegroups in Topology %s found for CDN %d: %s", *ds.Topology, ds.CDNID, err.Error()), nil
	}

	return statusCode, userErr, sysErr
}

// GetTopologyCachegroups returns an array of cachegroup IDs and an array of cachegroup
// names for the given topology, or any error.
func GetTopologyCachegroups(tx *sql.Tx, name string) ([]int, []string, error) {
	q := `
	SELECT ARRAY_AGG(c.id), ARRAY_AGG(tc.cachegroup)
	FROM topology_cachegroup tc
	JOIN cachegroup c ON tc.cachegroup = c."name"
	WHERE tc.topology = $1
`
	int64Ids := []int64{}
	names := []string{}
	if err := tx.QueryRow(q, name).Scan(pq.Array(&int64Ids), pq.Array(&names)); err != nil {
		return nil, nil, fmt.Errorf("querying topology '%s' cachegroups: %s", name, err)
	}

	ids := make([]int, len(int64Ids))
	for index, int64Id := range int64Ids {
		ids[index] = int(int64Id)
	}

	return ids, names, nil
}

// GetDeliveryServicesWithTopologies returns a list containing the delivery services in the given dsIDs
// list that have a topology assigned. An error indicates unexpected errors that occurred when querying.
func GetDeliveryServicesWithTopologies(tx *sql.Tx, dsIDs []int) ([]int, error) {
	q := `
SELECT
  id
FROM
  deliveryservice
WHERE
  id = ANY($1::bigint[])
  AND topology IS NOT NULL
`
	rows, err := tx.Query(q, pq.Array(dsIDs))
	if err != nil {
		return nil, errors.New("querying deliveryservice topologies: " + err.Error())
	}
	defer log.Close(rows, "error closing rows")
	dses := make([]int, 0)
	for rows.Next() {
		id := 0
		if err := rows.Scan(&id); err != nil {
			return nil, errors.New("scanning deliveryservice id: " + err.Error())
		}
		dses = append(dses, id)
	}
	return dses, nil
}

// GetDeliveryServiceCDNsByTopology returns a slice of CDN IDs for all delivery services
// assigned to the given topology.
func GetDeliveryServiceCDNsByTopology(tx *sql.Tx, topology string) ([]int, error) {
	q := `
SELECT
  COALESCE(ARRAY_AGG(DISTINCT d.cdn_id), '{}'::BIGINT[])
FROM
  deliveryservice d
WHERE
  d.topology = $1
`
	cdnIDs := []int64{}
	if err := tx.QueryRow(q, topology).Scan(pq.Array(&cdnIDs)); err != nil {
		return nil, fmt.Errorf("in GetDeliveryServiceCDNsByTopology: querying deliveryservices by topology '%s': %v", topology, err)
	}
	res := make([]int, len(cdnIDs))
	for i, id := range cdnIDs {
		res[i] = int(id)
	}
	return res, nil
}

// CheckCachegroupHasTopologyBasedDeliveryServicesOnCDN returns true if the given cachegroup is assigned to
// any topologies with delivery services assigned on the given CDN.
func CachegroupHasTopologyBasedDeliveryServicesOnCDN(tx *sql.Tx, cachegroupID int, CDNID int) (bool, error) {
	q := `
SELECT EXISTS(
  SELECT
    1
  FROM cachegroup c
  JOIN topology_cachegroup tc on c.name = tc.cachegroup
  JOIN topology t ON tc.topology = t.name
  JOIN deliveryservice d on t.name = d.topology
  WHERE
    c.id = $1
    AND d.cdn_id = $2
)
`
	res := false
	if err := tx.QueryRow(q, cachegroupID, CDNID).Scan(&res); err != nil {
		return false, fmt.Errorf("in CachegroupHasTopologyBasedDeliveryServicesOnCDN: %v", err)
	}
	return res, nil
}

// GetFederationIDForUserIDByXMLID retrieves the ID of the Federation assigned to the user defined by
// userID on the Delivery Service identified by xmlid. If no such federation exists, the boolean
// returned will be 'false', while the error indicates unexpected errors that occurred when querying.
func GetFederationIDForUserIDByXMLID(tx *sql.Tx, userID int, xmlid string) (uint, bool, error) {
	var id uint
	if err := tx.QueryRow(getFederationIDForUserIDByXMLIDQuery, xmlid, userID).Scan(&id); err != nil {
		if err == sql.ErrNoRows {
			return 0, false, nil
		}
		return 0, false, fmt.Errorf("Getting Federation ID for user #%d by DS XMLID '%s': %v", userID, xmlid, err)
	}
	return id, true, nil
}

// UsernameExists reports whether or not the the given username exists as a user in the database to
// which the passed transaction refers. If anything goes wrong when checking the existence of said
// user, the error is directly returned to the caller. Note that in that case, no real meaning
// should be assigned to the returned boolean value.
func UsernameExists(uname string, tx *sql.Tx) (bool, error) {
	row := tx.QueryRow(`SELECT EXISTS(SELECT * FROM tm_user WHERE tm_user.username=$1)`, uname)
	var exists bool
	err := row.Scan(&exists)
	return exists, err
}

// GetTypeIDByName reports the id of the type and whether or not a type exists with the given name.
func GetTypeIDByName(t string, tx *sql.Tx) (int, bool, error) {
	id := 0
	if err := tx.QueryRow(`SELECT id FROM type WHERE name = $1`, t).Scan(&id); err != nil {
		if err == sql.ErrNoRows {
			return id, false, nil
		}
		return id, false, errors.New("querying type id: " + err.Error())
	}
	return id, true, nil
}

// GetUserByEmail retrieves the user with the given email. If no such user exists, the boolean
// returned will be 'false', while the error indicates unexpected errors that occurred when querying.
func GetUserByEmail(email string, tx *sql.Tx) (tc.User, bool, error) {
	row := tx.QueryRow(getUserByEmailQuery, email)
	return scanUserRow(row)
}

// GetUserByID returns the user with the requested ID if one exists. The second return value is a
// boolean indicating whether said user actually did exist, and the third contains any error
// encountered along the way.
func GetUserByID(id int, tx *sql.Tx) (tc.User, bool, error) {
	row := tx.QueryRow(getUserByIDQuery, id)
	return scanUserRow(row)
}

func scanUserRow(row *sql.Row) (tc.User, bool, error) {
	var u tc.User
	err := row.Scan(&u.AddressLine1,
		&u.AddressLine2,
		&u.City,
		&u.Company,
		&u.Country,
		&u.Email,
		&u.FullName,
		&u.GID,
		&u.ID,
		&u.LastUpdated,
		&u.NewUser,
		&u.PhoneNumber,
		&u.PostalCode,
		&u.PublicSSHKey,
		&u.RegistrationSent,
		&u.Role,
		&u.RoleName,
		&u.StateOrProvince,
		&u.Tenant,
		&u.TenantID,
		&u.Token,
		&u.UID,
		&u.Username)
	if err == sql.ErrNoRows {
		return u, false, nil
	}
	return u, true, err
}

// CachegroupParameterAssociationExists returns whether a cachegroup parameter association with the given parameter id exists, and any error.
func CachegroupParameterAssociationExists(id int, cachegroup int, tx *sql.Tx) (bool, error) {
	count := 0
	if err := tx.QueryRow(`SELECT count(*) from cachegroup_parameter where parameter = $1 and cachegroup = $2`, id, cachegroup).Scan(&count); err != nil {
		return false, errors.New("querying cachegroup parameter existence: " + err.Error())
	}
	return count > 0, nil
}

// GetDeliveryServiceType returns the type of the deliveryservice.
func GetDeliveryServiceType(dsID int, tx *sql.Tx) (tc.DSType, bool, error) {
	var dsType tc.DSType
	if err := tx.QueryRow(`SELECT t.name FROM deliveryservice as ds JOIN type t ON ds.type = t.id WHERE ds.id=$1`, dsID).Scan(&dsType); err != nil {
		if err == sql.ErrNoRows {
			return tc.DSTypeInvalid, false, nil
		}
		return tc.DSTypeInvalid, false, errors.New("querying type from delivery service: " + err.Error())
	}
	return dsType, true, nil
}

// GetDeliveryServiceTypeAndTopology returns the type of the deliveryservice and the name of its topology.
func GetDeliveryServiceTypeRequiredCapabilitiesAndTopology(dsID int, tx *sql.Tx) (tc.DSType, []string, *string, bool, error) {
	var dsType tc.DSType
	var reqCap []string
	var topology *string
	q := `
SELECT
  t.name,
  ARRAY_REMOVE(ARRAY_AGG(dsrc.required_capability ORDER BY dsrc.required_capability), NULL) AS required_capabilities,
  ds.topology
FROM deliveryservice AS ds
LEFT JOIN deliveryservices_required_capability AS dsrc ON dsrc.deliveryservice_id = ds.id
JOIN type t ON ds.type = t.id
WHERE ds.id = $1
GROUP BY t.name, ds.topology
`
	if err := tx.QueryRow(q, dsID).Scan(&dsType, pq.Array(&reqCap), &topology); err != nil {
		if err == sql.ErrNoRows {
			return tc.DSTypeInvalid, nil, nil, false, nil
		}
		return tc.DSTypeInvalid, nil, nil, false, errors.New("querying type from delivery service: " + err.Error())
	}
	return dsType, reqCap, topology, true, nil
}

// CheckOriginServerInCacheGroupTopology checks if a DS has ORG server and if it does, to make sure the cachegroup is part of DS
func CheckOriginServerInCacheGroupTopology(tx *sql.Tx, dsID int, dsTopology string) (error, error, int) {
	// get servers and respective cachegroup name that have ORG type in a delivery service
	q := `
		SELECT s.host_name, c.name 
		FROM server s
			INNER JOIN deliveryservice_server ds ON ds.server = s.id
			INNER JOIN type t ON t.id = s.type
			INNER JOIN cachegroup c ON c.id = s.cachegroup
		WHERE ds.deliveryservice=$1 AND t.name=$2
	`

	serverName := ""
	cacheGroupName := ""
	servers := make(map[string]string)
	var offendingSCG []string
	rows, err := tx.Query(q, dsID, tc.OriginTypeName)
	if err != nil {
		return nil, fmt.Errorf("querying deliveryservice origin server: %s", err), http.StatusInternalServerError
	}
	for rows.Next() {
		if err := rows.Scan(&serverName, &cacheGroupName); err != nil {
			return nil, fmt.Errorf("querying deliveryservice origin server: %s", err), http.StatusInternalServerError
		}
		servers[cacheGroupName] = serverName
	}

	if len(servers) > 0 {
		cachegroups, sysErr := GetTopologyCachegroups(tx, dsTopology)
		if sysErr != nil {
			return nil, fmt.Errorf("validating %s servers in topology: %v", tc.OriginTypeName, sysErr), http.StatusInternalServerError
		}
		// put slice values into map
		topoCachegroups := make(map[string]string)
		for _, cg := range cachegroups {
			topoCachegroups[cg] = ""
		}
		for cg, s := range servers {
			_, ok := topoCachegroups[cg]
			if !ok {
				offendingSCG = append(offendingSCG, fmt.Sprintf("%s-%s", s, cg))
			}
		}
	}
	if len(offendingSCG) > 0 {
		return nil, errors.New("list of server-cachegroup not present in DS: " + strings.Join(offendingSCG, ", ")), http.StatusBadRequest
	}
	return nil, nil, http.StatusOK
}<|MERGE_RESOLUTION|>--- conflicted
+++ resolved
@@ -23,10 +23,7 @@
 	"database/sql"
 	"errors"
 	"fmt"
-<<<<<<< HEAD
-=======
 	"github.com/jmoiron/sqlx"
->>>>>>> aaf80076
 	"net/http"
 	"strconv"
 	"strings"
