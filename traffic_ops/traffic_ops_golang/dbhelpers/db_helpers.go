--- conflicted
+++ resolved
@@ -1594,29 +1594,6 @@
 	return cdns, nil
 }
 
-<<<<<<< HEAD
-// AppendWhere appends 'extra' safely to the WHERE clause 'where'. What is
-// returned is guaranteed to be a valid WHERE clause (including a blank string).
-func AppendWhere(where, extra string) string {
-	if where == "" && extra == "" {
-		return ""
-	}
-	if where == "" {
-		where = BaseWhere + " "
-	} else {
-		where += " AND "
-	}
-	return where + extra
-}
-
-// GetRoleIDFromName returns the ID of the role associated with the supplied name
-func GetRoleIDFromName(tx *sql.Tx, roleName string) (int, error) {
-	var id int
-	if err := tx.QueryRow(`SELECT id FROM role WHERE name = $1`, roleName).Scan(&id); err != nil {
-		return -1, errors.New("querying role ID from name: " + err.Error())
-	}
-	return id, nil
-=======
 // GetDSIDFromStaticDNSEntry returns the delivery service ID associated with the static DNS entry
 func GetDSIDFromStaticDNSEntry(tx *sql.Tx, staticDNSEntryID int) (int, error) {
 	var dsID int
@@ -1625,5 +1602,27 @@
 		return -1, errors.New("querying DS ID from static dns entry: " + err.Error())
 	}
 	return dsID, nil
->>>>>>> 750833c0
+}
+
+// AppendWhere appends 'extra' safely to the WHERE clause 'where'. What is
+// returned is guaranteed to be a valid WHERE clause (including a blank string).
+func AppendWhere(where, extra string) string {
+	if where == "" && extra == "" {
+		return ""
+	}
+	if where == "" {
+		where = BaseWhere + " "
+	} else {
+		where += " AND "
+	}
+	return where + extra
+}
+
+// GetRoleIDFromName returns the ID of the role associated with the supplied name
+func GetRoleIDFromName(tx *sql.Tx, roleName string) (int, error) {
+	var id int
+	if err := tx.QueryRow(`SELECT id FROM role WHERE name = $1`, roleName).Scan(&id); err != nil {
+		return -1, errors.New("querying role ID from name: " + err.Error())
+	}
+	return id, nil
 }