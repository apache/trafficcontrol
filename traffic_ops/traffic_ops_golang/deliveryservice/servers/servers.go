--- conflicted
+++ resolved
@@ -24,13 +24,13 @@
 	"encoding/json"
 	"errors"
 	"fmt"
-	"github.com/apache/trafficcontrol/traffic_ops/traffic_ops_golang/util/ims"
 	"net/http"
 	"strconv"
 	"strings"
 	"time"
 
 	"github.com/apache/trafficcontrol/lib/go-log"
+	"github.com/apache/trafficcontrol/lib/go-rfc"
 	"github.com/apache/trafficcontrol/lib/go-tc"
 	"github.com/apache/trafficcontrol/lib/go-tc/tovalidate"
 	"github.com/apache/trafficcontrol/lib/go-util"
@@ -39,6 +39,7 @@
 	"github.com/apache/trafficcontrol/traffic_ops/traffic_ops_golang/dbhelpers"
 	"github.com/apache/trafficcontrol/traffic_ops/traffic_ops_golang/deliveryservice"
 	"github.com/apache/trafficcontrol/traffic_ops/traffic_ops_golang/tenant"
+	"github.com/apache/trafficcontrol/traffic_ops/traffic_ops_golang/util/ims"
 
 	validation "github.com/go-ozzo/ozzo-validation"
 	"github.com/jmoiron/sqlx"
@@ -129,15 +130,10 @@
 		api.HandleErr(w, r, inf.Tx.Tx, http.StatusInternalServerError, nil, err)
 		return
 	}
-<<<<<<< HEAD
-	if maxTime != nil {
-		api.AddLastModifiedHdr(w, *maxTime)
-=======
 	if maxTime != nil && api.SetLastModifiedHeader(r, useIMS) {
 		// RFC1123
 		date := maxTime.Format("Mon, 02 Jan 2006 15:04:05 MST")
 		w.Header().Add(rfc.LastModified, date)
->>>>>>> 330ac872
 	}
 	// statusnotmodified
 	if err == nil && results == nil {
@@ -196,15 +192,10 @@
 	}
 
 	results, err, maxTime := dss.readDSS(r.Header, inf.Tx, inf.User, inf.Params, inf.IntParams, dsIDs, serverIDs, useIMS)
-<<<<<<< HEAD
-	if maxTime != nil {
-		api.AddLastModifiedHdr(w, *maxTime)
-=======
 	if maxTime != nil && api.SetLastModifiedHeader(r, useIMS) {
 		// RFC1123
 		date := maxTime.Format("Mon, 02 Jan 2006 15:04:05 MST")
 		w.Header().Add(rfc.LastModified, date)
->>>>>>> 330ac872
 	}
 	if err != nil {
 		api.HandleErr(w, r, inf.Tx.Tx, http.StatusInternalServerError, nil, err)
