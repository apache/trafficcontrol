--- conflicted
+++ resolved
@@ -403,15 +403,12 @@
 	if errCode, userErr, sysErr := dbhelpers.CheckTopology(inf.Tx, ds); userErr != nil || sysErr != nil {
 		return nil, errCode, userErr, sysErr
 	}
-<<<<<<< HEAD
 
 	userErr, sysErr, errCode := dbhelpers.CheckIfCurrentUserCanModifyCDNWithID(inf.Tx.Tx, int64(*ds.CDNID), inf.User.UserName)
 	if userErr != nil || sysErr != nil {
 		return nil, errCode, userErr, sysErr
 	}
-=======
 	var resultRows *sql.Rows
->>>>>>> 1cfa82b0
 	if omitExtraLongDescFields {
 		if ds.LongDesc1 != nil || ds.LongDesc2 != nil {
 			return nil, http.StatusBadRequest, errors.New("the longDesc1 and longDesc2 fields are no longer supported in API 4.0 onwards"), nil
