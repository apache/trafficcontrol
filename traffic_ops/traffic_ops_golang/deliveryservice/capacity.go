package deliveryservice

/*
 * Licensed to the Apache Software Foundation (ASF) under one
 * or more contributor license agreements.  See the NOTICE file
 * distributed with this work for additional information
 * regarding copyright ownership.  The ASF licenses this file
 * to you under the Apache License, Version 2.0 (the
 * "License"); you may not use this file except in compliance
 * with the License.  You may obtain a copy of the License at
 *
 *   http://www.apache.org/licenses/LICENSE-2.0
 *
 * Unless required by applicable law or agreed to in writing,
 * software distributed under the License is distributed on an
 * "AS IS" BASIS, WITHOUT WARRANTIES OR CONDITIONS OF ANY
 * KIND, either express or implied.  See the License for the
 * specific language governing permissions and limitations
 * under the License.
 */

import (
	"database/sql"
	"errors"
	"fmt"
	"net/http"
	"strconv"
	"strings"

	"github.com/apache/trafficcontrol/lib/go-log"
	"github.com/apache/trafficcontrol/lib/go-tc"
	"github.com/apache/trafficcontrol/traffic_ops/traffic_ops_golang/api"
	"github.com/apache/trafficcontrol/traffic_ops/traffic_ops_golang/dbhelpers"
	"github.com/apache/trafficcontrol/traffic_ops/traffic_ops_golang/tenant"
	"github.com/apache/trafficcontrol/traffic_ops/traffic_ops_golang/util/monitorhlp"
)

func GetCapacity(w http.ResponseWriter, r *http.Request) {
	inf, userErr, sysErr, errCode := api.NewInfo(r, []string{"id"}, []string{"id"})
	if userErr != nil || sysErr != nil {
		api.HandleErr(w, r, inf.Tx.Tx, errCode, userErr, sysErr)
		return
	}
	defer inf.Close()

	dsID := inf.IntParams["id"]

	userErr, sysErr, errCode = tenant.CheckID(inf.Tx.Tx, inf.User, dsID)
	if userErr != nil || sysErr != nil {
		api.HandleErr(w, r, inf.Tx.Tx, errCode, userErr, sysErr)
		return
	}

	ds, cdn, ok, err := dbhelpers.GetDSNameAndCDNFromID(inf.Tx.Tx, dsID)
	if err != nil {
		api.HandleErr(w, r, inf.Tx.Tx, http.StatusInternalServerError, nil, errors.New("getting delivery service name from ID: "+err.Error()))
		return
	}
	if !ok {
		api.HandleErr(w, r, inf.Tx.Tx, http.StatusNotFound, nil, nil)
	}

	capacity, err := getCapacity(inf.Tx.Tx, ds, cdn)
	if err != nil {
		api.HandleErr(w, r, inf.Tx.Tx, http.StatusInternalServerError, nil, errors.New("getting delivery service capacity: "+err.Error()))
		return
	}

	api.WriteResp(w, r, capacity)
}

type CapacityResp struct {
	AvailablePercent   float64 `json:"availablePercent"`
	UnavailablePercent float64 `json:"unavailablePercent"`
	UtilizedPercent    float64 `json:"utilizedPercent"`
	MaintenancePercent float64 `json:"maintenancePercent"`
}

type CapData struct {
	Available   float64
	Unavailable float64
	Maintenance float64
	Capacity    float64
}

func getCapacity(tx *sql.Tx, ds tc.DeliveryServiceName, cdn tc.CDNName) (CapacityResp, error) {
	monitors, err := monitorhlp.GetURLs(tx)
	if err != nil {
		return CapacityResp{}, errors.New("getting monitor URLs: " + err.Error())
	}
	client, err := monitorhlp.GetClient(tx)
	if err != nil {
		return CapacityResp{}, errors.New("getting monitor client: " + err.Error())
	}

	thresholds, err := getEdgeProfileHealthThresholdBandwidth(tx)
	if err != nil {
		return CapacityResp{}, errors.New("getting profile thresholds: " + err.Error())
	}

	monitorFQDN, ok := monitors[cdn]
	if !ok {
		return CapacityResp{}, nil // TODO emulates perl; change to error?
	}

	crStates, err := monitorhlp.GetCRStates(monitorFQDN, client)
	// TODO on err, try another online monitor
	if err != nil {
		return CapacityResp{}, errors.New("getting CRStates for delivery service '" + string(ds) + "' monitor '" + monitorFQDN + "': " + err.Error())
	}
	crConfig, err := monitorhlp.GetCRConfig(monitorFQDN, client)
	// TODO on err, try another online monitor
	if err != nil {
		return CapacityResp{}, errors.New("getting CRConfig for delivery service '" + string(ds) + "' monitor '" + monitorFQDN + "': " + err.Error())
	}
	statsoFetch := []string{tc.StatNameMaxKBPS, tc.StatNameKBPS}
	cacheStats, err := monitorhlp.GetCacheStats(monitorFQDN, client, statsoFetch)
	if err != nil {
		legacyCacheStats, err := monitorhlp.GetLegacyCacheStats(monitorFQDN, client, statsoFetch)
		if err != nil {
			return CapacityResp{}, errors.New("getting CacheStats for delivery service '" + string(ds) + "' monitor '" + monitorFQDN + "': " + err.Error())
		}
		cacheStats = monitorhlp.UpgradeLegacyStats(legacyCacheStats)
	}
	cap := addCapacity(CapData{}, ds, cacheStats, crStates, crConfig, thresholds)
	if cap.Capacity == 0 {
		if dsHasSever(ds, crConfig) {
			return CapacityResp{}, errors.New("Delivery service '" + string(ds) + "' has servers, but capacity was zero!'")
		}
		log.Warnf("Delivery service '" + string(ds) + "' has no servers. Returning 0 capacity'")
		return CapacityResp{}, nil // avoid divide-by-zero below.
	}

	return CapacityResp{
		UtilizedPercent:    (cap.Available * 100) / cap.Capacity,
		UnavailablePercent: (cap.Unavailable * 100) / cap.Capacity,
		MaintenancePercent: (cap.Maintenance * 100) / cap.Capacity,
		AvailablePercent:   ((cap.Capacity - cap.Unavailable - cap.Maintenance - cap.Available) * 100) / cap.Capacity,
	}, nil
}

<<<<<<< HEAD
// To check whether a given DS has servers.
func dsHasSever(ds tc.DeliveryServiceName, crConfig tc.CRConfig) bool {
	for _, server := range crConfig.ContentServers {
		if _, ok := server.DeliveryServices[string(ds)]; ok {
			return true
		}
	}
	return false

}

const StatNameKBPS = "kbps"
const StatNameMaxKBPS = "maxKbps"

func addCapacity(cap CapData, ds tc.DeliveryServiceName, cacheStats tmcache.Stats, crStates tc.CRStates, crConfig tc.CRConfig, thresholds map[string]float64) CapData {
	for cacheName, interfaces := range cacheStats.Caches {
		if _, ok := interfaces[tc.CacheInterfacesAggregate]; !ok {
			log.Warnf("No %s interface on cache server %s", tc.CacheInterfacesAggregate, cacheName)
			continue
		}
=======
func addCapacity(
	cap CapData,
	ds tc.DeliveryServiceName,
	cacheStats tc.Stats,
	crStates tc.CRStates,
	crConfig tc.CRConfig,
	thresholds map[string]float64,
) CapData {
	for cacheName, statsCache := range cacheStats.Caches {
>>>>>>> 34ff44ce
		cache, ok := crConfig.ContentServers[string(cacheName)]
		if !ok {
			log.Warnln("Getting delivery service capacity: delivery service '" + string(ds) + "' cache '" + string(cacheName) + "' in CacheStats but not CRConfig, skipping")
			continue
		}
		if _, ok := cache.DeliveryServices[string(ds)]; !ok {
			continue
		}
		if cache.ServerType == nil || !strings.HasPrefix(string(*cache.ServerType), string(tc.CacheTypeEdge)) {
			continue
		}

		stat := statsCache.Stats
		if len(stat[tc.StatNameKBPS]) < 1 || len(stat[tc.StatNameMaxKBPS]) < 1 {
			log.Warnln("Getting delivery service capacity: delivery service '" + string(ds) + "' cache '" + string(cacheName) + "' CacheStats has no kbps or maxKbps, skipping")
			continue
		}

		kbps, err := statToFloat(stat[tc.StatNameKBPS][0].Val)
		if err != nil {
			log.Warnln("Getting delivery service capacity: delivery service '" + string(ds) + "' cache '" + string(cacheName) + "' CacheStats kbps is not a number, skipping")
			continue
		}
		maxKBPS, err := statToFloat(stat[tc.StatNameMaxKBPS][0].Val)
		if err != nil {
			log.Warnln("Getting delivery service capacity: delivery service '" + string(ds) + "' cache '" + string(cacheName) + "' CacheStats maxKps is not a number, skipping")
			continue
		}
		if cache.ServerStatus == nil {
			log.Warnln("Getting delivery service capacity: delivery service '" + string(ds) + "' cache '" + string(cacheName) + "' CRConfig Status is nil, skipping")
			continue
		}
		if cache.Profile == nil {
			log.Warnln("Getting delivery service capacity: delivery service '" + string(ds) + "' cache '" + string(cacheName) + "' CRConfig Profile is nil, skipping")
			continue
		}
		if tc.CacheStatus(*cache.ServerStatus) == tc.CacheStatusReported || tc.CacheStatus(*cache.ServerStatus) == tc.CacheStatusOnline {
			if crStates.Caches[tc.CacheName(cacheName)].IsAvailable {
				cap.Available += kbps
			} else {
				cap.Unavailable += kbps
			}
		} else if tc.CacheStatus(*cache.ServerStatus) == tc.CacheStatusAdminDown {
			cap.Maintenance += kbps
		} else {
			continue // don't add capacity for OFFLINE or other statuses
		}
		cap.Capacity += maxKBPS - thresholds[*cache.Profile]

	}
	return cap
}

// statToFloat converts a CacheStats stat interface{} to a float64
func statToFloat(s interface{}) (float64, error) {
	switch v := s.(type) {
	case int:
		return float64(v), nil
	case int64:
		return float64(v), nil
	case float64:
		return v, nil
	case string:
		iv, err := strconv.ParseFloat(v, 64)
		if err != nil {
			return 0.0, errors.New("stat is a string which is not a number: " + err.Error())
		}
		return iv, nil
	default:
		return 0.0, fmt.Errorf("unknown stat type: %T", s)
	}
}

func getEdgeProfileHealthThresholdBandwidth(tx *sql.Tx) (map[string]float64, error) {
	rows, err := tx.Query(`
SELECT pr.name as profile, pa.name, pa.config_file, pa.value
FROM parameter as pa
JOIN profile_parameter as pp ON pp.parameter = pa.id
JOIN profile as pr ON pp.profile = pr.id
JOIN server as s ON s.profile = pr.id
JOIN cdn as c ON c.id = s.cdn_id
JOIN type as t ON s.type = t.id
WHERE t.name LIKE 'EDGE%'
AND pa.config_file = 'rascal-config.txt'
AND pa.name = 'health.threshold.availableBandwidthInKbps'
`)
	if err != nil {
		return nil, errors.New("querying thresholds: " + err.Error())
	}
	defer rows.Close()
	profileThresholds := map[string]float64{}
	for rows.Next() {
		profile := ""
		threshStr := ""
		if err := rows.Scan(&profile, &threshStr); err != nil {
			return nil, errors.New("scanning thresholds: " + err.Error())
		}
		threshStr = strings.TrimPrefix(threshStr, ">")
		thresh, err := strconv.ParseFloat(threshStr, 64)
		if err != nil {
			return nil, errors.New("profile '" + profile + "' health.threshold.availableBandwidthInKbps is not a number")
		}
		profileThresholds[profile] = thresh
	}
	return profileThresholds, nil
}<|MERGE_RESOLUTION|>--- conflicted
+++ resolved
@@ -139,7 +139,6 @@
 	}, nil
 }
 
-<<<<<<< HEAD
 // To check whether a given DS has servers.
 func dsHasSever(ds tc.DeliveryServiceName, crConfig tc.CRConfig) bool {
 	for _, server := range crConfig.ContentServers {
@@ -154,13 +153,6 @@
 const StatNameKBPS = "kbps"
 const StatNameMaxKBPS = "maxKbps"
 
-func addCapacity(cap CapData, ds tc.DeliveryServiceName, cacheStats tmcache.Stats, crStates tc.CRStates, crConfig tc.CRConfig, thresholds map[string]float64) CapData {
-	for cacheName, interfaces := range cacheStats.Caches {
-		if _, ok := interfaces[tc.CacheInterfacesAggregate]; !ok {
-			log.Warnf("No %s interface on cache server %s", tc.CacheInterfacesAggregate, cacheName)
-			continue
-		}
-=======
 func addCapacity(
 	cap CapData,
 	ds tc.DeliveryServiceName,
@@ -170,12 +162,12 @@
 	thresholds map[string]float64,
 ) CapData {
 	for cacheName, statsCache := range cacheStats.Caches {
->>>>>>> 34ff44ce
 		cache, ok := crConfig.ContentServers[string(cacheName)]
 		if !ok {
 			log.Warnln("Getting delivery service capacity: delivery service '" + string(ds) + "' cache '" + string(cacheName) + "' in CacheStats but not CRConfig, skipping")
 			continue
 		}
+
 		if _, ok := cache.DeliveryServices[string(ds)]; !ok {
 			continue
 		}
