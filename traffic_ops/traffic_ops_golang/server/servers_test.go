--- conflicted
+++ resolved
@@ -370,13 +370,8 @@
 		t.Errorf("getServers expected: no errors, actual: %v %v with status: %s", userErr, sysErr, http.StatusText(errCode))
 	}
 
-<<<<<<< HEAD
 	cols2 := test.ColsFromStructByTag("db", tc.CommonServerPropertiesV40{})
-	cols2 = append(cols2, "statusLastUpdated")
-=======
-	cols2 := test.ColsFromStructByTag("db", tc.CommonServerProperties{})
-	cols2 = append(cols2, "config_update_time", "config_apply_time", "revalidate_update_time", "revalidate_apply_time")
->>>>>>> 17414e9e
+	cols2 = append(cols2, "config_update_time", "config_apply_time", "revalidate_update_time", "revalidate_apply_time", "statusLastUpdated")
 	rows2 := sqlmock.NewRows(cols2)
 
 	cgs := []tc.CacheGroup{}
@@ -469,22 +464,15 @@
 		*ts.StatusID,
 		*ts.TCPPort,
 		ts.Type,
-<<<<<<< HEAD
 		*ts.TypeID,
 		*ts.UpdPending,
 		*ts.XMPPID,
 		*ts.XMPPPasswd,
-		*ts.StatusLastUpdated,
-=======
-		ts.TypeID,
-		ts.UpdPending,
-		ts.XMPPID,
-		ts.XMPPPasswd,
 		ts.ConfigUpdateTime,
 		ts.ConfigApplyTime,
 		ts.RevalUpdateTime,
 		ts.RevalApplyTime,
->>>>>>> 17414e9e
+		*ts.StatusLastUpdated,
 	)
 
 	mock.ExpectBegin()
