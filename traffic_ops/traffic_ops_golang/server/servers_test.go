--- conflicted
+++ resolved
@@ -43,43 +43,6 @@
 func getTestServers() []ServerAndInterfaces {
 	servers := []ServerAndInterfaces{}
 	testServer := tc.ServerV40{
-<<<<<<< HEAD
-		CommonServerPropertiesV40: tc.CommonServerPropertiesV40{
-			Cachegroup:     util.StrPtr("Cachegroup"),
-			CachegroupID:   util.IntPtr(1),
-			CDNID:          util.IntPtr(1),
-			CDNName:        util.StrPtr("cdnName"),
-			DomainName:     util.StrPtr("domainName"),
-			GUID:           util.StrPtr("guid"),
-			HostName:       util.StrPtr("server1"),
-			HTTPSPort:      util.IntPtr(443),
-			ID:             util.IntPtr(1),
-			ILOIPAddress:   util.StrPtr("iloIpAddress"),
-			ILOIPGateway:   util.StrPtr("iloIpGateway"),
-			ILOIPNetmask:   util.StrPtr("iloIpNetmask"),
-			ILOPassword:    util.StrPtr("iloPassword"),
-			ILOUsername:    util.StrPtr("iloUsername"),
-			LastUpdated:    &tc.TimeNoMod{Time: time.Now()},
-			MgmtIPAddress:  util.StrPtr("mgmtIpAddress"),
-			MgmtIPGateway:  util.StrPtr("mgmtIpGateway"),
-			MgmtIPNetmask:  util.StrPtr("mgmtIpNetmask"),
-			OfflineReason:  util.StrPtr("offlineReason"),
-			PhysLocation:   util.StrPtr("physLocation"),
-			PhysLocationID: util.IntPtr(1),
-			ProfileNames:   []string{"profile"},
-			Rack:           util.StrPtr("rack"),
-			RevalPending:   util.BoolPtr(true),
-			Status:         util.StrPtr("status"),
-			StatusID:       util.IntPtr(1),
-			TCPPort:        util.IntPtr(80),
-			Type:           "EDGE",
-			TypeID:         util.IntPtr(1),
-			UpdPending:     util.BoolPtr(true),
-			XMPPID:         util.StrPtr("xmppId"),
-			XMPPPasswd:     util.StrPtr("xmppPasswd"),
-		},
-		StatusLastUpdated: &(time.Time{}),
-=======
 		Cachegroup:        util.StrPtr("Cachegroup"),
 		CachegroupID:      util.IntPtr(1),
 		CDNID:             util.IntPtr(1),
@@ -117,7 +80,6 @@
 		ConfigApplyTime:   &(time.Time{}),
 		RevalUpdateTime:   &(time.Time{}),
 		RevalApplyTime:    &(time.Time{}),
->>>>>>> acce8f18
 	}
 
 	mtu := uint64(9500)
@@ -180,11 +142,7 @@
 	mock.ExpectQuery("SELECT").WillReturnRows(rows)
 	mock.ExpectQuery("SELECT ARRAY").WillReturnRows(dsrows)
 
-<<<<<<< HEAD
-	s := tc.CommonServerPropertiesV40{
-=======
 	s := tc.ServerV40{
->>>>>>> acce8f18
 		CDNID:    testServers[0].Server.CDNID,
 		FqdnTime: time.Time{},
 		TypeID:   testServers[0].Server.TypeID,
@@ -216,17 +174,12 @@
 	unfilteredCols := []string{"count"}
 	unfilteredRows := sqlmock.NewRows(unfilteredCols).AddRow(len(testServers))
 
-<<<<<<< HEAD
-	cols := test.ColsFromStructByTag("db", tc.CommonServerPropertiesV40{})
-	cols = append(cols, "statusLastUpdated")
-=======
 	cols := []string{"cachegroup", "cachegroup_id", "cdn_id", "cdn_name", "domain_name", "guid", "host_name",
 		"https_port", "id", "ilo_ip_address", "ilo_ip_gateway", "ilo_ip_netmask", "ilo_password", "ilo_username",
 		"last_updated", "mgmt_ip_address", "mgmt_ip_gateway", "mgmt_ip_netmask", "offline_reason", "phys_location",
 		"phys_location_id", "profile_name", "rack", "reval_pending", "revalidate_update_time", "revalidate_apply_time",
 		"status", "status_id", "tcp_port", "server_type", "server_type_id", "upd_pending", "config_update_time",
 		"config_apply_time", "xmpp_id", "xmpp_passwd", "status_last_updated"}
->>>>>>> acce8f18
 	interfaceCols := []string{"max_bandwidth", "monitor", "mtu", "name", "server", "router_host_name", "router_port_name"}
 	rows := sqlmock.NewRows(cols)
 	interfaceRows := sqlmock.NewRows(interfaceCols)
@@ -263,22 +216,16 @@
 			fmt.Sprintf("{%s}", strings.Join(ts.ProfileNames, ",")),
 			*ts.Rack,
 			*ts.RevalPending,
-<<<<<<< HEAD
-=======
 			*ts.RevalUpdateTime,
 			*ts.RevalApplyTime,
->>>>>>> acce8f18
 			*ts.Status,
 			*ts.StatusID,
 			*ts.TCPPort,
 			ts.Type,
 			*ts.TypeID,
 			*ts.UpdPending,
-<<<<<<< HEAD
-=======
 			*ts.ConfigUpdateTime,
 			*ts.ConfigApplyTime,
->>>>>>> acce8f18
 			*ts.XMPPID,
 			*ts.XMPPPasswd,
 			*ts.StatusLastUpdated,
@@ -348,17 +295,12 @@
 	unfilteredCols := []string{"count"}
 	unfilteredRows := sqlmock.NewRows(unfilteredCols).AddRow(len(testServers))
 
-<<<<<<< HEAD
-	cols := test.ColsFromStructByTag("db", tc.CommonServerPropertiesV40{})
-	cols = append(cols, "statusLastUpdated")
-=======
 	cols := []string{"cachegroup", "cachegroup_id", "cdn_id", "cdn_name", "domain_name", "guid", "host_name",
 		"https_port", "id", "ilo_ip_address", "ilo_ip_gateway", "ilo_ip_netmask", "ilo_password", "ilo_username",
 		"last_updated", "mgmt_ip_address", "mgmt_ip_gateway", "mgmt_ip_netmask", "offline_reason", "phys_location",
 		"phys_location_id", "profile_name", "rack", "reval_pending", "revalidate_update_time", "revalidate_apply_time",
 		"status", "status_id", "tcp_port", "server_type", "server_type_id", "upd_pending", "config_update_time",
 		"config_apply_time", "xmpp_id", "xmpp_passwd", "status_last_updated"}
->>>>>>> acce8f18
 	interfaceCols := []string{"max_bandwidth", "monitor", "mtu", "name", "server", "router_host_name", "router_port_name"}
 	rows := sqlmock.NewRows(cols)
 	interfaceRows := sqlmock.NewRows(interfaceCols)
@@ -393,22 +335,16 @@
 			fmt.Sprintf("{%s}", strings.Join(ts.ProfileNames, ",")),
 			*ts.Rack,
 			*ts.RevalPending,
-<<<<<<< HEAD
-=======
 			*ts.RevalUpdateTime,
 			*ts.RevalApplyTime,
->>>>>>> acce8f18
 			*ts.Status,
 			*ts.StatusID,
 			*ts.TCPPort,
 			ts.Type,
 			*ts.TypeID,
 			*ts.UpdPending,
-<<<<<<< HEAD
-=======
 			*ts.ConfigUpdateTime,
 			*ts.ConfigApplyTime,
->>>>>>> acce8f18
 			*ts.XMPPID,
 			*ts.XMPPPasswd,
 			*ts.StatusLastUpdated,
@@ -450,17 +386,12 @@
 		t.Errorf("getServers expected: no errors, actual: %v %v with status: %s", userErr, sysErr, http.StatusText(errCode))
 	}
 
-<<<<<<< HEAD
-	cols2 := test.ColsFromStructByTag("db", tc.CommonServerPropertiesV40{})
-	cols2 = append(cols2, "statusLastUpdated")
-=======
 	cols2 := []string{"cachegroup", "cachegroup_id", "cdn_id", "cdn_name", "domain_name", "guid", "host_name",
 		"https_port", "id", "ilo_ip_address", "ilo_ip_gateway", "ilo_ip_netmask", "ilo_password", "ilo_username",
 		"last_updated", "mgmt_ip_address", "mgmt_ip_gateway", "mgmt_ip_netmask", "offline_reason", "phys_location",
 		"phys_location_id", "profile_name", "rack", "reval_pending", "revalidate_update_time", "revalidate_apply_time",
 		"status", "status_id", "tcp_port", "server_type", "server_type_id", "upd_pending", "config_update_time",
 		"config_apply_time", "xmpp_id", "xmpp_passwd", "status_last_updated"}
->>>>>>> acce8f18
 	rows2 := sqlmock.NewRows(cols2)
 
 	cgs := []tc.CacheGroup{}
@@ -549,22 +480,16 @@
 		fmt.Sprintf("{%s}", strings.Join(ts.ProfileNames, ",")),
 		*ts.Rack,
 		*ts.RevalPending,
-<<<<<<< HEAD
-=======
 		*ts.RevalUpdateTime,
 		*ts.RevalApplyTime,
->>>>>>> acce8f18
 		*ts.Status,
 		*ts.StatusID,
 		*ts.TCPPort,
 		ts.Type,
 		*ts.TypeID,
 		*ts.UpdPending,
-<<<<<<< HEAD
-=======
 		*ts.ConfigUpdateTime,
 		*ts.ConfigApplyTime,
->>>>>>> acce8f18
 		*ts.XMPPID,
 		*ts.XMPPPasswd,
 		*ts.StatusLastUpdated,
