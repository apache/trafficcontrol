package server

/*
 * Licensed to the Apache Software Foundation (ASF) under one
 * or more contributor license agreements.  See the NOTICE file
 * distributed with this work for additional information
 * regarding copyright ownership.  The ASF licenses this file
 * to you under the Apache License, Version 2.0 (the
 * "License"); you may not use this file except in compliance
 * with the License.  You may obtain a copy of the License at
 *
 *   http://www.apache.org/licenses/LICENSE-2.0
 *
 * Unless required by applicable law or agreed to in writing,
 * software distributed under the License is distributed on an
 * "AS IS" BASIS, WITHOUT WARRANTIES OR CONDITIONS OF ANY
 * KIND, either express or implied.  See the License for the
 * specific language governing permissions and limitations
 * under the License.
 */

import (
	"errors"
	"fmt"
	"net/http"
	"strconv"
	"strings"

	"github.com/apache/trafficcontrol/traffic_ops/traffic_ops_golang/tenant"
	"github.com/jmoiron/sqlx"

	"github.com/apache/trafficcontrol/lib/go-tc"
	"github.com/apache/trafficcontrol/lib/go-tc/tovalidate"
	"github.com/apache/trafficcontrol/lib/go-util"
	"github.com/apache/trafficcontrol/traffic_ops/traffic_ops_golang/api"
	"github.com/apache/trafficcontrol/traffic_ops/traffic_ops_golang/dbhelpers"
	validation "github.com/go-ozzo/ozzo-validation"
	"github.com/lib/pq"
)

const (
	ServerCapabilityQueryParam = "serverCapability"
	ServerQueryParam           = "serverId"
	ServerHostNameQueryParam   = "serverHostName"
)

type (
	TOServerServerCapability struct {
		api.APIInfoImpl `json:"-"`
		tc.ServerServerCapability
	}

	DSTenant struct {
		TenantID int64 `db:"tenant_id"`
		ID       int64 `db:"id"`
	}
)

func (ssc *TOServerServerCapability) SetLastUpdated(t tc.TimeNoMod) { ssc.LastUpdated = &t }
func (ssc *TOServerServerCapability) NewReadObj() interface{} {
	return &tc.ServerServerCapability{}
}
func (ssc *TOServerServerCapability) SelectQuery() string { return scSelectQuery() }
func (ssc *TOServerServerCapability) ParamColumns() map[string]dbhelpers.WhereColumnInfo {
	return map[string]dbhelpers.WhereColumnInfo{
		ServerCapabilityQueryParam: dbhelpers.WhereColumnInfo{"sc.server_capability", nil},
		ServerQueryParam:           dbhelpers.WhereColumnInfo{"s.id", api.IsInt},
		ServerHostNameQueryParam:   dbhelpers.WhereColumnInfo{"s.host_name", nil},
	}

}
func (ssc *TOServerServerCapability) DeleteQuery() string { return scDeleteQuery() }

func (ssc TOServerServerCapability) GetKeyFieldsInfo() []api.KeyFieldInfo {
	return []api.KeyFieldInfo{
		{ServerQueryParam, api.GetIntKey},
		{ServerCapabilityQueryParam, api.GetStringKey},
	}
}

// Need to satisfy Identifier interface but is a no-op as path does not have Update
func (ssc TOServerServerCapability) GetKeys() (map[string]interface{}, bool) {
	if ssc.ServerID == nil {
		return map[string]interface{}{ServerQueryParam: 0}, false
	}
	if ssc.ServerCapability == nil {
		return map[string]interface{}{ServerCapabilityQueryParam: 0}, false
	}
	return map[string]interface{}{
		ServerQueryParam:           *ssc.ServerID,
		ServerCapabilityQueryParam: *ssc.ServerCapability,
	}, true
}

func (ssc *TOServerServerCapability) SetKeys(keys map[string]interface{}) {
	sID, _ := keys[ServerQueryParam].(int)
	ssc.ServerID = &sID

	sc, _ := keys[ServerCapabilityQueryParam].(string)
	ssc.ServerCapability = &sc
}

func (ssc *TOServerServerCapability) GetAuditName() string {
	if ssc.ServerCapability != nil {
		return *ssc.ServerCapability
	}
	return "unknown"
}

func (ssc *TOServerServerCapability) GetType() string {
	return "server server_capability"
}

// Validate fulfills the api.Validator interface
func (ssc TOServerServerCapability) Validate() error {
	errs := validation.Errors{
		ServerQueryParam:           validation.Validate(ssc.ServerID, validation.Required),
		ServerCapabilityQueryParam: validation.Validate(ssc.ServerCapability, validation.Required),
	}

	return util.JoinErrs(tovalidate.ToErrors(errs))
}

func (ssc *TOServerServerCapability) Update() (error, error, int) {
	return nil, nil, http.StatusNotImplemented
}

func (ssc *TOServerServerCapability) Read() ([]interface{}, error, error, int) {
	return api.GenericRead(ssc)
}

func (ssc *TOServerServerCapability) Delete() (error, error, int) {
	// Ensure that the user is not removing a server capability from the server
	// that is required by the delivery services the server is assigned to (if applicable)
	dsIDs := []int64{}
	if err := ssc.APIInfo().Tx.QueryRow(checkDSReqCapQuery(), ssc.ServerID, ssc.ServerCapability).Scan(pq.Array(&dsIDs)); err != nil {
		return nil, fmt.Errorf("checking removing server server capability would still suffice delivery service requried capabilites: %v", err), http.StatusInternalServerError
	}

	if len(dsIDs) > 0 {
		return ssc.buildDSReqCapError(dsIDs)
	}

	// Delete association
	return api.GenericDelete(ssc)
}

func (ssc *TOServerServerCapability) buildDSReqCapError(dsIDs []int64) (error, error, int) {

	dsTenantIDs, err := getDSTenantIDsByIDs(ssc.APIInfo().Tx, dsIDs)
	if err != nil {
		return nil, err, http.StatusInternalServerError
	}

	authDSIDs := []string{}
	checkedTenants := map[int64]bool{}

	for _, dsTenantID := range dsTenantIDs {
		if auth, ok := checkedTenants[dsTenantID.TenantID]; ok { // No need to check tenant again
			if auth {
				authDSIDs = append(authDSIDs, strconv.FormatInt(dsTenantID.ID, 10))
			}
			continue
		}
		authorized, err := tenant.IsResourceAuthorizedToUserTx(int(dsTenantID.TenantID), ssc.APIInfo().User, ssc.APIInfo().Tx.Tx)
		if err != nil {
			return nil, fmt.Errorf("checking tenancy on delivery service: %v", err), http.StatusInternalServerError
		}
		if authorized {
			authDSIDs = append(authDSIDs, strconv.FormatInt(dsTenantID.ID, 10))
		}
		checkedTenants[dsTenantID.TenantID] = authorized
	}

	dsStr := "delivery services"
	if len(authDSIDs) > 0 {
		dsStr = fmt.Sprintf("the delivery services %v", strings.Join(authDSIDs, ","))
	}
	return fmt.Errorf("cannot remove the capability %v from the server %v as the server is assigned to %v that require it", *ssc.ServerCapability, *ssc.ServerID, dsStr), nil, http.StatusBadRequest
}

func (ssc *TOServerServerCapability) Create() (error, error, int) {
	tx := ssc.APIInfo().Tx

	// Check existence prior to checking type
	_, exists, err := dbhelpers.GetServerNameFromID(tx.Tx, *ssc.ServerID)
	if err != nil {
		return nil, err, http.StatusInternalServerError
	}
	if !exists {
		return fmt.Errorf("server %v does not exist", *ssc.ServerID), nil, http.StatusNotFound
	}

	// Ensure type is correct
	correctType := true
	if err := tx.Tx.QueryRow(scCheckServerTypeQuery(), ssc.ServerID).Scan(&correctType); err != nil {
		return nil, fmt.Errorf("checking server type: %v", err), http.StatusInternalServerError
	}
	if !correctType {
		return fmt.Errorf("server %v has an incorrect server type. Server capabilities can only be assigned to EDGE or MID servers", *ssc.ServerID), nil, http.StatusBadRequest
	}

	resultRows, err := tx.NamedQuery(scInsertQuery(), ssc)
	if err != nil {
		return api.ParseDBError(err)
	}
	defer resultRows.Close()

	rowsAffected := 0
	for resultRows.Next() {
		rowsAffected++
		if err := resultRows.StructScan(&ssc); err != nil {
			return nil, errors.New(ssc.GetType() + " create scanning: " + err.Error()), http.StatusInternalServerError
		}
	}
	if rowsAffected == 0 {
		return nil, errors.New(ssc.GetType() + " create: no " + ssc.GetType() + " was inserted, no rows was returned"), http.StatusInternalServerError
	} else if rowsAffected > 1 {
		return nil, errors.New("too many rows returned from " + ssc.GetType() + " insert"), http.StatusInternalServerError
	}

	return nil, nil, http.StatusOK
}

func scSelectQuery() string {
	return `SELECT
sc.server_capability,
sc.server,
sc.last_updated,
s.host_name as host_name
FROM server_server_capability sc
JOIN server s ON sc.server = s.id`
}

func scDeleteQuery() string {
	return `DELETE FROM server_server_capability
WHERE server = :server AND server_capability = :server_capability`
}

func scInsertQuery() string {
	return `INSERT INTO server_server_capability (
server_capability,
server) VALUES (
:server_capability,
:server) RETURNING server, server_capability, last_updated`
}

<<<<<<< HEAD
func scCheckServerTypeQuery() string {
	return `
SELECT EXISTS (
	SELECT s.id
	FROM server s
	JOIN type t ON s.type = t.id
	WHERE s.id = $1
	AND t.use_in_table = 'server'
	AND (t.name LIKE 'MID%' OR t.name LIKE 'EDGE%')
)`
=======
func checkDSReqCapQuery() string {
	return `
SELECT ARRAY(
	SELECT dsrc.deliveryservice_id
	FROM deliveryservices_required_capability as dsrc
	WHERE deliveryservice_id IN (
		SELECT deliveryservice 
		FROM deliveryservice_server
		WHERE server = $1)
	AND dsrc.required_capability = $2)`
}

func getDSTenantIDsByIDs(tx *sqlx.Tx, dsIDs []int64) ([]DSTenant, error) {
	dsTenantIDs := []DSTenant{}

	query, args, err := sqlx.In("SELECT id, tenant_id FROM deliveryservice where id IN (?);", dsIDs)
	if err != nil {
		return nil, fmt.Errorf("building query for getting delivery services' tenants: %v", err)
	}
	query = tx.Rebind(query)
	resultRows, err := tx.Queryx(query, args...)
	if err != nil {
		return nil, fmt.Errorf("querying tenant IDs for delivery service IDs: %v", err)
	}

	for resultRows.Next() {
		dsTenantID := DSTenant{}
		if err := resultRows.StructScan(&dsTenantID); err != nil {
			return nil, errors.New("scanning delivery service tenant ID: " + err.Error())
		}
		dsTenantIDs = append(dsTenantIDs, dsTenantID)
	}

	return dsTenantIDs, nil
>>>>>>> 102372c0
}<|MERGE_RESOLUTION|>--- conflicted
+++ resolved
@@ -245,7 +245,6 @@
 :server) RETURNING server, server_capability, last_updated`
 }
 
-<<<<<<< HEAD
 func scCheckServerTypeQuery() string {
 	return `
 SELECT EXISTS (
@@ -254,9 +253,9 @@
 	JOIN type t ON s.type = t.id
 	WHERE s.id = $1
 	AND t.use_in_table = 'server'
-	AND (t.name LIKE 'MID%' OR t.name LIKE 'EDGE%')
-)`
-=======
+	AND (t.name LIKE 'MID%' OR t.name LIKE 'EDGE%'))`
+}
+
 func checkDSReqCapQuery() string {
 	return `
 SELECT ARRAY(
@@ -291,5 +290,4 @@
 	}
 
 	return dsTenantIDs, nil
->>>>>>> 102372c0
 }