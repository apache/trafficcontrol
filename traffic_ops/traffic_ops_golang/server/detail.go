--- conflicted
+++ resolved
@@ -172,16 +172,6 @@
 		"ilo_ip_netmask":   "server.ilo_ip_netmask",
 		"ilo_password":     "server.ilo_password",
 		"ilo_username":     "server.ilo_username",
-<<<<<<< HEAD
-=======
-		"interface_mtu":    "interface_mtu",
-		"interface_name":   "interface_name",
-		"ip6_address":      "service_ip6",
-		"ip6_gateway":      "service_gateway6",
-		"ip_address":       "service_ip",
-		"ip_gateway":       "service_gateway",
-		"ip_netmask":       "service_netmask",
->>>>>>> bf2f05df
 		"mgmt_ip_address":  "server.mgmt_ip_address",
 		"mgmt_ip_gateway":  "server.mgmt_ip_gateway",
 		"mgmt_ip_netmask":  "server.mgmt_ip_netmask",
@@ -202,42 +192,7 @@
 	if !ok {
 		return nil, errors.New("orderBy '" + orderBy + "' not permitted")
 	}
-<<<<<<< HEAD
-
-	dataFetchQuery := `,
-cg.name AS cachegroup,
-cdn.name AS cdn_name,
-ARRAY(select deliveryservice from deliveryservice_server where server = server.id),
-server.domain_name,
-server.guid,
-server.host_name,
-server.https_port,
-server.ilo_ip_address,
-server.ilo_ip_gateway,
-server.ilo_ip_netmask,
-server.ilo_password,
-server.ilo_username,
-server.mgmt_ip_address,
-server.mgmt_ip_gateway,
-server.mgmt_ip_netmask,
-server.offline_reason,
-pl.name as phys_location,
-p.name as profile,
-p.description as profile_desc,
-server.rack,
-server.router_host_name,
-server.router_port_name,
-st.name as status,
-server.tcp_port,
-t.name as server_type,
-server.xmpp_id,
-server.xmpp_passwd
-`
-	queryFormatString := `
-SELECT
-	server.id
-	%v
-=======
+
 	const JumboFrameBPS = 9000
 
 	q := `
@@ -278,7 +233,6 @@
 	t.name as server_type,
 	server.xmpp_id,
 	server.xmpp_passwd
->>>>>>> bf2f05df
 FROM server
 JOIN cachegroup cg ON server.cachegroup = cg.id
 JOIN cdn ON server.cdn_id = cdn.id
@@ -321,11 +275,6 @@
 	defer rows.Close()
 	sIDs := []int{}
 	servers := []tc.ServerDetailV30{}
-<<<<<<< HEAD
-	for rows.Next() {
-		s := tc.ServerDetailV30{}
-		if err := rows.Scan(&s.ID, &s.CacheGroup, &s.CDNName, pq.Array(&s.DeliveryServiceIDs), &s.DomainName, &s.GUID, &s.HostName, &s.HTTPSPort, &s.ILOIPAddress, &s.ILOIPGateway, &s.ILOIPNetmask, &s.ILOPassword, &s.ILOUsername, &s.MgmtIPAddress, &s.MgmtIPGateway, &s.MgmtIPNetmask, &s.OfflineReason, &s.PhysLocation, &s.Profile, &s.ProfileDesc, &s.Rack, &s.RouterHostName, &s.RouterPortName, &s.Status, &s.TCPPort, &s.Type, &s.XMPPID, &s.XMPPPasswd); err != nil {
-=======
 	serverInterfaceInfo := []tc.ServerInterfaceInfo{}
 
 	serviceAddress := util.StrPtr("")
@@ -339,7 +288,6 @@
 	for rows.Next() {
 		s := tc.ServerDetailV30{}
 		if err := rows.Scan(&s.CacheGroup, &s.CDNName, pq.Array(&s.DeliveryServiceIDs), &s.DomainName, &s.GUID, &s.HostName, &s.HTTPSPort, &s.ID, &s.ILOIPAddress, &s.ILOIPGateway, &s.ILOIPNetmask, &s.ILOPassword, &s.ILOUsername, pq.Array(&serverInterfaceInfo), &serviceAddress, &service6Address, &serviceGateway, &service6Gateway, &serviceNetmask, &serviceInterface, &serviceMtu, &s.MgmtIPAddress, &s.MgmtIPGateway, &s.MgmtIPNetmask, &s.OfflineReason, &s.PhysLocation, &s.Profile, &s.ProfileDesc, &s.Rack, &s.RouterHostName, &s.RouterPortName, &s.Status, &s.TCPPort, &s.Type, &s.XMPPID, &s.XMPPPasswd); err != nil {
->>>>>>> bf2f05df
 			return nil, errors.New("Error scanning detail server: " + err.Error())
 		}
 		s.ServerInterfaces = &[]tc.ServerInterfaceInfo{}
