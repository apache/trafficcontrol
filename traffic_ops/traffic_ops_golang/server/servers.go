--- conflicted
+++ resolved
@@ -657,15 +657,8 @@
 	}
 
 	servers, serverCount, userErr, sysErr, errCode, maxTime = getServers(r.Header, inf.Params, inf.Tx, inf.User, useIMS, *version)
-<<<<<<< HEAD
-	if maxTime != nil {
+	if maxTime != nil && api.SetLastModifiedHeader(r, useIMS) {
 		api.AddLastModifiedHdr(w, *maxTime)
-=======
-	if maxTime != nil && api.SetLastModifiedHeader(r, useIMS) {
-		// RFC1123
-		date := maxTime.Format("Mon, 02 Jan 2006 15:04:05 MST")
-		w.Header().Add(rfc.LastModified, date)
->>>>>>> 330ac872
 	}
 	if errCode == http.StatusNotModified {
 		w.WriteHeader(errCode)
