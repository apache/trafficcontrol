--- conflicted
+++ resolved
@@ -1254,11 +1254,7 @@
 }
 
 // getMidServers gets the mids used by the edges provided with an option to filter for a given cdn
-<<<<<<< HEAD
-func getMidServers(edgeIDs []int, servers map[int]tc.ServerV40, cdnID int, tx *sqlx.Tx) ([]int, error, error, int) {
-=======
-func getMidServers(edgeIDs []int, servers map[int]tc.ServerNullable, dsID int, cdnID int, tx *sqlx.Tx) ([]int, error, error, int) {
->>>>>>> 99307314
+func getMidServers(edgeIDs []int, servers map[int]tc.ServerV40, dsID int, cdnID int, tx *sqlx.Tx) ([]int, error, error, int) {
 	if len(edgeIDs) == 0 {
 		return nil, nil, nil, http.StatusOK
 	}
