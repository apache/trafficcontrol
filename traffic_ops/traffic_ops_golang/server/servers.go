// Package server provides tools for manipulating the server database table and
// corresponding http handlers.
package server

/*
 * Licensed to the Apache Software Foundation (ASF) under one
 * or more contributor license agreements.  See the NOTICE file
 * distributed with this work for additional information
 * regarding copyright ownership.  The ASF licenses this file
 * to you under the Apache License, Version 2.0 (the
 * "License"); you may not use this file except in compliance
 * with the License.  You may obtain a copy of the License at
 *
 *   http://www.apache.org/licenses/LICENSE-2.0
 *
 * Unless required by applicable law or agreed to in writing,
 * software distributed under the License is distributed on an
 * "AS IS" BASIS, WITHOUT WARRANTIES OR CONDITIONS OF ANY
 * KIND, either express or implied.  See the License for the
 * specific language governing permissions and limitations
 * under the License.
 */

import (
	"database/sql"
	"encoding/json"
	"errors"
	"fmt"
	"net"
	"net/http"
	"strconv"
	"strings"
	"time"

	"github.com/apache/trafficcontrol/lib/go-log"
	"github.com/apache/trafficcontrol/lib/go-tc"
	"github.com/apache/trafficcontrol/lib/go-tc/tovalidate"
	"github.com/apache/trafficcontrol/lib/go-util"
	"github.com/apache/trafficcontrol/traffic_ops/traffic_ops_golang/api"
	"github.com/apache/trafficcontrol/traffic_ops/traffic_ops_golang/auth"
	"github.com/apache/trafficcontrol/traffic_ops/traffic_ops_golang/dbhelpers"
	"github.com/apache/trafficcontrol/traffic_ops/traffic_ops_golang/deliveryservice"
	"github.com/apache/trafficcontrol/traffic_ops/traffic_ops_golang/routing/middleware"
	"github.com/apache/trafficcontrol/traffic_ops/traffic_ops_golang/tenant"
	"github.com/apache/trafficcontrol/traffic_ops/traffic_ops_golang/topology/topology_validation"
	"github.com/apache/trafficcontrol/traffic_ops/traffic_ops_golang/util/ims"

	validation "github.com/go-ozzo/ozzo-validation"
	"github.com/go-ozzo/ozzo-validation/is"
	"github.com/google/uuid"
	"github.com/jmoiron/sqlx"
	"github.com/lib/pq"
)

const serversFromAndJoin = `
FROM server AS s
JOIN cachegroup cg ON s.cachegroup = cg.id
JOIN cdn cdn ON s.cdn_id = cdn.id
JOIN phys_location pl ON s.phys_location = pl.id
JOIN profile p ON s.profile = p.id
JOIN status st ON s.status = st.id
JOIN type t ON s.type = t.id
`

/* language=SQL */
const dssTopologiesJoinSubquery = `
(SELECT
	ARRAY_AGG(CAST(ROW(td.id, s.id, NULL) AS deliveryservice_server))
FROM "server" s
JOIN cachegroup c on s.cachegroup = c.id
JOIN topology_cachegroup tc ON c.name = tc.cachegroup
JOIN deliveryservice td ON td.topology = tc.topology
JOIN type t ON s.type = t.id
LEFT JOIN deliveryservice_server dss
	ON s.id = dss."server"
	AND dss.deliveryservice = td.id
WHERE td.id = :dsId
AND (
	t.name != '` + tc.OriginTypeName + `'
	OR dss.deliveryservice IS NOT NULL
)),
`

/* language=SQL */
const deliveryServiceServersJoin = `
FULL OUTER JOIN (
SELECT (dss.dss_record).deliveryservice, (dss.dss_record).server FROM (
	SELECT UNNEST(COALESCE(
		%s
		(SELECT
			ARRAY_AGG(CAST(ROW(dss.deliveryservice, dss."server", NULL) AS deliveryservice_server))
		FROM deliveryservice_server dss)
	)) AS dss_record) AS dss
) dss ON dss.server = s.id
JOIN deliveryservice d ON cdn.id = d.cdn_id AND dss.deliveryservice = d.id
`

/* language=SQL */
const requiredCapabilitiesCondition = `
AND (
	SELECT ARRAY_AGG(ssc.server_capability)
	FROM server_server_capability ssc
	WHERE ssc."server" = s.id
) @> (
	SELECT ARRAY_AGG(drc.required_capability)
	FROM deliveryservices_required_capability drc
	WHERE drc.deliveryservice_id = d.id
)
`

const serverCountQuery = `
SELECT COUNT(s.id)
` + serversFromAndJoin

const selectIDQuery = `
SELECT
	s.id
` + serversFromAndJoin

const selectQuery = `
SELECT
	cg.name AS cachegroup,
	s.cachegroup AS cachegroup_id,
	s.cdn_id,
	cdn.name AS cdn_name,
	s.domain_name,
	s.guid,
	s.host_name,
	s.https_port,
	s.id,
	s.ilo_ip_address,
	s.ilo_ip_gateway,
	s.ilo_ip_netmask,
	s.ilo_password,
	s.ilo_username,
	s.last_updated,
	s.mgmt_ip_address,
	s.mgmt_ip_gateway,
	s.mgmt_ip_netmask,
	s.offline_reason,
	pl.name AS phys_location,
	s.phys_location AS phys_location_id,
	(SELECT ARRAY_AGG(sp.profile_name) FROM server_profile AS sp where sp.server=s.id) AS profile_name,
	s.rack,
	s.revalidate_update_time > s.revalidate_apply_time AS reval_pending,
	s.revalidate_update_time,
	s.revalidate_apply_time,
	st.name AS status,
	s.status AS status_id,
	s.tcp_port,
	t.name AS server_type,
	s.type AS server_type_id,
	s.config_update_time > s.config_apply_time AS upd_pending,
	s.config_update_time,
	s.config_apply_time,
	s.xmpp_id,
	s.xmpp_passwd,
	s.status_last_updated
` + serversFromAndJoin

const midWhereClause = `
WHERE t.name = :cache_type_mid AND s.cachegroup IN (
	SELECT cg.parent_cachegroup_id FROM cachegroup AS cg
	WHERE cg.id IN (
	SELECT s.cachegroup FROM server AS s
	WHERE s.id = ANY(:edge_ids)))
	AND (SELECT d.topology
		FROM deliveryservice d
		WHERE d.id = :ds_id) IS NULL
`

const insertQueryV3 = `
INSERT INTO server (
	cachegroup,
	cdn_id,
	domain_name,
	host_name,
	https_port,
	ilo_ip_address,
	ilo_ip_netmask,
	ilo_ip_gateway,
	ilo_username,
	ilo_password,
	mgmt_ip_address,
	mgmt_ip_netmask,
	mgmt_ip_gateway,
	offline_reason,
	phys_location,
	profile,
	rack,
	status,
	tcp_port,
	type,
	xmpp_id,
	xmpp_passwd,
	status_last_updated
) VALUES (
	:cachegroup_id,
	:cdn_id,
	:domain_name,
	:host_name,
	:https_port,
	:ilo_ip_address,
	:ilo_ip_netmask,
	:ilo_ip_gateway,
	:ilo_username,
	:ilo_password,
	:mgmt_ip_address,
	:mgmt_ip_netmask,
	:mgmt_ip_gateway,
	:offline_reason,
	:phys_location_id,
	:profile_id,
	:rack,
	:status_id,
	:tcp_port,
	:server_type_id,
	:xmpp_id,
	:xmpp_passwd,
	:status_last_updated
) RETURNING
	id
`

const insertQueryV4 = `
INSERT INTO server (
	cachegroup,
	cdn_id,
	domain_name,
	host_name,
	https_port,
	ilo_ip_address,
	ilo_ip_netmask,
	ilo_ip_gateway,
	ilo_username,
	ilo_password,
	mgmt_ip_address,
	mgmt_ip_netmask,
	mgmt_ip_gateway,
	offline_reason,
	phys_location,
	profile,
	rack,
	status,
	tcp_port,
	type,
	xmpp_id,
	xmpp_passwd
) VALUES (
<<<<<<< HEAD
    $1, $2, $3, $4, $5, $6, $7, $8, $9, $10, $11, $12, $13, $14, $15, $16, $17, $18, $19, $20, $21, $22, $23
=======
    $1, $2, $3, $4, $5, $6, $7, $8, $9, $10, $11, $12, $13, $14, $15, $16, $17, $18, $19, $20, $21, $22
>>>>>>> acce8f18
) RETURNING
	(SELECT name FROM cachegroup WHERE cachegroup.id=server.cachegroup) AS cachegroup,
	cachegroup AS cachegroup_id,
	cdn_id,
	(SELECT name FROM cdn WHERE cdn.id=server.cdn_id) AS cdn_name,
	domain_name,
	guid,
	host_name,
	https_port,
	id,
	ilo_ip_address,
	ilo_ip_gateway,
	ilo_ip_netmask,
	ilo_password,
	ilo_username,
	last_updated,
	mgmt_ip_address,
	mgmt_ip_gateway,
	mgmt_ip_netmask,
	offline_reason,
	(SELECT name FROM phys_location WHERE phys_location.id=server.phys_location) AS phys_location,
	phys_location AS phys_location_id,
	(SELECT ARRAY[name] FROM profile WHERE profile.id=server.profile) AS profile_name,
	rack,
	(SELECT name FROM status WHERE status.id=server.status) AS status,
	status AS status_id,
	tcp_port,
	(SELECT name FROM type WHERE type.id=server.type) AS server_type,
	type AS server_type_id
`

const insertQuery = `
INSERT INTO server (
	cachegroup,
	cdn_id,
	domain_name,
	host_name,
	https_port,
	ilo_ip_address,
	ilo_ip_netmask,
	ilo_ip_gateway,
	ilo_username,
	ilo_password,
	mgmt_ip_address,
	mgmt_ip_netmask,
	mgmt_ip_gateway,
	offline_reason,
	phys_location,
	profile,
	rack,
	status,
	tcp_port,
	type,
	xmpp_id,
	xmpp_passwd
) VALUES (
	:cachegroup_id,
	:cdn_id,
	:domain_name,
	:host_name,
	:https_port,
	:ilo_ip_address,
	:ilo_ip_netmask,
	:ilo_ip_gateway,
	:ilo_username,
	:ilo_password,
	:mgmt_ip_address,
	:mgmt_ip_netmask,
	:mgmt_ip_gateway,
	:offline_reason,
	:phys_location_id,
	:profile_id,
	:rack,
	:status_id,
	:tcp_port,
	:server_type_id,
	:xmpp_id,
	:xmpp_passwd
) RETURNING
	id
`

const updateQuery = `
UPDATE server SET
	cachegroup=:cachegroup_id,
	cdn_id=:cdn_id,
	domain_name=:domain_name,
	host_name=:host_name,
	https_port=:https_port,
	ilo_ip_address=:ilo_ip_address,
	ilo_ip_netmask=:ilo_ip_netmask,
	ilo_ip_gateway=:ilo_ip_gateway,
	ilo_username=:ilo_username,
	ilo_password=:ilo_password,
	mgmt_ip_address=:mgmt_ip_address,
	mgmt_ip_netmask=:mgmt_ip_netmask,
	mgmt_ip_gateway=:mgmt_ip_gateway,
	offline_reason=:offline_reason,
	phys_location=:phys_location_id,
	profile=(SELECT id from profile where name=(SELECT profile_name from server_profile sp WHERE sp.server=:id and priority=0)),
	rack=:rack,
	status=:status_id,
	tcp_port=:tcp_port,
	type=:server_type_id,
	xmpp_passwd=:xmpp_passwd,
	status_last_updated=:status_last_updated
WHERE id=:id
RETURNING
	(SELECT name FROM cachegroup WHERE cachegroup.id=server.cachegroup) AS cachegroup,
	cachegroup AS cachegroup_id,
	cdn_id,
	(SELECT name FROM cdn WHERE cdn.id=server.cdn_id) AS cdn_name,
	domain_name,
	guid,
	host_name,
	https_port,
	id,
	ilo_ip_address,
	ilo_ip_gateway,
	ilo_ip_netmask,
	ilo_password,
	ilo_username,
	last_updated,
	mgmt_ip_address,
	mgmt_ip_gateway,
	mgmt_ip_netmask,
	offline_reason,
	(SELECT name FROM phys_location WHERE phys_location.id=server.phys_location) AS phys_location,
	phys_location AS phys_location_id,
	(SELECT ARRAY_AGG(profile_name) FROM server_profile WHERE server_profile.server=server.id) AS profile_name,
	rack,
	(SELECT name FROM status WHERE status.id=server.status) AS status,
	status AS status_id,
	tcp_port,
	(SELECT name FROM type WHERE type.id=server.type) AS server_type,
	type AS server_type_id,
	status_last_updated
`

const originServerQuery = `
JOIN deliveryservice_server dsorg
ON dsorg.server = s.id
WHERE t.name = '` + tc.OriginTypeName + `'
AND dsorg.deliveryservice=:dsId
`
const deleteServerQuery = `DELETE FROM server WHERE id=$1`
const deleteInterfacesQuery = `DELETE FROM interface WHERE server=$1`
const deleteIPsQuery = `DELETE FROM ip_address WHERE server = $1`

func newUUID() *string {
	uuidReference := uuid.New().String()
	return &uuidReference
}

func validateCommon(s *tc.CommonServerProperties, tx *sql.Tx) []error {

	noSpaces := validation.NewStringRule(tovalidate.NoSpaces, "cannot contain spaces")

	errs := tovalidate.ToErrors(validation.Errors{
		"cachegroupId":   validation.Validate(s.CachegroupID, validation.NotNil),
		"cdnId":          validation.Validate(s.CDNID, validation.NotNil),
		"domainName":     validation.Validate(s.DomainName, validation.Required, noSpaces),
		"hostName":       validation.Validate(s.HostName, validation.Required, noSpaces),
		"physLocationId": validation.Validate(s.PhysLocationID, validation.NotNil),
		"profileId":      validation.Validate(s.ProfileID, validation.NotNil),
		"statusId":       validation.Validate(s.StatusID, validation.NotNil),
		"typeId":         validation.Validate(s.TypeID, validation.NotNil),
		"httpsPort":      validation.Validate(s.HTTPSPort, validation.By(tovalidate.IsValidPortNumber)),
		"tcpPort":        validation.Validate(s.TCPPort, validation.By(tovalidate.IsValidPortNumber)),
	})

	if len(errs) > 0 {
		return errs
	}

	if _, err := tc.ValidateTypeID(tx, s.TypeID, "server"); err != nil {
		errs = append(errs, err)
	}

	var cdnID int
	if err := tx.QueryRow("SELECT cdn from profile WHERE id=$1", s.ProfileID).Scan(&cdnID); err != nil {
		log.Errorf("could not execute select cdnID from profile: %s\n", err)
		if err == sql.ErrNoRows {
			errs = append(errs, fmt.Errorf("no such profileId: '%d'", *s.ProfileID))
		} else {
			errs = append(errs, tc.DBError)
		}
		return errs
	}

	log.Infof("got cdn id: %d from profile and cdn id: %d from server", cdnID, *s.CDNID)
	if cdnID != *s.CDNID {
		errs = append(errs, fmt.Errorf("CDN id '%d' for profile '%d' does not match Server CDN '%d'", cdnID, *s.ProfileID, *s.CDNID))
	}
<<<<<<< HEAD
	return errs
}

func validateCommonV40(s *tc.CommonServerPropertiesV40, tx *sql.Tx) []error {

	noSpaces := validation.NewStringRule(tovalidate.NoSpaces, "cannot contain spaces")

	errs := tovalidate.ToErrors(validation.Errors{
		"cachegroupId":   validation.Validate(s.CachegroupID, validation.NotNil),
		"cdnId":          validation.Validate(s.CDNID, validation.NotNil),
		"domainName":     validation.Validate(s.DomainName, validation.Required, noSpaces),
		"hostName":       validation.Validate(s.HostName, validation.Required, noSpaces),
		"physLocationId": validation.Validate(s.PhysLocationID, validation.NotNil),
		"profileNames":   validation.Validate(s.ProfileNames, validation.NotNil),
		"statusId":       validation.Validate(s.StatusID, validation.NotNil),
		"typeId":         validation.Validate(s.TypeID, validation.NotNil),
		"updPending":     validation.Validate(s.UpdPending, validation.NotNil),
		"httpsPort":      validation.Validate(s.HTTPSPort, validation.By(tovalidate.IsValidPortNumber)),
		"tcpPort":        validation.Validate(s.TCPPort, validation.By(tovalidate.IsValidPortNumber)),
	})

	if len(errs) > 0 {
		return errs
	}

	if _, err := tc.ValidateTypeID(tx, s.TypeID, "server"); err != nil {
		errs = append(errs, err)
	}

	if len(s.ProfileNames) == 0 {
		errs = append(errs, fmt.Errorf("no profiles exists"))
	}

	var cdnID int
	if err := tx.QueryRow("SELECT cdn from profile WHERE name=$1", s.ProfileNames[0]).Scan(&cdnID); err != nil {
		log.Errorf("could not execute select cdnID from profile: %s\n", err)
		if err == sql.ErrNoRows {
			errs = append(errs, fmt.Errorf("no such profileName: '%v'", s.ProfileNames[0]))
		} else {
			errs = append(errs, tc.DBError)
		}
		return errs
	}

	log.Infof("got cdn id: %d from profile and cdn id: %d from server", cdnID, *s.CDNID)
	if cdnID != *s.CDNID {
		errs = append(errs, fmt.Errorf("CDN id '%d' for profile '%v' does not match Server CDN '%d'", cdnID, s.ProfileNames[0], *s.CDNID))
	}
=======
>>>>>>> acce8f18
	return errs
}

func validateCommonV40(s *tc.ServerV40, tx *sql.Tx) ([]error, error) {

	noSpaces := validation.NewStringRule(tovalidate.NoSpaces, "cannot contain spaces")

	errs := tovalidate.ToErrors(validation.Errors{
		"cachegroupId":   validation.Validate(s.CachegroupID, validation.NotNil),
		"cdnId":          validation.Validate(s.CDNID, validation.NotNil),
		"domainName":     validation.Validate(s.DomainName, validation.Required, noSpaces),
		"hostName":       validation.Validate(s.HostName, validation.Required, noSpaces),
		"physLocationId": validation.Validate(s.PhysLocationID, validation.NotNil),
		"profileNames":   validation.Validate(s.ProfileNames, validation.NotNil),
		"statusId":       validation.Validate(s.StatusID, validation.NotNil),
		"typeId":         validation.Validate(s.TypeID, validation.NotNil),
		"httpsPort":      validation.Validate(s.HTTPSPort, validation.By(tovalidate.IsValidPortNumber)),
		"tcpPort":        validation.Validate(s.TCPPort, validation.By(tovalidate.IsValidPortNumber)),
	})

	if len(errs) > 0 {
		return errs, nil
	}

	if _, err := tc.ValidateTypeID(tx, s.TypeID, "server"); err != nil {
		errs = append(errs, err)
	}

	if len(s.ProfileNames) == 0 {
		errs = append(errs, fmt.Errorf("no profiles exists"))
	}

	var cdnID int
	if err := tx.QueryRow("SELECT cdn from profile WHERE name=$1", s.ProfileNames[0]).Scan(&cdnID); err != nil {
		log.Errorf("could not execute select cdnID from profile: %s\n", err)
		if errors.Is(err, sql.ErrNoRows) {
			errs = append(errs, fmt.Errorf("no such profileName: '%s'", s.ProfileNames[0]))
		} else {
			return nil, fmt.Errorf("unable to get CDN ID for profile name '%s': %w", s.ProfileNames[0], err)
		}
		return errs, nil
	}

	log.Infof("got cdn id: %d from profile and cdn id: %d from server", cdnID, *s.CDNID)
	if cdnID != *s.CDNID {
		errs = append(errs, fmt.Errorf("CDN id '%d' for profile '%v' does not match Server CDN '%d'", cdnID, s.ProfileNames[0], *s.CDNID))
	}
	return errs, nil
}

func validateV1(s *tc.ServerNullableV11, tx *sql.Tx) error {
	if s.IP6Address != nil && len(strings.TrimSpace(*s.IP6Address)) == 0 {
		s.IP6Address = nil
	}

	errs := []error{}
	if (s.IPAddress == nil || *s.IPAddress == "") && s.IP6Address == nil {
		errs = append(errs, tc.NeedsAtLeastOneIPError)
	}

	validateErrs := validation.Errors{
		"interfaceMtu":  validation.Validate(s.InterfaceMtu, validation.NotNil),
		"interfaceName": validation.Validate(s.InterfaceName, validation.NotNil),
	}

	if s.IPAddress != nil && *s.IPAddress != "" {
		validateErrs["ipAddress"] = validation.Validate(s.IPAddress, is.IPv4)
		validateErrs["ipNetmask"] = validation.Validate(s.IPNetmask, validation.NotNil)
		validateErrs["ipGateway"] = validation.Validate(s.IPGateway, validation.NotNil)
	}
	if s.IP6Address != nil && *s.IP6Address != "" {
		validateErrs["ip6Address"] = validation.Validate(s.IP6Address, validation.By(tovalidate.IsValidIPv6CIDROrAddress))
	}

	errs = append(errs, tovalidate.ToErrors(validateErrs)...)
	errs = append(errs, validateCommon(&s.CommonServerProperties, tx)...)

	return util.JoinErrs(errs)
}

func validateV2(s *tc.ServerNullableV2, tx *sql.Tx) error {
	var errs []error

	if err := validateV1(&s.ServerNullableV11, tx); err != nil {
		return err
	}

	// default boolean value is false
	if s.IPIsService == nil {
		s.IPIsService = new(bool)
	}
	if s.IP6IsService == nil {
		s.IP6IsService = new(bool)
	}

	if !*s.IPIsService && !*s.IP6IsService {
		errs = append(errs, tc.NeedsAtLeastOneServiceAddressError)
	}

	if *s.IPIsService && (s.IPAddress == nil || *s.IPAddress == "") {
		errs = append(errs, tc.EmptyAddressCannotBeAServiceAddressError)
	}

	if *s.IP6IsService && (s.IP6Address == nil || *s.IP6Address == "") {
		errs = append(errs, tc.EmptyAddressCannotBeAServiceAddressError)
	}
	return util.JoinErrs(errs)
}

func validateMTU(mtu interface{}) error {
	m, ok := mtu.(*uint64)
	if !ok {
		return errors.New("must be an unsigned integer with 64-bit precision")
	}
	if m == nil {
		return nil
	}

	if *m < 1280 {
		return errors.New("must be at least 1280")
	}
	return nil
}

func validateV4(s *tc.ServerV40, tx *sql.Tx) (string, error, error) {
	if len(s.Interfaces) == 0 {
		return "", errors.New("a server must have at least one interface"), nil
	}
	var errs []error
	var serviceAddrV4Found bool
	var ipv4 string
	var serviceAddrV6Found bool
	var ipv6 string
	var serviceInterface string
	for _, iface := range s.Interfaces {
		ruleName := fmt.Sprintf("interface '%s' ", iface.Name)
		errs = append(errs, tovalidate.ToErrors(validation.Errors{
			ruleName + "name":        validation.Validate(iface.Name, validation.Required),
			ruleName + "mtu":         validation.Validate(iface.MTU, validation.By(validateMTU)),
			ruleName + "ipAddresses": validation.Validate(iface.IPAddresses, validation.Required),
		})...)

		for _, addr := range iface.IPAddresses {
			ruleName += fmt.Sprintf("address '%s'", addr.Address)

			var parsedIP net.IP
			var err error
			if parsedIP, _, err = net.ParseCIDR(addr.Address); err != nil {
				if parsedIP = net.ParseIP(addr.Address); parsedIP == nil {
					errs = append(errs, fmt.Errorf("%s: address: %v", ruleName, err))
					continue
				}
			}

			if addr.Gateway != nil {
				if gateway := net.ParseIP(*addr.Gateway); gateway == nil {
					errs = append(errs, fmt.Errorf("%s: gateway: could not parse '%s' as a network gateway", ruleName, *addr.Gateway))
				} else if (gateway.To4() == nil && parsedIP.To4() != nil) || (gateway.To4() != nil && parsedIP.To4() == nil) {
					errs = append(errs, errors.New(ruleName+": address family mismatch between address and gateway"))
				}
			}

			if addr.ServiceAddress {
				if serviceInterface != "" && serviceInterface != iface.Name {
					errs = append(errs, fmt.Errorf("interfaces: both %s and %s interfaces contain service addresses - only one service-address-containing-interface is allowed", serviceInterface, iface.Name))
				}
				serviceInterface = iface.Name
				if parsedIP.To4() != nil {
					if serviceAddrV4Found {
						errs = append(errs, fmt.Errorf("interfaces: address '%s' of interface '%s' is marked as a service address, but an IPv4 service address appears earlier in the list", addr.Address, iface.Name))
					}
					serviceAddrV4Found = true
					ipv4 = addr.Address
				} else {
					if serviceAddrV6Found {
						errs = append(errs, fmt.Errorf("interfaces: address '%s' of interface '%s' is marked as a service address, but an IPv6 service address appears earlier in the list", addr.Address, iface.Name))
					}
					serviceAddrV6Found = true
					ipv6 = addr.Address
				}
			}
		}
	}

	if !serviceAddrV6Found && !serviceAddrV4Found {
		errs = append(errs, errors.New("a server must have at least one service address"))
	}
<<<<<<< HEAD
	if errs = append(errs, validateCommonV40(&s.CommonServerPropertiesV40, tx)...); errs != nil {
		return serviceInterface, util.JoinErrs(errs)
	}
	query := `
SELECT s.ID, ip.address FROM server s
JOIN profile p on p.Id = s.Profile
JOIN interface i on i.server = s.ID
JOIN ip_address ip on ip.Server = s.ID and ip.interface = i.name
WHERE ip.service_address = true
=======
	usrErr, sysErr := validateCommonV40(s, tx)
	errs = append(errs, usrErr...)
	if sysErr != nil || len(errs) > 0 {
		return serviceInterface, util.JoinErrs(errs), sysErr
	}
	query := `
SELECT tmp.server, ip.address
FROM (
  SELECT server, ARRAY_AGG(profile_name order by priority) AS profiles
	FROM server_profile
	GROUP BY server
) AS tmp
JOIN ip_address ip on ip.server = tmp.server
WHERE (profiles = $1::text[])
>>>>>>> acce8f18
`
	var rows *sql.Rows
	var err error
	//ProfileID already validated
	if s.ID != nil {
<<<<<<< HEAD
		rows, err = tx.Query(query+" and s.id != $1", *s.ID)
	} else {
		rows, err = tx.Query(query)
=======
		rows, err = tx.Query(query+" and tmp.server != $2", pq.Array(s.ProfileNames), *s.ID)
	} else {
		rows, err = tx.Query(query, pq.Array(s.ProfileNames))
>>>>>>> acce8f18
	}
	if err != nil {
		errs = append(errs, errors.New("unable to determine service address uniqueness"))
	} else if rows != nil {
		defer rows.Close()
		for rows.Next() {
			var id int
			var ipaddress string
			err = rows.Scan(&id, &ipaddress)
			if err != nil {
				errs = append(errs, errors.New("unable to determine service address uniqueness"))
			} else if (ipaddress == ipv4 || ipaddress == ipv6) && (s.ID == nil || *s.ID != id) {
				errs = append(errs, fmt.Errorf("there exists a server with id %v on the same profile that has the same service address %s", id, ipaddress))
			}
		}
	}

	return serviceInterface, util.JoinErrs(errs), nil
}

func validateV3(s *tc.ServerV30, tx *sql.Tx) (string, error) {

	if len(s.Interfaces) == 0 {
		return "", errors.New("a server must have at least one interface")
	}
	var errs []error
	var serviceAddrV4Found bool
	var ipv4 string
	var serviceAddrV6Found bool
	var ipv6 string
	var serviceInterface string
	for _, iface := range s.Interfaces {

		ruleName := fmt.Sprintf("interface '%s' ", iface.Name)
		errs = append(errs, tovalidate.ToErrors(validation.Errors{
			ruleName + "name":        validation.Validate(iface.Name, validation.Required),
			ruleName + "mtu":         validation.Validate(iface.MTU, validation.By(validateMTU)),
			ruleName + "ipAddresses": validation.Validate(iface.IPAddresses, validation.Required),
		})...)

		for _, addr := range iface.IPAddresses {
			ruleName += fmt.Sprintf("address '%s'", addr.Address)

			var parsedIP net.IP
			var err error
			if parsedIP, _, err = net.ParseCIDR(addr.Address); err != nil {
				if parsedIP = net.ParseIP(addr.Address); parsedIP == nil {
					errs = append(errs, fmt.Errorf("%s: address: %v", ruleName, err))
					continue
				}
			}

			if addr.Gateway != nil {
				if gateway := net.ParseIP(*addr.Gateway); gateway == nil {
					errs = append(errs, fmt.Errorf("%s: gateway: could not parse '%s' as a network gateway", ruleName, *addr.Gateway))
				} else if (gateway.To4() == nil && parsedIP.To4() != nil) || (gateway.To4() != nil && parsedIP.To4() == nil) {
					errs = append(errs, errors.New(ruleName+": address family mismatch between address and gateway"))
				}
			}

			if addr.ServiceAddress {
				if serviceInterface != "" && serviceInterface != iface.Name {
					errs = append(errs, fmt.Errorf("interfaces: both %s and %s interfaces contain service addresses - only one service-address-containing-interface is allowed", serviceInterface, iface.Name))
				}
				serviceInterface = iface.Name
				if parsedIP.To4() != nil {
					if serviceAddrV4Found {
						errs = append(errs, fmt.Errorf("interfaces: address '%s' of interface '%s' is marked as a service address, but an IPv4 service address appears earlier in the list", addr.Address, iface.Name))
					}
					serviceAddrV4Found = true
					ipv4 = addr.Address
				} else {
					if serviceAddrV6Found {
						errs = append(errs, fmt.Errorf("interfaces: address '%s' of interface '%s' is marked as a service address, but an IPv6 service address appears earlier in the list", addr.Address, iface.Name))
					}
					serviceAddrV6Found = true
					ipv6 = addr.Address
				}
			}
		}
	}

	if !serviceAddrV6Found && !serviceAddrV4Found {
		errs = append(errs, errors.New("a server must have at least one service address"))
	}

	if errs = append(errs, validateCommon(&s.CommonServerProperties, tx)...); errs != nil {
		return serviceInterface, util.JoinErrs(errs)
	}
	query := `
SELECT s.ID, ip.address FROM server s
JOIN profile p on p.Id = s.Profile
JOIN interface i on i.server = s.ID
JOIN ip_address ip on ip.Server = s.ID and ip.interface = i.name
WHERE ip.service_address = true
and p.id = $1
`
	var rows *sql.Rows
	var err error
	//ProfileID already validated
	if s.ID != nil {
		rows, err = tx.Query(query+" and s.id != $2", *s.ProfileID, *s.ID)
	} else {
		rows, err = tx.Query(query, *s.ProfileID)
	}
	if err != nil {
		errs = append(errs, errors.New("unable to determine service address uniqueness"))
	} else if rows != nil {
		defer rows.Close()
		for rows.Next() {
			var id int
			var ipaddress string
			err = rows.Scan(&id, &ipaddress)
			if err != nil {
				errs = append(errs, errors.New("unable to determine service address uniqueness"))
			} else if (ipaddress == ipv4 || ipaddress == ipv6) && (s.ID == nil || *s.ID != id) {
				errs = append(errs, fmt.Errorf("there exists a server with id %v on the same profile that has the same service address %s", id, ipaddress))
			}
		}
	}

	return serviceInterface, util.JoinErrs(errs)
}

// Read is the handler for GET requests to /servers.
func Read(w http.ResponseWriter, r *http.Request) {
	var maxTime *time.Time
	inf, userErr, sysErr, errCode := api.NewInfo(r, nil, nil)
	tx := inf.Tx.Tx
	if userErr != nil || sysErr != nil {
		api.HandleErr(w, r, tx, errCode, userErr, sysErr)
		return
	}
	defer inf.Close()

	// Middleware should've already handled this, so idk why this is a pointer at all tbh
	version := inf.Version
	if version == nil {
		middleware.NotImplementedHandler().ServeHTTP(w, r)
		return
	}

	servers := []tc.ServerV40{}
	var serverCount uint64
	cfg, e := api.GetConfig(r.Context())
	useIMS := false
	if e == nil && cfg != nil {
		useIMS = cfg.UseIMS
	} else {
		log.Warnf("Couldn't get config %v", e)
	}

	servers, serverCount, userErr, sysErr, errCode, maxTime = getServers(r.Header, inf.Params, inf.Tx, inf.User, useIMS, *version)
	if maxTime != nil && api.SetLastModifiedHeader(r, useIMS) {
		api.AddLastModifiedHdr(w, *maxTime)
	}
	if errCode == http.StatusNotModified {
		w.WriteHeader(errCode)
		api.WriteResp(w, r, []tc.ServerV40{})
		return
	}
	if userErr != nil || sysErr != nil {
		api.HandleErr(w, r, tx, errCode, userErr, sysErr)
		return
	}

	if version.Major >= 4 {
		api.WriteRespWithSummary(w, r, servers, serverCount)
		return
	}
	if version.Major >= 3 {
		v3Servers := make([]tc.ServerV30, 0)
		for _, server := range servers {
			csp, err := dbhelpers.GetCommonServerPropertiesFromV4(server, tx)
<<<<<<< HEAD
			if err != nil {
				api.HandleErr(w, r, tx, http.StatusBadRequest, nil, fmt.Errorf("failed to query profile: %v", err))
				return
			}
			v3Server, err := server.ToServerV3FromV4(csp)
=======
>>>>>>> acce8f18
			if err != nil {
				api.HandleErr(w, r, tx, http.StatusInternalServerError, nil, fmt.Errorf("failed to get common server properties from V4 server struct: %w", err))
				return
			}
			v3Server, err := server.ToServerV3FromV4(csp)
			if err != nil {
				api.HandleErr(w, r, tx, http.StatusInternalServerError, nil, fmt.Errorf("failed to convert servers to V3 format: %w", err))
				return
			}
			v3Servers = append(v3Servers, v3Server)
		}
		api.WriteRespWithSummary(w, r, v3Servers, serverCount)
		return
	}

	legacyServers := make([]tc.ServerNullableV2, 0, len(servers))
	for _, server := range servers {
		csp, err := dbhelpers.GetCommonServerPropertiesFromV4(server, tx)
		if err != nil {
<<<<<<< HEAD
			api.HandleErr(w, r, tx, http.StatusBadRequest, nil, fmt.Errorf("failed to query profile: %v", err))
=======
			api.HandleErr(w, r, tx, http.StatusInternalServerError, nil, fmt.Errorf("failed to get common server properties from V4 server struct: %w", err))
>>>>>>> acce8f18
			return
		}
		legacyServer, err := server.ToServerV2FromV4(csp)
		if err != nil {
			api.HandleErr(w, r, tx, http.StatusInternalServerError, nil, fmt.Errorf("failed to convert servers to legacy format: %v", err))
			return
		}
		legacyServers = append(legacyServers, legacyServer)
	}
	api.WriteResp(w, r, legacyServers)
}

func selectMaxLastUpdatedQuery(queryAddition string, where string) string {
	return `SELECT max(t) from (
		SELECT max(s.last_updated) as t from server s JOIN cachegroup cg ON s.cachegroup = cg.id
JOIN cdn cdn ON s.cdn_id = cdn.id
JOIN phys_location pl ON s.phys_location = pl.id
JOIN profile p ON s.profile = p.id
JOIN status st ON s.status = st.id
JOIN type t ON s.type = t.id ` +
		queryAddition + where +
		` UNION ALL
	select max(last_updated) as t from last_deleted l where l.table_name='server') as res`
}

func getServerCount(tx *sqlx.Tx, query string, queryValues map[string]interface{}) (uint64, error) {
	var serverCount uint64
	ns, err := tx.PrepareNamed(query)
	if err != nil {
		return 0, fmt.Errorf("couldn't prepare the query to get server count : %v", err)
	}
	err = tx.NamedStmt(ns).QueryRow(queryValues).Scan(&serverCount)
	if err != nil {
		return 0, fmt.Errorf("failed to get servers count: %v", err)
	}
	return serverCount, nil
}

func getServers(h http.Header, params map[string]string, tx *sqlx.Tx, user *auth.CurrentUser, useIMS bool, version api.Version) ([]tc.ServerV40, uint64, error, error, int, *time.Time) {
	var maxTime time.Time
	var runSecond bool
	// Query Parameters to Database Query column mappings
	// see the fields mapped in the SQL query
	queryParamsToSQLCols := map[string]dbhelpers.WhereColumnInfo{
		"cachegroup":       {Column: "s.cachegroup", Checker: api.IsInt},
		"parentCachegroup": {Column: "cg.parent_cachegroup_id", Checker: api.IsInt},
		"cdn":              {Column: "s.cdn_id", Checker: api.IsInt},
		"id":               {Column: "s.id", Checker: api.IsInt},
		"hostName":         {Column: "s.host_name", Checker: nil},
		"physLocation":     {Column: "s.phys_location", Checker: api.IsInt},
		"profileId":        {Column: "s.profile", Checker: api.IsInt},
		"status":           {Column: "st.name", Checker: nil},
		"topology":         {Column: "tc.topology", Checker: nil},
		"type":             {Column: "t.name", Checker: nil},
		"dsId":             {Column: "dss.deliveryservice", Checker: nil},
	}

	if version.Major >= 3 {
		queryParamsToSQLCols["cachegroupName"] = dbhelpers.WhereColumnInfo{
			Column:  "cg.name",
			Checker: nil,
		}
	}

	usesMids := false
	queryAddition := ""
	dsHasRequiredCapabilities := false
	var dsID int
	var cdnID int
	var serverCount uint64
	var err error

	if dsIDStr, ok := params[`dsId`]; ok {
		// don't allow query on ds outside user's tenant
		dsID, err = strconv.Atoi(dsIDStr)
		if err != nil {
			return nil, 0, errors.New("dsId must be an integer"), nil, http.StatusNotFound, nil
		}
		cdnID, _, err = dbhelpers.GetDSCDNIdFromID(tx.Tx, dsID)
		if err != nil {
			return nil, 0, nil, err, http.StatusInternalServerError, nil
		}

		userErr, sysErr, _ := tenant.CheckID(tx.Tx, user, dsID)
		if userErr != nil || sysErr != nil {
			return nil, 0, errors.New("Forbidden"), sysErr, http.StatusForbidden, nil
		}

		var joinSubQuery string
		if version.Major >= 3 {
			if err = tx.QueryRow(deliveryservice.HasRequiredCapabilitiesQuery, dsID).Scan(&dsHasRequiredCapabilities); err != nil {
				err = fmt.Errorf("unable to get required capabilities for deliveryservice %d: %s", dsID, err)
				return nil, 0, nil, err, http.StatusInternalServerError, nil
			}
			joinSubQuery = dssTopologiesJoinSubquery
		} else {
			joinSubQuery = ""
		}
		// only if dsId is part of params: add join on deliveryservice_server table
		queryAddition = fmt.Sprintf(deliveryServiceServersJoin, joinSubQuery)

		// depending on ds type, also need to add mids
		dsType, _, _, err := dbhelpers.GetDeliveryServiceTypeAndCDNName(dsID, tx.Tx)
		if err != nil {
			return nil, 0, nil, err, http.StatusInternalServerError, nil
		}
		usesMids = dsType.UsesMidCache()
		log.Debugf("Servers for ds %d; uses mids? %v\n", dsID, usesMids)
	}

	if _, ok := params[`topology`]; ok {
		/* language=SQL */
		queryAddition += `
			JOIN topology_cachegroup tc ON cg."name" = tc.cachegroup
`
	}

	where, orderBy, pagination, queryValues, errs := dbhelpers.BuildWhereAndOrderByAndPagination(params, queryParamsToSQLCols)
	if dsHasRequiredCapabilities {
		where += requiredCapabilitiesCondition
	}
	if len(errs) > 0 {
		return nil, 0, util.JoinErrs(errs), nil, http.StatusBadRequest, nil
	}

	countQuery := serverCountQuery + queryAddition + where
	// If we are querying for a DS that has reqd capabilities, we need to make sure that we also include all the ORG servers directly assigned to this DS
	if _, ok := params["dsId"]; ok && dsHasRequiredCapabilities {
		countQuery = `SELECT (` + countQuery + `) + (` + serverCountQuery + originServerQuery + `) AS total`
	}
	serverCount, err = getServerCount(tx, countQuery, queryValues)
	if err != nil {
		return nil, 0, nil, fmt.Errorf("failed to get servers count: %v", err), http.StatusInternalServerError, nil
	}

	serversList := []tc.ServerV40{}
	if useIMS {
		runSecond, maxTime = ims.TryIfModifiedSinceQuery(tx, h, queryValues, selectMaxLastUpdatedQuery(queryAddition, where))
		if !runSecond {
			log.Debugln("IMS HIT")
			return serversList, 0, nil, nil, http.StatusNotModified, &maxTime
		}
		log.Debugln("IMS MISS")
	} else {
		log.Debugln("Non IMS request")
	}

	query := selectQuery + queryAddition + where + orderBy + pagination
	// If you're looking to get the servers for a particular delivery service, make sure you're also querying the ORG servers from the deliveryservice_server table
	if _, ok := params[`dsId`]; ok {
		query = `(` + selectQuery + queryAddition + where + orderBy + pagination + `) UNION ` + selectQuery + originServerQuery
	}

	log.Debugln("Query is ", query)
	rows, err := tx.NamedQuery(query, queryValues)
	if err != nil {
		return nil, serverCount, nil, errors.New("querying: " + err.Error()), http.StatusInternalServerError, nil
	}
	defer rows.Close()

	HiddenField := "********"

	servers := make(map[int]tc.ServerV40)
	ids := []int{}
	for rows.Next() {
		s := tc.ServerV40{}
		err := rows.Scan(&s.Cachegroup,
			&s.CachegroupID,
			&s.CDNID,
			&s.CDNName,
			&s.DomainName,
			&s.GUID,
			&s.HostName,
			&s.HTTPSPort,
			&s.ID,
			&s.ILOIPAddress,
			&s.ILOIPGateway,
			&s.ILOIPNetmask,
			&s.ILOPassword,
			&s.ILOUsername,
			&s.LastUpdated,
			&s.MgmtIPAddress,
			&s.MgmtIPGateway,
			&s.MgmtIPNetmask,
			&s.OfflineReason,
			&s.PhysLocation,
			&s.PhysLocationID,
			pq.Array(&s.ProfileNames),
			&s.Rack,
			&s.RevalPending,
<<<<<<< HEAD
=======
			&s.RevalUpdateTime,
			&s.RevalApplyTime,
>>>>>>> acce8f18
			&s.Status,
			&s.StatusID,
			&s.TCPPort,
			&s.Type,
			&s.TypeID,
			&s.UpdPending,
<<<<<<< HEAD
=======
			&s.ConfigUpdateTime,
			&s.ConfigApplyTime,
>>>>>>> acce8f18
			&s.XMPPID,
			&s.XMPPPasswd,
			&s.StatusLastUpdated)
		if err != nil {
			return nil, serverCount, nil, errors.New("getting servers: " + err.Error()), http.StatusInternalServerError, nil
		}
		if user.PrivLevel < auth.PrivLevelOperations {
			s.ILOPassword = &HiddenField
			s.XMPPPasswd = &HiddenField
		}

		if s.ID == nil {
			return nil, serverCount, nil, errors.New("found server with nil ID"), http.StatusInternalServerError, nil
		}
		if _, ok := servers[*s.ID]; ok {
			return nil, serverCount, nil, fmt.Errorf("found more than one server with ID #%d", *s.ID), http.StatusInternalServerError, nil
		}
		servers[*s.ID] = s
		ids = append(ids, *s.ID)
	}

	// if ds requested uses mid-tier caches, add those to the list as well
	if usesMids {
		midIDs, userErr, sysErr, errCode := getMidServers(ids, servers, dsID, cdnID, tx, dsHasRequiredCapabilities)

		log.Debugf("getting mids: %v, %v, %s\n", userErr, sysErr, http.StatusText(errCode))

		serverCount = serverCount + uint64(len(midIDs))
		if userErr != nil || sysErr != nil {
			return nil, serverCount, userErr, sysErr, errCode, nil
		}
		ids = append(ids, midIDs...)
	}

	if len(ids) < 1 {
		return []tc.ServerV40{}, serverCount, nil, nil, http.StatusOK, nil
	}

	query, args, err := sqlx.In(`SELECT max_bandwidth, monitor, mtu, name, server, router_host_name, router_port_name FROM interface WHERE server IN (?)`, ids)
	if err != nil {
		return nil, serverCount, nil, fmt.Errorf("building interfaces query: %v", err), http.StatusInternalServerError, nil
	}
	query = tx.Rebind(query)
	interfaces := map[int]map[string]tc.ServerInterfaceInfoV40{}
	interfaceRows, err := tx.Queryx(query, args...)
	if err != nil {
		return nil, serverCount, nil, fmt.Errorf("querying for interfaces: %v", err), http.StatusInternalServerError, nil
	}
	defer interfaceRows.Close()

	for interfaceRows.Next() {
		iface := tc.ServerInterfaceInfoV40{
			ServerInterfaceInfo: tc.ServerInterfaceInfo{
				IPAddresses: []tc.ServerIPAddress{},
			},
		}
		var server int
		var routerHostName string
		var routerPort string
		if err = interfaceRows.Scan(&iface.MaxBandwidth, &iface.Monitor, &iface.MTU, &iface.Name, &server, &routerHostName, &routerPort); err != nil {
			return nil, serverCount, nil, fmt.Errorf("getting server interfaces: %v", err), http.StatusInternalServerError, nil
		}

		if _, ok := servers[server]; !ok {
			continue
		}

		if _, ok := interfaces[server]; !ok {
			interfaces[server] = map[string]tc.ServerInterfaceInfoV40{}
		}
		iface.RouterHostName = routerHostName
		iface.RouterPortName = routerPort
		interfaces[server][iface.Name] = iface
	}

	query, args, err = sqlx.In(`SELECT address, gateway, service_address, server, interface FROM ip_address WHERE server IN (?)`, ids)
	if err != nil {
		return nil, serverCount, nil, fmt.Errorf("building IP addresses query: %v", err), http.StatusInternalServerError, nil
	}
	query = tx.Rebind(query)
	ipRows, err := tx.Tx.Query(query, args...)
	if err != nil {
		return nil, serverCount, nil, fmt.Errorf("querying for IP addresses: %v", err), http.StatusInternalServerError, nil
	}
	defer ipRows.Close()

	for ipRows.Next() {
		var ip tc.ServerIPAddress
		var server int
		var iface string

		if err = ipRows.Scan(&ip.Address, &ip.Gateway, &ip.ServiceAddress, &server, &iface); err != nil {
			return nil, serverCount, nil, fmt.Errorf("getting server IP addresses: %v", err), http.StatusInternalServerError, nil
		}

		if _, ok := interfaces[server]; !ok {
			continue
		}
		if i, ok := interfaces[server][iface]; !ok {
			log.Warnf("IP addresses query returned addresses for an interface that was not found in interfaces query: %s", iface)
		} else {
			i.IPAddresses = append(i.IPAddresses, ip)
			interfaces[server][iface] = i
		}
	}

	returnable := make([]tc.ServerV40, 0, len(ids))

	for _, id := range ids {
		server := servers[id]
		for _, iface := range interfaces[id] {
			server.Interfaces = append(server.Interfaces, iface)
		}
		returnable = append(returnable, server)
	}

	return returnable, serverCount, nil, nil, http.StatusOK, &maxTime
}

// getMidServers gets the mids used by the edges provided with an option to filter for a given cdn
func getMidServers(edgeIDs []int, servers map[int]tc.ServerV40, dsID int, cdnID int, tx *sqlx.Tx, includeCapabilities bool) ([]int, error, error, int) {
	if len(edgeIDs) == 0 {
		return nil, nil, nil, http.StatusOK
	}

	filters := map[string]interface{}{
		"cache_type_mid": tc.CacheTypeMid,
		"edge_ids":       pq.Array(edgeIDs),
		"ds_id":          dsID,
	}

	midIDs := []int{}
	query := ""
	if includeCapabilities {
		// Query to select the associated mids for this DS
		q := selectIDQuery + midWhereClause
		rows, err := tx.NamedQuery(q, filters)
		if err != nil {
			return nil, err, nil, http.StatusBadRequest
		}
		defer rows.Close()

		for rows.Next() {
			var midID int
			if err := rows.Scan(&midID); err != nil {
				log.Errorf("could not scan mid server id: %s\n", err)
				return nil, nil, err, http.StatusInternalServerError
			}
			midIDs = append(midIDs, midID)
		}
		filters["mid_ids"] = pq.Array(midIDs)

		// Query to select only those mids that match the required capabilities of the DS
		query = selectQuery + midWhereClause + `
		AND s.id IN (
		WITH capabilities AS (
		SELECT ARRAY_AGG(ssc.server_capability), server
		FROM server_server_capability ssc
		WHERE ssc.server = ANY(:mid_ids)
		GROUP BY server)
		SELECT server
		FROM capabilities WHERE
		capabilities.array_agg
		@>
		(
		SELECT ARRAY_AGG(drc.required_capability)
		FROM deliveryservices_required_capability drc
		WHERE drc.deliveryservice_id=:ds_id)
		)`
	} else {
		// TODO: include secondary parent?
		query = selectQuery + midWhereClause
	}

	if cdnID > 0 {
		query += ` AND s.cdn_id = :cdn_id`
		filters["cdn_id"] = cdnID
	}

	rows, err := tx.NamedQuery(query, filters)
	if err != nil {
		return nil, err, nil, http.StatusBadRequest
	}
	defer rows.Close()

	ids := []int{}
	for rows.Next() {
		var s tc.ServerV40
		if err := rows.Scan(&s.Cachegroup,
			&s.CachegroupID,
			&s.CDNID,
			&s.CDNName,
			&s.DomainName,
			&s.GUID,
			&s.HostName,
			&s.HTTPSPort,
			&s.ID,
			&s.ILOIPAddress,
			&s.ILOIPGateway,
			&s.ILOIPNetmask,
			&s.ILOPassword,
			&s.ILOUsername,
			&s.LastUpdated,
			&s.MgmtIPAddress,
			&s.MgmtIPGateway,
			&s.MgmtIPNetmask,
			&s.OfflineReason,
			&s.PhysLocation,
			&s.PhysLocationID,
			pq.Array(&s.ProfileNames),
			&s.Rack,
			&s.RevalPending,
<<<<<<< HEAD
=======
			&s.RevalUpdateTime,
			&s.RevalApplyTime,
>>>>>>> acce8f18
			&s.Status,
			&s.StatusID,
			&s.TCPPort,
			&s.Type,
			&s.TypeID,
			&s.UpdPending,
<<<<<<< HEAD
=======
			&s.ConfigUpdateTime,
			&s.ConfigApplyTime,
>>>>>>> acce8f18
			&s.XMPPID,
			&s.XMPPPasswd,
			&s.StatusLastUpdated); err != nil {
			log.Errorf("could not scan mid servers: %s\n", err)
			return nil, nil, err, http.StatusInternalServerError
		}
		if s.ID == nil {
			return nil, nil, errors.New("found server with nil ID"), http.StatusInternalServerError
		}

		// This may mean that the server was caught by other query parameters,
		// so not technically an error, unlike earlier in 'getServers'.
		if _, ok := servers[*s.ID]; ok {
			continue
		}

		servers[*s.ID] = s
		ids = append(ids, *s.ID)
	}

	return ids, nil, nil, http.StatusOK
}

<<<<<<< HEAD
func checkTypeChangeSafety(server tc.CommonServerPropertiesV40, tx *sqlx.Tx) (error, error, int) {
=======
func checkTypeChangeSafety(server tc.ServerV40, tx *sqlx.Tx) (error, error, int) {
>>>>>>> acce8f18
	// see if cdn or type changed
	var cdnID int
	var typeID int
	if err := tx.QueryRow("SELECT type, cdn_id FROM server WHERE id = $1", *server.ID).Scan(&typeID, &cdnID); err != nil {
		if err == sql.ErrNoRows {
			return errors.New("no server found with this ID"), nil, http.StatusNotFound
		}
		return nil, fmt.Errorf("getting current server type: %v", err), http.StatusInternalServerError
	}

	var dsIDs []int64
	if err := tx.QueryRowx("SELECT ARRAY(SELECT deliveryservice FROM deliveryservice_server WHERE server = $1)", server.ID).Scan(pq.Array(&dsIDs)); err != nil && err != sql.ErrNoRows {
		return nil, fmt.Errorf("getting server assigned delivery services: %v", err), http.StatusInternalServerError
	}
	// If type is changing ensure it isn't assigned to any DSes.
	if typeID != *server.TypeID {
		if len(dsIDs) != 0 {
			return errors.New("server type can not be updated when it is currently assigned to Delivery Services"), nil, http.StatusConflict
		}
	}
	// Check to see if the user is trying to change the CDN of a server, which is already linked with a DS
	if cdnID != *server.CDNID && len(dsIDs) != 0 {
		return errors.New("server cdn can not be updated when it is currently assigned to delivery services"), nil, http.StatusConflict
	}

	return nil, nil, http.StatusOK
}

func updateStatusLastUpdatedTime(id int, statusLastUpdatedTime *time.Time, tx *sql.Tx) (error, error, int) {
	query := `UPDATE server SET
	status_last_updated=$1
WHERE id=$2 `
	if _, err := tx.Exec(query, statusLastUpdatedTime, id); err != nil {
		return errors.New("updating status last updated: " + err.Error()), nil, http.StatusInternalServerError
	}
	return nil, nil, http.StatusOK
}

func createInterfaces(id int, interfaces []tc.ServerInterfaceInfoV40, tx *sql.Tx) (error, error, int) {
	ifaceQry := `
	INSERT INTO interface (
		max_bandwidth,
		monitor,
		mtu,
		name,
		server,
		router_host_name,
		router_port_name
	) VALUES
	`
	ipQry := `
	INSERT INTO ip_address (
		address,
		gateway,
		interface,
		server,
		service_address
	) VALUES
	`

	ifaceQueryParts := make([]string, 0, len(interfaces))
	ipQueryParts := make([]string, 0, len(interfaces))
	ifaceArgs := make([]interface{}, 0, len(interfaces))
	ipArgs := make([]interface{}, 0, len(interfaces))
	for i, iface := range interfaces {
		argStart := i * 7
		ifaceQueryParts = append(ifaceQueryParts, fmt.Sprintf("($%d, $%d, $%d, $%d, $%d, $%d, $%d)", argStart+1, argStart+2, argStart+3, argStart+4, argStart+5, argStart+6, argStart+7))
		ifaceArgs = append(ifaceArgs, iface.MaxBandwidth, iface.Monitor, iface.MTU, iface.Name, id, iface.RouterHostName, iface.RouterPortName)
		for _, ip := range iface.IPAddresses {
			argStart = len(ipArgs)
			ipQueryParts = append(ipQueryParts, fmt.Sprintf("($%d, $%d, $%d, $%d, $%d)", argStart+1, argStart+2, argStart+3, argStart+4, argStart+5))
			ipArgs = append(ipArgs, ip.Address, ip.Gateway, iface.Name, id, ip.ServiceAddress)
		}
	}

	ifaceQry += strings.Join(ifaceQueryParts, ",")
	log.Debugf("Inserting interfaces for new server, query is: %s", ifaceQry)

	_, err := tx.Exec(ifaceQry, ifaceArgs...)
	if err != nil {
		return api.ParseDBError(err)
	}

	ipQry += strings.Join(ipQueryParts, ",")
	log.Debugf("Inserting IP addresses for new server, query is: %s", ipQry)

	_, err = tx.Exec(ipQry, ipArgs...)
	if err != nil {
		return api.ParseDBError(err)
	}
	return nil, nil, http.StatusOK
}

func deleteInterfaces(id int, tx *sql.Tx) (error, error, int) {
	if _, err := tx.Exec(deleteIPsQuery, id); err != nil && err != sql.ErrNoRows {
		return api.ParseDBError(err)
	}

	if _, err := tx.Exec(deleteInterfacesQuery, id); err != nil && err != sql.ErrNoRows {
		return api.ParseDBError(err)
	}

	return nil, nil, http.StatusOK
}

// Update is the handler for PUT requests to /servers.
func Update(w http.ResponseWriter, r *http.Request) {
	inf, userErr, sysErr, errCode := api.NewInfo(r, []string{"id"}, []string{"id"})
	tx := inf.Tx.Tx
	if userErr != nil || sysErr != nil {
		api.HandleErr(w, r, inf.Tx.Tx, errCode, userErr, sysErr)
		return
	}
	defer inf.Close()

	// Middleware should've already handled this, so idk why this is a pointer at all tbh
	version := inf.Version
	if version == nil {
		middleware.NotImplementedHandler().ServeHTTP(w, r)
		return
	}

	id := inf.IntParams["id"]

	// Get original server
	originals, _, userErr, sysErr, errCode, _ := getServers(r.Header, inf.Params, inf.Tx, inf.User, false, *version)
	if userErr != nil || sysErr != nil {
		api.HandleErr(w, r, tx, errCode, userErr, sysErr)
		return
	}
	if len(originals) < 1 {
		api.HandleErr(w, r, tx, http.StatusNotFound, errors.New("the server doesn't exist, cannot update"), nil)
		return
	}
	if len(originals) > 1 {
		api.HandleErr(w, r, tx, http.StatusInternalServerError, nil, fmt.Errorf("too many servers by ID %d: %d", id, len(originals)))
		return
	}

	original := originals[0]
	if original.XMPPID == nil || *original.XMPPID == "" {
		log.Warnf("original server %s had no XMPPID\n", *original.HostName)
	}
	if original.StatusID == nil {
		sysErr = errors.New("original server had no status ID")
		api.HandleErr(w, r, tx, http.StatusInternalServerError, nil, sysErr)
		return
	}
	if original.Status == nil {
		sysErr = errors.New("original server had no status name")
		api.HandleErr(w, r, tx, http.StatusInternalServerError, nil, sysErr)
		return
	}
	if original.CachegroupID == nil {
		sysErr = errors.New("original server had no Cache Group ID")
		api.HandleErr(w, r, tx, http.StatusInternalServerError, nil, sysErr)
		return
	}
	if original.StatusLastUpdated == nil {
		log.Warnln("original server had no Status Last Updated time")
		if original.LastUpdated == nil {
			sysErr = errors.New("original server had no Last Updated time")
			api.HandleErr(w, r, tx, http.StatusInternalServerError, nil, sysErr)
			return
		}
		original.StatusLastUpdated = &original.LastUpdated.Time
	}

	var originalXMPPID string
	if original.XMPPID != nil {
		originalXMPPID = *original.XMPPID
	}
	originalStatusID := *original.StatusID

	var server tc.ServerV40
	var serverV3 tc.ServerV30
	var statusLastUpdatedTime time.Time
	if inf.Version.Major >= 4 {
		if err := json.NewDecoder(r.Body).Decode(&server); err != nil {
			api.HandleErr(w, r, tx, http.StatusBadRequest, err, nil)
			return
		}
		if server.StatusID != nil && *server.StatusID != originalStatusID {
			currentTime := time.Now()
			server.StatusLastUpdated = &currentTime
			statusLastUpdatedTime = currentTime
		} else {
			server.StatusLastUpdated = original.StatusLastUpdated
			statusLastUpdatedTime = *original.StatusLastUpdated
		}
		_, userErr, sysErr := validateV4(&server, tx)
		if userErr != nil || sysErr != nil {
			errCode := http.StatusBadRequest
			if sysErr != nil {
				errCode = http.StatusInternalServerError
			}
			api.HandleErr(w, r, tx, errCode, userErr, sysErr)
			return
		}
		if err := dbhelpers.UpdateServerProfilesForV4(*server.ID, server.ProfileNames, tx); err != nil {
			userErr, sysErr, errCode := api.ParseDBError(err)
			api.HandleErr(w, r, inf.Tx.Tx, errCode, userErr, sysErr)
			return
		}
		if err := dbhelpers.UpdateServerProfilesForV4(server.ID, server.ProfileNames, tx); err != nil {
			api.HandleErr(w, r, tx, http.StatusBadRequest, err, nil)
			return
		}
	} else if inf.Version.Major >= 3 {
		if err := json.NewDecoder(r.Body).Decode(&serverV3); err != nil {
			api.HandleErr(w, r, tx, http.StatusBadRequest, err, nil)
			return
		}
		if serverV3.StatusID != nil && *serverV3.StatusID != originalStatusID {
			currentTime := time.Now()
			serverV3.StatusLastUpdated = &currentTime
			statusLastUpdatedTime = currentTime
		} else {
			serverV3.StatusLastUpdated = original.StatusLastUpdated
			statusLastUpdatedTime = *original.StatusLastUpdated
		}
		_, err := validateV3(&serverV3, tx)
		if err != nil {
			api.HandleErr(w, r, tx, http.StatusBadRequest, err, nil)
			return
		}
		profileName, err := dbhelpers.UpdateServerProfileTableForV2V3(serverV3.ID, serverV3.Profile, (original.ProfileNames)[0], tx)
		if err != nil {
<<<<<<< HEAD
			api.HandleErr(w, r, tx, http.StatusBadRequest, nil, fmt.Errorf("failed to update server_profile: %v", err))
=======
			api.HandleErr(w, r, tx, http.StatusInternalServerError, nil, fmt.Errorf("failed to update server_profile: %w", err))
>>>>>>> acce8f18
			return
		}
		if len(profileName) > 1 {
			profileName = []string{profileName[0]}
		}
		server, err = serverV3.UpgradeToV40(profileName)
		if err != nil {
			sysErr = fmt.Errorf("error upgrading valid V3 server to V4 structure: %v", err)
			api.HandleErr(w, r, tx, http.StatusInternalServerError, nil, sysErr)
			return
		}
	} else {
		var legacyServer tc.ServerNullableV2
		if err := json.NewDecoder(r.Body).Decode(&legacyServer); err != nil {
			api.HandleErr(w, r, tx, http.StatusBadRequest, err, nil)
			return
		}
		err := validateV2(&legacyServer, tx)
		if err != nil {
			api.HandleErr(w, r, tx, http.StatusBadRequest, err, nil)
			return
		}
		profileName, err := dbhelpers.UpdateServerProfileTableForV2V3(legacyServer.ID, legacyServer.Profile, (original.ProfileNames)[0], tx)
		if err != nil {
<<<<<<< HEAD
			api.HandleErr(w, r, tx, http.StatusBadRequest, nil, fmt.Errorf("failed to update server_profile: %v", err))
=======
			api.HandleErr(w, r, tx, http.StatusInternalServerError, nil, fmt.Errorf("failed to update server_profile: %w", err))
>>>>>>> acce8f18
			return
		}
		if len(profileName) > 1 {
			profileName = []string{profileName[0]}
		}
		server, err = legacyServer.UpgradeToV40(profileName)
		if err != nil {
			sysErr = fmt.Errorf("error upgrading valid V2 server to V3 structure: %v", err)
			api.HandleErr(w, r, tx, http.StatusInternalServerError, nil, sysErr)
			return
		}
	}

	if *original.CachegroupID != *server.CachegroupID || *original.CDNID != *server.CDNID {
		hasDSOnCDN, err := dbhelpers.CachegroupHasTopologyBasedDeliveryServicesOnCDN(tx, *original.CachegroupID, *original.CDNID)
		if err != nil {
			api.HandleErr(w, r, tx, http.StatusInternalServerError, nil, err)
			return
		}
		CDNIDs := []int{}
		if hasDSOnCDN {
			CDNIDs = append(CDNIDs, *original.CDNID)
		}
		cacheGroupIds := []int{*original.CachegroupID}
		serverIds := []int{*original.ID}
		if err = topology_validation.CheckForEmptyCacheGroups(inf.Tx, cacheGroupIds, CDNIDs, true, serverIds); err != nil {
			api.HandleErr(w, r, tx, http.StatusBadRequest, errors.New("server is the last one in its cachegroup, which is used by a topology, so it cannot be moved to another cachegroup: "+err.Error()), nil)
			return
		}
	}

	server.ID = new(int)
	*server.ID = inf.IntParams["id"]
	status, ok, err := dbhelpers.GetStatusByID(*server.StatusID, tx)
	if err != nil {
		sysErr = fmt.Errorf("getting server #%d status (#%d): %v", id, *server.StatusID, err)
		api.HandleErr(w, r, tx, http.StatusInternalServerError, nil, sysErr)
		return
	}
	if !ok {
		log.Warnf("previously existent status #%d not found when fetching later", *server.StatusID)
		userErr = fmt.Errorf("no such Status: #%d", *server.StatusID)
		api.HandleErr(w, r, tx, http.StatusBadRequest, userErr, nil)
		return
	}
	if status.Name == nil {
		sysErr = fmt.Errorf("status #%d had no name", *server.StatusID)
		api.HandleErr(w, r, tx, http.StatusInternalServerError, nil, sysErr)
		return
	}
	if *status.Name != string(tc.CacheStatusOnline) && *status.Name != string(tc.CacheStatusReported) {
		dsIDs, err := getActiveDeliveryServicesThatOnlyHaveThisServerAssigned(id, original.Type, tx)
		if err != nil {
			sysErr = fmt.Errorf("getting Delivery Services to which server #%d is assigned that have no other servers: %v", id, err)
			api.HandleErr(w, r, tx, http.StatusInternalServerError, nil, sysErr)
			return
		}
		if len(dsIDs) > 0 {
			prefix := fmt.Sprintf("setting server status to '%s' would leave Active Delivery Service", *status.Name)
			alertText := InvalidStatusForDeliveryServicesAlertText(prefix, original.Type, dsIDs)
			api.WriteAlerts(w, r, http.StatusConflict, tc.CreateAlerts(tc.ErrorLevel, alertText))
			return
		}
	}

<<<<<<< HEAD
	if userErr, sysErr, errCode = checkTypeChangeSafety(server.CommonServerPropertiesV40, inf.Tx); userErr != nil || sysErr != nil {
=======
	if userErr, sysErr, errCode = checkTypeChangeSafety(server, inf.Tx); userErr != nil || sysErr != nil {
>>>>>>> acce8f18
		api.HandleErr(w, r, tx, errCode, userErr, sysErr)
		return
	}

	if server.XMPPID != nil && *server.XMPPID != "" && originalXMPPID != "" && *server.XMPPID != originalXMPPID {
		api.WriteAlerts(w, r, http.StatusBadRequest, tc.CreateAlerts(tc.ErrorLevel, fmt.Sprintf("server cannot be updated due to requested XMPPID change. XMPIDD is immutable")))
		return
	}

	userErr, sysErr, statusCode := api.CheckIfUnModified(r.Header, inf.Tx, *server.ID, "server")
	if userErr != nil || sysErr != nil {
		api.HandleErr(w, r, tx, statusCode, userErr, sysErr)
		return
	}

	if server.CDNName != nil {
		userErr, sysErr, statusCode = dbhelpers.CheckIfCurrentUserCanModifyCDN(inf.Tx.Tx, *server.CDNName, inf.User.UserName)
		if userErr != nil || sysErr != nil {
			api.HandleErr(w, r, inf.Tx.Tx, statusCode, userErr, sysErr)
			return
		}
	} else if server.CDNID != nil {
		userErr, sysErr, statusCode = dbhelpers.CheckIfCurrentUserCanModifyCDNWithID(inf.Tx.Tx, int64(*server.CDNID), inf.User.UserName)
		if userErr != nil || sysErr != nil {
			api.HandleErr(w, r, inf.Tx.Tx, statusCode, userErr, sysErr)
			return
		}
	}

	serverID, errCode, userErr, sysErr := updateServer(inf.Tx, server)
	if userErr != nil || sysErr != nil {
		api.HandleErr(w, r, inf.Tx.Tx, errCode, userErr, sysErr)
		return
	}

<<<<<<< HEAD
	rowsAffected := 0
	for rows.Next() {
		err := rows.Scan(&server.Cachegroup,
			&server.CachegroupID,
			&server.CDNID,
			&server.CDNName,
			&server.DomainName,
			&server.GUID,
			&server.HostName,
			&server.HTTPSPort,
			&server.ID,
			&server.ILOIPAddress,
			&server.ILOIPGateway,
			&server.ILOIPNetmask,
			&server.ILOPassword,
			&server.ILOUsername,
			&server.LastUpdated,
			&server.MgmtIPAddress,
			&server.MgmtIPGateway,
			&server.MgmtIPNetmask,
			&server.OfflineReason,
			&server.PhysLocation,
			&server.PhysLocationID,
			pq.Array(&server.ProfileNames),
			&server.Rack,
			&server.RevalPending,
			&server.Status,
			&server.StatusID,
			&server.TCPPort,
			&server.Type,
			&server.TypeID,
			&server.UpdPending,
			&server.StatusLastUpdated)
		if err != nil {
			api.HandleErr(w, r, tx, http.StatusNotFound, nil, fmt.Errorf("scanning lastUpdated from server insert: %v", err))
			return
		}
		rowsAffected++
	}

	if rowsAffected < 1 {
		api.HandleErr(w, r, tx, http.StatusNotFound, errors.New("no server found with this id"), nil)
=======
	if userErr, sysErr, errCode = deleteInterfaces(id, tx); userErr != nil || sysErr != nil {
		api.HandleErr(w, r, tx, errCode, userErr, sysErr)
>>>>>>> acce8f18
		return
	}

	if userErr, sysErr, errCode = createInterfaces(id, server.Interfaces, tx); userErr != nil || sysErr != nil {
		api.HandleErr(w, r, tx, errCode, userErr, sysErr)
		return
	}

	where := `WHERE s.id = $1`
	selquery := selectQuery + where
	var srvr tc.ServerV40
	err = inf.Tx.QueryRow(selquery, serverID).Scan(&srvr.Cachegroup,
		&srvr.CachegroupID,
		&srvr.CDNID,
		&srvr.CDNName,
		&srvr.DomainName,
		&srvr.GUID,
		&srvr.HostName,
		&srvr.HTTPSPort,
		&srvr.ID,
		&srvr.ILOIPAddress,
		&srvr.ILOIPGateway,
		&srvr.ILOIPNetmask,
		&srvr.ILOPassword,
		&srvr.ILOUsername,
		&srvr.LastUpdated,
		&srvr.MgmtIPAddress,
		&srvr.MgmtIPGateway,
		&srvr.MgmtIPNetmask,
		&srvr.OfflineReason,
		&srvr.PhysLocation,
		&srvr.PhysLocationID,
		pq.Array(&srvr.ProfileNames),
		&srvr.Rack,
		&srvr.RevalPending,
		&srvr.RevalUpdateTime,
		&srvr.RevalApplyTime,
		&srvr.Status,
		&srvr.StatusID,
		&srvr.TCPPort,
		&srvr.Type,
		&srvr.TypeID,
		&srvr.UpdPending,
		&srvr.ConfigUpdateTime,
		&srvr.ConfigApplyTime,
		&srvr.XMPPID,
		&srvr.XMPPPasswd,
		&srvr.StatusLastUpdated)
	if err != nil {
		api.HandleErr(w, r, inf.Tx.Tx, http.StatusInternalServerError, nil, err)
		return
	}

	serversInterfaces, err := dbhelpers.GetServersInterfaces([]int{*srvr.ID}, inf.Tx.Tx)
	if err != nil {
		api.HandleErr(w, r, inf.Tx.Tx, http.StatusInternalServerError, nil, err)
		return
	}
	if interfacesMap, ok := serversInterfaces[*srvr.ID]; ok {
		for _, intfc := range interfacesMap {
			srvr.Interfaces = append(srvr.Interfaces, intfc)
		}
	}

	if inf.Version.Major >= 3 {
		if userErr, sysErr, errCode = updateStatusLastUpdatedTime(id, &statusLastUpdatedTime, tx); userErr != nil || sysErr != nil {
			api.HandleErr(w, r, tx, errCode, userErr, sysErr)
			return
		}
		api.WriteRespAlertObj(w, r, tc.SuccessLevel, "Server updated", srvr)
	} else {
		csp, err := dbhelpers.GetCommonServerPropertiesFromV4(server, tx)
		if err != nil {
<<<<<<< HEAD
			api.HandleErr(w, r, tx, http.StatusBadRequest, nil, fmt.Errorf("failed to query profile: %v", err))
			return
		}
		if err != nil {
			api.HandleErr(w, r, tx, http.StatusBadRequest, nil, fmt.Errorf("failed to update server_profile: %v", err))
			return
		}
		v2Server, err := server.ToServerV2FromV4(csp)
=======
			api.HandleErr(w, r, tx, http.StatusInternalServerError, nil, fmt.Errorf("failed to get common server properties from V4 server struct: %w", err))
			return
		}
		if err != nil {
			api.HandleErr(w, r, tx, http.StatusBadRequest, nil, fmt.Errorf("failed to update server_profile: %w", err))
			return
		}
		v2Server, err := srvr.ToServerV2FromV4(csp)
>>>>>>> acce8f18
		if err != nil {
			sysErr = fmt.Errorf("converting valid v3 server to a v2 structure: %v", err)
			api.HandleErr(w, r, tx, http.StatusInternalServerError, nil, sysErr)
			return
		}
		if inf.Version.Major <= 1 {
			api.WriteRespAlertObj(w, r, tc.SuccessLevel, "Server updated", v2Server.ServerNullableV11)
		} else {
			api.WriteRespAlertObj(w, r, tc.SuccessLevel, "Server updated", v2Server)
		}
	}

	changeLogMsg := fmt.Sprintf("SERVER: %s.%s, ID: %d, ACTION: updated", *srvr.HostName, *srvr.DomainName, *srvr.ID)
	api.CreateChangeLogRawTx(api.ApiChange, changeLogMsg, inf.User, tx)
}

<<<<<<< HEAD
func insertServerProfile(id *int, pName []string, tx *sql.Tx) (error, error, int) {
	insertSPQuery := `
=======
func updateServer(tx *sqlx.Tx, server tc.ServerV40) (int64, int, error, error) {

	rows, err := tx.NamedQuery(updateQuery, server)
	if err != nil {
		userErr, sysErr, errCode := api.ParseDBError(err)
		return 0, errCode, userErr, sysErr
	}
	defer rows.Close()

	var serverId int64
	rowsAffected := 0
	for rows.Next() {
		if err := rows.Scan(&server.Cachegroup,
			&server.CachegroupID,
			&server.CDNID,
			&server.CDNName,
			&server.DomainName,
			&server.GUID,
			&server.HostName,
			&server.HTTPSPort,
			&serverId,
			&server.ILOIPAddress,
			&server.ILOIPGateway,
			&server.ILOIPNetmask,
			&server.ILOPassword,
			&server.ILOUsername,
			&server.LastUpdated,
			&server.MgmtIPAddress,
			&server.MgmtIPGateway,
			&server.MgmtIPNetmask,
			&server.OfflineReason,
			&server.PhysLocation,
			&server.PhysLocationID,
			pq.Array(&server.ProfileNames),
			&server.Rack,
			&server.Status,
			&server.StatusID,
			&server.TCPPort,
			&server.Type,
			&server.TypeID,
			&server.StatusLastUpdated); err != nil {
			return 0, http.StatusNotFound, nil, fmt.Errorf("scanning lastUpdated from server insert: %v", err)
		}
		rowsAffected++
	}

	if rowsAffected < 1 {
		return 0, http.StatusNotFound, fmt.Errorf("no server found with id %d", *server.ID), nil
	}
	if rowsAffected > 1 {
		return 0, http.StatusInternalServerError, nil, fmt.Errorf("update for server #%d affected too many rows (%d)", *server.ID, rowsAffected)
	}

	return serverId, http.StatusOK, nil, nil
}

func insertServerProfile(id int, pName []string, tx *sql.Tx) (error, error, int) {
	priority := make([]int, 0, len(pName))
	for i, _ := range pName {
		priority = append(priority, i)
	}
	insertQuery := `
>>>>>>> acce8f18
	INSERT INTO server_profile (
		server, 
		profile_name, 
		priority
<<<<<<< HEAD
	) VALUES 
	`

	//var priorityArray pq.Int64Array
	//priorityArray = append(priorityArray, int64(i))

	iSPQueryParts := make([]string, 0, len(pName))
	iSPQueryValues := make([]interface{}, 0, len(pName))
	for i, name := range pName {
		valStart := i * 3
		iSPQueryParts = append(iSPQueryParts, fmt.Sprintf("($%d, $%d, $%d)", valStart+1, valStart+2, valStart+3))
		iSPQueryValues = append(iSPQueryValues, *id, name, i)
	}

	insertSPQuery += strings.Join(iSPQueryParts, ",")
	log.Debugf("Inserting profile information for a new server, query is: %s", insertSPQuery)

	_, err := tx.Exec(insertSPQuery, iSPQueryValues...)
	if err != nil {
=======
	)SELECT $1, profile_name, priority
	FROM UNNEST($2::text[], $3::int[]) WITH ORDINALITY AS tmp(profile_name, priority)
	`

	if _, err := tx.Exec(insertQuery, id, pq.Array(pName), pq.Array(priority)); err != nil {
>>>>>>> acce8f18
		return api.ParseDBError(err)
	}
	return nil, nil, http.StatusOK
}

func createV2(inf *api.APIInfo, w http.ResponseWriter, r *http.Request) {
	var server tc.ServerNullableV2

	if err := json.NewDecoder(r.Body).Decode(&server); err != nil {
		api.HandleErr(w, r, inf.Tx.Tx, http.StatusBadRequest, err, nil)
		return
	}

	if server.ID != nil {
		var prevID int
		err := inf.Tx.Tx.QueryRow("SELECT id from server where id = $1", server.ID).Scan(&prevID)
		if err != nil && err != sql.ErrNoRows {
			api.HandleErr(w, r, inf.Tx.Tx, http.StatusInternalServerError, nil, fmt.Errorf("checking if server with id %d exists", *server.ID))
			return
		}
		if prevID != 0 {
			api.HandleErr(w, r, inf.Tx.Tx, http.StatusBadRequest, fmt.Errorf("server with id %d already exists. Please do not provide an id", *server.ID), nil)
			return
		}
	}

	server.XMPPID = newUUID()

	if err := validateV2(&server, inf.Tx.Tx); err != nil {
		api.HandleErr(w, r, inf.Tx.Tx, http.StatusBadRequest, err, nil)
		return
	}

	if server.CDNName != nil {
		userErr, sysErr, statusCode := dbhelpers.CheckIfCurrentUserCanModifyCDN(inf.Tx.Tx, *server.CDNName, inf.User.UserName)
		if userErr != nil || sysErr != nil {
			api.HandleErr(w, r, inf.Tx.Tx, statusCode, userErr, sysErr)
			return
		}
	} else if server.CDNID != nil {
		userErr, sysErr, statusCode := dbhelpers.CheckIfCurrentUserCanModifyCDNWithID(inf.Tx.Tx, int64(*server.CDNID), inf.User.UserName)
		if userErr != nil || sysErr != nil {
			api.HandleErr(w, r, inf.Tx.Tx, statusCode, userErr, sysErr)
			return
		}
	}

	origProfiles := []string{*server.Profile}
<<<<<<< HEAD

	resultRows, err := inf.Tx.NamedQuery(insertQuery, server)
=======
	serverID, err := createServerV2(inf.Tx, server)
>>>>>>> acce8f18
	if err != nil {
		userErr, sysErr, errCode := api.ParseDBError(err)
		api.HandleErr(w, r, inf.Tx.Tx, errCode, userErr, sysErr)
		return
	}

	ifaces, err := server.LegacyInterfaceDetails.ToInterfacesV4(*server.IPIsService, *server.IP6IsService, server.RouterHostName, server.RouterPortName)
	if err != nil {
		api.HandleErr(w, r, inf.Tx.Tx, http.StatusInternalServerError, nil, err)
		return
	}

	if userErr, sysErr, errCode := createInterfaces(int(serverID), ifaces, inf.Tx.Tx); userErr != nil || sysErr != nil {
		api.HandleErr(w, r, inf.Tx.Tx, errCode, userErr, sysErr)
		return
	}

	userErr, sysErr, statusCode := insertServerProfile(int(serverID), origProfiles, inf.Tx.Tx)
	if userErr != nil || sysErr != nil {
		api.HandleErr(w, r, inf.Tx.Tx, statusCode, userErr, sysErr)
		return
	}

	where := `WHERE s.id = $1`
	selquery := selectQuery + where
	var s4 tc.ServerV40
	err = inf.Tx.QueryRow(selquery, serverID).Scan(&s4.Cachegroup,
		&s4.CachegroupID,
		&s4.CDNID,
		&s4.CDNName,
		&s4.DomainName,
		&s4.GUID,
		&s4.HostName,
		&s4.HTTPSPort,
		&s4.ID,
		&s4.ILOIPAddress,
		&s4.ILOIPGateway,
		&s4.ILOIPNetmask,
		&s4.ILOPassword,
		&s4.ILOUsername,
		&s4.LastUpdated,
		&s4.MgmtIPAddress,
		&s4.MgmtIPGateway,
		&s4.MgmtIPNetmask,
		&s4.OfflineReason,
		&s4.PhysLocation,
		&s4.PhysLocationID,
		pq.Array(&s4.ProfileNames),
		&s4.Rack,
		&s4.RevalPending,
		&s4.RevalUpdateTime,
		&s4.RevalApplyTime,
		&s4.Status,
		&s4.StatusID,
		&s4.TCPPort,
		&s4.Type,
		&s4.TypeID,
		&s4.UpdPending,
		&s4.ConfigUpdateTime,
		&s4.ConfigApplyTime,
		&s4.XMPPID,
		&s4.XMPPPasswd,
		&s4.StatusLastUpdated)
	if err != nil {
		api.HandleErr(w, r, inf.Tx.Tx, http.StatusInternalServerError, nil, err)
		return
	}
	s4.Interfaces = ifaces

	csp, err := dbhelpers.GetCommonServerPropertiesFromV4(s4, inf.Tx.Tx)
	if err != nil {
		api.HandleErr(w, r, inf.Tx.Tx, http.StatusInternalServerError, nil, err)
	}
	srvr, err := s4.ToServerV2FromV4(csp)
	if err != nil {
		api.HandleErr(w, r, inf.Tx.Tx, http.StatusInternalServerError, nil, err)
		return
	}

	userErr, sysErr, statusCode := insertServerProfile(server.ID, origProfiles, tx)
	if userErr != nil || sysErr != nil {
		api.HandleErr(w, r, inf.Tx.Tx, statusCode, userErr, sysErr)
		return
	}

	alerts := tc.CreateAlerts(tc.SuccessLevel, "server was created.")
	api.WriteAlertsObj(w, r, http.StatusOK, alerts, srvr)

	changeLogMsg := fmt.Sprintf("SERVER: %s.%s, ID: %d, ACTION: created", *srvr.HostName, *srvr.DomainName, *srvr.ID)
	api.CreateChangeLogRawTx(api.ApiChange, changeLogMsg, inf.User, inf.Tx.Tx)
}

func createV3(inf *api.APIInfo, w http.ResponseWriter, r *http.Request) {
	var server tc.ServerV30

	if err := json.NewDecoder(r.Body).Decode(&server); err != nil {
		api.HandleErr(w, r, inf.Tx.Tx, http.StatusBadRequest, err, nil)
		return
	}

	if server.ID != nil {
		var prevID int
		err := inf.Tx.Tx.QueryRow("SELECT id from server where id = $1", server.ID).Scan(&prevID)
		if err != nil && err != sql.ErrNoRows {
			api.HandleErr(w, r, inf.Tx.Tx, http.StatusInternalServerError, nil, fmt.Errorf("checking if server with id %d exists", *server.ID))
			return
		}
		if prevID != 0 {
			api.HandleErr(w, r, inf.Tx.Tx, http.StatusBadRequest, fmt.Errorf("server with id %d already exists. Please do not provide an id", *server.ID), nil)
			return
		}
	}

	server.XMPPID = newUUID()

	_, err := validateV3(&server, inf.Tx.Tx)
	if err != nil {
		api.HandleErr(w, r, inf.Tx.Tx, http.StatusBadRequest, err, nil)
		return
	}

	currentTime := time.Now()
	server.StatusLastUpdated = &currentTime
	origProfiles := []string{*server.Profile}

	if server.CDNName != nil {
		userErr, sysErr, statusCode := dbhelpers.CheckIfCurrentUserCanModifyCDN(inf.Tx.Tx, *server.CDNName, inf.User.UserName)
		if userErr != nil || sysErr != nil {
			api.HandleErr(w, r, inf.Tx.Tx, statusCode, userErr, sysErr)
			return
		}
	} else if server.CDNID != nil {
		userErr, sysErr, statusCode := dbhelpers.CheckIfCurrentUserCanModifyCDNWithID(inf.Tx.Tx, int64(*server.CDNID), inf.User.UserName)
		if userErr != nil || sysErr != nil {
			api.HandleErr(w, r, inf.Tx.Tx, statusCode, userErr, sysErr)
			return
		}
	}

	serverID, err := createServerV3(inf.Tx, server)
	if err != nil {
		userErr, sysErr, errCode := api.ParseDBError(err)
		api.HandleErr(w, r, inf.Tx.Tx, errCode, userErr, sysErr)
		return
	}

	interfaces, err := tc.ToInterfacesV4(server.Interfaces, server.RouterHostName, server.RouterPortName)
	if err != nil {
		api.HandleErr(w, r, inf.Tx.Tx, http.StatusInternalServerError, nil, err)
		return
	}
	userErr, sysErr, errCode := createInterfaces(int(serverID), interfaces, inf.Tx.Tx)
	if userErr != nil || sysErr != nil {
		api.HandleErr(w, r, inf.Tx.Tx, errCode, userErr, sysErr)
		return
	}

	userErr, sysErr, statusCode := insertServerProfile(int(serverID), origProfiles, inf.Tx.Tx)
	if userErr != nil || sysErr != nil {
		api.HandleErr(w, r, inf.Tx.Tx, statusCode, userErr, sysErr)
		return
	}

	where := `WHERE s.id = $1`
	selquery := selectQuery + where
	var s4 tc.ServerV40
	err = inf.Tx.QueryRow(selquery, serverID).Scan(&s4.Cachegroup,
		&s4.CachegroupID,
		&s4.CDNID,
		&s4.CDNName,
		&s4.DomainName,
		&s4.GUID,
		&s4.HostName,
		&s4.HTTPSPort,
		&s4.ID,
		&s4.ILOIPAddress,
		&s4.ILOIPGateway,
		&s4.ILOIPNetmask,
		&s4.ILOPassword,
		&s4.ILOUsername,
		&s4.LastUpdated,
		&s4.MgmtIPAddress,
		&s4.MgmtIPGateway,
		&s4.MgmtIPNetmask,
		&s4.OfflineReason,
		&s4.PhysLocation,
		&s4.PhysLocationID,
		pq.Array(&s4.ProfileNames),
		&s4.Rack,
		&s4.RevalPending,
		&s4.RevalUpdateTime,
		&s4.RevalApplyTime,
		&s4.Status,
		&s4.StatusID,
		&s4.TCPPort,
		&s4.Type,
		&s4.TypeID,
		&s4.UpdPending,
		&s4.ConfigUpdateTime,
		&s4.ConfigApplyTime,
		&s4.XMPPID,
		&s4.XMPPPasswd,
		&s4.StatusLastUpdated)
	if err != nil {
		api.HandleErr(w, r, inf.Tx.Tx, http.StatusInternalServerError, nil, err)
		return
	}

	s4.Interfaces = interfaces

	csp, err := dbhelpers.GetCommonServerPropertiesFromV4(s4, inf.Tx.Tx)
	if err != nil {
		api.HandleErr(w, r, inf.Tx.Tx, http.StatusInternalServerError, nil, err)
	}
	srvr, err := s4.ToServerV3FromV4(csp)
	if err != nil {
		api.HandleErr(w, r, inf.Tx.Tx, http.StatusInternalServerError, nil, err)
		return
	}

	userErr, sysErr, statusCode := insertServerProfile(server.ID, origProfiles, tx)
	if userErr != nil || sysErr != nil {
		api.HandleErr(w, r, inf.Tx.Tx, statusCode, userErr, sysErr)
		return
	}

	alerts := tc.CreateAlerts(tc.SuccessLevel, "Server created")
	api.WriteAlertsObj(w, r, http.StatusCreated, alerts, srvr)

	changeLogMsg := fmt.Sprintf("SERVER: %s.%s, ID: %d, ACTION: created", *srvr.HostName, *srvr.DomainName, *srvr.ID)
	api.CreateChangeLogRawTx(api.ApiChange, changeLogMsg, inf.User, inf.Tx.Tx)
}

func createV4(inf *api.APIInfo, w http.ResponseWriter, r *http.Request) {
	var server tc.ServerV40

	if err := json.NewDecoder(r.Body).Decode(&server); err != nil {
		api.HandleErr(w, r, inf.Tx.Tx, http.StatusBadRequest, err, nil)
		return
	}

	if server.ID != nil {
		var prevID int
		err := inf.Tx.Tx.QueryRow("SELECT id from server where id = $1", server.ID).Scan(&prevID)
		if err != nil && err != sql.ErrNoRows {
			api.HandleErr(w, r, inf.Tx.Tx, http.StatusInternalServerError, nil, fmt.Errorf("checking if server with id %d exists", *server.ID))
			return
		}
		if prevID != 0 {
			api.HandleErr(w, r, inf.Tx.Tx, http.StatusBadRequest, fmt.Errorf("server with id %d already exists. Please do not provide an id", *server.ID), nil)
			return
		}
	}

	server.XMPPID = newUUID()

	_, userErr, sysErr := validateV4(&server, inf.Tx.Tx)
	if userErr != nil || sysErr != nil {
		errCode := http.StatusBadRequest
		if sysErr != nil {
			errCode = http.StatusInternalServerError
		}
		api.HandleErr(w, r, inf.Tx.Tx, errCode, userErr, sysErr)
		return
	}

	currentTime := time.Now()
	server.StatusLastUpdated = &currentTime

	if server.CDNName != nil {
		userErr, sysErr, statusCode := dbhelpers.CheckIfCurrentUserCanModifyCDN(inf.Tx.Tx, *server.CDNName, inf.User.UserName)
		if userErr != nil || sysErr != nil {
			api.HandleErr(w, r, inf.Tx.Tx, statusCode, userErr, sysErr)
			return
		}
	} else if server.CDNID != nil {
		userErr, sysErr, statusCode := dbhelpers.CheckIfCurrentUserCanModifyCDNWithID(inf.Tx.Tx, int64(*server.CDNID), inf.User.UserName)
		if userErr != nil || sysErr != nil {
			api.HandleErr(w, r, inf.Tx.Tx, statusCode, userErr, sysErr)
			return
		}
	}

	origProfiles := server.ProfileNames
<<<<<<< HEAD
	var profileID int
	err = inf.Tx.QueryRow("SELECT id FROM profile p WHERE name=$1", (server.ProfileNames)[0]).Scan(&profileID)
=======
	serverID, err := createServerV4(inf.Tx, server)
>>>>>>> acce8f18
	if err != nil {
		userErr, sysErr, errCode := api.ParseDBError(err)
		api.HandleErr(w, r, inf.Tx.Tx, errCode, userErr, sysErr)
		return
	}

	userErr, sysErr, errCode := createInterfaces(int(serverID), server.Interfaces, inf.Tx.Tx)
	if userErr != nil || sysErr != nil {
		api.HandleErr(w, r, inf.Tx.Tx, errCode, userErr, sysErr)
		return
	}

	userErr, sysErr, statusCode := insertServerProfile(int(serverID), origProfiles, inf.Tx.Tx)
	if userErr != nil || sysErr != nil {
		api.HandleErr(w, r, inf.Tx.Tx, statusCode, userErr, sysErr)
		return
	}

	where := `WHERE s.id = $1`
	selquery := selectQuery + where
	var srvr tc.ServerV40
	err = inf.Tx.QueryRow(selquery, serverID).Scan(&srvr.Cachegroup,
		&srvr.CachegroupID,
		&srvr.CDNID,
		&srvr.CDNName,
		&srvr.DomainName,
		&srvr.GUID,
		&srvr.HostName,
		&srvr.HTTPSPort,
		&srvr.ID,
		&srvr.ILOIPAddress,
		&srvr.ILOIPGateway,
		&srvr.ILOIPNetmask,
		&srvr.ILOPassword,
		&srvr.ILOUsername,
		&srvr.LastUpdated,
		&srvr.MgmtIPAddress,
		&srvr.MgmtIPGateway,
		&srvr.MgmtIPNetmask,
		&srvr.OfflineReason,
		&srvr.PhysLocation,
		&srvr.PhysLocationID,
		pq.Array(&srvr.ProfileNames),
		&srvr.Rack,
		&srvr.RevalPending,
		&srvr.RevalUpdateTime,
		&srvr.RevalApplyTime,
		&srvr.Status,
		&srvr.StatusID,
		&srvr.TCPPort,
		&srvr.Type,
		&srvr.TypeID,
		&srvr.UpdPending,
		&srvr.ConfigUpdateTime,
		&srvr.ConfigApplyTime,
		&srvr.XMPPID,
		&srvr.XMPPPasswd,
		&srvr.StatusLastUpdated)
	if err != nil {
		api.HandleErr(w, r, inf.Tx.Tx, http.StatusInternalServerError, nil, err)
		return
	}
<<<<<<< HEAD

	resultsRows := inf.Tx.QueryRow(insertQueryV4, server.CachegroupID, server.CDNID, server.DomainName,
		server.HostName, server.HTTPSPort, server.ILOIPAddress, server.ILOIPNetmask, server.ILOIPGateway,
		server.ILOUsername, server.ILOPassword, server.MgmtIPAddress, server.MgmtIPNetmask, server.MgmtIPGateway,
		server.OfflineReason, server.PhysLocationID, profileID, server.Rack, server.StatusID,
		server.TCPPort, server.TypeID, server.UpdPending, server.XMPPID, server.XMPPPasswd)
	err = resultsRows.Scan(&server.Cachegroup,
		&server.CachegroupID,
		&server.CDNID,
		&server.CDNName,
		&server.DomainName,
		&server.GUID,
		&server.HostName,
		&server.HTTPSPort,
		&server.ID,
		&server.ILOIPAddress,
		&server.ILOIPGateway,
		&server.ILOIPNetmask,
		&server.ILOPassword,
		&server.ILOUsername,
		&server.LastUpdated,
		&server.MgmtIPAddress,
		&server.MgmtIPGateway,
		&server.MgmtIPNetmask,
		&server.OfflineReason,
		&server.PhysLocation,
		&server.PhysLocationID,
		pq.Array(&server.ProfileNames),
		&server.Rack,
		&server.RevalPending,
		&server.Status,
		&server.StatusID,
		&server.TCPPort,
		&server.Type,
		&server.TypeID,
		&server.UpdPending)
	if err != nil {
		userErr, sysErr, errCode := api.ParseDBError(err)
		api.HandleErr(w, r, tx, errCode, userErr, sysErr)
		return
=======

	// TODO: Use returned values from SQL insert to ensure inserted values match
	srvr.Interfaces = server.Interfaces

	alerts := tc.CreateAlerts(tc.SuccessLevel, "Server created")
	api.WriteAlertsObj(w, r, http.StatusCreated, alerts, srvr)

	changeLogMsg := fmt.Sprintf("SERVER: %s.%s, ID: %d, ACTION: created", *srvr.HostName, *srvr.DomainName, *srvr.ID)
	api.CreateChangeLogRawTx(api.ApiChange, changeLogMsg, inf.User, inf.Tx.Tx)
}

func createServerV4(tx *sqlx.Tx, server tc.ServerV40) (int64, error) {
	//rows, err := tx.NamedQuery(insertQueryV4, server)
	var profileID int
	err := tx.QueryRow("SELECT id FROM profile p WHERE name=$1", (server.ProfileNames)[0]).Scan(&profileID)
	if err != nil {
		return 0, fmt.Errorf("unable to get profileID for a profile name: %w", err)
	}

	rows, err := tx.Query(insertQueryV4, server.CachegroupID, server.CDNID, server.DomainName,
		server.HostName, server.HTTPSPort, server.ILOIPAddress, server.ILOIPNetmask, server.ILOIPGateway,
		server.ILOUsername, server.ILOPassword, server.MgmtIPAddress, server.MgmtIPNetmask, server.MgmtIPGateway,
		server.OfflineReason, server.PhysLocationID, profileID, server.Rack, server.StatusID,
		server.TCPPort, server.TypeID, server.XMPPID, server.XMPPPasswd)
	if err != nil {
		return 0, err
	}
	defer log.Close(rows, "failed to close rows for createServerV4")

	rowsAffected := 0
	var serverID int64
	for rows.Next() {
		rowsAffected++
		err := rows.Scan(&server.Cachegroup,
			&server.CachegroupID,
			&server.CDNID,
			&server.CDNName,
			&server.DomainName,
			&server.GUID,
			&server.HostName,
			&server.HTTPSPort,
			&serverID,
			&server.ILOIPAddress,
			&server.ILOIPGateway,
			&server.ILOIPNetmask,
			&server.ILOPassword,
			&server.ILOUsername,
			&server.LastUpdated,
			&server.MgmtIPAddress,
			&server.MgmtIPGateway,
			&server.MgmtIPNetmask,
			&server.OfflineReason,
			&server.PhysLocation,
			&server.PhysLocationID,
			pq.Array(&server.ProfileNames),
			&server.Rack,
			&server.Status,
			&server.StatusID,
			&server.TCPPort,
			&server.Type,
			&server.TypeID)
		if err != nil {
			return 0, err
		}
	}

	if rowsAffected == 0 {
		return 0, errors.New("server create: no server was inserted, no id was returned")
	} else if rowsAffected > 1 {
		return 0, fmt.Errorf("too many ids returned from server insert: %d", rowsAffected)
>>>>>>> acce8f18
	}

	return serverID, nil
}

func createServerV3(tx *sqlx.Tx, server tc.ServerV30) (int64, error) {
	rows, err := tx.NamedQuery(insertQueryV3, server)
	if err != nil {
		return 0, err
	}
	defer log.Close(rows, "failed to close rows for createServerV3")

<<<<<<< HEAD
	userErr, sysErr, statusCode := insertServerProfile(server.ID, origProfiles, tx)
	if userErr != nil || sysErr != nil {
		api.HandleErr(w, r, inf.Tx.Tx, statusCode, userErr, sysErr)
		return
	}

	alerts := tc.CreateAlerts(tc.SuccessLevel, "Server created")
	api.WriteAlertsObj(w, r, http.StatusCreated, alerts, server)
=======
	rowsAffected := 0
	var serverID int64
	for rows.Next() {
		rowsAffected++
		if err := rows.Scan(&serverID); err != nil {
			return 0, err
		}
	}
>>>>>>> acce8f18

	if rowsAffected == 0 {
		return 0, errors.New("server create: no server was inserted, no id was returned")
	} else if rowsAffected > 1 {
		return 0, fmt.Errorf("too many ids returned from server insert: %d", rowsAffected)
	}

	return serverID, nil
}

func createServerV2(tx *sqlx.Tx, server tc.ServerNullableV2) (int64, error) {
	rows, err := tx.NamedQuery(insertQuery, server)
	if err != nil {
		return 0, err
	}
	defer log.Close(rows, "failed to close rows for createServerV2")

	rowsAffected := 0
	var serverID int64
	for rows.Next() {
		rowsAffected++
		if err := rows.Scan(&serverID); err != nil {
			return 0, err
		}
	}

	if rowsAffected == 0 {
		return 0, errors.New("server create: no server was inserted, no id was returned")
	} else if rowsAffected > 1 {
		return 0, fmt.Errorf("too many ids returned from server insert: %d", rowsAffected)
	}

	return serverID, nil
}

// Create is the handler for POST requests to /servers.
func Create(w http.ResponseWriter, r *http.Request) {
	inf, userErr, sysErr, errCode := api.NewInfo(r, nil, nil)
	if userErr != nil || sysErr != nil {
		api.HandleErr(w, r, inf.Tx.Tx, errCode, userErr, sysErr)
		return
	}
	defer inf.Close()

	switch {
	case inf.Version.Major <= 2:
		createV2(inf, w, r)
	case inf.Version.Major == 3:
		createV3(inf, w, r)
	default:
		createV4(inf, w, r)
	}
}

const lastServerTypeOfDSesQuery = `
SELECT ds.id, ds.multi_site_origin, ds.topology
FROM deliveryservice_server dss
JOIN server s ON dss.server = s.id
JOIN type t ON s.type = t.id
JOIN deliveryservice ds ON dss.deliveryservice = ds.id
WHERE t.name LIKE $1 AND ds.active
GROUP BY ds.id, ds.multi_site_origin, ds.topology
HAVING COUNT(dss.server) = 1 AND $2 = ANY(ARRAY_AGG(dss.server));
`

// getActiveDeliveryServicesThatOnlyHaveThisServerAssigned returns the IDs of active delivery services for which the given
// server ID is either the last EDGE-type server or last ORG-type server (if MSO is enabled) assigned to them.
func getActiveDeliveryServicesThatOnlyHaveThisServerAssigned(id int, serverType string, tx *sql.Tx) ([]int, error) {
	var ids []int
	var like string
	isEdge := strings.HasPrefix(serverType, tc.CacheTypeEdge.String())
	isOrigin := strings.HasPrefix(serverType, tc.OriginTypeName)
	if isEdge {
		like = tc.CacheTypeEdge.String() + "%"
	} else if isOrigin {
		like = tc.OriginTypeName + "%"
	} else {
		// by definition, only EDGE-type or ORG-type servers can be assigned
		return ids, nil
	}
	if tx == nil {
		return ids, errors.New("nil transaction")
	}

	rows, err := tx.Query(lastServerTypeOfDSesQuery, like, id)
	if err != nil {
		return ids, fmt.Errorf("querying: %v", err)
	}
	defer log.Close(rows, "closing rows from getActiveDeliveryServicesThatOnlyHaveThisServerAssigned")

	for rows.Next() {
		var dsID int
		var mso bool
		var topology *string
		err = rows.Scan(&dsID, &mso, &topology)
		if err != nil {
			return ids, fmt.Errorf("scanning: %v", err)
		}
		if (isEdge && topology == nil) || (isOrigin && mso) {
			ids = append(ids, dsID)
		}
	}

	return ids, nil
}

// Delete is the handler for DELETE requests to the /servers API endpoint.
func Delete(w http.ResponseWriter, r *http.Request) {
	inf, userErr, sysErr, errCode := api.NewInfo(r, []string{"id"}, []string{"id"})
	tx := inf.Tx.Tx
	if userErr != nil || sysErr != nil {
		api.HandleErr(w, r, tx, errCode, userErr, sysErr)
		return
	}
	defer inf.Close()

	// Middleware should've already handled this, so idk why this is a pointer at all tbh
	version := inf.Version
	if version == nil {
		middleware.NotImplementedHandler().ServeHTTP(w, r)
		return
	}

	id := inf.IntParams["id"]
	serverInfo, exists, err := dbhelpers.GetServerInfo(id, tx)
	if err != nil {
		api.HandleErr(w, r, tx, http.StatusInternalServerError, nil, err)
		return
	}
	if !exists {
		api.HandleErr(w, r, tx, http.StatusNotFound, fmt.Errorf("no server exists by id #%d", id), nil)
		return
	}

	if dsIDs, err := getActiveDeliveryServicesThatOnlyHaveThisServerAssigned(id, serverInfo.Type, tx); err != nil {
		sysErr = fmt.Errorf("checking if server #%d is the last server assigned to any Delivery Services: %v", id, err)
		api.HandleErr(w, r, tx, http.StatusInternalServerError, nil, sysErr)
		return
	} else if len(dsIDs) > 0 {
		alertText := fmt.Sprintf("deleting server #%d would leave Active Delivery Service", id)
		alertText = InvalidStatusForDeliveryServicesAlertText(alertText, serverInfo.Type, dsIDs)

		api.WriteAlerts(w, r, http.StatusConflict, tc.CreateAlerts(tc.ErrorLevel, alertText))
		return
	}

	var servers []tc.ServerV40
	servers, _, userErr, sysErr, errCode, _ = getServers(r.Header, map[string]string{"id": inf.Params["id"]}, inf.Tx, inf.User, false, *version)
	if userErr != nil || sysErr != nil {
		api.HandleErr(w, r, tx, errCode, userErr, sysErr)
		return
	}

	if len(servers) < 1 {
		api.HandleErr(w, r, tx, http.StatusNotFound, fmt.Errorf("no server exists by id #%d", id), nil)
		return
	}
	if len(servers) > 1 {
		api.HandleErr(w, r, tx, http.StatusInternalServerError, nil, fmt.Errorf("there are somehow two servers with id %d - cannot delete", id))
		return
	}
	server := servers[0]
	if server.CDNName != nil {
		userErr, sysErr, errCode = dbhelpers.CheckIfCurrentUserCanModifyCDN(inf.Tx.Tx, *server.CDNName, inf.User.UserName)
		if userErr != nil || sysErr != nil {
			api.HandleErr(w, r, inf.Tx.Tx, errCode, userErr, sysErr)
			return
		}
	} else if server.CDNID != nil {
		userErr, sysErr, errCode = dbhelpers.CheckIfCurrentUserCanModifyCDNWithID(inf.Tx.Tx, int64(*server.CDNID), inf.User.UserName)
		if userErr != nil || sysErr != nil {
			api.HandleErr(w, r, inf.Tx.Tx, errCode, userErr, sysErr)
			return
		}
	}
	cacheGroupIds := []int{*server.CachegroupID}
	serverIds := []int{*server.ID}
	hasDSOnCDN, err := dbhelpers.CachegroupHasTopologyBasedDeliveryServicesOnCDN(inf.Tx.Tx, *server.CachegroupID, *server.CDNID)
	if err != nil {
		api.HandleErr(w, r, tx, http.StatusInternalServerError, nil, err)
		return
	}
	CDNIDs := []int{}
	if hasDSOnCDN {
		CDNIDs = append(CDNIDs, *server.CDNID)
	}
	if err := topology_validation.CheckForEmptyCacheGroups(inf.Tx, cacheGroupIds, CDNIDs, true, serverIds); err != nil {
		api.HandleErr(w, r, tx, http.StatusBadRequest, errors.New("server is the last one in its cachegroup, which is used by a topology: "+err.Error()), nil)
		return
	}

	if result, err := tx.Exec(deleteServerQuery, id); err != nil {
		log.Errorf("Raw error: %v", err)
		userErr, sysErr, errCode = api.ParseDBError(err)
		api.HandleErr(w, r, tx, errCode, userErr, sysErr)
		return
	} else if rowsAffected, err := result.RowsAffected(); err != nil {
		api.HandleErr(w, r, tx, http.StatusInternalServerError, nil, fmt.Errorf("getting rows affected by server delete: %v", err))
		return
	} else if rowsAffected != 1 {
		api.HandleErr(w, r, tx, http.StatusInternalServerError, nil, fmt.Errorf("incorrect number of rows affected: %d", rowsAffected))
		return
	}

	if inf.Version.Major >= 3 {
		api.WriteRespAlertObj(w, r, tc.SuccessLevel, "Server deleted", server)
	} else {
		csp, err := dbhelpers.GetCommonServerPropertiesFromV4(server, tx)
		if err != nil {
<<<<<<< HEAD
			api.HandleErr(w, r, tx, http.StatusBadRequest, nil, fmt.Errorf("failed to query profile: %v", err))
=======
			userErr, sysErr, errCode := api.ParseDBError(err)
			api.HandleErr(w, r, tx, errCode, userErr, sysErr)
>>>>>>> acce8f18
			return
		}
		serverV2, err := server.ToServerV2FromV4(csp)
		if err != nil {
			api.HandleErr(w, r, tx, http.StatusInternalServerError, nil, err)
			return
		}
		api.WriteRespAlertObj(w, r, tc.SuccessLevel, "server was deleted.", serverV2)
	}
	changeLogMsg := fmt.Sprintf("SERVER: %s.%s, ID: %d, ACTION: deleted", *server.HostName, *server.DomainName, *server.ID)
	api.CreateChangeLogRawTx(api.ApiChange, changeLogMsg, inf.User, tx)
}<|MERGE_RESOLUTION|>--- conflicted
+++ resolved
@@ -110,11 +110,6 @@
 
 const serverCountQuery = `
 SELECT COUNT(s.id)
-` + serversFromAndJoin
-
-const selectIDQuery = `
-SELECT
-	s.id
 ` + serversFromAndJoin
 
 const selectQuery = `
@@ -156,6 +151,11 @@
 	s.xmpp_id,
 	s.xmpp_passwd,
 	s.status_last_updated
+` + serversFromAndJoin
+
+const selectIDQuery = `
+SELECT
+	s.id
 ` + serversFromAndJoin
 
 const midWhereClause = `
@@ -247,11 +247,7 @@
 	xmpp_id,
 	xmpp_passwd
 ) VALUES (
-<<<<<<< HEAD
-    $1, $2, $3, $4, $5, $6, $7, $8, $9, $10, $11, $12, $13, $14, $15, $16, $17, $18, $19, $20, $21, $22, $23
-=======
     $1, $2, $3, $4, $5, $6, $7, $8, $9, $10, $11, $12, $13, $14, $15, $16, $17, $18, $19, $20, $21, $22
->>>>>>> acce8f18
 ) RETURNING
 	(SELECT name FROM cachegroup WHERE cachegroup.id=server.cachegroup) AS cachegroup,
 	cachegroup AS cachegroup_id,
@@ -446,57 +442,6 @@
 	if cdnID != *s.CDNID {
 		errs = append(errs, fmt.Errorf("CDN id '%d' for profile '%d' does not match Server CDN '%d'", cdnID, *s.ProfileID, *s.CDNID))
 	}
-<<<<<<< HEAD
-	return errs
-}
-
-func validateCommonV40(s *tc.CommonServerPropertiesV40, tx *sql.Tx) []error {
-
-	noSpaces := validation.NewStringRule(tovalidate.NoSpaces, "cannot contain spaces")
-
-	errs := tovalidate.ToErrors(validation.Errors{
-		"cachegroupId":   validation.Validate(s.CachegroupID, validation.NotNil),
-		"cdnId":          validation.Validate(s.CDNID, validation.NotNil),
-		"domainName":     validation.Validate(s.DomainName, validation.Required, noSpaces),
-		"hostName":       validation.Validate(s.HostName, validation.Required, noSpaces),
-		"physLocationId": validation.Validate(s.PhysLocationID, validation.NotNil),
-		"profileNames":   validation.Validate(s.ProfileNames, validation.NotNil),
-		"statusId":       validation.Validate(s.StatusID, validation.NotNil),
-		"typeId":         validation.Validate(s.TypeID, validation.NotNil),
-		"updPending":     validation.Validate(s.UpdPending, validation.NotNil),
-		"httpsPort":      validation.Validate(s.HTTPSPort, validation.By(tovalidate.IsValidPortNumber)),
-		"tcpPort":        validation.Validate(s.TCPPort, validation.By(tovalidate.IsValidPortNumber)),
-	})
-
-	if len(errs) > 0 {
-		return errs
-	}
-
-	if _, err := tc.ValidateTypeID(tx, s.TypeID, "server"); err != nil {
-		errs = append(errs, err)
-	}
-
-	if len(s.ProfileNames) == 0 {
-		errs = append(errs, fmt.Errorf("no profiles exists"))
-	}
-
-	var cdnID int
-	if err := tx.QueryRow("SELECT cdn from profile WHERE name=$1", s.ProfileNames[0]).Scan(&cdnID); err != nil {
-		log.Errorf("could not execute select cdnID from profile: %s\n", err)
-		if err == sql.ErrNoRows {
-			errs = append(errs, fmt.Errorf("no such profileName: '%v'", s.ProfileNames[0]))
-		} else {
-			errs = append(errs, tc.DBError)
-		}
-		return errs
-	}
-
-	log.Infof("got cdn id: %d from profile and cdn id: %d from server", cdnID, *s.CDNID)
-	if cdnID != *s.CDNID {
-		errs = append(errs, fmt.Errorf("CDN id '%d' for profile '%v' does not match Server CDN '%d'", cdnID, s.ProfileNames[0], *s.CDNID))
-	}
-=======
->>>>>>> acce8f18
 	return errs
 }
 
@@ -684,17 +629,6 @@
 	if !serviceAddrV6Found && !serviceAddrV4Found {
 		errs = append(errs, errors.New("a server must have at least one service address"))
 	}
-<<<<<<< HEAD
-	if errs = append(errs, validateCommonV40(&s.CommonServerPropertiesV40, tx)...); errs != nil {
-		return serviceInterface, util.JoinErrs(errs)
-	}
-	query := `
-SELECT s.ID, ip.address FROM server s
-JOIN profile p on p.Id = s.Profile
-JOIN interface i on i.server = s.ID
-JOIN ip_address ip on ip.Server = s.ID and ip.interface = i.name
-WHERE ip.service_address = true
-=======
 	usrErr, sysErr := validateCommonV40(s, tx)
 	errs = append(errs, usrErr...)
 	if sysErr != nil || len(errs) > 0 {
@@ -709,21 +643,14 @@
 ) AS tmp
 JOIN ip_address ip on ip.server = tmp.server
 WHERE (profiles = $1::text[])
->>>>>>> acce8f18
 `
 	var rows *sql.Rows
 	var err error
 	//ProfileID already validated
 	if s.ID != nil {
-<<<<<<< HEAD
-		rows, err = tx.Query(query+" and s.id != $1", *s.ID)
-	} else {
-		rows, err = tx.Query(query)
-=======
 		rows, err = tx.Query(query+" and tmp.server != $2", pq.Array(s.ProfileNames), *s.ID)
 	} else {
 		rows, err = tx.Query(query, pq.Array(s.ProfileNames))
->>>>>>> acce8f18
 	}
 	if err != nil {
 		errs = append(errs, errors.New("unable to determine service address uniqueness"))
@@ -898,14 +825,6 @@
 		v3Servers := make([]tc.ServerV30, 0)
 		for _, server := range servers {
 			csp, err := dbhelpers.GetCommonServerPropertiesFromV4(server, tx)
-<<<<<<< HEAD
-			if err != nil {
-				api.HandleErr(w, r, tx, http.StatusBadRequest, nil, fmt.Errorf("failed to query profile: %v", err))
-				return
-			}
-			v3Server, err := server.ToServerV3FromV4(csp)
-=======
->>>>>>> acce8f18
 			if err != nil {
 				api.HandleErr(w, r, tx, http.StatusInternalServerError, nil, fmt.Errorf("failed to get common server properties from V4 server struct: %w", err))
 				return
@@ -925,11 +844,7 @@
 	for _, server := range servers {
 		csp, err := dbhelpers.GetCommonServerPropertiesFromV4(server, tx)
 		if err != nil {
-<<<<<<< HEAD
-			api.HandleErr(w, r, tx, http.StatusBadRequest, nil, fmt.Errorf("failed to query profile: %v", err))
-=======
 			api.HandleErr(w, r, tx, http.StatusInternalServerError, nil, fmt.Errorf("failed to get common server properties from V4 server struct: %w", err))
->>>>>>> acce8f18
 			return
 		}
 		legacyServer, err := server.ToServerV2FromV4(csp)
@@ -1120,22 +1035,16 @@
 			pq.Array(&s.ProfileNames),
 			&s.Rack,
 			&s.RevalPending,
-<<<<<<< HEAD
-=======
 			&s.RevalUpdateTime,
 			&s.RevalApplyTime,
->>>>>>> acce8f18
 			&s.Status,
 			&s.StatusID,
 			&s.TCPPort,
 			&s.Type,
 			&s.TypeID,
 			&s.UpdPending,
-<<<<<<< HEAD
-=======
 			&s.ConfigUpdateTime,
 			&s.ConfigApplyTime,
->>>>>>> acce8f18
 			&s.XMPPID,
 			&s.XMPPPasswd,
 			&s.StatusLastUpdated)
@@ -1348,22 +1257,16 @@
 			pq.Array(&s.ProfileNames),
 			&s.Rack,
 			&s.RevalPending,
-<<<<<<< HEAD
-=======
 			&s.RevalUpdateTime,
 			&s.RevalApplyTime,
->>>>>>> acce8f18
 			&s.Status,
 			&s.StatusID,
 			&s.TCPPort,
 			&s.Type,
 			&s.TypeID,
 			&s.UpdPending,
-<<<<<<< HEAD
-=======
 			&s.ConfigUpdateTime,
 			&s.ConfigApplyTime,
->>>>>>> acce8f18
 			&s.XMPPID,
 			&s.XMPPPasswd,
 			&s.StatusLastUpdated); err != nil {
@@ -1387,11 +1290,7 @@
 	return ids, nil, nil, http.StatusOK
 }
 
-<<<<<<< HEAD
-func checkTypeChangeSafety(server tc.CommonServerPropertiesV40, tx *sqlx.Tx) (error, error, int) {
-=======
 func checkTypeChangeSafety(server tc.ServerV40, tx *sqlx.Tx) (error, error, int) {
->>>>>>> acce8f18
 	// see if cdn or type changed
 	var cdnID int
 	var typeID int
@@ -1596,10 +1495,6 @@
 			api.HandleErr(w, r, inf.Tx.Tx, errCode, userErr, sysErr)
 			return
 		}
-		if err := dbhelpers.UpdateServerProfilesForV4(server.ID, server.ProfileNames, tx); err != nil {
-			api.HandleErr(w, r, tx, http.StatusBadRequest, err, nil)
-			return
-		}
 	} else if inf.Version.Major >= 3 {
 		if err := json.NewDecoder(r.Body).Decode(&serverV3); err != nil {
 			api.HandleErr(w, r, tx, http.StatusBadRequest, err, nil)
@@ -1620,11 +1515,7 @@
 		}
 		profileName, err := dbhelpers.UpdateServerProfileTableForV2V3(serverV3.ID, serverV3.Profile, (original.ProfileNames)[0], tx)
 		if err != nil {
-<<<<<<< HEAD
-			api.HandleErr(w, r, tx, http.StatusBadRequest, nil, fmt.Errorf("failed to update server_profile: %v", err))
-=======
 			api.HandleErr(w, r, tx, http.StatusInternalServerError, nil, fmt.Errorf("failed to update server_profile: %w", err))
->>>>>>> acce8f18
 			return
 		}
 		if len(profileName) > 1 {
@@ -1649,11 +1540,7 @@
 		}
 		profileName, err := dbhelpers.UpdateServerProfileTableForV2V3(legacyServer.ID, legacyServer.Profile, (original.ProfileNames)[0], tx)
 		if err != nil {
-<<<<<<< HEAD
-			api.HandleErr(w, r, tx, http.StatusBadRequest, nil, fmt.Errorf("failed to update server_profile: %v", err))
-=======
 			api.HandleErr(w, r, tx, http.StatusInternalServerError, nil, fmt.Errorf("failed to update server_profile: %w", err))
->>>>>>> acce8f18
 			return
 		}
 		if len(profileName) > 1 {
@@ -1719,11 +1606,7 @@
 		}
 	}
 
-<<<<<<< HEAD
-	if userErr, sysErr, errCode = checkTypeChangeSafety(server.CommonServerPropertiesV40, inf.Tx); userErr != nil || sysErr != nil {
-=======
 	if userErr, sysErr, errCode = checkTypeChangeSafety(server, inf.Tx); userErr != nil || sysErr != nil {
->>>>>>> acce8f18
 		api.HandleErr(w, r, tx, errCode, userErr, sysErr)
 		return
 	}
@@ -1759,53 +1642,8 @@
 		return
 	}
 
-<<<<<<< HEAD
-	rowsAffected := 0
-	for rows.Next() {
-		err := rows.Scan(&server.Cachegroup,
-			&server.CachegroupID,
-			&server.CDNID,
-			&server.CDNName,
-			&server.DomainName,
-			&server.GUID,
-			&server.HostName,
-			&server.HTTPSPort,
-			&server.ID,
-			&server.ILOIPAddress,
-			&server.ILOIPGateway,
-			&server.ILOIPNetmask,
-			&server.ILOPassword,
-			&server.ILOUsername,
-			&server.LastUpdated,
-			&server.MgmtIPAddress,
-			&server.MgmtIPGateway,
-			&server.MgmtIPNetmask,
-			&server.OfflineReason,
-			&server.PhysLocation,
-			&server.PhysLocationID,
-			pq.Array(&server.ProfileNames),
-			&server.Rack,
-			&server.RevalPending,
-			&server.Status,
-			&server.StatusID,
-			&server.TCPPort,
-			&server.Type,
-			&server.TypeID,
-			&server.UpdPending,
-			&server.StatusLastUpdated)
-		if err != nil {
-			api.HandleErr(w, r, tx, http.StatusNotFound, nil, fmt.Errorf("scanning lastUpdated from server insert: %v", err))
-			return
-		}
-		rowsAffected++
-	}
-
-	if rowsAffected < 1 {
-		api.HandleErr(w, r, tx, http.StatusNotFound, errors.New("no server found with this id"), nil)
-=======
 	if userErr, sysErr, errCode = deleteInterfaces(id, tx); userErr != nil || sysErr != nil {
 		api.HandleErr(w, r, tx, errCode, userErr, sysErr)
->>>>>>> acce8f18
 		return
 	}
 
@@ -1879,16 +1717,6 @@
 	} else {
 		csp, err := dbhelpers.GetCommonServerPropertiesFromV4(server, tx)
 		if err != nil {
-<<<<<<< HEAD
-			api.HandleErr(w, r, tx, http.StatusBadRequest, nil, fmt.Errorf("failed to query profile: %v", err))
-			return
-		}
-		if err != nil {
-			api.HandleErr(w, r, tx, http.StatusBadRequest, nil, fmt.Errorf("failed to update server_profile: %v", err))
-			return
-		}
-		v2Server, err := server.ToServerV2FromV4(csp)
-=======
 			api.HandleErr(w, r, tx, http.StatusInternalServerError, nil, fmt.Errorf("failed to get common server properties from V4 server struct: %w", err))
 			return
 		}
@@ -1897,7 +1725,6 @@
 			return
 		}
 		v2Server, err := srvr.ToServerV2FromV4(csp)
->>>>>>> acce8f18
 		if err != nil {
 			sysErr = fmt.Errorf("converting valid v3 server to a v2 structure: %v", err)
 			api.HandleErr(w, r, tx, http.StatusInternalServerError, nil, sysErr)
@@ -1914,10 +1741,6 @@
 	api.CreateChangeLogRawTx(api.ApiChange, changeLogMsg, inf.User, tx)
 }
 
-<<<<<<< HEAD
-func insertServerProfile(id *int, pName []string, tx *sql.Tx) (error, error, int) {
-	insertSPQuery := `
-=======
 func updateServer(tx *sqlx.Tx, server tc.ServerV40) (int64, int, error, error) {
 
 	rows, err := tx.NamedQuery(updateQuery, server)
@@ -1980,38 +1803,15 @@
 		priority = append(priority, i)
 	}
 	insertQuery := `
->>>>>>> acce8f18
 	INSERT INTO server_profile (
 		server, 
 		profile_name, 
 		priority
-<<<<<<< HEAD
-	) VALUES 
-	`
-
-	//var priorityArray pq.Int64Array
-	//priorityArray = append(priorityArray, int64(i))
-
-	iSPQueryParts := make([]string, 0, len(pName))
-	iSPQueryValues := make([]interface{}, 0, len(pName))
-	for i, name := range pName {
-		valStart := i * 3
-		iSPQueryParts = append(iSPQueryParts, fmt.Sprintf("($%d, $%d, $%d)", valStart+1, valStart+2, valStart+3))
-		iSPQueryValues = append(iSPQueryValues, *id, name, i)
-	}
-
-	insertSPQuery += strings.Join(iSPQueryParts, ",")
-	log.Debugf("Inserting profile information for a new server, query is: %s", insertSPQuery)
-
-	_, err := tx.Exec(insertSPQuery, iSPQueryValues...)
-	if err != nil {
-=======
 	)SELECT $1, profile_name, priority
 	FROM UNNEST($2::text[], $3::int[]) WITH ORDINALITY AS tmp(profile_name, priority)
 	`
 
 	if _, err := tx.Exec(insertQuery, id, pq.Array(pName), pq.Array(priority)); err != nil {
->>>>>>> acce8f18
 		return api.ParseDBError(err)
 	}
 	return nil, nil, http.StatusOK
@@ -2060,12 +1860,7 @@
 	}
 
 	origProfiles := []string{*server.Profile}
-<<<<<<< HEAD
-
-	resultRows, err := inf.Tx.NamedQuery(insertQuery, server)
-=======
 	serverID, err := createServerV2(inf.Tx, server)
->>>>>>> acce8f18
 	if err != nil {
 		userErr, sysErr, errCode := api.ParseDBError(err)
 		api.HandleErr(w, r, inf.Tx.Tx, errCode, userErr, sysErr)
@@ -2145,12 +1940,6 @@
 		return
 	}
 
-	userErr, sysErr, statusCode := insertServerProfile(server.ID, origProfiles, tx)
-	if userErr != nil || sysErr != nil {
-		api.HandleErr(w, r, inf.Tx.Tx, statusCode, userErr, sysErr)
-		return
-	}
-
 	alerts := tc.CreateAlerts(tc.SuccessLevel, "server was created.")
 	api.WriteAlertsObj(w, r, http.StatusOK, alerts, srvr)
 
@@ -2286,12 +2075,6 @@
 		return
 	}
 
-	userErr, sysErr, statusCode := insertServerProfile(server.ID, origProfiles, tx)
-	if userErr != nil || sysErr != nil {
-		api.HandleErr(w, r, inf.Tx.Tx, statusCode, userErr, sysErr)
-		return
-	}
-
 	alerts := tc.CreateAlerts(tc.SuccessLevel, "Server created")
 	api.WriteAlertsObj(w, r, http.StatusCreated, alerts, srvr)
 
@@ -2350,12 +2133,7 @@
 	}
 
 	origProfiles := server.ProfileNames
-<<<<<<< HEAD
-	var profileID int
-	err = inf.Tx.QueryRow("SELECT id FROM profile p WHERE name=$1", (server.ProfileNames)[0]).Scan(&profileID)
-=======
 	serverID, err := createServerV4(inf.Tx, server)
->>>>>>> acce8f18
 	if err != nil {
 		userErr, sysErr, errCode := api.ParseDBError(err)
 		api.HandleErr(w, r, inf.Tx.Tx, errCode, userErr, sysErr)
@@ -2418,48 +2196,6 @@
 		api.HandleErr(w, r, inf.Tx.Tx, http.StatusInternalServerError, nil, err)
 		return
 	}
-<<<<<<< HEAD
-
-	resultsRows := inf.Tx.QueryRow(insertQueryV4, server.CachegroupID, server.CDNID, server.DomainName,
-		server.HostName, server.HTTPSPort, server.ILOIPAddress, server.ILOIPNetmask, server.ILOIPGateway,
-		server.ILOUsername, server.ILOPassword, server.MgmtIPAddress, server.MgmtIPNetmask, server.MgmtIPGateway,
-		server.OfflineReason, server.PhysLocationID, profileID, server.Rack, server.StatusID,
-		server.TCPPort, server.TypeID, server.UpdPending, server.XMPPID, server.XMPPPasswd)
-	err = resultsRows.Scan(&server.Cachegroup,
-		&server.CachegroupID,
-		&server.CDNID,
-		&server.CDNName,
-		&server.DomainName,
-		&server.GUID,
-		&server.HostName,
-		&server.HTTPSPort,
-		&server.ID,
-		&server.ILOIPAddress,
-		&server.ILOIPGateway,
-		&server.ILOIPNetmask,
-		&server.ILOPassword,
-		&server.ILOUsername,
-		&server.LastUpdated,
-		&server.MgmtIPAddress,
-		&server.MgmtIPGateway,
-		&server.MgmtIPNetmask,
-		&server.OfflineReason,
-		&server.PhysLocation,
-		&server.PhysLocationID,
-		pq.Array(&server.ProfileNames),
-		&server.Rack,
-		&server.RevalPending,
-		&server.Status,
-		&server.StatusID,
-		&server.TCPPort,
-		&server.Type,
-		&server.TypeID,
-		&server.UpdPending)
-	if err != nil {
-		userErr, sysErr, errCode := api.ParseDBError(err)
-		api.HandleErr(w, r, tx, errCode, userErr, sysErr)
-		return
-=======
 
 	// TODO: Use returned values from SQL insert to ensure inserted values match
 	srvr.Interfaces = server.Interfaces
@@ -2530,7 +2266,6 @@
 		return 0, errors.New("server create: no server was inserted, no id was returned")
 	} else if rowsAffected > 1 {
 		return 0, fmt.Errorf("too many ids returned from server insert: %d", rowsAffected)
->>>>>>> acce8f18
 	}
 
 	return serverID, nil
@@ -2543,16 +2278,6 @@
 	}
 	defer log.Close(rows, "failed to close rows for createServerV3")
 
-<<<<<<< HEAD
-	userErr, sysErr, statusCode := insertServerProfile(server.ID, origProfiles, tx)
-	if userErr != nil || sysErr != nil {
-		api.HandleErr(w, r, inf.Tx.Tx, statusCode, userErr, sysErr)
-		return
-	}
-
-	alerts := tc.CreateAlerts(tc.SuccessLevel, "Server created")
-	api.WriteAlertsObj(w, r, http.StatusCreated, alerts, server)
-=======
 	rowsAffected := 0
 	var serverID int64
 	for rows.Next() {
@@ -2561,7 +2286,6 @@
 			return 0, err
 		}
 	}
->>>>>>> acce8f18
 
 	if rowsAffected == 0 {
 		return 0, errors.New("server create: no server was inserted, no id was returned")
@@ -2771,12 +2495,8 @@
 	} else {
 		csp, err := dbhelpers.GetCommonServerPropertiesFromV4(server, tx)
 		if err != nil {
-<<<<<<< HEAD
-			api.HandleErr(w, r, tx, http.StatusBadRequest, nil, fmt.Errorf("failed to query profile: %v", err))
-=======
 			userErr, sysErr, errCode := api.ParseDBError(err)
 			api.HandleErr(w, r, tx, errCode, userErr, sysErr)
->>>>>>> acce8f18
 			return
 		}
 		serverV2, err := server.ToServerV2FromV4(csp)
