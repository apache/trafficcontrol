package topology

/*
 * Licensed to the Apache Software Foundation (ASF) under one
 * or more contributor license agreements.  See the NOTICE file
 * distributed with this work for additional information
 * regarding copyright ownership.  The ASF licenses this file
 * to you under the Apache License, Version 2.0 (the
 * "License"); you may not use this file except in compliance
 * with the License.  You may obtain a copy of the License at
 *
 *   http://www.apache.org/licenses/LICENSE-2.0
 *
 * Unless required by applicable law or agreed to in writing,
 * software distributed under the License is distributed on an
 * "AS IS" BASIS, WITHOUT WARRANTIES OR CONDITIONS OF ANY
 * KIND, either express or implied.  See the License for the
 * specific language governing permissions and limitations
 * under the License.
 */

import (
	"errors"
	"fmt"
	"github.com/apache/trafficcontrol/lib/go-log"
	"github.com/apache/trafficcontrol/lib/go-tc"
	"github.com/apache/trafficcontrol/lib/go-tc/tovalidate"
	"github.com/apache/trafficcontrol/lib/go-util"
	"github.com/apache/trafficcontrol/traffic_ops/traffic_ops_golang/api"
	"github.com/apache/trafficcontrol/traffic_ops/traffic_ops_golang/cachegroup"
	"github.com/apache/trafficcontrol/traffic_ops/traffic_ops_golang/dbhelpers"
	"github.com/apache/trafficcontrol/traffic_ops/traffic_ops_golang/util/ims"
	validation "github.com/go-ozzo/ozzo-validation"
	"github.com/lib/pq"
	"net/http"
	"time"
)

// TOTopology is a type alias on which we can define functions.
type TOTopology struct {
	api.APIInfoImpl `json:"-"`
	Alerts          tc.Alerts `json:"-"`
	tc.Topology
}

// GetAlerts implements the AlertsResponse interface.
func (topology *TOTopology) GetAlerts() tc.Alerts {
	return topology.Alerts
}

// DeleteQueryBase holds a delete query with no WHERE clause and is a
// requirement of the api.GenericOptionsDeleter interface.
func (topology *TOTopology) DeleteQueryBase() string {
	return deleteQueryBase()
}

// ParamColumns maps query parameters to their respective database columns.
func (topology *TOTopology) ParamColumns() map[string]dbhelpers.WhereColumnInfo {
	return map[string]dbhelpers.WhereColumnInfo{
		"name":        {Column: "t.name"},
		"description": {Column: "t.description"},
		"lastUpdated": {Column: "t.last_updated"},
	}
}

// GenericOptionsDeleter is required by the api.GenericOptionsDeleter interface
// and is called by api.GenericOptionsDelete().
func (topology *TOTopology) DeleteKeyOptions() map[string]dbhelpers.WhereColumnInfo {
	return topology.ParamColumns()
}

func (topology *TOTopology) SetLastUpdated(time tc.TimeNoMod) { topology.LastUpdated = &time }

// GetKeyFieldsInfo is a requirement of the api.Updater interface.
func (topology TOTopology) GetKeyFieldsInfo() []api.KeyFieldInfo {
	return []api.KeyFieldInfo{{"name", api.GetStringKey}}
}

// GetType returns the human-readable type of TOTopology as a string.
func (topology *TOTopology) GetType() string {
	return "topology"
}

// Validate is a requirement of the api.Validator interface.
func (topology *TOTopology) Validate() error {
	nameRule := validation.NewStringRule(tovalidate.IsAlphanumericUnderscoreDash, "must consist of only alphanumeric, dash, or underscore characters.")
	rules := validation.Errors{}
	rules["name"] = validation.Validate(topology.Name, validation.Required, nameRule)

	nodeCount := len(topology.Nodes)
	if nodeCount < 1 {
		rules["length"] = fmt.Errorf("must provide 1 or more node, %v found", nodeCount)
	}
	var (
		cacheGroups      = make([]tc.CacheGroupNullable, nodeCount)
		cacheGroupsExist = true
		err              error
		userErr          error
		sysErr           error
		cacheGroupMap    map[string]tc.CacheGroupNullable
		exists           bool
	)
	_ = err
	cacheGroupNames := make([]string, len(topology.Nodes))
	for index, node := range topology.Nodes {
		rules[fmt.Sprintf("node %v parents size", index)] = validation.Validate(node.Parents, validation.Length(0, 2))
		rules[fmt.Sprintf("node %v duplicate parents", index)] = checkForDuplicateParents(topology.Nodes, index)
		rules[fmt.Sprintf("node %v self parent", index)] = checkForSelfParents(topology.Nodes, index)
		cacheGroupNames[index] = node.Cachegroup
	}
	if cacheGroupMap, userErr, sysErr, _ = cachegroup.GetCacheGroupsByName(cacheGroupNames, topology.APIInfoImpl.ReqInfo.Tx); userErr != nil || sysErr != nil {
		var err error
		message := "could not get cachegroups"
		if userErr != nil {
			err = fmt.Errorf("%s: %s", message, userErr.Error())
		}
		return err
	}
	cacheGroups = make([]tc.CacheGroupNullable, len(topology.Nodes))
	for index, node := range topology.Nodes {
		if cacheGroups[index], exists = cacheGroupMap[node.Cachegroup]; !exists {
			rules[fmt.Sprintf("cachegroup %s not found", node.Cachegroup)] = fmt.Errorf("node %d references nonexistent cachegroup %s", index, node.Cachegroup)
			cacheGroupsExist = false
		}
	}
	rules["duplicate cachegroup name"] = checkUniqueCacheGroupNames(topology.Nodes)
	if !cacheGroupsExist {
		return util.JoinErrs(tovalidate.ToErrors(rules))
	}

	for index, node := range topology.Nodes {
		rules[fmt.Sprintf("parent '%v' edge type", node.Cachegroup)] = topology.checkForEdgeParents(cacheGroups, index)

	}
	/* Only perform further checks if everything so far is valid */
	if err = util.JoinErrs(tovalidate.ToErrors(rules)); err != nil {
		return err
	}

	for _, leafMid := range checkForLeafMids(topology.Nodes, cacheGroups) {
		rules[fmt.Sprintf("node %v leaf mid", leafMid.Cachegroup)] = fmt.Errorf("cachegroup %v's type is %v; it cannot be a leaf (it must have at least 1 child)", leafMid.Cachegroup, tc.CacheGroupMidTypeName)
	}
	rules["topology cycles"] = checkForCycles(topology.Nodes)

	return util.JoinErrs(tovalidate.ToErrors(rules))
}

// Implementation of the Identifier, Validator interface functions
func (topology TOTopology) GetKeys() (map[string]interface{}, bool) {
	return map[string]interface{}{"name": topology.Name}, true
}

// SetKeys is a requirement of the api.Updater interface and is called by
// api.UpdateHandler().
func (topology *TOTopology) SetKeys(keys map[string]interface{}) {
	topology.Name, _ = keys["name"].(string)
}

// GetAuditName is a requirement of the api.Identifier interface.
func (topology *TOTopology) GetAuditName() string {
	return topology.Name
}

// Create is a requirement of the api.Creator interface.
func (topology *TOTopology) Create() (error, error, int) {
	tx := topology.APIInfo().Tx.Tx
	err := tx.QueryRow(insertQuery(), topology.Name, topology.Description).Scan(&topology.Name, &topology.Description, &topology.LastUpdated)
	if err != nil {
		return api.ParseDBError(err)
	}

	if userErr, sysErr, errCode := topology.addNodes(); userErr != nil || sysErr != nil {
		return userErr, sysErr, errCode
	}

	if userErr, sysErr, errCode := topology.addParents(); userErr != nil || sysErr != nil {
		return userErr, sysErr, errCode
	}

	return nil, nil, 0
}

// Read is a requirement of the api.Reader interface and is called by api.ReadHandler().
func (topology *TOTopology) Read(h http.Header, useIMS bool) ([]interface{}, error, error, int, *time.Time) {
	var maxTime time.Time
	var interfaces []interface{}
	where, orderBy, pagination, queryValues, errs := dbhelpers.BuildWhereAndOrderByAndPagination(topology.ReqInfo.Params, topology.ParamColumns())
	if len(errs) > 0 {
		return nil, util.JoinErrs(errs), nil, http.StatusBadRequest, nil
	}
	if useIMS {
		runSecond, maxTime := ims.TryIfModifiedSinceQuery(topology.ReqInfo.Tx, h, queryValues, selectMaxLastUpdatedQuery(where, orderBy, pagination))
		if !runSecond {
			log.Debugln("IMS HIT")
			return interfaces, nil, nil, http.StatusNotModified, &maxTime
		}
		log.Debugln("IMS MISS")
	} else {
		log.Debugln("Non IMS request")
	}
	// Case where we need to run the second query
	query := selectQuery() + where + orderBy + pagination
	rows, err := topology.ReqInfo.Tx.NamedQuery(query, queryValues)
	if err != nil {
		return nil, nil, errors.New("topology read: querying: " + err.Error()), http.StatusInternalServerError, nil
	}
	defer log.Close(rows, "unable to close DB connection")

<<<<<<< HEAD
=======
	interfaces := make([]interface{}, 0)
>>>>>>> edf4ff94
	topologies := map[string]*tc.Topology{}
	indices := map[int]int{}
	for index := 0; rows.Next(); index++ {
		var (
			name, description string
			lastUpdated       tc.TimeNoMod
		)
		topologyNode := tc.TopologyNode{}
		topologyNode.Parents = []int{}
		var parents pq.Int64Array
		if err = rows.Scan(
			&name,
			&description,
			&lastUpdated,
			&topologyNode.Id,
			&topologyNode.Cachegroup,
			&parents,
		); err != nil {
			return nil, nil, errors.New("topology read: scanning: " + err.Error()), http.StatusInternalServerError, nil
		}
		for _, id := range parents {
			topologyNode.Parents = append(topologyNode.Parents, int(id))
		}
		indices[topologyNode.Id] = index
		if _, exists := topologies[name]; !exists {
			topology := tc.Topology{Nodes: []tc.TopologyNode{}}
			topologies[name] = &topology
			topology.Name = name
			topology.Description = description
			topology.LastUpdated = &lastUpdated
		}
		topologies[name].Nodes = append(topologies[name].Nodes, topologyNode)
	}

	for _, topology := range topologies {
		nodeMap := map[int]int{}
		for index, node := range topology.Nodes {
			nodeMap[node.Id] = index
		}
		for _, node := range topology.Nodes {
			for parentIndex := 0; parentIndex < len(node.Parents); parentIndex++ {
				node.Parents[parentIndex] = nodeMap[node.Parents[parentIndex]]
			}
		}
		interfaces = append(interfaces, *topology)
	}
	return interfaces, nil, nil, http.StatusOK, &maxTime
}

func (topology *TOTopology) removeParents() error {
	_, err := topology.ReqInfo.Tx.Exec(deleteParentsQuery(), topology.Name)
	if err != nil {
		return errors.New("topology update: error deleting old parents: " + err.Error())
	}
	return nil
}

func (topology *TOTopology) removeNodes(cachegroups *[]string) error {
	_, err := topology.ReqInfo.Tx.Exec(deleteNodesQuery(), topology.Name, pq.Array(*cachegroups))
	if err != nil {
		return errors.New("topology update: error removing old unused nodes: " + err.Error())
	}
	return nil
}

func (topology *TOTopology) addNodes() (error, error, int) {
	var cachegroupsToInsert []string
	var indices = make([]int, 0)
	for index, node := range topology.Nodes {
		if node.Id == 0 {
			cachegroupsToInsert = append(cachegroupsToInsert, node.Cachegroup)
			indices = append(indices, index)
		}
	}
	if len(cachegroupsToInsert) == 0 {
		return nil, nil, http.StatusOK
	}
	rows, err := topology.ReqInfo.Tx.Query(nodeInsertQuery(), topology.Name, pq.Array(cachegroupsToInsert))
	if err != nil {
		return nil, errors.New("error adding nodes: " + err.Error()), http.StatusInternalServerError
	}
	defer log.Close(rows, "unable to close DB connection")
	for _, index := range indices {
		rows.Next()
		err = rows.Scan(&topology.Nodes[index].Id, &topology.Name, &topology.Nodes[index].Cachegroup)
		if err != nil {
			return api.ParseDBError(err)
		}
	}
	return nil, nil, http.StatusOK
}

func (topology *TOTopology) addParents() (error, error, int) {
	var (
		children []int
		parents  []int
		ranks    []int
	)
	for _, node := range topology.Nodes {
		for rank := 1; rank <= len(node.Parents); rank++ {
			parent := topology.Nodes[node.Parents[rank-1]]
			children = append(children, node.Id)
			parents = append(parents, parent.Id)
			ranks = append(ranks, rank)
		}
	}
	rows, err := topology.ReqInfo.Tx.Query(nodeParentInsertQuery(), pq.Array(children), pq.Array(parents), pq.Array(ranks))
	if err != nil {
		return api.ParseDBError(err)
	}
	defer log.Close(rows, "unable to close DB connection")
	for _, node := range topology.Nodes {
		for rank := 1; rank <= len(node.Parents); rank++ {
			rows.Next()
			parent := topology.Nodes[node.Parents[rank-1]]
			err = rows.Scan(&node.Id, &parent.Id, &rank)
			if err != nil {
				return api.ParseDBError(err)
			}
		}
	}
	return nil, nil, http.StatusOK
}

func (topology *TOTopology) setDescription() (error, error, int) {
	rows, err := topology.ReqInfo.Tx.Query(updateQuery(), topology.Description, topology.Name)
	if err != nil {
		return nil, fmt.Errorf("topology update: error setting the description for topology %v: %v", topology.Name, err.Error()), http.StatusInternalServerError
	}
	defer log.Close(rows, "unable to close DB connection")
	for rows.Next() {
		err = rows.Scan(&topology.Name, &topology.Description, &topology.LastUpdated)
		if err != nil {
			return api.ParseDBError(err)
		}
	}
	return nil, nil, http.StatusOK
}

// Update is a requirement of the api.Updater interface.
func (topology *TOTopology) Update() (error, error, int) {
	topologies, userErr, sysErr, errCode, _ := topology.Read(nil, false)
	if userErr != nil || sysErr != nil {
		return userErr, sysErr, errCode
	}
	if len(topologies) != 1 {
		return fmt.Errorf("cannot find exactly 1 topology with the query string provided"), nil, http.StatusBadRequest
	}
	oldTopology := TOTopology{APIInfoImpl: topology.APIInfoImpl, Topology: topologies[0].(tc.Topology)}
	if userErr, sysErr, errCode := topology.setDescription(); userErr != nil || sysErr != nil {
		return userErr, sysErr, errCode
	}

	if err := oldTopology.removeParents(); err != nil {
		return nil, err, http.StatusInternalServerError
	}
	var oldNodes, newNodes = map[string]int{}, map[string]int{}
	for index, node := range oldTopology.Nodes {
		oldNodes[node.Cachegroup] = index
	}
	for index, node := range topology.Nodes {
		newNodes[node.Cachegroup] = index
	}
	var toRemove []string
	for cachegroupName := range oldNodes {
		if _, exists := newNodes[cachegroupName]; !exists {
			toRemove = append(toRemove, cachegroupName)
		} else {
			topology.Nodes[newNodes[cachegroupName]].Id = oldTopology.Nodes[oldNodes[cachegroupName]].Id
		}
	}
	if len(toRemove) > 0 {
		if err := oldTopology.removeNodes(&toRemove); err != nil {
			return nil, err, http.StatusInternalServerError
		}
	}
	if userErr, sysErr, errCode := topology.addNodes(); userErr != nil || sysErr != nil {
		return userErr, sysErr, errCode
	}
	if userErr, sysErr, errCode := topology.addParents(); userErr != nil || sysErr != nil {
		return userErr, sysErr, errCode
	}

	return nil, nil, http.StatusOK
}

// Delete is unused and simply satisfies the Deleter interface
// (although TOTOpology is used as an OptionsDeleter)
func (topology *TOTopology) Delete() (error, error, int) {
	return nil, nil, 0
}

// OptionsDelete is a requirement of the OptionsDeleter interface.
func (topology *TOTopology) OptionsDelete() (error, error, int) {
	topologies, userErr, sysErr, errCode, _ := topology.Read(nil, false)
	if userErr != nil || sysErr != nil {
		return userErr, sysErr, errCode
	}
	if len(topologies) != 1 {
		return fmt.Errorf("cannot find exactly 1 topology with the query string provided"), nil, http.StatusBadRequest
	}
	topology.Topology = topologies[0].(tc.Topology)

	var cachegroups []string
	for _, node := range topology.Nodes {
		cachegroups = append(cachegroups, node.Cachegroup)
	}
	return api.GenericOptionsDelete(topology)
}

func insertQuery() string {
	query := `
INSERT INTO topology (name, description)
VALUES ($1, $2)
RETURNING name, description, last_updated
`
	return query
}

func nodeInsertQuery() string {
	query := `
INSERT INTO topology_cachegroup (topology, cachegroup)
VALUES ($1, unnest($2::text[]))
RETURNING id, topology, cachegroup
`
	return query
}

func nodeParentInsertQuery() string {
	query := `
INSERT INTO topology_cachegroup_parents (child, parent, rank)
VALUES (unnest($1::int[]), unnest($2::int[]), unnest($3::int[]))
RETURNING child, parent, rank
`
	return query
}

func selectQuery() string {
	query := `
SELECT t.name, t.description, t.last_updated,
tc.id, tc.cachegroup,
	(SELECT COALESCE (ARRAY_AGG (CAST (tcp.parent as INT) ORDER BY tcp.rank ASC)) AS parents
	FROM topology_cachegroup tc2
	INNER JOIN topology_cachegroup_parents tcp ON tc2.id = tcp.child
	WHERE tc2.topology = tc.topology
	AND tc2.cachegroup = tc.cachegroup
	)
FROM topology t
JOIN topology_cachegroup tc on t.name = tc.topology
`
	return query
}

func deleteQueryBase() string {
	query := `
DELETE FROM topology t
`
	return query
}

func deleteNodesQuery() string {
	query := `
DELETE FROM topology_cachegroup tc
WHERE tc.topology = $1
AND tc.cachegroup = ANY ($2::text[])
`
	return query
}

func deleteParentsQuery() string {
	query := `
DELETE FROM topology_cachegroup_parents tcp
WHERE tcp.child IN
    (SELECT tc.id
    FROM topology t
    JOIN topology_cachegroup tc on t.name = tc.topology
    WHERE t.name = $1)
`
	return query
}

func updateQuery() string {
	query := `
UPDATE topology t SET
description = $1
WHERE t.name = $2
RETURNING t.name, t.description, t.last_updated
`
	return query
}

func selectMaxLastUpdatedQuery(where, orderBy, pagination string) string {
	return `SELECT max(ti) from (
		SELECT max(t.last_updated) as ti from topology t JOIN topology_cachegroup tc on t.name = tc.topology` + where + orderBy + pagination +
		` UNION ALL
	select max(last_updated) as ti from last_deleted l where l.table_name='topology') as res`
}<|MERGE_RESOLUTION|>--- conflicted
+++ resolved
@@ -183,7 +183,7 @@
 // Read is a requirement of the api.Reader interface and is called by api.ReadHandler().
 func (topology *TOTopology) Read(h http.Header, useIMS bool) ([]interface{}, error, error, int, *time.Time) {
 	var maxTime time.Time
-	var interfaces []interface{}
+	interfaces := make([]interface{}, 0)
 	where, orderBy, pagination, queryValues, errs := dbhelpers.BuildWhereAndOrderByAndPagination(topology.ReqInfo.Params, topology.ParamColumns())
 	if len(errs) > 0 {
 		return nil, util.JoinErrs(errs), nil, http.StatusBadRequest, nil
@@ -205,11 +205,6 @@
 		return nil, nil, errors.New("topology read: querying: " + err.Error()), http.StatusInternalServerError, nil
 	}
 	defer log.Close(rows, "unable to close DB connection")
-
-<<<<<<< HEAD
-=======
-	interfaces := make([]interface{}, 0)
->>>>>>> edf4ff94
 	topologies := map[string]*tc.Topology{}
 	indices := map[int]int{}
 	for index := 0; rows.Next(); index++ {
