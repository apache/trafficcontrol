--- conflicted
+++ resolved
@@ -144,11 +144,11 @@
 	User     string `json:"user"`
 }
 
-<<<<<<< HEAD
 // ConfigGenISO contains configuration options for the system ISO generation.
 type ConfigGenISO struct {
 	ISORootPath string `json:"iso_root_path"`
-=======
+}
+
 // ConfigLetsEncrypt contains configuration information for integration with the Let's Encrypt certificate authority.
 type ConfigLetsEncrypt struct {
 	Email                     string `json:"user_email,omitempty"`
@@ -156,7 +156,6 @@
 	ConvertSelfSigned         bool   `json:"convert_self_signed"`
 	RenewDaysBeforeExpiration int    `json:"renew_days_before_expiration"`
 	Environment               string `json:"environment"`
->>>>>>> c8d3e23b
 }
 
 // ConfigDatabase reflects the structure of the database.conf file
