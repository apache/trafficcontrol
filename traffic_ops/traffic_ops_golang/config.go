--- conflicted
+++ resolved
@@ -27,45 +27,18 @@
 
 	"github.com/apache/incubator-trafficcontrol/lib/go-log"
 	"github.com/basho/riak-go-client"
+	"crypto/tls"
 )
 
 // Config reflects the structure of the cdn.conf file
 type Config struct {
-<<<<<<< HEAD
-	HTTPPort               string   `json:"port"`
-	DBUser                 string   `json:"db_user"`
-	DBPass                 string   `json:"db_pass"`
-	DBServer               string   `json:"db_server"`
-	DBDB                   string   `json:"db_name"`
-	DBSSL                  bool     `json:"db_ssl"`
-	TOSecret               string   `json:"to_secret"`
-	TOURLStr               string   `json:"to_url"`
-	TOURL                  *url.URL `json:"-"`
-	Insecure               bool     `json:"insecure"`
-	CertPath               string   `json:"cert_path"`
-	KeyPath                string   `json:"key_path"`
-	ProxyTimeout           int      `json:"proxy_timeout"`
-	ProxyKeepAlive         int      `json:"proxy_keep_alive"`
-	ProxyTLSTimeout        int      `json:"proxy_tls_timeout"`
-	ProxyReadHeaderTimeout int      `json:"proxy_read_header_timeout"`
-	ReadTimeout            int      `json:"read_timeout"`
-	ReadHeaderTimeout      int      `json:"read_header_timeout"`
-	WriteTimeout           int      `json:"write_timeout"`
-	IdleTimeout            int      `json:"idle_timeout"`
-	MaxDBConnections       int      `json:"max_db_connections"`
-	LogLocationError       string   `json:"log_location_error"`
-	LogLocationWarning     string   `json:"log_location_warning"`
-	LogLocationInfo        string   `json:"log_location_info"`
-	LogLocationDebug       string   `json:"log_location_debug"`
-	LogLocationEvent       string   `json:"log_location_event"`
-	RiakAuthOptions        *riak.AuthOptions
-=======
 	URL                    *url.URL `json:"-"`
 	ConfigHypnotoad        `json:"hypnotoad"`
 	ConfigTrafficOpsGolang `json:"traffic_ops_golang"`
 	DB                     ConfigDatabase `json:"db"`
 	Secrets                []string       `json:"secrets"`
 	// NOTE: don't care about any other fields for now..
+	RiakAuthOptions        *riak.AuthOptions
 }
 
 // ConfigHypnotoad carries http setting for hypnotoad (mojolicious) server
@@ -104,7 +77,6 @@
 	Port        string `json:"port"`
 	Type        string `json:"type"`
 	SSL         bool   `json:"ssl"`
->>>>>>> a3b1685e
 }
 
 // ErrorLog - critical messages
@@ -131,7 +103,7 @@
 }
 
 // LoadConfig - reads the config file into the Config struct
-func LoadConfig(cdnConfPath string, dbConfPath string) (Config, error) {
+func LoadConfig(cdnConfPath string, dbConfPath string, riakConfPath string) (Config, error) {
 	// load json from cdn.conf
 	confBytes, err := ioutil.ReadFile(cdnConfPath)
 	if err != nil {
@@ -154,6 +126,17 @@
 		return Config{}, fmt.Errorf("unmarshalling '%s': %v", dbConfPath, err)
 	}
 	cfg, err = ParseConfig(cfg)
+
+	riakConfBytes, err := ioutil.ReadFile(riakConfPath)
+	if err != nil {
+		return cfg, fmt.Errorf("reading riak conf '%v': %v", riakConfPath, err)
+	}
+	riakconf, err := getRiakAuthOptions((string)(riakConfBytes))
+	if err != nil {
+		return cfg, fmt.Errorf("parsing riak conf '%v': %v", riakConfBytes, err)
+	}
+	cfg.RiakAuthOptions = riakconf
+
 	return cfg, err
 }
 
@@ -175,6 +158,13 @@
 	return ""
 }
 
+func getRiakAuthOptions(s string) (*riak.AuthOptions, error) {
+	rconf := &riak.AuthOptions{}
+	rconf.TlsConfig = &tls.Config{}
+	err := json.Unmarshal([]byte(s), &rconf)
+	return rconf, err
+}
+
 // ParseConfig validates required fields, and parses non-JSON types
 func ParseConfig(cfg Config) (Config, error) {
 	missings := ""
