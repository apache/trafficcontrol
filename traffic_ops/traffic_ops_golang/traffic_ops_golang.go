--- conflicted
+++ resolved
@@ -33,42 +33,24 @@
 )
 
 const Version = "0.1"
-
+const DefaultRIAKConfigPath = "/opt/traffic_ops/app/conf/production/riak.conf"
 const DefaultConfigPath = "/opt/traffic_ops/app/conf/cdn.conf"
 const DefaultDBConfigPath = "/opt/traffic_ops/app/conf/production/database.conf"
 const OldConfig = true
-<<<<<<< HEAD
-const OldConfigCDNConfPath = "/opt/traffic_ops/app/conf/cdn.conf"
-const OldConfigDBConfPath = "/opt/traffic_ops/app/conf/production/database.conf"
-const OldConfigRIAKConfPath = "/opt/traffic_ops/app/conf/production/riak.conf"
-=======
->>>>>>> a3b1685e
+
+
 
 func main() {
 	configFileName := flag.String("cfg", DefaultConfigPath, "The config file path")
 	dbConfigFileName := flag.String("dbcfg", DefaultDBConfigPath, "The db config file path")
+	riakConfigFileName := flag.String("riakcfg", DefaultRIAKConfigPath, "the riak config file path")
 	flag.Parse()
 
-<<<<<<< HEAD
-	cfg := Config{}
-	err := error(nil)
-	if !*oldConfig {
-		if cfg, err = LoadConfig(*configFileName); err != nil {
-			fmt.Println("Error loading config '" + *configFileName + "': " + err.Error())
-			return
-		}
-	} else {
-		if cfg, err = GetPerlConfigs(OldConfigCDNConfPath, OldConfigDBConfPath, OldConfigRIAKConfPath); err != nil {
-			fmt.Println("Error loading old configs '" + OldConfigCDNConfPath + "' and '" + OldConfigDBConfPath + "': " + err.Error())
-			return
-		}
-=======
 	var cfg Config
 	var err error
-	if cfg, err = LoadConfig(*configFileName, *dbConfigFileName); err != nil {
+	if cfg, err = LoadConfig(*configFileName, *dbConfigFileName, *riakConfigFileName); err != nil {
 		fmt.Println("Error loading config: " + err.Error())
 		return
->>>>>>> a3b1685e
 	}
 
 	if err := log.InitCfg(cfg); err != nil {
