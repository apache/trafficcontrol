--- conflicted
+++ resolved
@@ -106,32 +106,6 @@
 	return cdnName, nil, nil, http.StatusOK
 }
 
-<<<<<<< HEAD
-// getServerNameFromNameOrID returns the server name from a parameter which may be the name or ID.
-// This also checks and verifies the existence of the given server, and returns an appropriate user error if it doesn't exist.
-// Returns the name, any user error, any system error, and any error code.
-func getServerNameFromNameOrID(tx *sql.Tx, serverNameOrID string) (string, error, error, int) {
-	if serverID, err := strconv.Atoi(serverNameOrID); err == nil {
-		serverName, ok, err := dbhelpers.GetServerNameFromID(tx, serverID)
-		if err != nil {
-			return "", nil, fmt.Errorf("getting server name from id %v: %v", serverID, err), http.StatusInternalServerError
-		} else if !ok {
-			return "", errors.New("server not found"), nil, http.StatusNotFound
-		}
-		return string(serverName), nil, nil, http.StatusOK
-	}
-
-	serverName := serverNameOrID
-	if _, ok, err := dbhelpers.GetServerIDFromName(serverName, tx); err != nil {
-		return "", nil, fmt.Errorf("checking server name '%v' existence: %v", serverName, err), http.StatusInternalServerError
-	} else if !ok {
-		return "", errors.New("server not found"), nil, http.StatusNotFound
-	}
-	return serverName, nil, nil, http.StatusOK
-}
-
-=======
->>>>>>> aea858f9
 func HeaderComment(tx *sql.Tx, name string) (string, error) {
 	nameVersionStr, err := GetNameVersionString(tx)
 	if err != nil {
