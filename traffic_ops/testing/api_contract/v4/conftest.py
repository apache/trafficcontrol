--- conflicted
+++ resolved
@@ -629,7 +629,94 @@
 		logger.error("No Profile response data from cdns POST request.")
 		sys.exit(1)
 
-<<<<<<< HEAD
+
+@pytest.fixture()
+def tenant_post_data(to_session: TOSession, request_template_data: list[JSONData]
+		  ) -> dict[str, object]:
+	"""
+	PyTest Fixture to create POST data for tenants endpoint.
+	:param to_session: Fixture to get Traffic Ops session.
+	:param request_template_data: Fixture to get tenant request template from a prerequisites file.
+	:returns: Sample POST data and the actual API response.
+	"""
+
+	try:
+		tenant = request_template_data[0]
+	except IndexError as e:
+		raise TypeError(
+			"malformed prerequisite data; no Parameters present in 'tenants' array property") from e
+
+	if not isinstance(tenant, dict):
+		raise TypeError(
+			f"malformed prerequisite data; tenants must be objects, not '{type(tenant)}'")
+
+	# Return new post data and post response from tenants POST request
+	randstr = str(randint(0, 1000))
+	try:
+		name = tenant["name"]
+		if not isinstance(name, str):
+			raise TypeError(f"name must be str, not '{type(name)}'")
+		tenant["name"] = name[:4] + randstr
+	except KeyError as e:
+		raise TypeError(f"missing tenant property '{e.args[0]}'") from e
+
+	logger.info("New tenant data to hit POST method %s", request_template_data)
+	# Hitting tenants POST methed
+	response: tuple[JSONData, requests.Response] = to_session.create_tenant(data=tenant)
+	try:
+		resp_obj = response[0]
+		if not isinstance(resp_obj, dict):
+			raise TypeError("malformed API response; parameter is not an object")
+		return resp_obj
+	except IndexError:
+		logger.error("No Parameter response data from parameters POST request.")
+		sys.exit(1)
+
+
+@pytest.fixture()
+def server_capabilities_post_data(to_session: TOSession, request_template_data: list[JSONData]
+		  ) -> dict[str, object]:
+	"""
+	PyTest Fixture to create POST data for server_capabilities endpoint.
+
+	:param to_session: Fixture to get Traffic Ops session.
+	:param request_template_data: Fixture to get server_capabilities data from a prerequisites file.
+  :returns: Sample POST data and the actual API response.
+	"""
+  try:
+		server_capabilities = request_template_data[0]
+	except IndexError as e:
+		raise TypeError(
+			"malformed prerequisite data; no data present in 'server_capabilities' array property") from e
+
+	if not isinstance(server_capabilities, dict):
+		raise TypeError(
+			f"malformed prerequisite data; data must be objects, not '{type(server_capabilities)}'")
+
+	# Return new post data and post response from server_capabilities POST request
+	randstr = str(randint(0, 1000))
+	try:
+		name = server_capabilities["name"]
+		if not isinstance(name, str):
+			raise TypeError(f"name must be str, not '{type(name)}'")
+		server_capabilities["name"] = name[:3] + randstr
+	except KeyError as e:
+		raise TypeError(f"missing server_capabilities property '{e.args[0]}'") from e
+
+	logger.info("New server_capabilities data to hit POST method %s", request_template_data)
+	# Hitting server_capabilities POST method
+	response: tuple[
+		JSONData, requests.Response] = to_session.create_server_capabilities(data=server_capabilities)
+	try:
+		resp_obj = response[0]
+		if not isinstance(resp_obj, dict):
+			raise TypeError("malformed API response; server_capabilities is not an object")
+		return resp_obj
+	except IndexError:
+		logger.error("No server_capabilities response data from server_capabilities POST request.")
+		sys.exit(1)
+
+
 @pytest.fixture()
 def division_post_data(to_session: TOSession, request_template_data: list[JSONData]
 		  ) -> dict[str, object]:
@@ -639,21 +726,10 @@
 	:param to_session: Fixture to get Traffic Ops session.
 	:param request_template_data: Fixture to get divisions request template data from
 	request_template file.
-=======
-
-@pytest.fixture()
-def tenant_post_data(to_session: TOSession, request_template_data: list[JSONData]
-		  ) -> dict[str, object]:
-	"""
-	PyTest Fixture to create POST data for tenants endpoint.
-	:param to_session: Fixture to get Traffic Ops session.
-	:param request_template_data: Fixture to get tenant request template from a prerequisites file.
->>>>>>> 612641b8
-	:returns: Sample POST data and the actual API response.
-	"""
-
-	try:
-<<<<<<< HEAD
+  :returns: Sample POST data and the actual API response.
+	"""
+
+	try:
 		division = request_template_data[0]
 	except IndexError as e:
 		raise TypeError(
@@ -684,81 +760,4 @@
 	except IndexError:
 		logger.error("No division response data from division POST request.")
 		sys.exit(1)
-		
-=======
-		tenant = request_template_data[0]
-	except IndexError as e:
-		raise TypeError(
-			"malformed prerequisite data; no Parameters present in 'tenants' array property") from e
-
-	if not isinstance(tenant, dict):
-		raise TypeError(
-			f"malformed prerequisite data; tenants must be objects, not '{type(tenant)}'")
-
-	# Return new post data and post response from tenants POST request
-	randstr = str(randint(0, 1000))
-	try:
-		name = tenant["name"]
-		if not isinstance(name, str):
-			raise TypeError(f"name must be str, not '{type(name)}'")
-		tenant["name"] = name[:4] + randstr
-	except KeyError as e:
-		raise TypeError(f"missing tenant property '{e.args[0]}'") from e
-
-	logger.info("New tenant data to hit POST method %s", request_template_data)
-	# Hitting tenants POST methed
-	response: tuple[JSONData, requests.Response] = to_session.create_tenant(data=tenant)
-	try:
-		resp_obj = response[0]
-		if not isinstance(resp_obj, dict):
-			raise TypeError("malformed API response; parameter is not an object")
-		return resp_obj
-	except IndexError:
-		logger.error("No Parameter response data from parameters POST request.")
-		sys.exit(1)
-
-
-@pytest.fixture()
-def server_capabilities_post_data(to_session: TOSession, request_template_data: list[JSONData]
-		  ) -> dict[str, object]:
-	"""
-	PyTest Fixture to create POST data for server_capabilities endpoint.
-
-	:param to_session: Fixture to get Traffic Ops session.
-	:param request_template_data: Fixture to get server_capabilities data from a prerequisites file.
-	:returns: Sample POST data and the actual API response.
-	"""
-
-	try:
-		server_capabilities = request_template_data[0]
-	except IndexError as e:
-		raise TypeError(
-			"malformed prerequisite data; no data present in 'server_capabilities' array property") from e
-
-	if not isinstance(server_capabilities, dict):
-		raise TypeError(
-			f"malformed prerequisite data; data must be objects, not '{type(server_capabilities)}'")
-
-	# Return new post data and post response from server_capabilities POST request
-	randstr = str(randint(0, 1000))
-	try:
-		name = server_capabilities["name"]
-		if not isinstance(name, str):
-			raise TypeError(f"name must be str, not '{type(name)}'")
-		server_capabilities["name"] = name[:3] + randstr
-	except KeyError as e:
-		raise TypeError(f"missing server_capabilities property '{e.args[0]}'") from e
-
-	logger.info("New server_capabilities data to hit POST method %s", request_template_data)
-	# Hitting server_capabilities POST method
-	response: tuple[
-		JSONData, requests.Response] = to_session.create_server_capabilities(data=server_capabilities)
-	try:
-		resp_obj = response[0]
-		if not isinstance(resp_obj, dict):
-			raise TypeError("malformed API response; server_capabilities is not an object")
-		return resp_obj
-	except IndexError:
-		logger.error("No server_capabilities response data from server_capabilities POST request.")
-		sys.exit(1)
->>>>>>> 612641b8
+    