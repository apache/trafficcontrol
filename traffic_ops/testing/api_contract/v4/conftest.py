#
# Licensed under the Apache License, Version 2.0 (the "License");
# you may not use this file except in compliance with the License.
# You may obtain a copy of the License at
#
#     http://www.apache.org/licenses/LICENSE-2.0
#
# Unless required by applicable law or agreed to in writing, software
# distributed under the License is distributed on an "AS IS" BASIS,
# WITHOUT WARRANTIES OR CONDITIONS OF ANY KIND, either express or implied.
# See the License for the specific language governing permissions and
# limitations under the License.
#

"""
This module is used to create a Traffic Ops session and to store prerequisite
data for endpoints.
"""

import json
import logging
import shutil
import sys
import os
from random import randint
from typing import Any, NamedTuple, Union, Optional, TypeAlias
from urllib.parse import urlparse
import munch
import psycopg2

import pytest
import requests
from trafficops.tosession import TOSession
from trafficops.restapi import OperationError

# Create and configure logger
logger = logging.getLogger()

Primitive = Union[bool, int, float, str, None]

JSONData: TypeAlias = Union[dict[str, object], list[object], bool, int, float, Optional[str]]
JSONData.__doc__ = """An alias for the kinds of data that JSON can encode."""

class APIVersion(NamedTuple):
	"""Represents an API version."""
	major: int
	minor: int

	@staticmethod
	def from_string(ver_str: str) -> "APIVersion":
		"""
		Instantiates a new version from a string.

		>>> APIVersion.from_string("4.0")
		APIVersion(major=4, minor=0)
		>>> try:
		... 	APIVersion("not a version string")
		... except ValueError:
		... 	print("whoops")
		...
		whoops
		>>>
		>>> try:
		... 	APIVersion("4.Q")
		... except ValueError:
		... 	print("whoops")
		...
		whoops
		"""
		parts = ver_str.split(".", 1)
		if len(parts) != 2:
			raise ValueError("invalid version; must be of the form '{{major}}.{{minor}}'")
		return APIVersion(int(parts[0]), int(parts[1]))

	def __str__(self) -> str:
		"""
		Coalesces the version to a string.

		>>> print(APIVersion(4, 1))
		4.1
		"""
		return f"{self.major}.{self.minor}"

APIVersion.major.__doc__ = """The API's major version number."""
APIVersion.major.__doc__ = """The API's minor version number."""

class ArgsType(NamedTuple):
	"""Represents the configuration needed to create Traffic Ops session."""
	user: str
	password: str
	url: str
	port: int
	api_version: APIVersion

	def __str__(self) -> str:
		"""
		Formats the configuration as a string. Omits password and extraneous
		properties.

		>>> print(ArgsType("user", "password", "url", 420, APIVersion(4, 0)))
		User: 'user', URL: 'url'
		"""
		return f"User: '{self.user}', URL: '{self.url}'"


ArgsType.user.__doc__ = """The username used for authentication."""
ArgsType.password.__doc__ = """The password used for authentication."""
ArgsType.url.__doc__ = """The URL of the environment."""
ArgsType.port.__doc__ = """The port number on which to connect to Traffic Ops."""
ArgsType.api_version.__doc__ = """The version number of the API to use."""


class DbArgsType(NamedTuple):
	"""Represents the configuration needed to create Traffic Ops Database connection."""
	db_name: str
	user: str
	password: str
	hostname: str
	port: int
	sslmode: str

	def __str__(self) -> str:
		"""
		Formats the configuration as a string. Omits password and extraneous
		properties.

		>>> print(ArgsType("db_name", "user", "password", "hostname", "port", "sslmode"))
		Dbname: 'db_name', User: 'user'
		"""
		return f"User: '{self.db_name}', : '{self.user}'"

DbArgsType.db_name.__doc__ = """The DB name used for authentication."""
DbArgsType.user.__doc__ = """The DB username used for authentication."""
DbArgsType.password.__doc__ = """The DB password used for authentication."""
DbArgsType.hostname.__doc__ = """The DB hostname of the environment."""
DbArgsType.port.__doc__ = """The DB port number on which to connect to Traffic Ops."""
DbArgsType.sslmode.__doc__ = """Sslmode to use."""


@pytest.fixture(autouse=True, scope='function')
def delete_pytest_cache():
	"""
	Deletes cached data before every test case execution
	"""
	shutil.rmtree(".pytest_cache", ignore_errors=True)


def pytest_addoption(parser: pytest.Parser) -> None:
	"""
	Parses the Traffic Ops arguments from command line.
	:param parser: Parser to parse command line arguments.
	"""
	parser.addoption(
		"--to-user", action="store", help="User name for Traffic Ops Session."
	)
	parser.addoption(
		"--to-password", action="store", help="Password for Traffic Ops Session."
	)
	parser.addoption(
		"--to-url", action="store", help="Traffic Ops URL."
	)
	parser.addoption(
		"--to-db-name", action="store", help="Name for Traffic Ops Database."
	)
	parser.addoption(
		"--to-db-user", action="store", help="User name for Traffic Ops Database."
	)
	parser.addoption(
		"--to-db-password", action="store", help="Password for Traffic Ops Database."
	)
	parser.addoption(
		"--to-db-hostname", action="store", help="Hostname for Traffic Ops Database."
	)
	parser.addoption(
		"--to-db-port", action="store", help="Port for Traffic Ops Database."
	)
	parser.addoption(
		"--to-db-sslmode", action="store", help="Sslmode for Traffic Ops Database."
	)
	parser.addoption(
		"--config",
		help="Path to configuration file.",
		default=os.path.join(os.path.dirname(__file__), "data", "to_data.json")
	)
	parser.addoption(
		"--request-template",
		help="Path to request prerequisites file.",
		default=os.path.join(os.path.dirname(__file__), "data", "request_template.json")
	)
	parser.addoption(
		"--response-template",
		help="Path to response prerequisites file.",
		default=os.path.join(os.path.dirname(__file__), "data", "response_template.json")
	)

def coalesce_config(
	arg: Optional[object],
	file_key: str,
	file_contents: Optional[dict[str, Optional[object]]],
	env_key: str
) -> Optional[str]:
	"""
	Coalesces configuration retrieved from different sources into a single
	string.

	This will raise a ValueError if the type of the configuration value in the
	parsed configuration file is not a string.

	In order of descending precedence this checks the command-line argument
	value, the configuration file value, and then the environment variable
	value.

	:param arg: The command-line argument value.
	:param file_key: The key under which to look in the parsed JSON configuration file data.
	:param file_contents: The parsed JSON configuration file (if one was used).
	:param env_key: The environment variable name to look for a value if one wasn't provided elsewhere.
	:returns: The coalesced configuration value, or 'None' if no value could be determined.
	"""
	if isinstance(arg, str):
		return arg

	if file_contents:
		file_value = file_contents.get(file_key)
		if isinstance(file_value, str):
			return file_value
		if file_value is not None:
			raise ValueError(f"incorrect value; want: 'str', got: '{type(file_value)}'")

	return os.environ.get(env_key)

def parse_to_url(raw: str) -> tuple[APIVersion, int]:
	"""
	Parses the API version and port number from a raw URL string.

	>>> parse_to_url("https://trafficops.example.test:420/api/5.270")
	(APIVersion(major=5, minor=270), 420)
	>>> parse_to_url("trafficops.example.test")
	(APIVersion(major=4, minor=0), 443)
	"""
	parsed = urlparse(raw)
	if not parsed.netloc:
		raise ValueError("missing network location (hostname & optional port)")

	if parsed.scheme and parsed.scheme.lower() != "https":
		raise ValueError("invalid scheme; must use HTTPS")

	port = 443
	if ":" in parsed.netloc:
		port_str = parsed.netloc.split(":")[-1]
		try:
			port = int(port_str)
		except ValueError as e:
			raise ValueError(f"invalid port number: {port_str}") from e

	api_version = APIVersion(4, 0)
	if parsed.path and parsed.path != "/":
		ver_str = parsed.path.lstrip("/api/").split("/", 1)[0]
		if not ver_str:
			raise ValueError(f"invalid API path: {parsed.path} (should be e.g. '/api/4.0')")
		api_version = APIVersion.from_string(ver_str)
	else:
		logging.warning("using default API version: %s", api_version)

	return (api_version, port)


@pytest.fixture(name="to_db_args", scope="session")
def to_db_data(pytestconfig: pytest.Config) -> DbArgsType:
	"""
	PyTest fixture to store Traffic ops database arguments passed from command line.
	:param pytestconfig: Session-scoped fixture that returns the session's pytest.Config object.
	:returns: Configuration for connecting to Traffic Ops database.
	"""
	session_data: JSONData = None
	cfg_path = pytestconfig.getoption("--config")
	if isinstance(cfg_path, str):
		try:
			with open(cfg_path, encoding="utf-8", mode="r") as session_file:
				session_data = json.load(session_file)
		except (FileNotFoundError, PermissionError) as read_err:
			raise ValueError(f"could not read configuration file at '{cfg_path}'") from read_err

	if session_data is not None and not isinstance(session_data, dict):
		raise ValueError(
			f"invalid configuration file; expected top-level object, got: {type(session_data)}"
		)

	to_db_name = coalesce_config(pytestconfig.getoption("--to-db-name"), "db_name",
			      session_data, "TO_DB_NAME")
	if not to_db_name:
		raise ValueError(
			"Traffic Ops Database name is not configured - use '--to-db-name', the config file, or an "
			"environment variable to do so"
		)

	to_db_user = coalesce_config(pytestconfig.getoption("--to-db-user"), "db_user",
			      session_data, "TO_DB_USER")
	if not to_db_user:
		raise ValueError(
			"Traffic Ops Database Username is not configured - use '--to-db-user', the config file, or an "
			"environment variable to do so"
		)

	to_db_password = coalesce_config(pytestconfig.getoption("--to-db-password"), "db_password",
				  session_data, "TO_DB_PASSWORD")

	if not to_db_password:
		raise ValueError(
			"Traffic Ops Database password is not configured - use '--to-db-password', the config file,"
			"or an environment variable to do so"
		)

	to_db_hostname = coalesce_config(pytestconfig.getoption("--to-db-hostname"), "db_hostname",
				  session_data, "TO_DB_HOSTNAME")
	if not to_db_hostname:
		raise ValueError(
			"Traffic Ops Database Hostname is not configured - use '--to-db-hostname', the config file,"
			"or an environment variable to do so"
		)

	to_db_port = coalesce_config(pytestconfig.getoption("--to-db-port"), "db_port",
			      session_data, "TO_DB_PORT")
	if not to_db_port:
		raise ValueError(
			"Traffic Ops Database Port is not configured - use '--to-db-port', the config file, or an "
			"environment variable to do so"
		)
	port = int(to_db_port)

	to_db_sslmode = coalesce_config(pytestconfig.getoption("--to-db-sslmode"), "db_sslmode",
				 session_data, "TO_DB_SSLMODE")
	if not to_db_sslmode:
		raise ValueError(
			"Traffic Ops Database Sslmode is not configured - use '--to-db-sslmode', the config file, or an "
			"environment variable to do so"
		)

	return DbArgsType(
		to_db_name,
		to_db_user,
		to_db_password,
		to_db_hostname,
		port,
		to_db_sslmode
	)


@pytest.fixture(name="to_args")
def to_data(pytestconfig: pytest.Config) -> ArgsType:
	"""
	PyTest fixture to store Traffic ops arguments passed from command line.
	:param pytestconfig: Session-scoped fixture that returns the session's pytest.Config object.
	:returns: Configuration for connecting to Traffic Ops.
	"""
	session_data: JSONData = None
	cfg_path = pytestconfig.getoption("--config")
	if isinstance(cfg_path, str):
		try:
			with open(cfg_path, encoding="utf-8", mode="r") as session_file:
				session_data = json.load(session_file)
		except (FileNotFoundError, PermissionError) as read_err:
			raise ValueError(f"could not read configuration file at '{cfg_path}'") from read_err

	if session_data is not None and not isinstance(session_data, dict):
		raise ValueError(
			f"invalid configuration file; expected top-level object, got: {type(session_data)}"
		)

	to_user = coalesce_config(pytestconfig.getoption("--to-user"), "user", session_data, "TO_USER")
	if not to_user:
		raise ValueError(
			"Traffic Ops user is not configured - use '--to-user', the config file, or an "
			"environment variable to do so"
		)

	to_password = coalesce_config(
		pytestconfig.getoption("--to-password"),
		"password",
		session_data,
		"TO_PASSWORD"
	)

	if not to_password:
		raise ValueError(
			"Traffic Ops password is not configured - use '--to-password', the config file, or an "
			"environment variable to do so"
		)

	to_url = coalesce_config(pytestconfig.getoption("--to-url"), "url", session_data, "TO_USER")
	if not to_url:
		raise ValueError(
			"Traffic Ops URL is not configured - use '--to-url', the config file, or an "
			"environment variable to do so"
		)

	try:
		api_version, port = parse_to_url(to_url)
	except ValueError as e:
		raise ValueError("invalid Traffic Ops URL") from e

	return ArgsType(
		to_user,
		to_password,
		to_url,
		port,
		api_version
	)

@pytest.fixture(name="to_session")
def to_login(to_args: ArgsType) -> TOSession:
	"""
	PyTest Fixture to create a Traffic Ops session from Traffic Ops Arguments
	passed as command line arguments in to_args fixture in conftest.

	:param to_args: Fixture to get Traffic ops session arguments.
	:returns: An authenticated Traffic Ops session.
	"""
	# Create a Traffic Ops V4 session and login
	to_url = urlparse(to_args.url)
	to_host = to_url.hostname
	try:
		to_session = TOSession(
			host_ip=to_host,
			host_port=to_args.port,
			api_version=str(to_args.api_version),
			ssl=True,
			verify_cert=False
		)
		logger.info("Established Traffic Ops Session.")
	except OperationError as error:
		logger.debug("%s", error, exc_info=True, stack_info=True)
		logger.error("Failure in Traffic Ops session creation. Reason: %s", error)
		sys.exit(-1)

	# Login To TO_API
	to_session.login(to_args.user, to_args.password)
	logger.info("Successfully logged into Traffic Ops.")
	return to_session


@pytest.fixture(scope="session", name="db_connection")
def to_db_connection(to_db_args: DbArgsType) -> psycopg2.connect:
	"""
	Creates new traffic ops db connection.
	:returns: New Traffic ops database connection
	"""
	to_db_connection = None
	try:
		to_db_connection = psycopg2.connect(
            user=to_db_args.user,
            password=to_db_args.password,
            host=to_db_args.hostname,
            port=to_db_args.port,
            database=to_db_args.db_name,
            sslmode=to_db_args.sslmode
        )
		logger.info("Successfully connected to the Traffic Ops database.")
		yield to_db_connection
	except psycopg2.OperationalError as e:
		logger.error("Error connecting to the Traffic Ops database : %s", e)
	finally:
		if to_db_connection:
			to_db_connection.close()
			logger.info("Closed Traffic ops DB connection.")


@pytest.fixture(name="request_template_data", scope="session")
def request_prerequiste_data(pytestconfig: pytest.Config, request: pytest.FixtureRequest
			  ) -> list[Union[dict[str, object], list[object], Primitive]]:
	"""
	PyTest Fixture to store POST request template data for api endpoint.
	:param pytestconfig: Session-scoped fixture that returns the session's pytest.Config object.
	:param request: Fixture to access information about the requesting test function and its fixtures

	:returns: Prerequisite request data for api endpoint.
	"""
	request_template_path = pytestconfig.getoption("--request-template")
	if not isinstance(request_template_path, str):
		# unlike the configuration file, this must be present
		raise ValueError("prereqisites path not configured")

	# Response keys for api endpoint
	data: Union[dict[
		str,
		Union[list[Union[dict[str, object], list[object], Primitive]], dict[object, object], Primitive]
	], Primitive] = None
	with open(request_template_path, encoding="utf-8", mode="r") as prereq_file:
		data = json.load(prereq_file)
	if not isinstance(data, dict):
		raise TypeError(f"request template data must be an object, not '{type(data)}'")
	try:
		request_template = data[request.param]
		if not isinstance(request_template, list):
			raise TypeError(f"Request template data must be a list, not '{type(request_template)}'")
	except AttributeError:
		request_template = data
	return request_template


@pytest.fixture()
def response_template_data(pytestconfig: pytest.Config
			   ) -> dict[str, Union[Primitive, list[
	Union[Primitive, dict[str, object], list[object]]], dict[object, object]]]:
	"""
	PyTest Fixture to store response template data for api endpoint.
	:param pytestconfig: Session-scoped fixture that returns the session's pytest.Config object.
	:returns: Prerequisite response data for api endpoint.
	"""
	prereq_path = pytestconfig.getoption("--response-template")
	if not isinstance(prereq_path, str):
		# unlike the configuration file, this must be present
		raise ValueError("prereqisites path not configured")

	# Response keys for api endpoint
	response_template: Union[dict[
		str,
		Union[list[Union[dict[str, object], list[object], Primitive]], dict[object, object], Primitive]
	], Primitive] = None
	with open(prereq_path, encoding="utf-8", mode="r") as prereq_file:
		response_template = json.load(prereq_file)
	if not isinstance(response_template, dict):
		raise TypeError(f"Response template data must be an object, not '{type(response_template)}'")

	return response_template


def api_response_data(api_response: tuple[Union[Primitive, dict[str, object], list[
	Union[Primitive, dict[str, object], list[
		object]]]], requests.Response], create_check: bool) -> dict[str, object]:
	"""
	Checks API get/post response.
	:param api_response: Raw api response.
	:returns: Verified response data
	"""
	api_data = None
	if isinstance(api_response, tuple):
		api_response = api_response[0]
		if create_check and not isinstance(api_response, munch.Munch):
			raise ValueError("Malformed API response; 'response' property not an munch")
		if not create_check and not isinstance(api_response, list):
			raise ValueError("Malformed API response; 'response' property not an list")
	else:
		raise ValueError("Invalid API response format")

	if api_response:
		try:
			api_data = api_response
			if not create_check:
				api_data = api_response[0]
			if not isinstance(api_data, dict):
				raise ValueError("Malformed API response; 'response' property not a dict")
		except IndexError as e:
			raise ValueError(f"No response data from API request '{e.args[0]}'") from e

	return api_data


def get_existing_object(to_session: TOSession, object_type: str, query_params: Optional[
	dict[str, Any]])-> Union[dict[str, Any], None]:
	"""
	Check if the given endpoint with the given query params already exists.
	:param to_session: Fixture to get Traffic Ops session.
	:param object_type: api call name for get request.
	:param query_params: query params for api get request.
	:returns: Api data for the corresponding api request.
    """
	api_get_response: tuple[Union[dict[str, object], list[
		Union[dict[str, object], list[object], Primitive]], Primitive], requests.Response] = getattr(
		to_session, f"get_{object_type}")(query_params=query_params)
	return api_response_data(api_get_response, create_check = False)


def create_if_not_exists(to_session: TOSession, object_type: str,
			 data: dict[str, Any]) -> Union[dict[str, Any], None]:
	"""
	Hits Post request of the given endpoint with the given data.
	:param to_session: Fixture to get Traffic Ops session.
	:param object_type: api call name for post request.
	:param data: Post data for api post request.
	:returns: Api data for the corresponding api request.
	"""
	api_post_response: tuple[Union[dict[str, object], list[
		Union[dict[str, object], list[object], Primitive]], Primitive], requests.Response] = getattr(
		to_session, f"create_{object_type}")(data=data)
	return api_response_data(api_post_response, create_check = True)


def create_or_get_existing(to_session: TOSession, get_object_type: str, post_object_type: str, data:
	dict[str, Any], query_params: Optional[dict[str, Any]] = None) -> Union[dict[str, Any], None]:
	"""
	Get Api data of the given endpoint with the given query params if it exists. If not, create it.
	:param to_session: Fixture to get Traffic Ops session.
	:param get_object_type: api call name for get request.
	:param post_object_type: api call name for post request.
	:param query_params: query params for api get request.
	:returns: Api data for the corresponding api request.
	@param data: 
	"""
	existing_object = get_existing_object(to_session, get_object_type, query_params)
	return existing_object or create_if_not_exists(to_session, post_object_type, data)


def generate_unique_data(to_session: TOSession, base_name: str, object_type: str,
			 query_key=None)-> str:
	"""
	Generate unique data for the given endpoint.
	:param to_session: Fixture to get Traffic Ops session.
	:param object_type: api call name for get request.
	:param base_name: Base name for get request.
	:param query_key: Hitting get request using specific query key.
	:returns: Unique name for the corresponding api request.
	@param data: 
	"""
	unique_name = base_name
	if query_key is None:
		query_key = "name"
	while True:
		try:
			response = getattr(to_session, f"get_{object_type}")(query_params={query_key:unique_name})
			# Check if query params works for the corresponding api.
			check_data = response[0]
			if len(check_data) > 1:
				logger.info("API response returns all api data, query params is not working.")
				if not any(data.get(query_key) == unique_name for data in check_data):
					return unique_name
			elif len(check_data) == 0:
				raise ValueError("No Api response with the unique data")
		except ValueError:
			return unique_name
		unique_name = base_name[:4] + str(randint(0, 1000))


def check_template_data(template_data: Union[list[JSONData], tuple[JSONData, requests.Response]],
						name: str) -> dict[str, object]:
	"""
	Checks API request/response template data.
	:param template_data: Fixture to get template data from a prerequisites file.
	:param name: Endpoint name
	:returns: Verified endpoint data
	"""
	try:
		endpoint = template_data[0]
	except IndexError as e:
		raise TypeError(
			f"malformed  data; no {name} present in {name} array property") from e

	if not isinstance(endpoint, dict):
		raise TypeError(f"malformed data; {name} must be objects, not '{type(endpoint)}'")
	return endpoint


@pytest.fixture(name="cdn_post_data")
def cdn_data_post(to_session: TOSession, request_template_data: list[JSONData],
		  pytestconfig: pytest.Config) -> dict[str, object]:
	"""
	PyTest Fixture to create POST data for cdns endpoint.

	:param to_session: Fixture to get Traffic Ops session.
	:param request_template_data: Fixture to get CDN request template data from a prerequisites file.
	:returns: Sample POST data and the actual API response.
	"""
	cdn = check_template_data(request_template_data["cdns"], "cdns")

	# Return new post data and post response from cdns POST request
	randstr = str(randint(0, 1000))
	try:
		name = cdn["name"]
		if not isinstance(name, str):
			raise TypeError(f"name must be str, not '{type(name)}'")
		cdn_name = name[:4] + randstr
		cdn["name"] = generate_unique_data(to_session=to_session, base_name=cdn_name, object_type="cdns")
		domain_name = cdn["domainName"]
		if not isinstance(domain_name, str):
			raise TypeError(f"domainName must be str, not '{type(domain_name)}")
		domainname = domain_name[:5] + randstr
		cdn["domainName"] = generate_unique_data(to_session=to_session, base_name=domainname,
					   object_type="cdns", query_key="domainName")
	except KeyError as e:
		raise TypeError(f"missing CDN property '{e.args[0]}'") from e

	logger.info("New cdn data to hit POST method %s", cdn)
	# Hitting cdns POST methed
	response: tuple[JSONData, requests.Response] = to_session.create_cdn(data=cdn)
	resp_obj = check_template_data(response, "cdns")
	pytestconfig.cache.set("cdnDomainName",resp_obj.get("domainName"))
	yield resp_obj
	cdn_id = resp_obj.get("id")
	msg = to_session.delete_cdn_by_id(cdn_id=cdn_id)
	logger.info("Deleting cdn data... %s", msg)
	if  msg is None:
		logger.error("Cdn returned by Traffic Ops is missing an 'id' property")
		pytest.fail("Response from delete request is empty, Failing test_case")


@pytest.fixture(name="cache_group_post_data")
def cache_group_data_post(to_session: TOSession, request_template_data: list[JSONData],
			 pytestconfig: pytest.Config) -> dict[str, object]:
	"""
	PyTest Fixture to create POST data for cachegroup endpoint.

	:param to_session: Fixture to get Traffic Ops session.
	:param request_template_data: Fixture to get Cachegroup data from a prerequisites file.
	:returns: Sample POST data and the actual API response.
	"""
	cache_group = check_template_data(request_template_data["cachegroup"], "cachegroup")
	# Return new post data and post response from cachegroups POST request
	randstr = str(randint(0, 1000))
	try:
		name = cache_group["name"]
		if not isinstance(name, str):
			raise TypeError(f"name must be str, not '{type(name)}'")
		cache_group_name = name[:4] + randstr
		cache_group["name"] = generate_unique_data(to_session=to_session, base_name=cache_group_name,
					     object_type="cachegroups")
		short_name = cache_group["shortName"]
		if not isinstance(short_name, str):
			raise TypeError(f"shortName must be str, not '{type(short_name)}")
		cache_group["shortName"] = short_name[:5] + randstr
	except KeyError as e:
		raise TypeError(f"missing Cache group property '{e.args[0]}'") from e

	# Check if type already exists, otherwise create it
	type_id = pytestconfig.cache.get("typeId", default=None)
	if type_id:
		cache_group["typeId"] = type_id
	else:
		type_data = check_template_data(request_template_data["types"], "types")
		type_object = create_or_get_existing(to_session, "types", "type", type_data,
				      {"useInTable": "cachegroup"})
		cache_group["typeId"] = type_object["id"]

	logger.info("New cachegroup data to hit POST method %s", cache_group)
	# Hitting cachegroup POST method
	response: tuple[JSONData, requests.Response] = to_session.create_cachegroups(data=cache_group)
	resp_obj = check_template_data(response, "cachegroup")
	yield resp_obj
	cachegroup_id = resp_obj.get("id")
	msg = to_session.delete_cachegroups(cache_group_id=cachegroup_id)
	logger.info("Deleting cachegroup data... %s", msg)
	if  msg is None:
		logger.error("Cachegroup returned by Traffic Ops is missing an 'id' property")
		pytest.fail("Response from delete request is empty, Failing test_case")


@pytest.fixture(name="parameter_post_data")
def parameter_data_post(to_session: TOSession, request_template_data: list[JSONData]
		  ) -> dict[str, object]:
	"""
	PyTest Fixture to create POST data for parameters endpoint.

	:param to_session: Fixture to get Traffic Ops session.
	:param request_template_data: Fixture to get CDN request template data from a prerequisites file.
	:returns: Sample POST data and the actual API response.
	"""
	parameter = check_template_data(request_template_data["parameters"], "parameters")
	# Return new post data and post response from parameters POST request
	randstr = str(randint(0, 1000))
	try:
		name = parameter["name"]
		if not isinstance(name, str):
			raise TypeError(f"name must be str, not '{type(name)}'")
		parameter_name = name[:4] + randstr
		parameter["name"] = generate_unique_data(to_session=to_session, base_name=parameter_name,
					   object_type="parameters")
		value = parameter["value"]
		if not isinstance(value, str):
			raise TypeError(f"value must be str, not '{type(value)}")
		parameter_value = value[:5] + randstr
		parameter["value"] = generate_unique_data(to_session=to_session, base_name=parameter_value,
					    object_type="parameters", query_key="value")
	except KeyError as e:
		raise TypeError(f"missing Parameter property '{e.args[0]}'") from e

	logger.info("New parameter data to hit POST method %s", parameter)
	# Hitting cdns POST methed
	response: tuple[JSONData, requests.Response] = to_session.create_parameter(data=parameter)
	resp_obj = check_template_data(response, "parameter")
	yield resp_obj
	parameter_id = resp_obj.get("id")
	msg = to_session.delete_parameter(parameter_id=parameter_id)
	logger.info("Deleting parameter data... %s", msg)
	if  msg is None:
		logger.error("Parameter returned by Traffic Ops is missing an 'id' property")
		pytest.fail("Response from delete request is empty, Failing test_case")


@pytest.fixture(name="role_post_data")
def role_data_post(to_session: TOSession, request_template_data: list[JSONData]
			) -> dict[str, object]:
	"""
	PyTest Fixture to create POST data for roles endpoint.

	:param to_session: Fixture to get Traffic Ops session.
	:param request_template_data: Fixture to get role data from a prerequisites file.
	:returns: Sample POST data and the actual API response.
	"""
	role = check_template_data(request_template_data["roles"], "roles")

	# Return new post data and post response from roles POST request
	randstr = str(randint(0, 1000))
	try:
		name = role["name"]
		if not isinstance(name, str):
			raise TypeError(f"name must be str, not '{type(name)}'")
		role_name = name[:4] + randstr
		role["name"] = generate_unique_data(to_session=to_session, base_name=role_name,
				      object_type="roles")
	except KeyError as e:
		raise TypeError(f"missing Role property '{e.args[0]}'") from e

	logger.info("New role data to hit POST method %s", role)
	# Hitting roles POST methed
	response: tuple[JSONData, requests.Response] = to_session.create_role(data=role)
	resp_obj = check_template_data(response, "role")
	yield resp_obj
	role_name = resp_obj.get("name")
	msg = to_session.delete_role(query_params={"name": role_name})
	logger.info("Deleting role data... %s", msg)
	if msg is None:
		logger.error("Role returned by Traffic Ops is missing an 'id' property")
		pytest.fail("Response from delete request is empty, Failing test_case")


@pytest.fixture(name="profile_post_data")
def profile_data_post(to_session: TOSession, request_template_data: list[JSONData],
		      cdn_post_data:dict[str, object]) -> dict[str, object]:
	"""
	PyTest Fixture to create POST data for profile endpoint.

	:param to_session: Fixture to get Traffic Ops session.
	:param request_template_data: Fixture to get profile data from a prerequisites file.
	:returns: Sample POST data and the actual API response.
	"""
	profile = check_template_data(request_template_data["profiles"], "profiles")
	# Return new post data and post response from profiles POST request
	randstr = str(randint(0, 1000))
	try:
		name = profile["name"]
		if not isinstance(name, str):
			raise TypeError(f"name must be str, not '{type(name)}'")
		profile_name = name[:4] + randstr
		profile["name"] = generate_unique_data(to_session=to_session, base_name=profile_name,
					 object_type="profiles")
	except KeyError as e:
		raise TypeError(f"missing Profile property '{e.args[0]}'") from e

	# Check if cdn already exists, otherwise create it
	profile["cdn"] = cdn_post_data["id"]
	logger.info("New profile data to hit POST method %s", profile)

	# Hitting profile POST method
	response: tuple[JSONData, requests.Response] = to_session.create_profile(data=profile)
	resp_obj = check_template_data(response, "profile")
	yield resp_obj
	profile_id = resp_obj.get("id")
	msg = to_session.delete_profile_by_id(profile_id=profile_id)
	logger.info("Deleting profile data... %s", msg)
	if msg is None:
		logger.error("Profile returned by Traffic Ops is missing an 'id' property")
		pytest.fail("Response from delete request is empty, Failing test_case")


@pytest.fixture(name="tenant_post_data")
def tenant_data_post(to_session: TOSession, request_template_data: list[JSONData],
		  pytestconfig: pytest.Config) -> dict[str, object]:
	"""
	PyTest Fixture to create POST data for tenants endpoint.
	:param to_session: Fixture to get Traffic Ops session.
	:param request_template_data: Fixture to get tenant request template from a prerequisites file.
	:returns: Sample POST data and the actual API response.
	"""

	tenant = check_template_data(request_template_data["tenants"], "tenants")

	# Return new post data and post response from tenants POST request
	randstr = str(randint(0, 1000))
	name = pytestconfig.cache.get("tenantName", default=None)
	if name:
		tenant["name"] = name
	else:
		try:
			name = tenant["name"]
			if not isinstance(name, str):
				raise TypeError(f"name must be str, not '{type(name)}'")
			tenant_name = name[:4] + randstr
			tenant["name"] = generate_unique_data(to_session=to_session, base_name=tenant_name,
					 object_type="tenants")
		except KeyError as e:
			raise TypeError(f"missing tenant property '{e.args[0]}'") from e

	logger.info("New tenant data to hit POST method %s", tenant)
	# Hitting tenants POST methed
	response: tuple[JSONData, requests.Response] = to_session.create_tenant(data=tenant)
	resp_obj = check_template_data(response, "tenant")
	yield resp_obj
	tenant_id = resp_obj.get("id")
	msg = to_session.delete_tenant(tenant_id=tenant_id)
	logger.info("Deleting tenant data... %s", msg)
	if msg is None:
		logger.error("Tenant returned by Traffic Ops is missing an 'id' property")
		pytest.fail("Response from delete request is empty, Failing test_case")


@pytest.fixture(name="server_capabilities_post_data")
def server_capabilities_data_post(to_session: TOSession, request_template_data: list[JSONData]
		  ) -> dict[str, object]:
	"""
	PyTest Fixture to create POST data for server_capabilities endpoint.

	:param to_session: Fixture to get Traffic Ops session.
	:param request_template_data: Fixture to get server_capabilities data from a prerequisites file.
	:returns: Sample POST data and the actual API response.
	"""

	server_capabilities = check_template_data(request_template_data["server_capabilities"],
					   "server_capabilities")

	# Return new post data and post response from server_capabilities POST request
	randstr = str(randint(0, 1000))
	try:
		name = server_capabilities["name"]
		if not isinstance(name, str):
			raise TypeError(f"name must be str, not '{type(name)}'")
		server_capabilities_name = name[:3] + randstr
		server_capabilities["name"] = generate_unique_data(to_session=to_session,
						     base_name=server_capabilities_name, object_type="server_capabilities")
	except KeyError as e:
		raise TypeError(f"missing server_capabilities property '{e.args[0]}'") from e

	logger.info("New server_capabilities data to hit POST method %s", server_capabilities)
	# Hitting server_capabilities POST method
	response: tuple[
		JSONData, requests.Response] = to_session.create_server_capabilities(data=server_capabilities)
	resp_obj = check_template_data(response, "server_capabilities")
	yield resp_obj
	server_capability_name = resp_obj.get("name")
	msg = to_session.delete_server_capabilities(query_params={"name": server_capability_name})
	logger.info("Deleting server_capabilities data %s", msg)
	if  msg is None:
		logger.error("server_capabilities returned by Traffic Ops is missing an 'id' property")
		pytest.fail("Response from delete request is empty, Failing test_server_capabilities_contract")


@pytest.fixture(name="division_post_data")
def division_data_post(to_session: TOSession, request_template_data: list[JSONData]
		  ) -> dict[str, object]:
	"""
	PyTest Fixture to create POST data for divisions endpoint.

	:param to_session: Fixture to get Traffic Ops session.
	:param request_template_data: Fixture to get divisions data from a prerequisites file.
	:returns: Sample POST data and the actual API response.
	"""

	division = check_template_data(request_template_data["divisions"], "divisions")

	# Return new post data and post response from division POST request
	randstr = str(randint(0, 1000))
	try:
		name = division["name"]
		if not isinstance(name, str):
			raise TypeError(f"name must be str, not '{type(name)}'")
		division_name = name[:4] + randstr
		division["name"] = generate_unique_data(to_session=to_session, base_name=division_name,
					  object_type="divisions")
	except KeyError as e:
		raise TypeError(f"missing Parameter property '{e.args[0]}'") from e

	logger.info("New division data to hit POST method %s", division)
	# Hitting division POST methed
	response: tuple[JSONData, requests.Response] = to_session.create_division(data=division)
	resp_obj = check_template_data(response, "divisions")
	yield resp_obj
	division_id = resp_obj.get("id")
	msg = to_session.delete_division(division_id=division_id)
	logger.info("Deleting division data... %s", msg)
	if msg is None:
		logger.error("Division returned by Traffic Ops is missing an 'id' property")
		pytest.fail("Response from delete request is empty, Failing test_case")


@pytest.fixture(name="region_post_data")
def region_data_post(to_session: TOSession, request_template_data: list[JSONData],
			  division_post_data: dict[str, object]) -> dict[str, object]:
	"""
	PyTest Fixture to create POST data for region endpoint.

	:param to_session: Fixture to get Traffic Ops session.
	:param request_template_data: Fixture to get region data from a prerequisites file.
  	:returns: Sample POST data and the actual API response.
	"""

	region = check_template_data(request_template_data["regions"], "regions")

	# Return new post data and post response from regions POST request
	randstr = str(randint(0, 1000))
	try:
		name = region["name"]
		if not isinstance(name, str):
			raise TypeError(f"name must be str, not '{type(name)}'")
		region_name = name[:4] + randstr
		region["name"] = generate_unique_data(to_session=to_session, base_name=region_name,
					object_type="regions")
	except KeyError as e:
		raise TypeError(f"missing Region property '{e.args[0]}'") from e

	# Check if division already exists, otherwise create it
	region["division"] = division_post_data["id"]
	region["divisionName"] = division_post_data["name"]

	logger.info("New region data to hit POST method %s", region)
	# Hitting region POST method
	response: tuple[JSONData, requests.Response] = to_session.create_region(data=region)
	resp_obj = check_template_data(response, "regions")
	yield resp_obj
	region_name = resp_obj.get("name")
	msg = to_session.delete_region(query_params={"name": region_name})
	logger.info("Deleting region data... %s", msg)
	if msg is None:
		logger.error("Region returned by Traffic Ops is missing an 'id' property")
		pytest.fail("Response from delete request is empty, Failing test_case")


@pytest.fixture(name="phys_locations_post_data")
def phys_locations_data_post(to_session: TOSession, request_template_data: list[JSONData],
			 region_post_data: dict[str, object]) -> dict[str, object]:
	"""
	PyTest Fixture to create POST data for phys_location endpoint.

	:param to_session: Fixture to get Traffic Ops session.
	:param request_template_data: Fixture to get phys_location data from a prerequisites file.
	:param region_post_data:
  	:returns: Sample POST data and the actual API response.
	"""

	phys_locations = check_template_data(request_template_data["phys_locations"], "phys_locations")

	# Return new post data and post response from phys_locations POST request
	randstr = str(randint(0, 1000))
	try:
		name = phys_locations["name"]
		if not isinstance(name, str):
			raise TypeError(f"name must be str, not '{type(name)}'")
		phys_locations_name = name[:4] + randstr
		phys_locations["name"] = generate_unique_data(to_session=to_session,
						base_name=phys_locations_name, object_type="physical_locations")
		short_name = phys_locations["shortName"]
		if not isinstance(short_name, str):
			raise TypeError(f"shortName must be str, not '{type(short_name)}'")
		shortname = short_name[:4] + randstr
		phys_locations["shortName"] = generate_unique_data(to_session=to_session,
						base_name=shortname, object_type="physical_locations", query_key="shortName")
	except KeyError as e:
		raise TypeError(f"missing Phys_location property '{e.args[0]}'") from e

	# Check if region already exists, otherwise create it
	region_id = region_post_data["id"]
	if not isinstance(region_id, int):
		raise TypeError("malformed API response; 'id' property not a integer")
	phys_locations["regionId"] = region_id

	logger.info("New Phys_locations data to hit POST method %s", phys_locations)
	# Hitting region POST method
	response: tuple[JSONData, requests.Response] = to_session.create_physical_locations(
		data=phys_locations)
	resp_obj = check_template_data(response, "phys_locations")
	yield resp_obj
	phys_location_id = resp_obj.get("id")
	msg = to_session.delete_physical_location(physical_location_id=phys_location_id)
	logger.info("Deleting physical locations data... %s", msg)
	if msg is None:
		logger.error("Physical location returned by Traffic Ops is missing an 'id' property")
		pytest.fail("Response from delete request is empty, Failing test_case")


@pytest.fixture(name="server_post_data")
def server_data_post(to_session: TOSession, request_template_data: list[JSONData],
		profile_post_data: dict[str, object], cache_group_post_data: dict[str, object],
		status_post_data: dict[str, object], phys_locations_post_data: dict[str, object],
		pytestconfig: pytest.Config)-> dict[str, object]:
	"""
	PyTest Fixture to create POST data for server endpoint.

	:param to_session: Fixture to get Traffic Ops session.
	:param request_template_data: Fixture to get profile data from a prerequisites file.
	:param phys_locations_post_data:
	:returns: Sample POST data and the actual API response.
	"""
	server = check_template_data(request_template_data["servers"], "servers")

	# Check if type already exists, otherwise create it
	type_data = check_template_data(request_template_data["types"], "types")
	type_object = create_or_get_existing(to_session, "types", "type", type_data,
				      {"useInTable": "server"})
	type_id = type_object["id"]
	edge_type_id = pytestconfig.cache.get("edgeTypeId", default=None)
<<<<<<< HEAD
	if edge_type_id:
		server["typeId"] = edge_type_id
	else:
		server["typeId"] = type_id
=======
>>>>>>> c1f82c40

	if edge_type_id:
		server["typeId"] = edge_type_id
	else:
		server["typeId"] = type_id

	pytestconfig.cache.set("typeId", type_id)
	
	server["cachegroupId"]= cache_group_post_data["id"]

	# Check if cdn already exists, otherwise create it
	server["cdnId"] = profile_post_data["cdn"]
	server["domainName"] = pytestconfig.cache.get("cdnDomainName", default=None)

	# Check if profile with cdn already exists, otherwise create it
	server["profileNames"] = [profile_post_data["name"]]

	# Check if status already exists, otherwise create it
	server["statusId"] = status_post_data["id"]

	# Check if physical location with region already exists, otherwise create it
	physical_location_id = phys_locations_post_data["id"]
	if not isinstance(physical_location_id, int):
		raise TypeError("malformed API response; 'id' property not a integer")
	server["physLocationId"] = physical_location_id

	logger.info("New server data to hit POST method %s", server)
	# Hitting server POST method
	response: tuple[JSONData, requests.Response] = to_session.create_server(data=server)
	resp_obj = check_template_data(response, "server")
	yield resp_obj
	server_id = resp_obj.get("id")
	msg = to_session.delete_server_by_id(server_id=server_id)
	logger.info("Deleting servers data... %s", msg)
	if msg is None:
		logger.error("Server returned by Traffic Ops is missing an 'id' property")
		pytest.fail("Response from delete request is empty, Failing test_case")


@pytest.fixture(name="delivery_services_post_data")
def delivery_services_data_post(to_session: TOSession, request_template_data: list[JSONData],
				tenant_post_data: dict[str, object], profile_post_data: dict[str, object],
		      pytestconfig: pytest.Config) -> dict[str, object]:
	"""
	PyTest Fixture to create POST data for server endpoint.
	:param to_session: Fixture to get Traffic Ops session.
	:param request_template_data: Fixture to get profile data from a prerequisites file.
	:returns: Sample POST data and the actual API response.
	"""
	delivery_services = check_template_data(
		request_template_data["delivery_services"], "delivery_services")

	randstr = str(randint(0, 1000))
	try:
		xml_id = delivery_services["xmlId"]
		if not isinstance(xml_id, str):
			raise TypeError(f"xmlId must be str, not '{type(xml_id)}'")
		xmlid= xml_id[:4] + randstr
		delivery_services["xmlId"] = generate_unique_data(to_session=to_session, base_name=xmlid,
						    object_type="deliveryservices", query_key="xmlId")
	except KeyError as e:
		raise TypeError(f"missing delivery_services property '{e.args[0]}'") from e

	# Check if profile with cdn already exists, otherwise create it
	delivery_services["profileId"] = profile_post_data["id"]

	# Check if cdn already exists, otherwise create it
	delivery_services["cdnId"] = profile_post_data["cdn"]

	# Check if tenant already exists, otherwise create it
	pytestconfig.cache.set("tenantName", "root")
	delivery_services["tenantId"] = tenant_post_data["id"]

	# Check if type already exists, otherwise create it
	type_data = {"name": "HTTP", "useInTable":"deliveryservice"}
	type_object = create_or_get_existing(to_session, "types", "type", type_data,
				      {"name": "HTTP", "useInTable":"deliveryservice"})
	delivery_services["typeId"] = type_object["id"]
	delivery_services["type"] = type_object["name"]

	logger.info("New delivery_services data to hit POST method %s", delivery_services)
	# Hitting delivery_services POST method
	response: tuple[JSONData, requests.Response] = to_session.create_deliveryservice(
		data=delivery_services)
	resp_obj = check_template_data(response[0], "delivery_services")
	yield resp_obj
	delivery_service_id = resp_obj.get("id")
	msg = to_session.delete_deliveryservice_by_id(delivery_service_id=delivery_service_id)
	logger.info("Deleting delivery service data... %s", msg)
	if msg is None:
		logger.error("delivery service returned by Traffic Ops is missing an 'id' property")
		pytest.fail("Response from delete request is empty, Failing test_case")


@pytest.fixture(name="origin_post_data")
def origin_data_post(to_session: TOSession, request_template_data: list[JSONData],
		     delivery_services_post_data: dict[str, object], tenant_post_data: dict[str, object]
		      ) -> dict[str, object]:
	"""
	PyTest Fixture to create POST data for origins endpoint.
	:param to_session: Fixture to get Traffic Ops session.
	:param request_template_data: Fixture to get profile data from a prerequisites file.
	:returns: Sample POST data and the actual API response.
	"""
	origin = check_template_data(request_template_data["origins"], "origins")

	randstr = str(randint(0, 1000))
	try:
		name = origin["name"]
		if not isinstance(name, str):
			raise TypeError(f"name must be str, not '{type(name)}'")
		origin_name = name[:4] + randstr
		origin["name"] = generate_unique_data(to_session=to_session, base_name=origin_name,
					object_type="origins")
	except KeyError as e:
		raise TypeError(f"missing origin property '{e.args[0]}'") from e

	# Check if delivery_service already exists, otherwise create it
	delivery_services_id = delivery_services_post_data["id"]
	if not isinstance(delivery_services_id, int):
		raise TypeError("malformed API response; 'id' property not a integer")
	origin["deliveryServiceId"] = delivery_services_id

	# Check if tenant already exists, otherwise create it
	tenant_id = tenant_post_data["id"]
	if not isinstance(tenant_id, int):
		raise TypeError("malformed API response; 'id' property not a integer")
	origin["tenantId"] = tenant_id

	logger.info("New origin data to hit POST method %s", origin)
	# Hitting origins POST method
	response: tuple[JSONData, requests.Response] = to_session.create_origins(data=origin)
	resp_obj = check_template_data(response, "origins")
	yield resp_obj
	origin_id = resp_obj.get("id")
	msg = to_session.delete_origins(query_params={"id": origin_id})
	logger.info("Deleting origin data... %s", msg)
	if msg is None:
		logger.error("Origin returned by Traffic Ops is missing an 'id' property")
		pytest.fail("Response from delete request is empty, Failing test_case")


@pytest.fixture(name="status_post_data")
def status_data_post(to_session: TOSession, request_template_data: list[JSONData]
		  ) -> dict[str, object]:
	"""
	PyTest Fixture to create POST data for statuses endpoint.

	:param to_session: Fixture to get Traffic Ops session.
	:param request_template_data: Fixture to get Status request template data from a prerequisite file.
	:returns: Sample POST data and the actual API response.
	"""
	status = check_template_data(request_template_data["status"], "status")

	# Return new post data and post response from statuses POST request
	randstr = str(randint(0, 1000))
	try:
		name = status["name"]
		if not isinstance(name, str):
			raise TypeError(f"name must be str, not '{type(name)}'")
		status_name = name[:4] + randstr
		status["name"] = generate_unique_data(to_session=to_session, base_name=status_name,
					object_type="statuses")
	except KeyError as e:
		raise TypeError(f"missing Status property '{e.args[0]}'") from e

	logger.info("New status data to hit POST method %s", status)
	# Hitting statuses POST methed
	response: tuple[JSONData, requests.Response] = to_session.create_statuses(data=status)
	resp_obj = check_template_data(response, "statuses")
	yield resp_obj
	status_id = resp_obj.get("id")
	msg = to_session.delete_status_by_id(status_id=status_id)
	logger.info("Deleting status data... %s", msg)
	if msg is None:
		logger.error("Status returned by Traffic Ops is missing an 'id' property")
		pytest.fail("Response from delete request is empty, Failing test_case")


@pytest.fixture(name="asn_post_data")
def asn_data_post(to_session: TOSession, request_template_data: list[JSONData],
		      cache_group_post_data:dict[str, object]) -> dict[str, object]:
	"""
	PyTest Fixture to create POST data for asn endpoint.

	:param to_session: Fixture to get Traffic Ops session.
	:param request_template_data: Fixture to get asn data from a prerequisites file.
	:returns: Sample POST data and the actual API response.
	"""
	asn = check_template_data(request_template_data["asns"], "asns")
	# Return new post data and post response from asns POST request
	randstr = randint(0, 1000)
	asn["asn"] = randstr

	# Check if cachegroup already exists, otherwise create it
	asn["cachegroupId"] = cache_group_post_data["id"]
	logger.info("New profile data to hit POST method %s", asn)

	# Hitting asns POST method
	response: tuple[JSONData, requests.Response] = to_session.create_asn(data=asn)
	resp_obj = check_template_data(response, "asn")
	yield resp_obj
	asn_id = resp_obj.get("id")
	msg = to_session.delete_asn(query_params={"id": asn_id})
	logger.info("Deleting asn data... %s", msg)
	if msg is None:
		logger.error("asn returned by Traffic Ops is missing an 'id' property")
		pytest.fail("Response from delete request is empty, Failing test_case")


@pytest.fixture(name="job_post_data")
def job_data_post(to_session: TOSession, request_template_data: list[JSONData],
		     delivery_services_post_data: dict[str, object],
		      ) -> dict[str, object]:
	"""
	PyTest Fixture to create POST data for jobss endpoint.
	:param to_session: Fixture to get Traffic Ops session.
	:param request_template_data: Fixture to get job data from a prerequisites file.
	:returns: Sample POST data and the actual API response.
	"""
	job = check_template_data(request_template_data["jobs"], "jobs")

	# Check if delivery_service already exists, otherwise create it
	delivery_services_name = delivery_services_post_data["xmlId"]
	if not isinstance(delivery_services_name, str):
		raise TypeError("malformed API response; 'displayName' property not a string")
	job["deliveryService"] = delivery_services_name

	logger.info("New job data to hit POST method %s", job)
	# Hitting jobs POST method
	response: tuple[JSONData, requests.Response] = to_session.create_job(data=job)
	resp_obj = check_template_data(response, "jobs")
	yield resp_obj
	job_id = resp_obj.get("id")
	msg = to_session.delete_job(query_params={"id": job_id})
	logger.info("Deleting job data... %s", msg)
	if msg is None:
		logger.error("job returned by Traffic Ops is missing an 'id' property")
		pytest.fail("Response from delete request is empty, Failing test_case")


@pytest.fixture(name="coordinate_post_data")
def coordinate_data_post(to_session: TOSession, request_template_data: list[JSONData]
		  ) -> dict[str, object]:
	"""
	PyTest Fixture to create POST data for coordinates endpoint.
	:param to_session: Fixture to get Traffic Ops session.
	:param request_template_data: Fixture to get coordinate request template from a prerequisites file.
	:returns: Sample POST data and the actual API response.
	"""

	coordinate = check_template_data(request_template_data["coordinates"], "coordinates")

	# Return new post data and post response from coordinates POST request
	randstr = str(randint(0, 1000))
	try:
		name = coordinate["name"]
		if not isinstance(name, str):
			raise TypeError(f"name must be str, not '{type(name)}'")
		coordinate_name = name[:4] + randstr
		coordinate["name"] = generate_unique_data(to_session=to_session,
					    base_name=coordinate_name, object_type="coordinates")
	except KeyError as e:
		raise TypeError(f"missing coordinate property '{e.args[0]}'") from e

	logger.info("New coordinate data to hit POST method %s", coordinate)
	# Hitting coordinates POST methed
	response: tuple[JSONData, requests.Response] = to_session.create_coordinates(data=coordinate)
	resp_obj = check_template_data(response, "coordinate")
	yield resp_obj
	coordinate_id = resp_obj.get("id")
	msg = to_session.delete_coordinates(query_params={"id": coordinate_id})
	logger.info("Deleting Coordinate data... %s", msg)
	if msg is None:
		logger.error("coordinate returned by Traffic Ops is missing an 'id' property")
		pytest.fail("Response from delete request is empty, Failing test_case")


@pytest.fixture(name="user_post_data")
def user_data_post(to_session: TOSession, request_template_data: list[JSONData],
		  tenant_post_data:dict[str, object], db_connection: psycopg2.connect) -> dict[str, object]:
	"""
	PyTest Fixture to create POST data for users endpoint.
	:param to_session: Fixture to get Traffic Ops session.
	:param request_template_data: Fixture to get users request template from a prerequisites file.
	:returns: Sample POST data and the actual API response.
	"""

	user = check_template_data(request_template_data["users"], "users")

	# Return new post data and post response from users POST request
	randstr = str(randint(0, 1000))
	try:
		username = user["username"]
		if not isinstance(username, str):
			raise TypeError(f"username must be str, not '{type(username)}'")
		unique_name = username[:4] + randstr
		user["username"] = generate_unique_data(to_session=to_session, base_name=unique_name,
					  object_type="users", query_key="username")
		user_email = user["email"]
		if not isinstance(user_email, str):
			raise TypeError(f"user email must be str, not '{type(user_email)}'")
		email = randstr + user_email
		user["email"] = generate_unique_data(to_session=to_session, base_name=email,
					  object_type="users", query_key="email")
	except KeyError as e:
		raise TypeError(f"missing user property '{e.args[0]}'") from e
	user["tenantId"] = tenant_post_data["id"]

	logger.info("New user data to hit POST method %s", user)
	# Hitting users POST methed
	response: tuple[JSONData, requests.Response] = to_session.create_user(data=user)
	resp_obj = check_template_data(response, "user")
	yield resp_obj
	user_id = resp_obj.get("id")
	# Create a cursor object to interact with the database
	cursor = db_connection.cursor()
	cursor.execute("DELETE FROM tm_user WHERE id = %s;", (user_id,))
	# Commit the changes
	db_connection.commit()
	# Close the cursor
	cursor.close()


@pytest.fixture(name="topology_post_data")
def topology_data_post(to_session: TOSession, request_template_data: list[JSONData],
		  server_post_data:dict[str, object]) -> dict[str, object]:
	"""
	PyTest Fixture to create POST data for topologies endpoint.
	:param to_session: Fixture to get Traffic Ops session.
	:param request_template_data: Fixture to get topology request template from a prerequisites file.
	:returns: Sample POST data and the actual API response.
	"""

	topology = check_template_data(request_template_data["topologies"], "topologies")

	# Return new post data and post response from topologies POST request
	randstr = str(randint(0, 1000))
	try:
		name = topology["name"]
		if not isinstance(name, str):
			raise TypeError(f"name must be str, not '{type(name)}'")
		topology_name = name[:4] + randstr
		topology["name"] = generate_unique_data(to_session=to_session, base_name=topology_name,
					  object_type="topologies")
	except KeyError as e:
		raise TypeError(f"missing topology property '{e.args[0]}'") from e

	cachegroup_name = server_post_data["cachegroup"]
	topology["nodes"][0]["cachegroup"] = cachegroup_name
	logger.info("New topology data to hit POST method %s", topology)
	# Hitting topology POST methed
	response: tuple[JSONData, requests.Response] = to_session.create_topology(data=topology)
	resp_obj = check_template_data(response, "topology")
	yield resp_obj
	topology_name = resp_obj.get("name")
	msg = to_session.delete_topology(name=topology_name)
	logger.info("Deleting topology data... %s", msg)
	if msg is None:
		logger.error("topology returned by Traffic Ops is missing an 'name' property")
		pytest.fail("Response from delete request is empty, Failing test_case")


@pytest.fixture(name="cdn_lock_post_data")
def cdn_lock_data_post(to_session: TOSession, request_template_data: list[JSONData],
		user_post_data:dict[str, object], cdn_post_data:dict[str, object]) -> dict[str, object]:
	"""
	PyTest Fixture to create POST data for cdn_locks endpoint.
	:param to_session: Fixture to get Traffic Ops session.
	:param request_template_data: Fixture to get cdn_locks request template from a prerequisites file.
	:returns: Sample POST data and the actual API response.
	"""

	cdn_lock = check_template_data(request_template_data["cdn_locks"], "cdn_locks")

	# Return new post data and post response from cdn_locks POST request
	cdn_lock["cdn"] = cdn_post_data["name"]
	cdn_lock["sharedUserNames"][0] = user_post_data["username"]
	logger.info("New cdn_lock data to hit POST method %s", cdn_lock)
	# Hitting cdn_locks POST methed
	response: tuple[JSONData, requests.Response] = to_session.create_cdn_lock(data=cdn_lock)
	resp_obj = check_template_data(response, "cdn_lock")
	yield resp_obj
	cdn_name = resp_obj.get("cdn")
	msg = to_session.delete_cdn_lock(query_params={"cdn":cdn_name})
	logger.info("Deleting cdn_lock data... %s", msg)
	if msg is None:
		logger.error("cdn_lock returned by Traffic Ops is missing an 'cdn' property")
		pytest.fail("Response from delete request is empty, Failing test_case")


@pytest.fixture(name="cdn_notification_post_data")
def cdn_notification_data_post(to_session: TOSession, request_template_data: list[JSONData],
		  cdn_post_data:dict[str, object]) -> dict[str, object]:
	"""
	PyTest Fixture to create POST data for cdn_notifications endpoint.
	:param to_session: Fixture to get Traffic Ops session.
	:param request_template_data: Fixture to get cdn_notification request template.
	:returns: Sample POST data and the actual API response.
	"""

	cdn_notification = check_template_data(
		request_template_data["cdn_notifications"], "cdn_notifications")
	# Return new post data and post response from cdn_notifications POST request
	cdn_notification["cdn"] = cdn_post_data["name"]
	logger.info("New cdn_notification data to hit POST method %s", cdn_notification)
	# Hitting cdn_notification POST methed
	response: tuple[JSONData, requests.Response] = to_session.create_cdn_notification(
		data=cdn_notification)
	resp_obj = check_template_data(response, "cdn_notification")
	yield resp_obj
	notification_id = resp_obj.get("id")
	msg = to_session.delete_cdn_notification(query_params={"id":notification_id})
	logger.info("Deleting cdn_notification data... %s", msg)
	if msg is None:
		logger.error("cdn_notfication returned by Traffic Ops is missing an 'id' property")
		pytest.fail("Response from delete request is empty, Failing test_case")


@pytest.fixture(name="deliveryservice_request_post_data")
def deliveryservice_request_data_post(to_session: TOSession, request_template_data: list[JSONData],
		  delivery_services_post_data:dict[str, object]) -> dict[str, object]:
	"""
	PyTest Fixture to create POST data for deliveryservice_request endpoint.
	:param to_session: Fixture to get Traffic Ops session.
	:param request_template_data: Fixture to get deliveryservice_request request template.
	:returns: Sample POST data and the actual API response.
	"""

	deliveryservice_request = check_template_data(
		request_template_data["deliveryservice_requests"], "deliveryservice_requests")

	# Return new post data and post response from deliveryservice_request POST request
	keys = ["displayName", "xmlId", "id", "cdnId", "tenantId", "type", "typeId"]
	for key in keys:
		deliveryservice_request["requested"][key] = delivery_services_post_data[key]
	logger.info("New deliveryservice_request data to hit POST method %s", deliveryservice_request)
	# Hitting deliveryservice_request POST methed
	response: tuple[JSONData, requests.Response] = to_session.create_deliveryservice_request(
		data=deliveryservice_request)
	resp_obj = check_template_data(response, "deliveryservice_request")
	yield resp_obj
	deliveryservice_request_id = resp_obj.get("id")
	msg = to_session.delete_deliveryservice_request(query_params={"id":deliveryservice_request_id})
	logger.info("Deleting deliveryservice_request data... %s", msg)
	if msg is None:
		logger.error("deliveryservice_request returned by Traffic Ops is missing an 'id' property")


@pytest.fixture(name="steering_post_data")
def steering_data_post(to_session: TOSession, request_template_data: list[JSONData],
		  delivery_services_post_data:dict[str, object]) -> dict[str, object]:
	"""
	PyTest Fixture to create POST data for steering endpoint.
	:param to_session: Fixture to get Traffic Ops session.
	:param request_template_data: Fixture to get steering request template from a prerequisites file.
	:returns: Sample POST data and the actual API response.
	"""

	steering = check_template_data(request_template_data["steering"], "steering")

	# Return new post data and post response from steering POST request
	ds_get_response = to_session.get_deliveryservices()
	ds_data = ds_get_response[0][0]
	delivery_service_id = ds_data.get("id")

	steering["targetId"] = delivery_services_post_data["id"]
	# Check if type already exists, otherwise create it
	type_data = check_template_data(request_template_data["types"], "types")
	type_object = create_or_get_existing(to_session, "types", "type", type_data,
				      {"useInTable": "steering_target"})
	steering["typeId"]= type_object["id"]

	logger.info("New steering data to hit POST method %s", steering)
	# Hitting steering POST methed
	response: tuple[JSONData, requests.Response] = to_session.create_steering_targets(
		delivery_service_id=delivery_service_id, data=steering)
	resp_obj = check_template_data(response, "steering")
	yield resp_obj
	deliveryservice_id = resp_obj.get("deliveryServiceId")
	target_id = resp_obj.get("targetId")
	msg = to_session.delete_steering_targets(
		delivery_service_id=deliveryservice_id, target_id=target_id)
	logger.info("Deleting Steering data... %s", msg)
	if msg is None:
		logger.error("Steering returned by Traffic Ops is missing an 'id' property")
		pytest.fail("Response from delete request is empty, Failing test_case")


@pytest.fixture(name="delivery_service_sslkeys_post_data")
def delivery_service_sslkeys_data_post(to_session: TOSession, request_template_data: list[JSONData],
		cdn_post_data:dict[str, object], delivery_services_post_data:dict[str, object]
		) -> dict[str, object]:
	"""
	PyTest Fixture to create POST data for delivery_service_sslkeys_post_data endpoint.
	:param to_session: Fixture to get Traffic Ops session.
	:param request_template_data: Fixture to get delivery_service_sslkeys request template.
	:returns: Sample POST data and the actual API response.
	"""

	delivery_service_sslkeys = check_template_data(
		request_template_data["delivery_service_sslkeys"], "delivery_service_sslkeys")

	# Return new post data and post response from delivery_service_sslkeys POST request
	delivery_service_sslkeys["key"] = delivery_services_post_data["xmlId"]
	delivery_service_sslkeys["cdn"] = cdn_post_data["name"]
	logger.info("New delivery_service_sslkeys data to hit POST method %s", delivery_service_sslkeys)
	# Hitting delivery_service_sslkeys POST methed
	response: tuple[JSONData, requests.Response] = to_session.generate_deliveryservice_ssl_keys(
		data=delivery_service_sslkeys)
	yield delivery_service_sslkeys
	deliveryservice_xml_id = delivery_service_sslkeys["key"]
	msg = to_session.delete_deliveryservice_ssl_keys_by_xml_id(xml_id=deliveryservice_xml_id)
	logger.info("Deleting delivery_service_sslkeys data... %s", msg)
	if msg is None:
		logger.error("delivery_service_sslkeys returned by Traffic Ops is missing an 'xmlId' property")
		pytest.fail("Response from delete request is empty, Failing test_case")


@pytest.fixture(name="delivery_services_regex_post_data")
def delivery_services_regex_data_post(to_session: TOSession, request_template_data: list[JSONData],
		  delivery_services_post_data:dict[str, object]) -> dict[str, object]:
	"""
	PyTest Fixture to create POST data for delivery_services_regex endpoint.
	:param to_session: Fixture to get Traffic Ops session.
	:param request_template_data: Fixture to get delivery_services_regex request template.
	:returns: Sample POST data and the actual API response.
	"""

	delivery_services_regex = check_template_data(
		request_template_data["delivery_services_regex"], "delivery_services_regex")

	# Return new post data and post response from delivery_services_regex POST request

	delivery_service_id = delivery_services_post_data["id"]
	# Check if type already exists, otherwise create it
	type_data = check_template_data(request_template_data["types"], "types")
	type_object = create_or_get_existing(to_session, "types", "type", type_data,
				      {"useInTable": "regex"})
	delivery_services_regex["type"]= type_object["id"]

	logger.info("New delivery_services_regex data to hit POST method %s", delivery_services_regex)
	# Hitting delivery_services_regex POST methed
	response: tuple[JSONData, requests.Response] = to_session.create_deliveryservice_regexes(
		delivery_service_id=delivery_service_id, data=delivery_services_regex)
	resp_obj = check_template_data(response, "delivery_services_regex")
	yield [delivery_service_id,resp_obj]
	regex_id = resp_obj.get("id")
	msg = to_session.delete_deliveryservice_regex_by_regex_id(
		delivery_service_id=delivery_service_id, delivery_service_regex_id=regex_id)
	logger.info("Deleting delivery_services_regex data... %s", msg)
	if msg is None:
		logger.error("delivery_services_regex returned by Traffic Ops is missing an 'id' property")
		pytest.fail("Response from delete request is empty, Failing test_case")


@pytest.fixture(name="cdn_federation_post_data")
def cdn_federation_data_post(to_session: TOSession, request_template_data: list[JSONData],
		  cdn_post_data:dict[str, object], user_post_data:dict[str, object],
		  federation_resolver_post_data:dict[str, object],
		  delivery_services_post_data: dict[str, object]) -> dict[str, object]:
	"""
	PyTest Fixture to create POST data for cdn_name_federations endpoint.
	:param to_session: Fixture to get Traffic Ops session.
	:param request_template_data: Fixture to get federations request template.
	:returns: Sample POST data and the actual API response.
	"""

	cdn_federation = check_template_data(request_template_data["cdn_federation"], "cdn_federation")
	# Return new post data and post response from cdn_federation POST request
	cdn_name = cdn_post_data["name"]

	logger.info("New federations data to hit POST method %s", cdn_federation)
	# Hitting cdn_federation POST methed
	response: tuple[JSONData, requests.Response] = to_session.create_federation_in_cdn(cdn_name=cdn_name, data= cdn_federation)
	cdn_federation_resp_obj = check_template_data(response, "cdn_federation")
	federation_id = cdn_federation_resp_obj.get("id")

	#Assign created federation to a user
	user_id = user_post_data["id"]
	user_federation = check_template_data(request_template_data["user_federation"], "user_federation")
	user_federation["userIds"][0] = user_id
	response: tuple[JSONData, requests.Response] = to_session.create_federation_user(federation_id=federation_id, data=user_federation)
	user_federation_resp_obj = check_template_data(response, "user_federation")

	#Assign the federation to a delivery_service
	delivery_service_id = delivery_services_post_data["id"]
	delivery_service_federation = check_template_data(request_template_data["delivery_service_federation"], "delivery_service_federation")
	delivery_service_federation["dsIds"][0] = delivery_service_id
	response: tuple[JSONData, requests.Response] = to_session.assign_delivery_services_to_federations(federation_id=federation_id, data=delivery_service_federation)
	delivery_service_federation_resp_obj = check_template_data(response, "delivery_service_federation")

	#Assign a federation resolver to created federation
	federation_resolver_id = federation_resolver_post_data["id"]
	federation_federation_resolver = check_template_data(request_template_data["federation_federation_resolver"], "federation_federation_resolver")
	federation_federation_resolver["fedResolverIds"][0] = federation_resolver_id
	response: tuple[JSONData, requests.Response] = to_session.assign_federation_resolver_to_federations(federation_id=federation_id, data=federation_federation_resolver)
	federation_federation_resolver_resp_obj = check_template_data(response, "federation_federation_resolver")

	yield [cdn_name, cdn_federation_resp_obj, cdn_federation, federation_id, delivery_service_federation_resp_obj]
	
	msg = to_session.delete_federation_in_cdn(cdn_name=cdn_name, federation_id=federation_id)
	logger.info("Deleting cdn_federation dara... %s", msg)
	if msg is None:
		logger.error("cdn_federation returned by Traffic Ops is missing an 'id' property")
		pytest.fail("Response from delete request is empty, Failing test_case")


@pytest.fixture(name="delivery_service_required_capabilities_post_data")
def delivery_service_required_capabilities_data_post(to_session: TOSession,
		request_template_data: list[JSONData], delivery_services_post_data:dict[str, object],
		server_capabilities_post_data:dict[str, object]) -> dict[str, object]:
	"""
	PyTest Fixture to create POST data for delivery_service_required_capabilities endpoint.
	:param to_session: Fixture to get Traffic Ops session.
	:param request_template_data: Fixture to get delivery_service_required_capabilities request template.
	:returns: Sample POST data and the actual API response.
	"""

	delivery_service_required_capabilities = check_template_data(
		request_template_data["delivery_service_required_capabilities"], "delivery_service_required_capabilities")

	# Return new post data and post response from delivery_service_required_capabilities POST request
	deliveryServiceID = delivery_services_post_data["id"]
	requiredCapability = server_capabilities_post_data["name"]
	delivery_service_required_capabilities["deliveryServiceID"] = deliveryServiceID
	delivery_service_required_capabilities["requiredCapability"] = requiredCapability

	logger.info("New delivery_service_required_capabilities data to hit POST method %s",
	     delivery_service_required_capabilities)
	# Hitting delivery_service_required_capabilities POST methed
	response: tuple[JSONData, requests.Response] = to_session.create_deliveryservices_required_capabilities(
		data=delivery_service_required_capabilities)
	resp_obj = check_template_data(response, "delivery_service_required_capabilities")
	yield resp_obj
	msg = to_session.delete_deliveryservices_required_capabilities(
		query_params={"deliveryServiceID":deliveryServiceID,"requiredCapability":requiredCapability})
	logger.info("Deleting delivery_service_required_capabilities data... %s", msg)
	if msg is None:
		logger.error(
		"delivery_service_required_capabilities returned by Traffic Ops is missing an 'id' property")
		pytest.fail("Response from delete request is empty, Failing test_case")


@pytest.fixture(name="delivery_service_request_comments_post_data")
def delivery_service_request_comments_data_post(to_session: TOSession,
		request_template_data: list[JSONData],
		deliveryservice_request_post_data:dict[str, object]) -> dict[str, object]:
	"""
	PyTest Fixture to create POST data for delivery_service_request_comments endpoint.
	:param to_session: Fixture to get Traffic Ops session.
	:param request_template_data: Fixture to get delivery_service_request_comments request template.
	:returns: Sample POST data and the actual API response.
	"""

	delivery_service_request_comments = check_template_data(
		request_template_data["delivery_service_request_comments"], "delivery_service_request_comments")

	# Return new post data and post response from delivery_service_request_comments POST request
	delivery_service_request_id = deliveryservice_request_post_data["id"]
	delivery_service_request_comments["deliveryServiceRequestId"]= delivery_service_request_id

	logger.info("New delivery_service_request_comments data to hit POST method %s",
	     delivery_service_request_comments)
	# Hitting delivery_service_request_comments POST methed
	response: tuple[JSONData, requests.Response] = to_session.create_deliveryservice_request_comment(
		data=delivery_service_request_comments)
	resp_obj = check_template_data(response, "delivery_service_request_comments")
	yield resp_obj
	request_comment_id = resp_obj.get("id")
	msg = to_session.delete_deliveryservice_request_comment(query_params={"id":request_comment_id})
	logger.info("Deleting delivery_service_request_comments data... %s", msg)
	if msg is None:
		logger.error("delivery_service_request_comments returned by Traffic Ops is missing an 'id' property")
		pytest.fail("Response from delete request is empty, Failing test_case")

  
@pytest.fixture(name="profile_parameters_post_data")
def profile_parameters_post_data(to_session: TOSession, request_template_data: list[JSONData],
		profile_post_data:dict[str, object], parameter_post_data:dict[str, object]
		) -> dict[str, object]:
	"""
	PyTest Fixture to create POST data for profile parameters endpoint.
	:param to_session: Fixture to get Traffic Ops session.
	:param request_template_data: Fixture to get profile parameters request template from a prerequisites file.
	:returns: Sample POST data and the actual API response.
	"""

	profile_parameters = check_template_data(request_template_data["profile_parameters"], "profile_parameters")

	# Return new post data and post response from profile parameters POST request
	profile_get_response = to_session.get_profiles()
	profile_data = profile_get_response [0][0]
	profile_id = profile_data.get("id")

	profile_parameters["profileId"] = profile_post_data["id"]
	profile_parameters["parameterId"] = parameter_post_data["id"]

	logger.info("New profile_parameter data to hit POST method %s", profile_parameters)

	# Hitting profile parameters POST method
	response: tuple[JSONData, requests.Response] = to_session.associate_paramater_to_profile(profile_id=profile_id, data=profile_parameters)
	resp_obj = check_template_data(response, "profile_parameters")
	yield resp_obj
	profile_id = resp_obj.get("profileId")
	parameter_id = resp_obj.get("parameterId")
	msg = to_session.delete_profile_parameter_association_by_id(profile_id=profile_id, parameter_id=parameter_id)
	logger.info("Deleting Profile Parameters data... %s", msg)
	if msg is None:
		logger.error("Profile Parameter returned by Traffic Ops is missing a 'profile_id' property")
		pytest.fail("Response from delete request is empty, Failing test_case")


@pytest.fixture(name="service_category_post_data")
def service_category_data_post(to_session: TOSession,
		request_template_data: list[JSONData]) -> dict[str, object]:
	"""
	PyTest Fixture to create POST data for service_category endpoint.
	:param to_session: Fixture to get Traffic Ops session.
	:param request_template_data: Fixture to get service_category request template.
	:returns: Sample POST data and the actual API response.
	"""

	service_category = check_template_data(
		request_template_data["service_category"], "service_category")

	# Return new post data and post response from service_category POST request
	service_category_name = service_category["name"]
	service_category["name"] = service_category_name + str(randint(0,1000))

	logger.info("New service_category data to hit POST method %s", service_category)
	# Hitting service_category POST methed
	response: tuple[JSONData, requests.Response] = to_session.create_service_category(
		data=service_category)
	resp_obj = check_template_data(response, "service_category")
	yield resp_obj
	service_category_name = resp_obj.get("name")
	msg = to_session.delete_service_category(service_category_name=service_category_name)
	logger.info("Deleting service_category data... %s", msg)
	if msg is None:
		logger.error("service_category returned by Traffic Ops is missing an 'name' property")
		pytest.fail("Response from delete request is empty, Failing test_case")


@pytest.fixture(name="federation_resolver_post_data")
def federation_resolver_data_post(to_session: TOSession, request_template_data: list[JSONData]
				  ) -> dict[str, object]:
	"""
	PyTest Fixture to create POST data for federation_resolver endpoint.
	:param to_session: Fixture to get Traffic Ops session.
	:param request_template_data: Fixture to get federation_resolver request template.
	:returns: Sample POST data and the actual API response.
	"""
	randstr = str(randint(0, 10))
	federation_resolver = check_template_data(
		request_template_data["federation_resolver"], "federation_resolver")

	# Check if type already exists, otherwise create it
	type_data = check_template_data(request_template_data["types"], "types")
	type_object = create_or_get_existing(to_session, "types", "type", type_data,
				      {"useInTable": "federation"})
	federation_resolver["typeId"] = type_object["id"]
	federation_resolver["ipAddress"] = ".".join(map(str, (randint(0, 255) 
                        for _ in range(4))))

	logger.info("New federation_resolver data to hit POST method %s", federation_resolver)
	# Hitting federation_resolver POST methed
	response: tuple[JSONData, requests.Response] = to_session.create_federation_resolver(data=federation_resolver)
	resp_obj = check_template_data(response, "federation_resolver")
	yield resp_obj
	resolver_id = resp_obj.get("id")
	msg = to_session.delete_federation_resolver(query_params={"id":resolver_id})
	logger.info("Deleting federation_resolver data... %s", msg)
	if msg is None:
		logger.error("federation_resolver returned by Traffic Ops is missing an 'id' property")
		pytest.fail("Response from delete request is empty, Failing test_case")


@pytest.fixture(name="static_dns_entries_post_data")
def static_dns_entries_data_post(to_session: TOSession, request_template_data: list[JSONData],
				 delivery_services_post_data:dict[str, object]
				  ) -> dict[str, object]:
	"""
	PyTest Fixture to create POST data for static_dns_entries endpoint.
	:param to_session: Fixture to get Traffic Ops session.
	:param request_template_data: Fixture to get static_dns_entries request template.
	:returns: Sample POST data and the actual API response.
	"""
	static_dns_entries = check_template_data(
		request_template_data["static_dns_entries"], "static_dns_entries")

	# Check if type already exists, otherwise create it
	type_data = check_template_data(request_template_data["types"], "types")
	type_object = create_or_get_existing(to_session, "types", "type", type_data,
				      {"useInTable": "staticdnsentry"})
	static_dns_entries["typeId"] = type_object["id"]
	static_dns_entries["deliveryServiceId"] = delivery_services_post_data["id"]

	logger.info("New static_dns_entries data to hit POST method %s", static_dns_entries)
	# Hitting static_dns_entries POST methed
	response: tuple[JSONData, requests.Response] = to_session.create_staticdnsentries(data=static_dns_entries)
	resp_obj = check_template_data(response, "static_dns_entries")
	yield resp_obj
	static_dns_entries_id = resp_obj.get("id")
	msg = to_session.delete_staticdnsentries(query_params={"id":static_dns_entries_id})
	logger.info("Deleting static_dns_entries data... %s", msg)
	if msg is None:
		logger.error("static_dns_entries returned by Traffic Ops is missing an 'id' property")
		pytest.fail("Response from delete request is empty, Failing test_case")

@pytest.fixture(name="edge_type_data")
def edge_data_type(pytestconfig: pytest.Config, request_template_data: list[JSONData], to_session: TOSession):
	type_data = check_template_data(request_template_data["types"], "types")
	type_object = create_or_get_existing(to_session, "types", "type", type_data,
				      {"name":"EDGE" , "useInTable":"server"})
	type_id = type_object["id"]
	pytestconfig.cache.set("edgeTypeId", type_id)

@pytest.fixture(name="server_server_capabilities_post_data")
def server_server_capabilities_data_post(to_session: TOSession, edge_type_data:None, request_template_data: list[JSONData],
		server_post_data:dict[str, object], server_capabilities_post_data:dict[str, object], pytestconfig: pytest.Config
		) -> dict[str, object]:
	"""
	PyTest Fixture to create POST data for server server capabilities endpoint.
	:param to_session: Fixture to get Traffic Ops session.
	:param request_template_data: Fixture to get Server Server Capabilities request template from a prerequisites file.
	:returns: Sample POST data and the actual API response.
	"""

	server_server_capabilities = check_template_data(request_template_data["server_server_capabilities"], "server_server_capabilities")

	# Return new post data and post response from server server capabilities POST request

	server_id = server_post_data.get("id")
	serverCapability = server_capabilities_post_data.get("name")
	server_server_capabilities["serverId"] = server_id
	server_server_capabilities["serverCapability"] = serverCapability


	logger.info("New server_server_capabilities data to hit POST method %s", server_server_capabilities)

	# Hitting server server capabilities POST method
	response: tuple[JSONData, requests.Response] = to_session.associate_server_capability_to_server(server_id=server_id, data=server_server_capabilities)
	resp_obj = check_template_data(response, "server_server_capabilities")
	yield resp_obj
	server_id = resp_obj.get("serverId")
	msg = to_session.delete_server_capability_association_to_server(query_params={"serverId":server_id, "serverCapability":serverCapability})
	logger.info("Deleting Server Server Capability data... %s", msg)
	if msg is None:
		logger.error("Server Server Capability returned by Traffic Ops is missing a 'server_id' property")
		pytest.fail("Response from delete request is empty, Failing test_case")<|MERGE_RESOLUTION|>--- conflicted
+++ resolved
@@ -1094,13 +1094,10 @@
 				      {"useInTable": "server"})
 	type_id = type_object["id"]
 	edge_type_id = pytestconfig.cache.get("edgeTypeId", default=None)
-<<<<<<< HEAD
 	if edge_type_id:
 		server["typeId"] = edge_type_id
 	else:
 		server["typeId"] = type_id
-=======
->>>>>>> c1f82c40
 
 	if edge_type_id:
 		server["typeId"] = edge_type_id
