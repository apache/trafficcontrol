--- conflicted
+++ resolved
@@ -1448,48 +1448,6 @@
 	msg = to_session.delete_topology(name=topology_name)
 	logger.info("Deleting topology data... %s", msg)
 	if msg is None:
-<<<<<<< HEAD
-		logger.error("topology returned by Traffic Ops is missing an 'id' property")
-		pytest.fail("Response from delete request is empty, Failing test_case")
-
-
-
-@pytest.fixture(name="steering_post_data")
-def steering_data_post(to_session: TOSession, request_template_data: list[JSONData],
-		  delivery_services_post_data:dict[str, object]) -> dict[str, object]:
-	"""
-	PyTest Fixture to create POST data for steering endpoint.
-	:param to_session: Fixture to get Traffic Ops session.
-	:param request_template_data: Fixture to get steering request template from a prerequisites file.
-	:returns: Sample POST data and the actual API response.
-	"""
-
-	steering = check_template_data(request_template_data["steering"], "steering")
-
-	# Return new post data and post response from steering POST request
-	ds_get_response = to_session.get_deliveryservices()
-	ds_data = ds_get_response[0][0]
-	delivery_service_id = ds_data.get("id")
-
-	steering["targetId"] = delivery_services_post_data["id"]
-	# Check if type already exists, otherwise create it
-	type_data = check_template_data(request_template_data["types"], "types")
-	type_object = create_or_get_existing(to_session, "types", "type", type_data,
-				      {"useInTable": "steering_target"})
-	steering["typeId"]= type_object["id"]
-
-	logger.info("New steering data to hit POST method %s", steering)
-	# Hitting topology POST methed
-	response: tuple[JSONData, requests.Response] = to_session.create_steering_targets(delivery_service_id=delivery_service_id, data=steering)
-	resp_obj = check_template_data(response, "topology")
-	yield resp_obj
-	deliveryservice_id = resp_obj.get("deliveryServiceId")
-	target_id = resp_obj.get("targetId")
-	msg = to_session.delete_steering_targets(delivery_service_id=deliveryservice_id, target_id=target_id)
-	logger.info("Deleting Steering data... %s", msg)
-	if msg is None:
-		logger.error("Steering returned by Traffic Ops is missing an 'id' property")
-=======
 		logger.error("topology returned by Traffic Ops is missing an 'name' property")
 		pytest.fail("Response from delete request is empty, Failing test_case")
 
@@ -1546,5 +1504,43 @@
 	logger.info("Deleting cdn_notification data... %s", msg)
 	if msg is None:
 		logger.error("cdn_notfication returned by Traffic Ops is missing an 'id' property")
->>>>>>> e9314b92
+		pytest.fail("Response from delete request is empty, Failing test_case")
+
+
+
+@pytest.fixture(name="steering_post_data")
+def steering_data_post(to_session: TOSession, request_template_data: list[JSONData],
+		  delivery_services_post_data:dict[str, object]) -> dict[str, object]:
+	"""
+	PyTest Fixture to create POST data for steering endpoint.
+	:param to_session: Fixture to get Traffic Ops session.
+	:param request_template_data: Fixture to get steering request template from a prerequisites file.
+	:returns: Sample POST data and the actual API response.
+	"""
+
+	steering = check_template_data(request_template_data["steering"], "steering")
+
+	# Return new post data and post response from steering POST request
+	ds_get_response = to_session.get_deliveryservices()
+	ds_data = ds_get_response[0][0]
+	delivery_service_id = ds_data.get("id")
+
+	steering["targetId"] = delivery_services_post_data["id"]
+	# Check if type already exists, otherwise create it
+	type_data = check_template_data(request_template_data["types"], "types")
+	type_object = create_or_get_existing(to_session, "types", "type", type_data,
+				      {"useInTable": "steering_target"})
+	steering["typeId"]= type_object["id"]
+
+	logger.info("New steering data to hit POST method %s", steering)
+	# Hitting topology POST methed
+	response: tuple[JSONData, requests.Response] = to_session.create_steering_targets(delivery_service_id=delivery_service_id, data=steering)
+	resp_obj = check_template_data(response, "topology")
+	yield resp_obj
+	deliveryservice_id = resp_obj.get("deliveryServiceId")
+	target_id = resp_obj.get("targetId")
+	msg = to_session.delete_steering_targets(delivery_service_id=deliveryservice_id, target_id=target_id)
+	logger.info("Deleting Steering data... %s", msg)
+	if msg is None:
+		logger.error("Steering returned by Traffic Ops is missing an 'id' property")
 		pytest.fail("Response from delete request is empty, Failing test_case")