--- conflicted
+++ resolved
@@ -1645,7 +1645,6 @@
 		pytest.fail("Response from delete request is empty, Failing test_case")
 
 
-<<<<<<< HEAD
 @pytest.fixture(name="cdn_federation_post_data")
 def cdn_federation_data_post(to_session: TOSession, request_template_data: list[JSONData],
 		  cdn_post_data:dict[str, object], user_post_data:dict[str, object],
@@ -1687,7 +1686,9 @@
 	logger.info("Deleting cdn_federation dara... %s", msg)
 	if msg is None:
 		logger.error("cdn_federation returned by Traffic Ops is missing an 'id' property")
-=======
+    pytest.fail("Response from delete request is empty, Failing test_case")
+
+
 @pytest.fixture(name="delivery_service_required_capabilities_post_data")
 def delivery_service_required_capabilities_data_post(to_session: TOSession,
 		request_template_data: list[JSONData], delivery_services_post_data:dict[str, object],
@@ -1790,5 +1791,4 @@
 	logger.info("Deleting Profile Parameters data... %s", msg)
 	if msg is None:
 		logger.error("Profile Parameter returned by Traffic Ops is missing a 'profile_id' property")
->>>>>>> 814a979a
 		pytest.fail("Response from delete request is empty, Failing test_case")