--- conflicted
+++ resolved
@@ -1644,7 +1644,6 @@
 		logger.error("delivery_services_regex returned by Traffic Ops is missing an 'id' property")
 		pytest.fail("Response from delete request is empty, Failing test_case")
 
-<<<<<<< HEAD
 
 @pytest.fixture(name="delivery_service_request_comments_post_data")
 def delivery_service_request_comments_data_post(to_session: TOSession,
@@ -1677,7 +1676,8 @@
 	if msg is None:
 		logger.error(
 		"delivery_service_request_comments returned by Traffic Ops is missing an 'id' property")
-=======
+    pytest.fail("Response from delete request is empty, Failing test_case")
+
   
 @pytest.fixture(name="profile_parameters_post_data")
 def profile_parameters_post_data(to_session: TOSession, request_template_data: list[JSONData],
@@ -1712,5 +1712,4 @@
 	logger.info("Deleting Profile Parameters data... %s", msg)
 	if msg is None:
 		logger.error("Profile Parameter returned by Traffic Ops is missing a 'profile_id' property")
->>>>>>> ae9ef255
 		pytest.fail("Response from delete request is empty, Failing test_case")