#
# Licensed under the Apache License, Version 2.0 (the "License");
# you may not use this file except in compliance with the License.
# You may obtain a copy of the License at
#
#     http://www.apache.org/licenses/LICENSE-2.0
#
# Unless required by applicable law or agreed to in writing, software
# distributed under the License is distributed on an "AS IS" BASIS,
# WITHOUT WARRANTIES OR CONDITIONS OF ANY KIND, either express or implied.
# See the License for the specific language governing permissions and
# limitations under the License.
#

"""
This module is used to create a Traffic Ops session and to store prerequisite
data for endpoints.
"""

import json
import logging
import sys
import os
from random import randint
from typing import NamedTuple, Union, Optional, TypeAlias
from urllib.parse import urlparse

import pytest
import requests

from trafficops.tosession import TOSession
from trafficops.restapi import OperationError

# Create and configure logger
logger = logging.getLogger()

primitive = bool | int | float | str | None

JSONData: TypeAlias = Union[dict[str, object], list[object], bool, int, float, str | None]
JSONData.__doc__ = """An alias for the kinds of data that JSON can encode."""

class APIVersion(NamedTuple):
	"""Represents an API version."""
	major: int
	minor: int

	@staticmethod
	def from_string(ver_str: str) -> "APIVersion":
		"""
		Instantiates a new version from a string.

		>>> APIVersion.from_string("4.0")
		APIVersion(major=4, minor=0)
		>>> try:
		... 	APIVersion("not a version string")
		... except ValueError:
		... 	print("whoops")
		...
		whoops
		>>>
		>>> try:
		... 	APIVersion("4.Q")
		... except ValueError:
		... 	print("whoops")
		...
		whoops
		"""
		parts = ver_str.split(".", 1)
		if len(parts) != 2:
			raise ValueError("invalid version; must be of the form '{{major}}.{{minor}}'")
		return APIVersion(int(parts[0]), int(parts[1]))

	def __str__(self) -> str:
		"""
		Coalesces the version to a string.

		>>> print(APIVersion(4, 1))
		4.1
		"""
		return f"{self.major}.{self.minor}"

APIVersion.major.__doc__ = """The API's major version number."""
APIVersion.major.__doc__ = """The API's minor version number."""

class ArgsType(NamedTuple):
	"""Represents the configuration needed to create Traffic Ops session."""
	user: str
	password: str
	url: str
	port: int
	api_version: APIVersion

	def __str__(self) -> str:
		"""
		Formats the configuration as a string. Omits password and extraneous
		properties.

		>>> print(ArgsType("user", "password", "url", 420, APIVersion(4, 0)))
		User: 'user', URL: 'url'
		"""
		return f"User: '{self.user}', URL: '{self.url}'"


ArgsType.user.__doc__ = """The username used for authentication."""
ArgsType.password.__doc__ = """The password used for authentication."""
ArgsType.url.__doc__ = """The URL of the environment."""
ArgsType.port.__doc__ = """The port number on which to connect to Traffic Ops."""
ArgsType.api_version.__doc__ = """The version number of the API to use."""

def pytest_addoption(parser: pytest.Parser) -> None:
	"""
	Parses the Traffic Ops arguments from command line.
	:param parser: Parser to parse command line arguments.
	"""
	parser.addoption(
		"--to-user", action="store", help="User name for Traffic Ops Session."
	)
	parser.addoption(
		"--to-password", action="store", help="Password for Traffic Ops Session."
	)
	parser.addoption(
		"--to-url", action="store", help="Traffic Ops URL."
	)
	parser.addoption(
		"--config",
		help="Path to configuration file.",
		default=os.path.join(os.path.dirname(__file__), "to_data.json")
	)
	parser.addoption(
		"--request-template",
		help="Path to request prerequisites file.",
		default=os.path.join(os.path.dirname(__file__), "request_template.json")
	)
	parser.addoption(
		"--response-template",
		help="Path to response prerequisites file.",
		default=os.path.join(os.path.dirname(__file__), "response_template.json")
	)

def coalesce_config(
	arg: object | None,
	file_key: str,
	file_contents: dict[str, object | None] | None,
	env_key: str
) -> Optional[str]:
	"""
	Coalesces configuration retrieved from different sources into a single
	string.

	This will raise a ValueError if the type of the configuration value in the
	parsed configuration file is not a string.

	In order of descending precedence this checks the command-line argument
	value, the configuration file value, and then the environment variable
	value.

	:param arg: The command-line argument value.
	:param file_key: The key under which to look in the parsed JSON configuration file data.
	:param file_contents: The parsed JSON configuration file (if one was used).
	:param env_key: The environment variable name to look for a value if one wasn't provided elsewhere.
	:returns: The coalesced configuration value, or 'None' if no value could be determined.
	"""
	if isinstance(arg, str):
		return arg

	if file_contents:
		file_value = file_contents.get(file_key)
		if isinstance(file_value, str):
			return file_value
		if file_value is not None:
			raise ValueError(f"incorrect value; want: 'str', got: '{type(file_value)}'")

	return os.environ.get(env_key)

def parse_to_url(raw: str) -> tuple[APIVersion, int]:
	"""
	Parses the API version and port number from a raw URL string.

	>>> parse_to_url("https://trafficops.example.test:420/api/5.270)
	(APIVersion(major=5, minor=270), 420)
	>>> parse_to_url("trafficops.example.test")
	(APIVersion(major=4, minor=0), 443)
	"""
	parsed = urlparse(raw)
	if not parsed.netloc:
		raise ValueError("missing network location (hostname & optional port)")

	if parsed.scheme and parsed.scheme.lower() != "https":
		raise ValueError("invalid scheme; must use HTTPS")

	port = 443
	if ":" in parsed.netloc:
		port_str = parsed.netloc.split(":")[-1]
		try:
			port = int(port_str)
		except ValueError as e:
			raise ValueError(f"invalid port number: {port_str}") from e

	api_version = APIVersion(4, 0)
	if parsed.path and parsed.path != "/":
		ver_str = parsed.path.lstrip("/api/").split("/", 1)[0]
		if not ver_str:
			raise ValueError(f"invalid API path: {parsed.path} (should be e.g. '/api/4.0')")
		api_version = APIVersion.from_string(ver_str)
	else:
		logging.warning("using default API version: %s", api_version)

	return (api_version, port)

@pytest.fixture(name="to_args")
def to_data(pytestconfig: pytest.Config) -> ArgsType:
	"""
	PyTest fixture to store Traffic ops arguments passed from command line.
	:param pytestconfig: Session-scoped fixture that returns the session's pytest.Config object.
	:returns: Configuration for connecting to Traffic Ops.
	"""
	session_data: JSONData = None
	cfg_path = pytestconfig.getoption("--config")
	if isinstance(cfg_path, str):
		try:
			with open(cfg_path, encoding="utf-8", mode="r") as session_file:
				session_data = json.load(session_file)
		except (FileNotFoundError, PermissionError) as read_err:
			raise ValueError(f"could not read configuration file at '{cfg_path}'") from read_err

	if session_data is not None and not isinstance(session_data, dict):
		raise ValueError(
			f"invalid configuration file; expected top-level object, got: {type(session_data)}"
		)

	to_user = coalesce_config(pytestconfig.getoption("--to-user"), "user", session_data, "TO_USER")
	if not to_user:
		raise ValueError(
			"Traffic Ops password is not configured - use '--to-password', the config file, or an "
			"environment variable to do so"
		)

	to_password = coalesce_config(
		pytestconfig.getoption("--to-password"),
		"password",
		session_data,
		"TO_PASSWORD"
	)

	if not to_password:
		raise ValueError(
			"Traffic Ops password is not configured - use '--to-password', the config file, or an "
			"environment variable to do so"
		)

	to_url = coalesce_config(pytestconfig.getoption("--to-url"), "url", session_data, "TO_USER")
	if not to_url:
		raise ValueError(
			"Traffic Ops URL is not configured - use '--to-url', the config file, or an "
			"environment variable to do so"
		)

	try:
		api_version, port = parse_to_url(to_url)
	except ValueError as e:
		raise ValueError("invalid Traffic Ops URL") from e

	return ArgsType(
		to_user,
		to_password,
		to_url,
		port,
		api_version
	)

@pytest.fixture(name="to_session")
def to_login(to_args: ArgsType) -> TOSession:
	"""
	PyTest Fixture to create a Traffic Ops session from Traffic Ops Arguments
	passed as command line arguments in to_args fixture in conftest.

	:param to_args: Fixture to get Traffic ops session arguments.
	:returns: An authenticated Traffic Ops session.
	"""
	# Create a Traffic Ops V4 session and login
	to_url = urlparse(to_args.url)
	to_host = to_url.hostname
	try:
		to_session = TOSession(
			host_ip=to_host,
			host_port=to_args.port,
			api_version=str(to_args.api_version),
			ssl=True,
			verify_cert=False
		)
		logger.info("Established Traffic Ops Session.")
	except OperationError as error:
		logger.debug("%s", error, exc_info=True, stack_info=True)
		logger.error("Failure in Traffic Ops session creation. Reason: %s", error)
		sys.exit(-1)

	# Login To TO_API
	to_session.login(to_args.user, to_args.password)
	logger.info("Successfully logged into Traffic Ops.")
	return to_session


@pytest.fixture(name="request_template_data", scope="session")
def request_prerequiste_data(pytestconfig: pytest.Config, request: pytest.FixtureRequest
			  ) -> list[dict[str, object] | list[object] | primitive]:
	"""
	PyTest Fixture to store POST request template data for api endpoint.
	:param pytestconfig: Session-scoped fixture that returns the session's pytest.Config object.
	:param request: Fixture to access information about the requesting test function and its fixtures

	:returns: Prerequisite request data for api endpoint.
	"""
	request_template_path = pytestconfig.getoption("--request-template")
	if not isinstance(request_template_path, str):
		# unlike the configuration file, this must be present
		raise ValueError("prereqisites path not configured")

	# Response keys for api endpoint
	data: dict[
		str,
		list[dict[str, object] | list[object] | primitive] |\
			dict[object, object] |\
			primitive
		] |\
	primitive = None
	with open(request_template_path, encoding="utf-8", mode="r") as prereq_file:
		data = json.load(prereq_file)
	if not isinstance(data, dict):
		raise TypeError(f"request template data must be an object, not '{type(data)}'")
	request_template = data[request.param]
	if not isinstance(request_template, list):
		raise TypeError(f"Request template data must be a list, not '{type(request_template)}'")

	return request_template

@pytest.fixture()
def response_template_data(pytestconfig: pytest.Config
			   ) -> dict[str, primitive | list[primitive |
					  dict[str, object] | list[object]] | dict[object, object]]:
	"""
	PyTest Fixture to store response template data for api endpoint.
	:param pytestconfig: Session-scoped fixture that returns the session's pytest.Config object.
	:returns: Prerequisite response data for api endpoint.
	"""
	prereq_path = pytestconfig.getoption("--response-template")
	if not isinstance(prereq_path, str):
		# unlike the configuration file, this must be present
		raise ValueError("prereqisites path not configured")

	# Response keys for api endpoint
	response_template: dict[
		str,
		list[dict[str, object] | list[object] | primitive] |\
			dict[object, object] |\
			primitive
		] |\
	primitive = None
	with open(prereq_path, encoding="utf-8", mode="r") as prereq_file:
		response_template = json.load(prereq_file)
	if not isinstance(response_template, dict):
		raise TypeError(f"Response template data must be an object, not '{type(response_template)}'")

	return response_template


@pytest.fixture()
def cdn_post_data(to_session: TOSession, request_template_data: list[JSONData]
		  ) -> dict[str, object]:
	"""
	PyTest Fixture to create POST data for cdns endpoint.

	:param to_session: Fixture to get Traffic Ops session.
	:param request_template_data: Fixture to get CDN request template data from a prerequisites file.
	:returns: Sample POST data and the actual API response.
	"""

	try:
		cdn = request_template_data[0]
	except IndexError as e:
		raise TypeError("malformed prerequisite data; no CDNs present in 'cdns' array property") from e

	if not isinstance(cdn, dict):
		raise TypeError(f"malformed prerequisite data; CDNs must be objects, not '{type(cdn)}'")

	# Return new post data and post response from cdns POST request
	randstr = str(randint(0, 1000))
	try:
		name = cdn["name"]
		if not isinstance(name, str):
			raise TypeError(f"name must be str, not '{type(name)}'")
		cdn["name"] = name[:4] + randstr
		domain_name = cdn["domainName"]
		if not isinstance(domain_name, str):
			raise TypeError(f"domainName must be str, not '{type(domain_name)}")
		cdn["domainName"] = domain_name[:5] + randstr
	except KeyError as e:
		raise TypeError(f"missing CDN property '{e.args[0]}'") from e

	logger.info("New cdn data to hit POST method %s", request_template_data)
	# Hitting cdns POST methed
	response: tuple[JSONData, requests.Response] = to_session.create_cdn(data=cdn)
	try:
		resp_obj = response[0]
		if not isinstance(resp_obj, dict):
			raise TypeError("malformed API response; cdn is not an object")
		return resp_obj
	except IndexError:
		logger.error("No CDN response data from cdns POST request.")
		sys.exit(1)


@pytest.fixture()
def cachegroup_post_data(to_session: TOSession, request_template_data: list[JSONData]
			 ) -> dict[str, object]:
	"""
	PyTest Fixture to create POST data for cachegroup endpoint.

	:param to_session: Fixture to get Traffic Ops session.
	:param request_template_data: Fixture to get Cachegroup data from a prerequisites file.
	:returns: Sample POST data and the actual API response.
	"""
	try:
		cachegroup = request_template_data[0]
	except IndexError as e:
		raise TypeError(
			"malformed prerequisite data; no Cache group present in 'cachegroup' array property") from e

	if not isinstance(cachegroup, dict):
		raise TypeError(
			f"malformed prerequisite data; Cache group must be objects, not '{type(cachegroup)}'")

	# Return new post data and post response from cachegroups POST request
	randstr = str(randint(0, 1000))
	try:
		name = cachegroup["name"]
		if not isinstance(name, str):
			raise TypeError(f"name must be str, not '{type(name)}'")
		cachegroup["name"] = name[:4] + randstr
		short_name = cachegroup["shortName"]
		if not isinstance(short_name, str):
			raise TypeError(f"shortName must be str, not '{type(short_name)}")
		cachegroup["shortName"] = short_name[:5] + randstr
	except KeyError as e:
		raise TypeError(f"missing Cache group property '{e.args[0]}'") from e
	# Hitting types GET method to access typeID for cachegroup POST data
	type_get_response: tuple[
		dict[str, object] | list[dict[str, object] | list[object] | primitive] | primitive,
		requests.Response
	] = to_session.get_types(query_params={"useInTable": "cachegroup"})
	try:
		type_data = type_get_response[0]
		if not isinstance(type_data, list):
			raise TypeError("malformed API response; 'response' property not an array")
		first_type = type_data[0]
		if not isinstance(first_type, dict):
			raise TypeError("malformed API response; first Type in response is not an object")
		cachegroup["typeId"] = first_type["id"]
		type_id = cachegroup["typeId"]
		logger.info("extracted %s from %s", type_id, type_get_response)
	except KeyError as e:
		raise TypeError(f"missing Type property '{e.args[0]}'") from e

	logger.info("New cachegroup data to hit POST method %s", request_template_data)
	# Hitting cachegroup POST method
	response: tuple[JSONData, requests.Response] = to_session.create_cachegroups(data=cachegroup)
	try:
		resp_obj = response[0]
		if not isinstance(resp_obj, dict):
			raise TypeError("malformed API response; cache group is not an object")
		return resp_obj
	except IndexError:
		logger.error("No Cache group response data from cdns POST request.")
		sys.exit(1)


@pytest.fixture()
def parameter_post_data(to_session: TOSession, request_template_data: list[JSONData]
		  ) -> dict[str, object]:
	"""
	PyTest Fixture to create POST data for parameters endpoint.

	:param to_session: Fixture to get Traffic Ops session.
	:param request_template_data: Fixture to get parameter data from a prerequisites file.
	:returns: Sample POST data and the actual API response.
	"""

	try:
		parameter = request_template_data[0]
	except IndexError as e:
		raise TypeError(
			"malformed prerequisite data; no Parameters present in 'parameters' array property") from e

	if not isinstance(parameter, dict):
		raise TypeError(
			f"malformed prerequisite data; Paremeters must be objects, not '{type(parameter)}'")

	# Return new post data and post response from parameters POST request
	randstr = str(randint(0, 1000))
	try:
		name = parameter["name"]
		if not isinstance(name, str):
			raise TypeError(f"name must be str, not '{type(name)}'")
		parameter["name"] = name[:4] + randstr
		value = parameter["value"]
		if not isinstance(value, str):
			raise TypeError(f"value must be str, not '{type(value)}")
		parameter["value"] = value[:5] + randstr
	except KeyError as e:
		raise TypeError(f"missing Parameter property '{e.args[0]}'") from e

	logger.info("New parameter data to hit POST method %s", request_template_data)
	# Hitting cdns POST methed
	response: tuple[JSONData, requests.Response] = to_session.create_parameter(data=parameter)
	try:
		resp_obj = response[0]
		if not isinstance(resp_obj, dict):
			raise TypeError("malformed API response; parameter is not an object")
		return resp_obj
	except IndexError:
		logger.error("No Parameter response data from parameters POST request.")
		sys.exit(1)


@pytest.fixture()
def role_post_data(to_session: TOSession, request_template_data: list[JSONData]
			) -> dict[str, object]:
	"""
	PyTest Fixture to create POST data for roles endpoint.

	:param to_session: Fixture to get Traffic Ops session.
	:param request_template_data: Fixture to get role data from a prerequisites file.
	:returns: Sample POST data and the actual API response.
	"""

	try:
		role = request_template_data[0]
	except IndexError as e:
		raise TypeError(
			"malformed prerequisite data; no Roles present in 'roles' array property") from e

	if not isinstance(role, dict):
		raise TypeError(
			f"malformed prerequisite data; Roles must be objects, not '{type(role)}'")

	# Return new post data and post response from roles POST request
	randstr = str(randint(0, 1000))
	try:
		name = role["name"]
		if not isinstance(name, str):
			raise TypeError(f"name must be str, not '{type(name)}'")
		role["name"] = name[:4] + randstr
		description = role["description"]
		if not isinstance(description, str):
			raise TypeError(f"description must be str, not '{type(description)}")
		role["description"] = description[:5] + randstr
	except KeyError as e:
		raise TypeError(f"missing Role property '{e.args[0]}'") from e

	logger.info("New role data to hit POST method %s", request_template_data)
	# Hitting roles POST methed
	response: tuple[JSONData, requests.Response] = to_session.create_role(data=role)
	logger.info(response[0])
	try:
		resp_obj = response[0]
		if not isinstance(resp_obj, dict):
			raise TypeError("malformed API response; role is not an object")
		return resp_obj
	except IndexError:
		logger.error("No Role response data from roles POST request.")
		sys.exit(1)


@pytest.fixture()
def profile_post_data(to_session: TOSession, request_template_data: list[JSONData]
			  ) -> dict[str, object]:
	"""
	PyTest Fixture to create POST data for profile endpoint.

	:param to_session: Fixture to get Traffic Ops session.
	:param request_template_data: Fixture to get profile data from a prerequisites file.
	:returns: Sample POST data and the actual API response.
	"""

	try:
		profile = request_template_data[0]
	except IndexError as e:
		raise TypeError(
			"malformed prerequisite data; no Profile present in 'profile' array property") from e

	if not isinstance(profile, dict):
		raise TypeError(f"malformed prerequisite data; profile must be objects, not '{type(profile)}'")

	# Return new post data and post response from cachegroups POST request
	randstr = str(randint(0, 1000))
	try:
		name = profile["name"]
		if not isinstance(name, str):
			raise TypeError(f"name must be str, not '{type(name)}'")
		profile["name"] = name[:4] + randstr
	except KeyError as e:
		raise TypeError(f"missing Profile property '{e.args[0]}'") from e
	# Hitting types GET method to access typeID for profile POST data
	cdn_get_response: tuple[
		dict[str, object] | list[dict[str, object] | list[object] | primitive] | primitive,
		requests.Response
	] = to_session.get_cdns()
	try:
		cdn_data = cdn_get_response[0]
		if not isinstance(cdn_data, list):
			raise TypeError("malformed API response; 'response' property not an array")
		first_cdn = cdn_data[0]
		if not isinstance(first_cdn, dict):
			raise TypeError("malformed API response; first CDN in response is not an object")
		profile["cdn"] = first_cdn["id"]
		cdn_id = profile["cdn"]
		logger.info("extracted %s from %s", cdn_id, cdn_get_response)
	except KeyError as e:
		raise TypeError(f"missing CDN property '{e.args[0]}'") from e

	logger.info("New profile data to hit POST method %s", request_template_data)
	# Hitting profile POST method
	response: tuple[JSONData, requests.Response] = to_session.create_profile(data=profile)
	try:
		resp_obj = response[0]
		if not isinstance(resp_obj, dict):
			raise TypeError("malformed API response; profile is not an object")
		return resp_obj
	except IndexError:
		logger.error("No Profile response data from cdns POST request.")
		sys.exit(1)


@pytest.fixture()
def tenant_post_data(to_session: TOSession, request_template_data: list[JSONData]
		  ) -> dict[str, object]:
	"""
	PyTest Fixture to create POST data for tenants endpoint.
	:param to_session: Fixture to get Traffic Ops session.
	:param request_template_data: Fixture to get tenant request template from a prerequisites file.
	:returns: Sample POST data and the actual API response.
	"""

	try:
		tenant = request_template_data[0]
	except IndexError as e:
		raise TypeError(
			"malformed prerequisite data; no Parameters present in 'tenants' array property") from e

	if not isinstance(tenant, dict):
		raise TypeError(
			f"malformed prerequisite data; tenants must be objects, not '{type(tenant)}'")

	# Return new post data and post response from tenants POST request
	randstr = str(randint(0, 1000))
	try:
		name = tenant["name"]
		if not isinstance(name, str):
			raise TypeError(f"name must be str, not '{type(name)}'")
		tenant["name"] = name[:4] + randstr
	except KeyError as e:
		raise TypeError(f"missing tenant property '{e.args[0]}'") from e

	logger.info("New tenant data to hit POST method %s", request_template_data)
	# Hitting tenants POST methed
	response: tuple[JSONData, requests.Response] = to_session.create_tenant(data=tenant)
	try:
		resp_obj = response[0]
		if not isinstance(resp_obj, dict):
			raise TypeError("malformed API response; parameter is not an object")
		return resp_obj
	except IndexError:
		logger.error("No Parameter response data from parameters POST request.")
		sys.exit(1)

@pytest.fixture()
def server_capabilities_post_data(to_session: TOSession, request_template_data: list[JSONData]
		  ) -> dict[str, object]:
	"""
	PyTest Fixture to create POST data for server_capabilities endpoint.

	:param to_session: Fixture to get Traffic Ops session.
	:param request_template_data: Fixture to get server_capabilities data from a prerequisites file.
	  :returns: Sample POST data and the actual API response.
	"""
	try:
		server_capabilities = request_template_data[0]
	except IndexError as e:
		raise TypeError(
			"malformed prerequisite data; no data present in 'server_capabilities' array property") from e

	if not isinstance(server_capabilities, dict):
		raise TypeError(
			f"malformed prerequisite data; data must be objects, not '{type(server_capabilities)}'")

	# Return new post data and post response from server_capabilities POST request
	randstr = str(randint(0, 1000))
	try:
		name = server_capabilities["name"]
		if not isinstance(name, str):
			raise TypeError(f"name must be str, not '{type(name)}'")
		server_capabilities["name"] = name[:3] + randstr
	except KeyError as e:
		raise TypeError(f"missing server_capabilities property '{e.args[0]}'") from e

	logger.info("New server_capabilities data to hit POST method %s", request_template_data)
	# Hitting server_capabilities POST method
	response: tuple[
		JSONData, requests.Response] = to_session.create_server_capabilities(data=server_capabilities)
	try:
		resp_obj = response[0]
		if not isinstance(resp_obj, dict):
			raise TypeError("malformed API response; server_capabilities is not an object")
		return resp_obj
	except IndexError:
		logger.error("No server_capabilities response data from server_capabilities POST request.")
		sys.exit(1)

@pytest.fixture()
def division_post_data(to_session: TOSession, request_template_data: list[JSONData]
		  ) -> dict[str, object]:
	"""
	PyTest Fixture to create POST data for divisions endpoint.

	:param to_session: Fixture to get Traffic Ops session.
	:param request_template_data: Fixture to get divisions request template data from
	request_template file.
	  :returns: Sample POST data and the actual API response.
	"""

	try:
		division = request_template_data[0]
	except IndexError as e:
		raise TypeError(
			"malformed prerequisite data; no division present in 'division' array property") from e

	if not isinstance(division, dict):
		raise TypeError(
			f"malformed prerequisite data; divisions must be objects, not '{type(division)}'")

	# Return new post data and post response from division POST request
	randstr = str(randint(0, 1000))
	try:
		name = division["name"]
		if not isinstance(name, str):
			raise TypeError(f"name must be str, not '{type(name)}'")
		division["name"] = name[:4] + randstr
	except KeyError as e:
		raise TypeError(f"missing Parameter property '{e.args[0]}'") from e

	logger.info("New division data to hit POST method %s", request_template_data)
	# Hitting division POST methed
	response: tuple[JSONData, requests.Response] = to_session.create_division(data=division)
	try:
		resp_obj = response[0]
		if not isinstance(resp_obj, dict):
			raise TypeError("malformed API response; division is not an object")
		return resp_obj
	except IndexError:
		logger.error("No division response data from division POST request.")
		sys.exit(1)

@pytest.fixture()
def region_post_data(to_session: TOSession, request_template_data: list[JSONData]
			  ) -> dict[str, object]:
	"""
	PyTest Fixture to create POST data for region endpoint.

	:param to_session: Fixture to get Traffic Ops session.
	:param request_template_data: Fixture to get region data from a prerequisites file.
  	:returns: Sample POST data and the actual API response.
	"""

	try:
		region = request_template_data[0]
	except IndexError as e:
		raise TypeError(
			"malformed prerequisite data; no Region present in 'regions' array property") from e

	if not isinstance(region, dict):
		raise TypeError(f"malformed prerequisite data; region must be objects, not '{type(region)}'")

	# Return new post data and post response from regions POST request
	randstr = str(randint(0, 1000))
	try:
		name = region["name"]
		if not isinstance(name, str):
			raise TypeError(f"name must be str, not '{type(name)}'")
		region["name"] = name[:4] + randstr
	except KeyError as e:
		raise TypeError(f"missing Region property '{e.args[0]}'") from e
	# Hitting types GET method to access typeID for region POST data
	division_get_response: tuple[
		dict[str, object] | list[dict[str, object] | list[object] | primitive] | primitive,
		requests.Response
	] = to_session.get_divisions()
	try:
		division_data = division_get_response[0]
		if not isinstance(division_data, list):
			raise TypeError("malformed API response; 'response' property not an array")
		first_division = division_data[0]
		if not isinstance(first_division, dict):
			raise TypeError("malformed API response; first Division in response is not an object")
		region["division"] = first_division["id"]
		division_id = region["division"]
		logger.info("extracted %s from %s", division_id, division_get_response)
	except KeyError as e:
		raise TypeError(f"missing Regions property '{e.args[0]}'") from e

	logger.info("New region data to hit POST method %s", request_template_data)
	# Hitting region POST method
	response: tuple[JSONData, requests.Response] = to_session.create_region(data=region)
	try:
		resp_obj = response[0]
		if not isinstance(resp_obj, dict):
			raise TypeError("malformed API response; region is not an object")
		return resp_obj
	except IndexError:
		logger.error("No Region response data from divisions POST request.")
<<<<<<< HEAD
	sys.exit(1)

@pytest.fixture()
def phys_locations_post_data(to_session: TOSession, request_template_data: list[JSONData]
			  ) -> dict[str, object]:
	"""
	PyTest Fixture to create POST data for phys_location endpoint.

	:param to_session: Fixture to get Traffic Ops session.
	:param request_template_data: Fixture to get phys_location data from a prerequisites file.
  	:returns: Sample POST data and the actual API response.
	"""

	try:
		phys_locations = request_template_data[0]
	except IndexError as e:
		raise TypeError(
			"malformed prerequisite data; no data in 'phys_locations' array property") from e

	if not isinstance(phys_locations, dict):
		raise TypeError(f"malformed prerequisite data; PLs must be objects, not '{type(phys_locations)}'")

	# Return new post data and post response from phys_locations POST request
	randstr = str(randint(0, 1000))
	try:
		name = phys_locations["name"]
		if not isinstance(name, str):
			raise TypeError(f"name must be str, not '{type(name)}'")
		phys_locations["name"] = name[:4] + randstr
		shortName = phys_locations["shortName"]
		if not isinstance(name, str):
			raise TypeError(f"shortName must be str, not '{type(shortName)}'")
		phys_locations["shortName"] = shortName[:4] + randstr
	except KeyError as e:
		raise TypeError(f"missing Phys_location property '{e.args[0]}'") from e
	# Hitting types GET method to access typeID for phys_locations POST data
	region_get_response: tuple[
		dict[str, object] | list[dict[str, object] | list[object] | primitive] | primitive,
		requests.Response
	] = to_session.get_regions()
	try:
		region_data = region_get_response[0]
		if not isinstance(region_data, list):
			raise TypeError("malformed API response; 'response' property not an array")
		first_region = region_data[0]
		if not isinstance(first_region, dict):
			raise TypeError("malformed API response; first Region in response is not an object")
		phys_locations["regionId"] = first_region["id"]
		region_id = phys_locations["regionId"]
		logger.info("extracted %s from %s", region_id, region_get_response)
	except KeyError as e:
		raise TypeError(f"missing Phys_Locations property '{e.args[0]}'") from e

	logger.info("New Phys_locations data to hit POST method %s", request_template_data)
	# Hitting region POST method
	response: tuple[JSONData, requests.Response] = to_session.create_physical_locations(data=phys_locations)
	try:
		resp_obj = response[0]
		if not isinstance(resp_obj, dict):
			raise TypeError("malformed API response; phys_location is not an object")
		return resp_obj
	except IndexError:
		logger.error("No Phys_Location response data from regions POST request.")
	sys.exit(1)
	
=======
	sys.exit(1)
>>>>>>> cd7ec5e3
<|MERGE_RESOLUTION|>--- conflicted
+++ resolved
@@ -816,7 +816,6 @@
 		return resp_obj
 	except IndexError:
 		logger.error("No Region response data from divisions POST request.")
-<<<<<<< HEAD
 	sys.exit(1)
 
 @pytest.fixture()
@@ -881,7 +880,3 @@
 	except IndexError:
 		logger.error("No Phys_Location response data from regions POST request.")
 	sys.exit(1)
-	
-=======
-	sys.exit(1)
->>>>>>> cd7ec5e3
