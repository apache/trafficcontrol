#
# Licensed under the Apache License, Version 2.0 (the "License");
# you may not use this file except in compliance with the License.
# You may obtain a copy of the License at
#
#     http://www.apache.org/licenses/LICENSE-2.0
#
# Unless required by applicable law or agreed to in writing, software
# distributed under the License is distributed on an "AS IS" BASIS,
# WITHOUT WARRANTIES OR CONDITIONS OF ANY KIND, either express or implied.
# See the License for the specific language governing permissions and
# limitations under the License.
#

"""
This module is used to create a Traffic Ops session and to store prerequisite
data for endpoints.
"""

import json
import logging
import shutil
import sys
import os
from random import randint
from typing import Any, NamedTuple, Union, Optional, TypeAlias
from urllib.parse import urlparse
import munch
import psycopg2

import pytest
import requests
from trafficops.tosession import TOSession
from trafficops.restapi import OperationError

# Create and configure logger
logger = logging.getLogger()

Primitive = Union[bool, int, float, str, None]

JSONData: TypeAlias = Union[dict[str, object], list[object], bool, int, float, Optional[str]]
JSONData.__doc__ = """An alias for the kinds of data that JSON can encode."""

class APIVersion(NamedTuple):
	"""Represents an API version."""
	major: int
	minor: int

	@staticmethod
	def from_string(ver_str: str) -> "APIVersion":
		"""
		Instantiates a new version from a string.

		>>> APIVersion.from_string("4.0")
		APIVersion(major=4, minor=0)
		>>> try:
		... 	APIVersion("not a version string")
		... except ValueError:
		... 	print("whoops")
		...
		whoops
		>>>
		>>> try:
		... 	APIVersion("4.Q")
		... except ValueError:
		... 	print("whoops")
		...
		whoops
		"""
		parts = ver_str.split(".", 1)
		if len(parts) != 2:
			raise ValueError("invalid version; must be of the form '{{major}}.{{minor}}'")
		return APIVersion(int(parts[0]), int(parts[1]))

	def __str__(self) -> str:
		"""
		Coalesces the version to a string.

		>>> print(APIVersion(4, 1))
		4.1
		"""
		return f"{self.major}.{self.minor}"

APIVersion.major.__doc__ = """The API's major version number."""
APIVersion.major.__doc__ = """The API's minor version number."""

class ArgsType(NamedTuple):
	"""Represents the configuration needed to create Traffic Ops session."""
	user: str
	password: str
	url: str
	port: int
	api_version: APIVersion

	def __str__(self) -> str:
		"""
		Formats the configuration as a string. Omits password and extraneous
		properties.

		>>> print(ArgsType("user", "password", "url", 420, APIVersion(4, 0)))
		User: 'user', URL: 'url'
		"""
		return f"User: '{self.user}', URL: '{self.url}'"


ArgsType.user.__doc__ = """The username used for authentication."""
ArgsType.password.__doc__ = """The password used for authentication."""
ArgsType.url.__doc__ = """The URL of the environment."""
ArgsType.port.__doc__ = """The port number on which to connect to Traffic Ops."""
ArgsType.api_version.__doc__ = """The version number of the API to use."""


class DbArgsType(NamedTuple):
	"""Represents the configuration needed to create Traffic Ops Database connection."""
	db_name: str
	user: str
	password: str
	hostname: str
	port: int
	sslmode: str

	def __str__(self) -> str:
		"""
		Formats the configuration as a string. Omits password and extraneous
		properties.

		>>> print(ArgsType("db_name", "user", "password", "hostname", "port", "sslmode"))
		Dbname: 'db_name', User: 'user'
		"""
		return f"User: '{self.db_name}', : '{self.user}'"

DbArgsType.db_name.__doc__ = """The DB name used for authentication."""
DbArgsType.user.__doc__ = """The DB username used for authentication."""
DbArgsType.password.__doc__ = """The DB password used for authentication."""
DbArgsType.hostname.__doc__ = """The DB hostname of the environment."""
DbArgsType.port.__doc__ = """The DB port number on which to connect to Traffic Ops."""
DbArgsType.sslmode.__doc__ = """Sslmode to use."""


@pytest.fixture(autouse=True, scope='function')
def delete_pytest_cache():
	"""
	Deletes cached data before every test case execution
	"""
	shutil.rmtree(".pytest_cache", ignore_errors=True)


def pytest_addoption(parser: pytest.Parser) -> None:
	"""
	Parses the Traffic Ops arguments from command line.
	:param parser: Parser to parse command line arguments.
	"""
	parser.addoption(
		"--to-user", action="store", help="User name for Traffic Ops Session."
	)
	parser.addoption(
		"--to-password", action="store", help="Password for Traffic Ops Session."
	)
	parser.addoption(
		"--to-url", action="store", help="Traffic Ops URL."
	)
	parser.addoption(
		"--to-db-name", action="store", help="Name for Traffic Ops Database."
	)
	parser.addoption(
		"--to-db-user", action="store", help="User name for Traffic Ops Database."
	)
	parser.addoption(
		"--to-db-password", action="store", help="Password for Traffic Ops Database."
	)
	parser.addoption(
		"--to-db-hostname", action="store", help="Hostname for Traffic Ops Database."
	)
	parser.addoption(
		"--to-db-port", action="store", help="Port for Traffic Ops Database."
	)
	parser.addoption(
		"--to-db-sslmode", action="store", help="Sslmode for Traffic Ops Database."
	)
	parser.addoption(
		"--config",
		help="Path to configuration file.",
		default=os.path.join(os.path.dirname(__file__), "data", "to_data.json")
	)
	parser.addoption(
		"--request-template",
		help="Path to request prerequisites file.",
		default=os.path.join(os.path.dirname(__file__), "data", "request_template.json")
	)
	parser.addoption(
		"--response-template",
		help="Path to response prerequisites file.",
		default=os.path.join(os.path.dirname(__file__), "data", "response_template.json")
	)

def coalesce_config(
	arg: Optional[object],
	file_key: str,
	file_contents: Optional[dict[str, Optional[object]]],
	env_key: str
) -> Optional[str]:
	"""
	Coalesces configuration retrieved from different sources into a single
	string.

	This will raise a ValueError if the type of the configuration value in the
	parsed configuration file is not a string.

	In order of descending precedence this checks the command-line argument
	value, the configuration file value, and then the environment variable
	value.

	:param arg: The command-line argument value.
	:param file_key: The key under which to look in the parsed JSON configuration file data.
	:param file_contents: The parsed JSON configuration file (if one was used).
	:param env_key: The environment variable name to look for a value if one wasn't provided elsewhere.
	:returns: The coalesced configuration value, or 'None' if no value could be determined.
	"""
	if isinstance(arg, str):
		return arg

	if file_contents:
		file_value = file_contents.get(file_key)
		if isinstance(file_value, str):
			return file_value
		if file_value is not None:
			raise ValueError(f"incorrect value; want: 'str', got: '{type(file_value)}'")

	return os.environ.get(env_key)

def parse_to_url(raw: str) -> tuple[APIVersion, int]:
	"""
	Parses the API version and port number from a raw URL string.

	>>> parse_to_url("https://trafficops.example.test:420/api/5.270")
	(APIVersion(major=5, minor=270), 420)
	>>> parse_to_url("trafficops.example.test")
	(APIVersion(major=4, minor=0), 443)
	"""
	parsed = urlparse(raw)
	if not parsed.netloc:
		raise ValueError("missing network location (hostname & optional port)")

	if parsed.scheme and parsed.scheme.lower() != "https":
		raise ValueError("invalid scheme; must use HTTPS")

	port = 443
	if ":" in parsed.netloc:
		port_str = parsed.netloc.split(":")[-1]
		try:
			port = int(port_str)
		except ValueError as e:
			raise ValueError(f"invalid port number: {port_str}") from e

	api_version = APIVersion(4, 0)
	if parsed.path and parsed.path != "/":
		ver_str = parsed.path.lstrip("/api/").split("/", 1)[0]
		if not ver_str:
			raise ValueError(f"invalid API path: {parsed.path} (should be e.g. '/api/4.0')")
		api_version = APIVersion.from_string(ver_str)
	else:
		logging.warning("using default API version: %s", api_version)

	return (api_version, port)


@pytest.fixture(name="to_db_args", scope="session")
def to_db_data(pytestconfig: pytest.Config) -> DbArgsType:
	"""
	PyTest fixture to store Traffic ops database arguments passed from command line.
	:param pytestconfig: Session-scoped fixture that returns the session's pytest.Config object.
	:returns: Configuration for connecting to Traffic Ops database.
	"""
	session_data: JSONData = None
	cfg_path = pytestconfig.getoption("--config")
	if isinstance(cfg_path, str):
		try:
			with open(cfg_path, encoding="utf-8", mode="r") as session_file:
				session_data = json.load(session_file)
		except (FileNotFoundError, PermissionError) as read_err:
			raise ValueError(f"could not read configuration file at '{cfg_path}'") from read_err

	if session_data is not None and not isinstance(session_data, dict):
		raise ValueError(
			f"invalid configuration file; expected top-level object, got: {type(session_data)}"
		)

	to_db_name = coalesce_config(pytestconfig.getoption("--to-db-name"), "db_name",
			      session_data, "TO_DB_NAME")
	if not to_db_name:
		raise ValueError(
			"Traffic Ops Database name is not configured - use '--to-db-name', the config file, or an "
			"environment variable to do so"
		)

	to_db_user = coalesce_config(pytestconfig.getoption("--to-db-user"), "db_user",
			      session_data, "TO_DB_USER")
	if not to_db_user:
		raise ValueError(
			"Traffic Ops Database Username is not configured - use '--to-db-user', the config file, or an "
			"environment variable to do so"
		)

	to_db_password = coalesce_config(pytestconfig.getoption("--to-db-password"), "db_password",
				  session_data, "TO_DB_PASSWORD")

	if not to_db_password:
		raise ValueError(
			"Traffic Ops Database password is not configured - use '--to-db-password', the config file,"
			"or an environment variable to do so"
		)

	to_db_hostname = coalesce_config(pytestconfig.getoption("--to-db-hostname"), "db_hostname",
				  session_data, "TO_DB_HOSTNAME")
	if not to_db_hostname:
		raise ValueError(
			"Traffic Ops Database Hostname is not configured - use '--to-db-hostname', the config file,"
			"or an environment variable to do so"
		)

	to_db_port = coalesce_config(pytestconfig.getoption("--to-db-port"), "db_port",
			      session_data, "TO_DB_PORT")
	if not to_db_port:
		raise ValueError(
			"Traffic Ops Database Port is not configured - use '--to-db-port', the config file, or an "
			"environment variable to do so"
		)
	port = int(to_db_port)

	to_db_sslmode = coalesce_config(pytestconfig.getoption("--to-db-sslmode"), "db_sslmode",
				 session_data, "TO_DB_SSLMODE")
	if not to_db_sslmode:
		raise ValueError(
			"Traffic Ops Database Sslmode is not configured - use '--to-db-sslmode', the config file, or an "
			"environment variable to do so"
		)

	return DbArgsType(
		to_db_name,
		to_db_user,
		to_db_password,
		to_db_hostname,
		port,
		to_db_sslmode
	)


@pytest.fixture(name="to_args")
def to_data(pytestconfig: pytest.Config) -> ArgsType:
	"""
	PyTest fixture to store Traffic ops arguments passed from command line.
	:param pytestconfig: Session-scoped fixture that returns the session's pytest.Config object.
	:returns: Configuration for connecting to Traffic Ops.
	"""
	session_data: JSONData = None
	cfg_path = pytestconfig.getoption("--config")
	if isinstance(cfg_path, str):
		try:
			with open(cfg_path, encoding="utf-8", mode="r") as session_file:
				session_data = json.load(session_file)
		except (FileNotFoundError, PermissionError) as read_err:
			raise ValueError(f"could not read configuration file at '{cfg_path}'") from read_err

	if session_data is not None and not isinstance(session_data, dict):
		raise ValueError(
			f"invalid configuration file; expected top-level object, got: {type(session_data)}"
		)

	to_user = coalesce_config(pytestconfig.getoption("--to-user"), "user", session_data, "TO_USER")
	if not to_user:
		raise ValueError(
			"Traffic Ops user is not configured - use '--to-user', the config file, or an "
			"environment variable to do so"
		)

	to_password = coalesce_config(
		pytestconfig.getoption("--to-password"),
		"password",
		session_data,
		"TO_PASSWORD"
	)

	if not to_password:
		raise ValueError(
			"Traffic Ops password is not configured - use '--to-password', the config file, or an "
			"environment variable to do so"
		)

	to_url = coalesce_config(pytestconfig.getoption("--to-url"), "url", session_data, "TO_USER")
	if not to_url:
		raise ValueError(
			"Traffic Ops URL is not configured - use '--to-url', the config file, or an "
			"environment variable to do so"
		)

	try:
		api_version, port = parse_to_url(to_url)
	except ValueError as e:
		raise ValueError("invalid Traffic Ops URL") from e

	return ArgsType(
		to_user,
		to_password,
		to_url,
		port,
		api_version
	)

@pytest.fixture(name="to_session")
def to_login(to_args: ArgsType) -> TOSession:
	"""
	PyTest Fixture to create a Traffic Ops session from Traffic Ops Arguments
	passed as command line arguments in to_args fixture in conftest.

	:param to_args: Fixture to get Traffic ops session arguments.
	:returns: An authenticated Traffic Ops session.
	"""
	# Create a Traffic Ops V4 session and login
	to_url = urlparse(to_args.url)
	to_host = to_url.hostname
	try:
		to_session = TOSession(
			host_ip=to_host,
			host_port=to_args.port,
			api_version=str(to_args.api_version),
			ssl=True,
			verify_cert=False
		)
		logger.info("Established Traffic Ops Session.")
	except OperationError as error:
		logger.debug("%s", error, exc_info=True, stack_info=True)
		logger.error("Failure in Traffic Ops session creation. Reason: %s", error)
		sys.exit(-1)

	# Login To TO_API
	to_session.login(to_args.user, to_args.password)
	logger.info("Successfully logged into Traffic Ops.")
	return to_session


@pytest.fixture(scope="session", name="db_connection")
def to_db_connection(to_db_args: DbArgsType) -> psycopg2.connect:
	"""
	Creates new traffic ops db connection.
	:returns: New Traffic ops database connection
	"""
	to_db_connection = None
	try:
		to_db_connection = psycopg2.connect(
            user=to_db_args.user,
            password=to_db_args.password,
            host=to_db_args.hostname,
            port=to_db_args.port,
            database=to_db_args.db_name,
            sslmode=to_db_args.sslmode
        )
		logger.info("Successfully connected to the Traffic Ops database.")
		yield to_db_connection
	except psycopg2.OperationalError as e:
		logger.error("Error connecting to the Traffic Ops database : %s", e)
	finally:
		if to_db_connection:
			to_db_connection.close()
			logger.info("Closed Traffic ops DB connection.")


@pytest.fixture(name="request_template_data", scope="session")
def request_prerequiste_data(pytestconfig: pytest.Config, request: pytest.FixtureRequest
			  ) -> list[Union[dict[str, object], list[object], Primitive]]:
	"""
	PyTest Fixture to store POST request template data for api endpoint.
	:param pytestconfig: Session-scoped fixture that returns the session's pytest.Config object.
	:param request: Fixture to access information about the requesting test function and its fixtures

	:returns: Prerequisite request data for api endpoint.
	"""
	request_template_path = pytestconfig.getoption("--request-template")
	if not isinstance(request_template_path, str):
		# unlike the configuration file, this must be present
		raise ValueError("prereqisites path not configured")

	# Response keys for api endpoint
	data: Union[dict[
		str,
		Union[list[Union[dict[str, object], list[object], Primitive]], dict[object, object], Primitive]
	], Primitive] = None
	with open(request_template_path, encoding="utf-8", mode="r") as prereq_file:
		data = json.load(prereq_file)
	if not isinstance(data, dict):
		raise TypeError(f"request template data must be an object, not '{type(data)}'")
	try:
		request_template = data[request.param]
		if not isinstance(request_template, list):
			raise TypeError(f"Request template data must be a list, not '{type(request_template)}'")
	except AttributeError:
		request_template = data
	return request_template


@pytest.fixture()
def response_template_data(pytestconfig: pytest.Config
			   ) -> dict[str, Union[Primitive, list[
	Union[Primitive, dict[str, object], list[object]]], dict[object, object]]]:
	"""
	PyTest Fixture to store response template data for api endpoint.
	:param pytestconfig: Session-scoped fixture that returns the session's pytest.Config object.
	:returns: Prerequisite response data for api endpoint.
	"""
	prereq_path = pytestconfig.getoption("--response-template")
	if not isinstance(prereq_path, str):
		# unlike the configuration file, this must be present
		raise ValueError("prereqisites path not configured")

	# Response keys for api endpoint
	response_template: Union[dict[
		str,
		Union[list[Union[dict[str, object], list[object], Primitive]], dict[object, object], Primitive]
	], Primitive] = None
	with open(prereq_path, encoding="utf-8", mode="r") as prereq_file:
		response_template = json.load(prereq_file)
	if not isinstance(response_template, dict):
		raise TypeError(f"Response template data must be an object, not '{type(response_template)}'")

	return response_template


def api_response_data(api_response: tuple[Union[Primitive, dict[str, object], list[
	Union[Primitive, dict[str, object], list[
		object]]]], requests.Response], create_check: bool) -> dict[str, object]:
	"""
	Checks API get/post response.
	:param api_response: Raw api response.
	:returns: Verified response data
	"""
	api_data = None
	if isinstance(api_response, tuple):
		api_response = api_response[0]
		if create_check and not isinstance(api_response, munch.Munch):
			raise ValueError("Malformed API response; 'response' property not an munch")
		if not create_check and not isinstance(api_response, list):
			raise ValueError("Malformed API response; 'response' property not an list")
	else:
		raise ValueError("Invalid API response format")

	if api_response:
		try:
			api_data = api_response
			if not create_check:
				api_data = api_response[0]
			if not isinstance(api_data, dict):
				raise ValueError("Malformed API response; 'response' property not a dict")
		except IndexError as e:
			raise ValueError(f"No response data from API request '{e.args[0]}'") from e

	return api_data


def get_existing_object(to_session: TOSession, object_type: str, query_params: Optional[
	dict[str, Any]])-> Union[dict[str, Any], None]:
	"""
	Check if the given endpoint with the given query params already exists.
	:param to_session: Fixture to get Traffic Ops session.
	:param object_type: api call name for get request.
	:param query_params: query params for api get request.
	:returns: Api data for the corresponding api request.
    """
	api_get_response: tuple[Union[dict[str, object], list[
		Union[dict[str, object], list[object], Primitive]], Primitive], requests.Response] = getattr(
		to_session, f"get_{object_type}")(query_params=query_params)
	return api_response_data(api_get_response, create_check = False)


def create_if_not_exists(to_session: TOSession, object_type: str,
			 data: dict[str, Any]) -> Union[dict[str, Any], None]:
	"""
	Hits Post request of the given endpoint with the given data.
	:param to_session: Fixture to get Traffic Ops session.
	:param object_type: api call name for post request.
	:param data: Post data for api post request.
	:returns: Api data for the corresponding api request.
	"""
	api_post_response: tuple[Union[dict[str, object], list[
		Union[dict[str, object], list[object], Primitive]], Primitive], requests.Response] = getattr(
		to_session, f"create_{object_type}")(data=data)
	return api_response_data(api_post_response, create_check = True)


def create_or_get_existing(to_session: TOSession, get_object_type: str, post_object_type: str, data:
	dict[str, Any], query_params: Optional[dict[str, Any]] = None) -> Union[dict[str, Any], None]:
	"""
	Get Api data of the given endpoint with the given query params if it exists. If not, create it.
	:param to_session: Fixture to get Traffic Ops session.
	:param get_object_type: api call name for get request.
	:param post_object_type: api call name for post request.
	:param query_params: query params for api get request.
	:returns: Api data for the corresponding api request.
	@param data: 
	"""
	existing_object = get_existing_object(to_session, get_object_type, query_params)
	return existing_object or create_if_not_exists(to_session, post_object_type, data)


def generate_unique_data(to_session: TOSession, base_name: str, object_type: str,
			 query_key=None)-> str:
	"""
	Generate unique data for the given endpoint.
	:param to_session: Fixture to get Traffic Ops session.
	:param object_type: api call name for get request.
	:param base_name: Base name for get request.
	:param query_key: Hitting get request using specific query key.
	:returns: Unique name for the corresponding api request.
	@param data: 
	"""
	unique_name = base_name
	if query_key is None:
		query_key = "name"
	while True:
		try:
			response = getattr(to_session, f"get_{object_type}")(query_params={query_key:unique_name})
			# Check if query params works for the corresponding api.
			check_data = response[0]
			if len(check_data) > 1:
				logger.info("API response returns all api data, query params is not working.")
				if not any(data.get(query_key) == unique_name for data in check_data):
					return unique_name
			elif len(check_data) == 0:
				raise ValueError("No Api response with the unique data")
		except ValueError:
			return unique_name
		unique_name = base_name[:4] + str(randint(0, 1000))


def check_template_data(template_data: Union[list[JSONData], tuple[JSONData, requests.Response]],
						name: str) -> dict[str, object]:
	"""
	Checks API request/response template data.
	:param template_data: Fixture to get template data from a prerequisites file.
	:param name: Endpoint name
	:returns: Verified endpoint data
	"""
	try:
		endpoint = template_data[0]
	except IndexError as e:
		raise TypeError(
			f"malformed  data; no {name} present in {name} array property") from e

	if not isinstance(endpoint, dict):
		raise TypeError(f"malformed data; {name} must be objects, not '{type(endpoint)}'")
	return endpoint


@pytest.fixture(name="cdn_post_data")
def cdn_data_post(to_session: TOSession, request_template_data: list[JSONData],
		  pytestconfig: pytest.Config) -> dict[str, object]:
	"""
	PyTest Fixture to create POST data for cdns endpoint.

	:param to_session: Fixture to get Traffic Ops session.
	:param request_template_data: Fixture to get CDN request template data from a prerequisites file.
	:returns: Sample POST data and the actual API response.
	"""
	cdn = check_template_data(request_template_data["cdns"], "cdns")

	# Return new post data and post response from cdns POST request
	randstr = str(randint(0, 1000))
	try:
		name = cdn["name"]
		if not isinstance(name, str):
			raise TypeError(f"name must be str, not '{type(name)}'")
		cdn_name = name[:4] + randstr
		cdn["name"] = generate_unique_data(to_session=to_session, base_name=cdn_name, object_type="cdns")
		domain_name = cdn["domainName"]
		if not isinstance(domain_name, str):
			raise TypeError(f"domainName must be str, not '{type(domain_name)}")
		domainname = domain_name[:5] + randstr
		cdn["domainName"] = generate_unique_data(to_session=to_session, base_name=domainname,
					   object_type="cdns", query_key="domainName")
	except KeyError as e:
		raise TypeError(f"missing CDN property '{e.args[0]}'") from e

	logger.info("New cdn data to hit POST method %s", cdn)
	# Hitting cdns POST methed
	response: tuple[JSONData, requests.Response] = to_session.create_cdn(data=cdn)
	resp_obj = check_template_data(response, "cdns")
	pytestconfig.cache.set("cdnDomainName",resp_obj.get("domainName"))
	yield resp_obj
	cdn_id = resp_obj.get("id")
	msg = to_session.delete_cdn_by_id(cdn_id=cdn_id)
	logger.info("Deleting cdn data... %s", msg)
	if  msg is None:
		logger.error("Cdn returned by Traffic Ops is missing an 'id' property")
		pytest.fail("Response from delete request is empty, Failing test_case")


@pytest.fixture(name="cache_group_post_data")
def cache_group_data_post(to_session: TOSession, request_template_data: list[JSONData],
			 pytestconfig: pytest.Config) -> dict[str, object]:
	"""
	PyTest Fixture to create POST data for cachegroup endpoint.

	:param to_session: Fixture to get Traffic Ops session.
	:param request_template_data: Fixture to get Cachegroup data from a prerequisites file.
	:returns: Sample POST data and the actual API response.
	"""
	cache_group = check_template_data(request_template_data["cachegroup"], "cachegroup")
	# Return new post data and post response from cachegroups POST request
	randstr = str(randint(0, 1000))
	try:
		name = cache_group["name"]
		if not isinstance(name, str):
			raise TypeError(f"name must be str, not '{type(name)}'")
		cache_group_name = name[:4] + randstr
		cache_group["name"] = generate_unique_data(to_session=to_session, base_name=cache_group_name,
					     object_type="cachegroups")
		short_name = cache_group["shortName"]
		if not isinstance(short_name, str):
			raise TypeError(f"shortName must be str, not '{type(short_name)}")
		cache_group["shortName"] = short_name[:5] + randstr
	except KeyError as e:
		raise TypeError(f"missing Cache group property '{e.args[0]}'") from e

	# Check if type already exists, otherwise create it
	type_id = pytestconfig.cache.get("typeId", default=None)
	if type_id:
		cache_group["typeId"] = type_id
	else:
		type_data = check_template_data(request_template_data["types"], "types")
		type_object = create_or_get_existing(to_session, "types", "type", type_data,
				      {"useInTable": "cachegroup"})
		cache_group["typeId"] = type_object["id"]

	logger.info("New cachegroup data to hit POST method %s", cache_group)
	# Hitting cachegroup POST method
	response: tuple[JSONData, requests.Response] = to_session.create_cachegroups(data=cache_group)
	resp_obj = check_template_data(response, "cachegroup")
	yield resp_obj
	cachegroup_id = resp_obj.get("id")
	msg = to_session.delete_cachegroups(cache_group_id=cachegroup_id)
	logger.info("Deleting cachegroup data... %s", msg)
	if  msg is None:
		logger.error("Cachegroup returned by Traffic Ops is missing an 'id' property")
		pytest.fail("Response from delete request is empty, Failing test_case")


@pytest.fixture(name="parameter_post_data")
def parameter_data_post(to_session: TOSession, request_template_data: list[JSONData]
		  ) -> dict[str, object]:
	"""
	PyTest Fixture to create POST data for parameters endpoint.

	:param to_session: Fixture to get Traffic Ops session.
	:param request_template_data: Fixture to get CDN request template data from a prerequisites file.
	:returns: Sample POST data and the actual API response.
	"""
	parameter = check_template_data(request_template_data["parameters"], "parameters")
	# Return new post data and post response from parameters POST request
	randstr = str(randint(0, 1000))
	try:
		name = parameter["name"]
		if not isinstance(name, str):
			raise TypeError(f"name must be str, not '{type(name)}'")
		parameter_name = name[:4] + randstr
		parameter["name"] = generate_unique_data(to_session=to_session, base_name=parameter_name,
					   object_type="parameters")
		value = parameter["value"]
		if not isinstance(value, str):
			raise TypeError(f"value must be str, not '{type(value)}")
		parameter_value = value[:5] + randstr
		parameter["value"] = generate_unique_data(to_session=to_session, base_name=parameter_value,
					    object_type="parameters", query_key="value")
	except KeyError as e:
		raise TypeError(f"missing Parameter property '{e.args[0]}'") from e

	logger.info("New parameter data to hit POST method %s", parameter)
	# Hitting cdns POST methed
	response: tuple[JSONData, requests.Response] = to_session.create_parameter(data=parameter)
	resp_obj = check_template_data(response, "parameter")
	yield resp_obj
	parameter_id = resp_obj.get("id")
	msg = to_session.delete_parameter(parameter_id=parameter_id)
	logger.info("Deleting parameter data... %s", msg)
	if  msg is None:
		logger.error("Parameter returned by Traffic Ops is missing an 'id' property")
		pytest.fail("Response from delete request is empty, Failing test_case")


@pytest.fixture(name="role_post_data")
def role_data_post(to_session: TOSession, request_template_data: list[JSONData]
			) -> dict[str, object]:
	"""
	PyTest Fixture to create POST data for roles endpoint.

	:param to_session: Fixture to get Traffic Ops session.
	:param request_template_data: Fixture to get role data from a prerequisites file.
	:returns: Sample POST data and the actual API response.
	"""
	role = check_template_data(request_template_data["roles"], "roles")

	# Return new post data and post response from roles POST request
	randstr = str(randint(0, 1000))
	try:
		name = role["name"]
		if not isinstance(name, str):
			raise TypeError(f"name must be str, not '{type(name)}'")
		role_name = name[:4] + randstr
		role["name"] = generate_unique_data(to_session=to_session, base_name=role_name,
				      object_type="roles")
	except KeyError as e:
		raise TypeError(f"missing Role property '{e.args[0]}'") from e

	logger.info("New role data to hit POST method %s", role)
	# Hitting roles POST methed
	response: tuple[JSONData, requests.Response] = to_session.create_role(data=role)
	resp_obj = check_template_data(response, "role")
	yield resp_obj
	role_name = resp_obj.get("name")
	msg = to_session.delete_role(query_params={"name": role_name})
	logger.info("Deleting role data... %s", msg)
	if msg is None:
		logger.error("Role returned by Traffic Ops is missing an 'id' property")
		pytest.fail("Response from delete request is empty, Failing test_case")


@pytest.fixture(name="profile_post_data")
def profile_data_post(to_session: TOSession, request_template_data: list[JSONData],
		      cdn_post_data:dict[str, object]) -> dict[str, object]:
	"""
	PyTest Fixture to create POST data for profile endpoint.

	:param to_session: Fixture to get Traffic Ops session.
	:param request_template_data: Fixture to get profile data from a prerequisites file.
	:returns: Sample POST data and the actual API response.
	"""
	profile = check_template_data(request_template_data["profiles"], "profiles")
	# Return new post data and post response from profiles POST request
	randstr = str(randint(0, 1000))
	try:
		name = profile["name"]
		if not isinstance(name, str):
			raise TypeError(f"name must be str, not '{type(name)}'")
		profile_name = name[:4] + randstr
		profile["name"] = generate_unique_data(to_session=to_session, base_name=profile_name,
					 object_type="profiles")
	except KeyError as e:
		raise TypeError(f"missing Profile property '{e.args[0]}'") from e

	# Check if cdn already exists, otherwise create it
	profile["cdn"] = cdn_post_data["id"]
	logger.info("New profile data to hit POST method %s", profile)

	# Hitting profile POST method
	response: tuple[JSONData, requests.Response] = to_session.create_profile(data=profile)
	resp_obj = check_template_data(response, "profile")
	yield resp_obj
	profile_id = resp_obj.get("id")
	msg = to_session.delete_profile_by_id(profile_id=profile_id)
	logger.info("Deleting profile data... %s", msg)
	if msg is None:
		logger.error("Profile returned by Traffic Ops is missing an 'id' property")
		pytest.fail("Response from delete request is empty, Failing test_case")


@pytest.fixture(name="tenant_post_data")
def tenant_data_post(to_session: TOSession, request_template_data: list[JSONData],
		  pytestconfig: pytest.Config) -> dict[str, object]:
	"""
	PyTest Fixture to create POST data for tenants endpoint.
	:param to_session: Fixture to get Traffic Ops session.
	:param request_template_data: Fixture to get tenant request template from a prerequisites file.
	:returns: Sample POST data and the actual API response.
	"""

	tenant = check_template_data(request_template_data["tenants"], "tenants")

	# Return new post data and post response from tenants POST request
	randstr = str(randint(0, 1000))
	name = pytestconfig.cache.get("tenantName", default=None)
	if name:
		tenant["name"] = name
	else:
		try:
			name = tenant["name"]
			if not isinstance(name, str):
				raise TypeError(f"name must be str, not '{type(name)}'")
			tenant_name = name[:4] + randstr
			tenant["name"] = generate_unique_data(to_session=to_session, base_name=tenant_name,
					 object_type="tenants")
		except KeyError as e:
			raise TypeError(f"missing tenant property '{e.args[0]}'") from e

	logger.info("New tenant data to hit POST method %s", tenant)
	# Hitting tenants POST methed
	response: tuple[JSONData, requests.Response] = to_session.create_tenant(data=tenant)
	resp_obj = check_template_data(response, "tenant")
	yield resp_obj
	tenant_id = resp_obj.get("id")
	msg = to_session.delete_tenant(tenant_id=tenant_id)
	logger.info("Deleting tenant data... %s", msg)
	if msg is None:
		logger.error("Tenant returned by Traffic Ops is missing an 'id' property")
		pytest.fail("Response from delete request is empty, Failing test_case")


@pytest.fixture(name="server_capabilities_post_data")
def server_capabilities_data_post(to_session: TOSession, request_template_data: list[JSONData]
		  ) -> dict[str, object]:
	"""
	PyTest Fixture to create POST data for server_capabilities endpoint.

	:param to_session: Fixture to get Traffic Ops session.
	:param request_template_data: Fixture to get server_capabilities data from a prerequisites file.
	:returns: Sample POST data and the actual API response.
	"""

	server_capabilities = check_template_data(request_template_data["server_capabilities"],
					   "server_capabilities")

	# Return new post data and post response from server_capabilities POST request
	randstr = str(randint(0, 1000))
	try:
		name = server_capabilities["name"]
		if not isinstance(name, str):
			raise TypeError(f"name must be str, not '{type(name)}'")
		server_capabilities_name = name[:3] + randstr
		server_capabilities["name"] = generate_unique_data(to_session=to_session,
						     base_name=server_capabilities_name, object_type="server_capabilities")
	except KeyError as e:
		raise TypeError(f"missing server_capabilities property '{e.args[0]}'") from e

	logger.info("New server_capabilities data to hit POST method %s", server_capabilities)
	# Hitting server_capabilities POST method
	response: tuple[
		JSONData, requests.Response] = to_session.create_server_capabilities(data=server_capabilities)
	resp_obj = check_template_data(response, "server_capabilities")
	yield resp_obj
	server_capability_name = resp_obj.get("name")
	msg = to_session.delete_server_capabilities(query_params={"name": server_capability_name})
	logger.info("Deleting server_capabilities data %s", msg)
	if  msg is None:
		logger.error("server_capabilities returned by Traffic Ops is missing an 'id' property")
		pytest.fail("Response from delete request is empty, Failing test_server_capabilities_contract")


@pytest.fixture(name="division_post_data")
def division_data_post(to_session: TOSession, request_template_data: list[JSONData]
		  ) -> dict[str, object]:
	"""
	PyTest Fixture to create POST data for divisions endpoint.

	:param to_session: Fixture to get Traffic Ops session.
	:param request_template_data: Fixture to get divisions data from a prerequisites file.
	:returns: Sample POST data and the actual API response.
	"""

	division = check_template_data(request_template_data["divisions"], "divisions")

	# Return new post data and post response from division POST request
	randstr = str(randint(0, 1000))
	try:
		name = division["name"]
		if not isinstance(name, str):
			raise TypeError(f"name must be str, not '{type(name)}'")
		division_name = name[:4] + randstr
		division["name"] = generate_unique_data(to_session=to_session, base_name=division_name,
					  object_type="divisions")
	except KeyError as e:
		raise TypeError(f"missing Parameter property '{e.args[0]}'") from e

	logger.info("New division data to hit POST method %s", division)
	# Hitting division POST methed
	response: tuple[JSONData, requests.Response] = to_session.create_division(data=division)
	resp_obj = check_template_data(response, "divisions")
	yield resp_obj
	division_id = resp_obj.get("id")
	msg = to_session.delete_division(division_id=division_id)
	logger.info("Deleting division data... %s", msg)
	if msg is None:
		logger.error("Division returned by Traffic Ops is missing an 'id' property")
		pytest.fail("Response from delete request is empty, Failing test_case")


@pytest.fixture(name="region_post_data")
def region_data_post(to_session: TOSession, request_template_data: list[JSONData],
			  division_post_data: dict[str, object]) -> dict[str, object]:
	"""
	PyTest Fixture to create POST data for region endpoint.

	:param to_session: Fixture to get Traffic Ops session.
	:param request_template_data: Fixture to get region data from a prerequisites file.
  	:returns: Sample POST data and the actual API response.
	"""

	region = check_template_data(request_template_data["regions"], "regions")

	# Return new post data and post response from regions POST request
	randstr = str(randint(0, 1000))
	try:
		name = region["name"]
		if not isinstance(name, str):
			raise TypeError(f"name must be str, not '{type(name)}'")
		region_name = name[:4] + randstr
		region["name"] = generate_unique_data(to_session=to_session, base_name=region_name,
					object_type="regions")
	except KeyError as e:
		raise TypeError(f"missing Region property '{e.args[0]}'") from e

	# Check if division already exists, otherwise create it
	region["division"] = division_post_data["id"]
	region["divisionName"] = division_post_data["name"]

	logger.info("New region data to hit POST method %s", region)
	# Hitting region POST method
	response: tuple[JSONData, requests.Response] = to_session.create_region(data=region)
	resp_obj = check_template_data(response, "regions")
	yield resp_obj
	region_name = resp_obj.get("name")
	msg = to_session.delete_region(query_params={"name": region_name})
	logger.info("Deleting region data... %s", msg)
	if msg is None:
		logger.error("Region returned by Traffic Ops is missing an 'id' property")
		pytest.fail("Response from delete request is empty, Failing test_case")


@pytest.fixture(name="phys_locations_post_data")
def phys_locations_data_post(to_session: TOSession, request_template_data: list[JSONData],
			 region_post_data: dict[str, object]) -> dict[str, object]:
	"""
	PyTest Fixture to create POST data for phys_location endpoint.

	:param to_session: Fixture to get Traffic Ops session.
	:param request_template_data: Fixture to get phys_location data from a prerequisites file.
	:param region_post_data:
  	:returns: Sample POST data and the actual API response.
	"""

	phys_locations = check_template_data(request_template_data["phys_locations"], "phys_locations")

	# Return new post data and post response from phys_locations POST request
	randstr = str(randint(0, 1000))
	try:
		name = phys_locations["name"]
		if not isinstance(name, str):
			raise TypeError(f"name must be str, not '{type(name)}'")
		phys_locations_name = name[:4] + randstr
		phys_locations["name"] = generate_unique_data(to_session=to_session,
						base_name=phys_locations_name, object_type="physical_locations")
		short_name = phys_locations["shortName"]
		if not isinstance(short_name, str):
			raise TypeError(f"shortName must be str, not '{type(short_name)}'")
		shortname = short_name[:4] + randstr
		phys_locations["shortName"] = generate_unique_data(to_session=to_session,
						base_name=shortname, object_type="physical_locations", query_key="shortName")
	except KeyError as e:
		raise TypeError(f"missing Phys_location property '{e.args[0]}'") from e

	# Check if region already exists, otherwise create it
	region_id = region_post_data["id"]
	if not isinstance(region_id, int):
		raise TypeError("malformed API response; 'id' property not a integer")
	phys_locations["regionId"] = region_id

	logger.info("New Phys_locations data to hit POST method %s", phys_locations)
	# Hitting region POST method
	response: tuple[JSONData, requests.Response] = to_session.create_physical_locations(
		data=phys_locations)
	resp_obj = check_template_data(response, "phys_locations")
	yield resp_obj
	phys_location_id = resp_obj.get("id")
	msg = to_session.delete_physical_location(physical_location_id=phys_location_id)
	logger.info("Deleting physical locations data... %s", msg)
	if msg is None:
		logger.error("Physical location returned by Traffic Ops is missing an 'id' property")
		pytest.fail("Response from delete request is empty, Failing test_case")


@pytest.fixture(name="server_post_data")
def server_data_post(to_session: TOSession, request_template_data: list[JSONData],
		profile_post_data: dict[str, object], cache_group_post_data: dict[str, object],
		status_post_data: dict[str, object], phys_locations_post_data: dict[str, object],
		pytestconfig: pytest.Config)-> dict[str, object]:
	"""
	PyTest Fixture to create POST data for server endpoint.

	:param to_session: Fixture to get Traffic Ops session.
	:param request_template_data: Fixture to get profile data from a prerequisites file.
	:param phys_locations_post_data:
	:returns: Sample POST data and the actual API response.
	"""
	server = check_template_data(request_template_data["servers"], "servers")

	# Check if type already exists, otherwise create it
	type_data = check_template_data(request_template_data["types"], "types")
	type_object = create_or_get_existing(to_session, "types", "type", type_data,
				      {"useInTable": "server"})
	type_id = type_object["id"]
	server["typeId"] = type_id

	pytestconfig.cache.set("typeId", type_id)

	server["cachegroupId"]= cache_group_post_data["id"]

	# Check if cdn already exists, otherwise create it
	server["cdnId"] = profile_post_data["cdn"]
	server["domainName"] = pytestconfig.cache.get("cdnDomainName", default=None)

	# Check if profile with cdn already exists, otherwise create it
	server["profileNames"] = [profile_post_data["name"]]

	# Check if status already exists, otherwise create it
	server["statusId"] = status_post_data["id"]

	# Check if physical location with region already exists, otherwise create it
	physical_location_id = phys_locations_post_data["id"]
	if not isinstance(physical_location_id, int):
		raise TypeError("malformed API response; 'id' property not a integer")
	server["physLocationId"] = physical_location_id

	logger.info("New server data to hit POST method %s", server)
	# Hitting server POST method
	response: tuple[JSONData, requests.Response] = to_session.create_server(data=server)
	resp_obj = check_template_data(response, "server")
	yield resp_obj
	server_id = resp_obj.get("id")
	msg = to_session.delete_server_by_id(server_id=server_id)
	logger.info("Deleting servers data... %s", msg)
	if msg is None:
		logger.error("Server returned by Traffic Ops is missing an 'id' property")
		pytest.fail("Response from delete request is empty, Failing test_case")


@pytest.fixture(name="delivery_services_post_data")
def delivery_services_data_post(to_session: TOSession, request_template_data: list[JSONData],
				tenant_post_data: dict[str, object], profile_post_data: dict[str, object],
		      pytestconfig: pytest.Config) -> dict[str, object]:
	"""
	PyTest Fixture to create POST data for server endpoint.
	:param to_session: Fixture to get Traffic Ops session.
	:param request_template_data: Fixture to get profile data from a prerequisites file.
	:returns: Sample POST data and the actual API response.
	"""
	delivery_services = check_template_data(
		request_template_data["delivery_services"], "delivery_services")

	randstr = str(randint(0, 1000))
	try:
		xml_id = delivery_services["xmlId"]
		if not isinstance(xml_id, str):
			raise TypeError(f"xmlId must be str, not '{type(xml_id)}'")
		xmlid= xml_id[:4] + randstr
		delivery_services["xmlId"] = generate_unique_data(to_session=to_session, base_name=xmlid,
						    object_type="deliveryservices", query_key="xmlId")
	except KeyError as e:
		raise TypeError(f"missing delivery_services property '{e.args[0]}'") from e

	# Check if profile with cdn already exists, otherwise create it
	delivery_services["profileId"] = profile_post_data["id"]

	# Check if cdn already exists, otherwise create it
	delivery_services["cdnId"] = profile_post_data["cdn"]

	# Check if tenant already exists, otherwise create it
	pytestconfig.cache.set("tenantName", "root")
	delivery_services["tenantId"] = tenant_post_data["id"]

	# Check if type already exists, otherwise create it
	type_data = {"name": "HTTP", "useInTable":"deliveryservice"}
	type_object = create_or_get_existing(to_session, "types", "type", type_data,
				      {"name": "HTTP", "useInTable":"deliveryservice"})
	delivery_services["typeId"] = type_object["id"]
	delivery_services["type"] = type_object["name"]

	logger.info("New delivery_services data to hit POST method %s", delivery_services)
	# Hitting delivery_services POST method
	response: tuple[JSONData, requests.Response] = to_session.create_deliveryservice(
		data=delivery_services)
	resp_obj = check_template_data(response[0], "delivery_services")
	yield resp_obj
	delivery_service_id = resp_obj.get("id")
	msg = to_session.delete_deliveryservice_by_id(delivery_service_id=delivery_service_id)
	logger.info("Deleting delivery service data... %s", msg)
	if msg is None:
		logger.error("delivery service returned by Traffic Ops is missing an 'id' property")
		pytest.fail("Response from delete request is empty, Failing test_case")


@pytest.fixture(name="origin_post_data")
def origin_data_post(to_session: TOSession, request_template_data: list[JSONData],
		     delivery_services_post_data: dict[str, object], tenant_post_data: dict[str, object]
		      ) -> dict[str, object]:
	"""
	PyTest Fixture to create POST data for origins endpoint.
	:param to_session: Fixture to get Traffic Ops session.
	:param request_template_data: Fixture to get profile data from a prerequisites file.
	:returns: Sample POST data and the actual API response.
	"""
	origin = check_template_data(request_template_data["origins"], "origins")

	randstr = str(randint(0, 1000))
	try:
		name = origin["name"]
		if not isinstance(name, str):
			raise TypeError(f"name must be str, not '{type(name)}'")
		origin_name = name[:4] + randstr
		origin["name"] = generate_unique_data(to_session=to_session, base_name=origin_name,
					object_type="origins")
	except KeyError as e:
		raise TypeError(f"missing origin property '{e.args[0]}'") from e

	# Check if delivery_service already exists, otherwise create it
	delivery_services_id = delivery_services_post_data["id"]
	if not isinstance(delivery_services_id, int):
		raise TypeError("malformed API response; 'id' property not a integer")
	origin["deliveryServiceId"] = delivery_services_id

	# Check if tenant already exists, otherwise create it
	tenant_id = tenant_post_data["id"]
	if not isinstance(tenant_id, int):
		raise TypeError("malformed API response; 'id' property not a integer")
	origin["tenantId"] = tenant_id

	logger.info("New origin data to hit POST method %s", origin)
	# Hitting origins POST method
	response: tuple[JSONData, requests.Response] = to_session.create_origins(data=origin)
	resp_obj = check_template_data(response, "origins")
	yield resp_obj
	origin_id = resp_obj.get("id")
	msg = to_session.delete_origins(query_params={"id": origin_id})
	logger.info("Deleting origin data... %s", msg)
	if msg is None:
		logger.error("Origin returned by Traffic Ops is missing an 'id' property")
		pytest.fail("Response from delete request is empty, Failing test_case")


@pytest.fixture(name="status_post_data")
def status_data_post(to_session: TOSession, request_template_data: list[JSONData]
		  ) -> dict[str, object]:
	"""
	PyTest Fixture to create POST data for statuses endpoint.

	:param to_session: Fixture to get Traffic Ops session.
	:param request_template_data: Fixture to get Status request template data from a prerequisite file.
	:returns: Sample POST data and the actual API response.
	"""
	status = check_template_data(request_template_data["status"], "status")

	# Return new post data and post response from statuses POST request
	randstr = str(randint(0, 1000))
	try:
		name = status["name"]
		if not isinstance(name, str):
			raise TypeError(f"name must be str, not '{type(name)}'")
		status_name = name[:4] + randstr
		status["name"] = generate_unique_data(to_session=to_session, base_name=status_name,
					object_type="statuses")
	except KeyError as e:
		raise TypeError(f"missing Status property '{e.args[0]}'") from e

	logger.info("New status data to hit POST method %s", status)
	# Hitting statuses POST methed
	response: tuple[JSONData, requests.Response] = to_session.create_statuses(data=status)
	resp_obj = check_template_data(response, "statuses")
	yield resp_obj
	status_id = resp_obj.get("id")
	msg = to_session.delete_status_by_id(status_id=status_id)
	logger.info("Deleting status data... %s", msg)
	if msg is None:
		logger.error("Status returned by Traffic Ops is missing an 'id' property")
		pytest.fail("Response from delete request is empty, Failing test_case")


@pytest.fixture(name="asn_post_data")
def asn_data_post(to_session: TOSession, request_template_data: list[JSONData],
		      cache_group_post_data:dict[str, object]) -> dict[str, object]:
	"""
	PyTest Fixture to create POST data for asn endpoint.

	:param to_session: Fixture to get Traffic Ops session.
	:param request_template_data: Fixture to get asn data from a prerequisites file.
	:returns: Sample POST data and the actual API response.
	"""
	asn = check_template_data(request_template_data["asns"], "asns")
	# Return new post data and post response from asns POST request
	randstr = randint(0, 1000)
	asn["asn"] = randstr

	# Check if cachegroup already exists, otherwise create it
	asn["cachegroupId"] = cache_group_post_data["id"]
	logger.info("New profile data to hit POST method %s", asn)

	# Hitting asns POST method
	response: tuple[JSONData, requests.Response] = to_session.create_asn(data=asn)
	resp_obj = check_template_data(response, "asn")
	yield resp_obj
	asn_id = resp_obj.get("id")
	msg = to_session.delete_asn(query_params={"id": asn_id})
	logger.info("Deleting asn data... %s", msg)
	if msg is None:
		logger.error("asn returned by Traffic Ops is missing an 'id' property")
		pytest.fail("Response from delete request is empty, Failing test_case")


@pytest.fixture(name="job_post_data")
def job_data_post(to_session: TOSession, request_template_data: list[JSONData],
		     delivery_services_post_data: dict[str, object],
		      ) -> dict[str, object]:
	"""
	PyTest Fixture to create POST data for jobss endpoint.
	:param to_session: Fixture to get Traffic Ops session.
	:param request_template_data: Fixture to get job data from a prerequisites file.
	:returns: Sample POST data and the actual API response.
	"""
	job = check_template_data(request_template_data["jobs"], "jobs")

	# Check if delivery_service already exists, otherwise create it
	delivery_services_name = delivery_services_post_data["xmlId"]
	if not isinstance(delivery_services_name, str):
		raise TypeError("malformed API response; 'displayName' property not a string")
	job["deliveryService"] = delivery_services_name

	logger.info("New job data to hit POST method %s", job)
	# Hitting jobs POST method
	response: tuple[JSONData, requests.Response] = to_session.create_job(data=job)
	resp_obj = check_template_data(response, "jobs")
	yield resp_obj
	job_id = resp_obj.get("id")
	msg = to_session.delete_job(query_params={"id": job_id})
	logger.info("Deleting job data... %s", msg)
	if msg is None:
		logger.error("job returned by Traffic Ops is missing an 'id' property")
		pytest.fail("Response from delete request is empty, Failing test_case")


@pytest.fixture(name="coordinate_post_data")
def coordinate_data_post(to_session: TOSession, request_template_data: list[JSONData]
		  ) -> dict[str, object]:
	"""
	PyTest Fixture to create POST data for coordinates endpoint.
	:param to_session: Fixture to get Traffic Ops session.
	:param request_template_data: Fixture to get coordinate request template from a prerequisites file.
	:returns: Sample POST data and the actual API response.
	"""

	coordinate = check_template_data(request_template_data["coordinates"], "coordinates")

	# Return new post data and post response from coordinates POST request
	randstr = str(randint(0, 1000))
	try:
		name = coordinate["name"]
		if not isinstance(name, str):
			raise TypeError(f"name must be str, not '{type(name)}'")
		coordinate_name = name[:4] + randstr
		coordinate["name"] = generate_unique_data(to_session=to_session,
					    base_name=coordinate_name, object_type="coordinates")
	except KeyError as e:
		raise TypeError(f"missing coordinate property '{e.args[0]}'") from e

	logger.info("New coordinate data to hit POST method %s", coordinate)
	# Hitting coordinates POST methed
	response: tuple[JSONData, requests.Response] = to_session.create_coordinates(data=coordinate)
	resp_obj = check_template_data(response, "coordinate")
	yield resp_obj
	coordinate_id = resp_obj.get("id")
	msg = to_session.delete_coordinates(query_params={"id": coordinate_id})
	logger.info("Deleting Coordinate data... %s", msg)
	if msg is None:
		logger.error("coordinate returned by Traffic Ops is missing an 'id' property")
		pytest.fail("Response from delete request is empty, Failing test_case")


@pytest.fixture(name="user_post_data")
def user_data_post(to_session: TOSession, request_template_data: list[JSONData],
		  tenant_post_data:dict[str, object], db_connection: psycopg2.connect) -> dict[str, object]:
	"""
	PyTest Fixture to create POST data for users endpoint.
	:param to_session: Fixture to get Traffic Ops session.
	:param request_template_data: Fixture to get users request template from a prerequisites file.
	:returns: Sample POST data and the actual API response.
	"""

	user = check_template_data(request_template_data["users"], "users")

	# Return new post data and post response from users POST request
	randstr = str(randint(0, 1000))
	try:
		username = user["username"]
		if not isinstance(username, str):
			raise TypeError(f"username must be str, not '{type(username)}'")
		unique_name = username[:4] + randstr
		user["username"] = generate_unique_data(to_session=to_session, base_name=unique_name,
					  object_type="users", query_key="username")
		user_email = user["email"]
		if not isinstance(user_email, str):
			raise TypeError(f"user email must be str, not '{type(user_email)}'")
		email = randstr + user_email
		user["email"] = generate_unique_data(to_session=to_session, base_name=email,
					  object_type="users", query_key="email")
	except KeyError as e:
		raise TypeError(f"missing user property '{e.args[0]}'") from e
	user["tenantId"] = tenant_post_data["id"]

	logger.info("New user data to hit POST method %s", user)
	# Hitting users POST methed
	response: tuple[JSONData, requests.Response] = to_session.create_user(data=user)
	resp_obj = check_template_data(response, "user")
	yield resp_obj
	user_id = resp_obj.get("id")
	# Create a cursor object to interact with the database
	cursor = db_connection.cursor()
	cursor.execute("DELETE FROM tm_user WHERE id = %s;", (user_id,))
	# Commit the changes
	db_connection.commit()
	# Close the cursor
	cursor.close()


@pytest.fixture(name="topology_post_data")
def topology_data_post(to_session: TOSession, request_template_data: list[JSONData],
		  server_post_data:dict[str, object]) -> dict[str, object]:
	"""
	PyTest Fixture to create POST data for topologies endpoint.
	:param to_session: Fixture to get Traffic Ops session.
	:param request_template_data: Fixture to get topology request template from a prerequisites file.
	:returns: Sample POST data and the actual API response.
	"""

	topology = check_template_data(request_template_data["topologies"], "topologies")

	# Return new post data and post response from topologies POST request
	randstr = str(randint(0, 1000))
	try:
		name = topology["name"]
		if not isinstance(name, str):
			raise TypeError(f"name must be str, not '{type(name)}'")
		topology_name = name[:4] + randstr
		topology["name"] = generate_unique_data(to_session=to_session, base_name=topology_name,
					  object_type="topologies")
	except KeyError as e:
		raise TypeError(f"missing topology property '{e.args[0]}'") from e

	cachegroup_name = server_post_data["cachegroup"]
	topology["nodes"][0]["cachegroup"] = cachegroup_name
	logger.info("New topology data to hit POST method %s", topology)
	# Hitting topology POST methed
	response: tuple[JSONData, requests.Response] = to_session.create_topology(data=topology)
	resp_obj = check_template_data(response, "topology")
	yield resp_obj
	topology_name = resp_obj.get("name")
	msg = to_session.delete_topology(name=topology_name)
	logger.info("Deleting topology data... %s", msg)
	if msg is None:
		logger.error("topology returned by Traffic Ops is missing an 'name' property")
		pytest.fail("Response from delete request is empty, Failing test_case")


@pytest.fixture(name="cdn_lock_post_data")
def cdn_lock_data_post(to_session: TOSession, request_template_data: list[JSONData],
		user_post_data:dict[str, object], cdn_post_data:dict[str, object]) -> dict[str, object]:
	"""
	PyTest Fixture to create POST data for cdn_locks endpoint.
	:param to_session: Fixture to get Traffic Ops session.
	:param request_template_data: Fixture to get cdn_locks request template from a prerequisites file.
	:returns: Sample POST data and the actual API response.
	"""

	cdn_lock = check_template_data(request_template_data["cdn_locks"], "cdn_locks")

	# Return new post data and post response from cdn_locks POST request
	cdn_lock["cdn"] = cdn_post_data["name"]
	cdn_lock["sharedUserNames"][0] = user_post_data["username"]
	logger.info("New cdn_lock data to hit POST method %s", cdn_lock)
	# Hitting cdn_locks POST methed
	response: tuple[JSONData, requests.Response] = to_session.create_cdn_lock(data=cdn_lock)
	resp_obj = check_template_data(response, "cdn_lock")
	yield resp_obj
	cdn_name = resp_obj.get("cdn")
	msg = to_session.delete_cdn_lock(query_params={"cdn":cdn_name})
	logger.info("Deleting cdn_lock data... %s", msg)
	if msg is None:
		logger.error("cdn_lock returned by Traffic Ops is missing an 'cdn' property")
		pytest.fail("Response from delete request is empty, Failing test_case")


@pytest.fixture(name="cdn_notification_post_data")
def cdn_notification_data_post(to_session: TOSession, request_template_data: list[JSONData],
		  cdn_post_data:dict[str, object]) -> dict[str, object]:
	"""
	PyTest Fixture to create POST data for cdn_notifications endpoint.
	:param to_session: Fixture to get Traffic Ops session.
	:param request_template_data: Fixture to get cdn_notification request template.
	:returns: Sample POST data and the actual API response.
	"""

	cdn_notification = check_template_data(
		request_template_data["cdn_notifications"], "cdn_notifications")
	# Return new post data and post response from cdn_notifications POST request
	cdn_notification["cdn"] = cdn_post_data["name"]
	logger.info("New cdn_notification data to hit POST method %s", cdn_notification)
	# Hitting cdn_notification POST methed
	response: tuple[JSONData, requests.Response] = to_session.create_cdn_notification(
		data=cdn_notification)
	resp_obj = check_template_data(response, "cdn_notification")
	yield resp_obj
	notification_id = resp_obj.get("id")
	msg = to_session.delete_cdn_notification(query_params={"id":notification_id})
	logger.info("Deleting cdn_notification data... %s", msg)
	if msg is None:
		logger.error("cdn_notfication returned by Traffic Ops is missing an 'id' property")
		pytest.fail("Response from delete request is empty, Failing test_case")


@pytest.fixture(name="deliveryservice_request_post_data")
def deliveryservice_request_data_post(to_session: TOSession, request_template_data: list[JSONData],
		  delivery_services_post_data:dict[str, object]) -> dict[str, object]:
	"""
	PyTest Fixture to create POST data for deliveryservice_request endpoint.
	:param to_session: Fixture to get Traffic Ops session.
	:param request_template_data: Fixture to get deliveryservice_request request template.
	:returns: Sample POST data and the actual API response.
	"""

	deliveryservice_request = check_template_data(
		request_template_data["deliveryservice_requests"], "deliveryservice_requests")

	# Return new post data and post response from deliveryservice_request POST request
	keys = ["displayName", "xmlId", "id", "cdnId", "tenantId", "type", "typeId"]
	for key in keys:
		deliveryservice_request["requested"][key] = delivery_services_post_data[key]
	logger.info("New deliveryservice_request data to hit POST method %s", deliveryservice_request)
	# Hitting deliveryservice_request POST methed
	response: tuple[JSONData, requests.Response] = to_session.create_deliveryservice_request(
		data=deliveryservice_request)
	resp_obj = check_template_data(response, "deliveryservice_request")
	yield resp_obj
	deliveryservice_request_id = resp_obj.get("id")
	msg = to_session.delete_deliveryservice_request(query_params={"id":deliveryservice_request_id})
	logger.info("Deleting deliveryservice_request data... %s", msg)
	if msg is None:
		logger.error("deliveryservice_request returned by Traffic Ops is missing an 'id' property")


@pytest.fixture(name="steering_post_data")
def steering_data_post(to_session: TOSession, request_template_data: list[JSONData],
		  delivery_services_post_data:dict[str, object]) -> dict[str, object]:
	"""
	PyTest Fixture to create POST data for steering endpoint.
	:param to_session: Fixture to get Traffic Ops session.
	:param request_template_data: Fixture to get steering request template from a prerequisites file.
	:returns: Sample POST data and the actual API response.
	"""

	steering = check_template_data(request_template_data["steering"], "steering")

	# Return new post data and post response from steering POST request
	ds_get_response = to_session.get_deliveryservices()
	ds_data = ds_get_response[0][0]
	delivery_service_id = ds_data.get("id")

	steering["targetId"] = delivery_services_post_data["id"]
	# Check if type already exists, otherwise create it
	type_data = check_template_data(request_template_data["types"], "types")
	type_object = create_or_get_existing(to_session, "types", "type", type_data,
				      {"useInTable": "steering_target"})
	steering["typeId"]= type_object["id"]

	logger.info("New steering data to hit POST method %s", steering)
	# Hitting steering POST methed
	response: tuple[JSONData, requests.Response] = to_session.create_steering_targets(
		delivery_service_id=delivery_service_id, data=steering)
	resp_obj = check_template_data(response, "steering")
	yield resp_obj
	deliveryservice_id = resp_obj.get("deliveryServiceId")
	target_id = resp_obj.get("targetId")
	msg = to_session.delete_steering_targets(
		delivery_service_id=deliveryservice_id, target_id=target_id)
	logger.info("Deleting Steering data... %s", msg)
	if msg is None:
		logger.error("Steering returned by Traffic Ops is missing an 'id' property")
		pytest.fail("Response from delete request is empty, Failing test_case")


<<<<<<< HEAD
@pytest.fixture(name="delivery_service_sslkeys_post_data")
def delivery_service_sslkeys_data_post(to_session: TOSession, request_template_data: list[JSONData],
		cdn_post_data:dict[str, object], delivery_services_post_data:dict[str, object]
		) -> dict[str, object]:
	"""
	PyTest Fixture to create POST data for delivery_service_sslkeys_post_data endpoint.
	:param to_session: Fixture to get Traffic Ops session.
	:param request_template_data: Fixture to get delivery_service_sslkeys request template.
	:returns: Sample POST data and the actual API response.
	"""
	logger.info("here %s", delivery_services_post_data)

	delivery_service_sslkeys = check_template_data(
		request_template_data["delivery_service_sslkeys"], "delivery_service_sslkeys")

	# Return new post data and post response from delivery_service_sslkeys POST request
	delivery_service_sslkeys["key"] = delivery_services_post_data["xmlId"]
	delivery_service_sslkeys["cdn"] = cdn_post_data["name"]
	logger.info("New delivery_service_sslkeys data to hit POST method %s", delivery_service_sslkeys)
	# Hitting delivery_service_sslkeys POST methed
	response: tuple[JSONData, requests.Response] = to_session.generate_deliveryservice_ssl_keys(
		data=delivery_service_sslkeys)
	yield delivery_service_sslkeys
	deliveryservice_xml_id = delivery_service_sslkeys["key"]
	msg = to_session.delete_deliveryservice_ssl_keys_by_xml_id(xml_id=deliveryservice_xml_id)
	logger.info("Deleting delivery_service_sslkeys data... %s", msg)
	if msg is None:
		logger.error("delivery_service_sslkeys returned by Traffic Ops is missing an 'xmlId' property")
=======
@pytest.fixture(name="delivery_services_regex_post_data")
def delivery_services_regex_data_post(to_session: TOSession, request_template_data: list[JSONData],
		  delivery_services_post_data:dict[str, object]) -> dict[str, object]:
	"""
	PyTest Fixture to create POST data for delivery_services_regex endpoint.
	:param to_session: Fixture to get Traffic Ops session.
	:param request_template_data: Fixture to get delivery_services_regex request template.
	:returns: Sample POST data and the actual API response.
	"""

	delivery_services_regex = check_template_data(
		request_template_data["delivery_services_regex"], "delivery_services_regex")

	# Return new post data and post response from delivery_services_regex POST request

	delivery_service_id = delivery_services_post_data["id"]
	# Check if type already exists, otherwise create it
	type_data = check_template_data(request_template_data["types"], "types")
	type_object = create_or_get_existing(to_session, "types", "type", type_data,
				      {"useInTable": "regex"})
	delivery_services_regex["type"]= type_object["id"]

	logger.info("New delivery_services_regex data to hit POST method %s", delivery_services_regex)
	# Hitting delivery_services_regex POST methed
	response: tuple[JSONData, requests.Response] = to_session.create_deliveryservice_regexes(
		delivery_service_id=delivery_service_id, data=delivery_services_regex)
	resp_obj = check_template_data(response, "delivery_services_regex")
	yield [delivery_service_id,resp_obj]
	regex_id = resp_obj.get("id")
	msg = to_session.delete_deliveryservice_regex_by_regex_id(
		delivery_service_id=delivery_service_id, delivery_service_regex_id=regex_id)
	logger.info("Deleting delivery_services_regex data... %s", msg)
	if msg is None:
		logger.error("delivery_services_regex returned by Traffic Ops is missing an 'id' property")
		pytest.fail("Response from delete request is empty, Failing test_case")
>>>>>>> 49185ae1
<|MERGE_RESOLUTION|>--- conflicted
+++ resolved
@@ -1578,7 +1578,6 @@
 		pytest.fail("Response from delete request is empty, Failing test_case")
 
 
-<<<<<<< HEAD
 @pytest.fixture(name="delivery_service_sslkeys_post_data")
 def delivery_service_sslkeys_data_post(to_session: TOSession, request_template_data: list[JSONData],
 		cdn_post_data:dict[str, object], delivery_services_post_data:dict[str, object]
@@ -1589,7 +1588,6 @@
 	:param request_template_data: Fixture to get delivery_service_sslkeys request template.
 	:returns: Sample POST data and the actual API response.
 	"""
-	logger.info("here %s", delivery_services_post_data)
 
 	delivery_service_sslkeys = check_template_data(
 		request_template_data["delivery_service_sslkeys"], "delivery_service_sslkeys")
@@ -1607,7 +1605,9 @@
 	logger.info("Deleting delivery_service_sslkeys data... %s", msg)
 	if msg is None:
 		logger.error("delivery_service_sslkeys returned by Traffic Ops is missing an 'xmlId' property")
-=======
+    pytest.fail("Response from delete request is empty, Failing test_case")
+
+
 @pytest.fixture(name="delivery_services_regex_post_data")
 def delivery_services_regex_data_post(to_session: TOSession, request_template_data: list[JSONData],
 		  delivery_services_post_data:dict[str, object]) -> dict[str, object]:
@@ -1642,5 +1642,4 @@
 	logger.info("Deleting delivery_services_regex data... %s", msg)
 	if msg is None:
 		logger.error("delivery_services_regex returned by Traffic Ops is missing an 'id' property")
-		pytest.fail("Response from delete request is empty, Failing test_case")
->>>>>>> 49185ae1
+		pytest.fail("Response from delete request is empty, Failing test_case")