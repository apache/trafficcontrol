--- conflicted
+++ resolved
@@ -1507,7 +1507,6 @@
 		pytest.fail("Response from delete request is empty, Failing test_case")
 
 
-<<<<<<< HEAD
 @pytest.fixture(name="deliveryservice_request_post_data")
 def deliveryservice_request_data_post(to_session: TOSession, request_template_data: list[JSONData],
 		  delivery_services_post_data:dict[str, object]) -> dict[str, object]:
@@ -1534,7 +1533,7 @@
 	logger.info("Deleting deliveryservice_request data... %s", msg)
 	if msg is None:
 		logger.error("deliveryservice_request returned by Traffic Ops is missing an 'id' property")
-=======
+
 
 @pytest.fixture(name="steering_post_data")
 def steering_data_post(to_session: TOSession, request_template_data: list[JSONData],
@@ -1571,5 +1570,4 @@
 	logger.info("Deleting Steering data... %s", msg)
 	if msg is None:
 		logger.error("Steering returned by Traffic Ops is missing an 'id' property")
->>>>>>> 2a5cbd03
 		pytest.fail("Response from delete request is empty, Failing test_case")