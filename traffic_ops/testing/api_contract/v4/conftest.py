#
# Licensed under the Apache License, Version 2.0 (the "License");
# you may not use this file except in compliance with the License.
# You may obtain a copy of the License at
#
#     http://www.apache.org/licenses/LICENSE-2.0
#
# Unless required by applicable law or agreed to in writing, software
# distributed under the License is distributed on an "AS IS" BASIS,
# WITHOUT WARRANTIES OR CONDITIONS OF ANY KIND, either express or implied.
# See the License for the specific language governing permissions and
# limitations under the License.
#

"""
This module is used to create a Traffic Ops session and to store prerequisite
data for endpoints.
"""

import json
import logging
import shutil
import sys
import os
from random import randint
from typing import Any, NamedTuple, Union, Optional, TypeAlias
from urllib.parse import urlparse
import munch

import pytest
import requests

from trafficops.tosession import TOSession
from trafficops.restapi import OperationError

# Create and configure logger
logger = logging.getLogger()

Primitive = Union[bool, int, float, str, None]

JSONData: TypeAlias = Union[dict[str, object], list[object], bool, int, float, Optional[str]]
JSONData.__doc__ = """An alias for the kinds of data that JSON can encode."""

class APIVersion(NamedTuple):
	"""Represents an API version."""
	major: int
	minor: int

	@staticmethod
	def from_string(ver_str: str) -> "APIVersion":
		"""
		Instantiates a new version from a string.

		>>> APIVersion.from_string("4.0")
		APIVersion(major=4, minor=0)
		>>> try:
		... 	APIVersion("not a version string")
		... except ValueError:
		... 	print("whoops")
		...
		whoops
		>>>
		>>> try:
		... 	APIVersion("4.Q")
		... except ValueError:
		... 	print("whoops")
		...
		whoops
		"""
		parts = ver_str.split(".", 1)
		if len(parts) != 2:
			raise ValueError("invalid version; must be of the form '{{major}}.{{minor}}'")
		return APIVersion(int(parts[0]), int(parts[1]))

	def __str__(self) -> str:
		"""
		Coalesces the version to a string.

		>>> print(APIVersion(4, 1))
		4.1
		"""
		return f"{self.major}.{self.minor}"

APIVersion.major.__doc__ = """The API's major version number."""
APIVersion.major.__doc__ = """The API's minor version number."""

class ArgsType(NamedTuple):
	"""Represents the configuration needed to create Traffic Ops session."""
	user: str
	password: str
	url: str
	port: int
	api_version: APIVersion

	def __str__(self) -> str:
		"""
		Formats the configuration as a string. Omits password and extraneous
		properties.

		>>> print(ArgsType("user", "password", "url", 420, APIVersion(4, 0)))
		User: 'user', URL: 'url'
		"""
		return f"User: '{self.user}', URL: '{self.url}'"


ArgsType.user.__doc__ = """The username used for authentication."""
ArgsType.password.__doc__ = """The password used for authentication."""
ArgsType.url.__doc__ = """The URL of the environment."""
ArgsType.port.__doc__ = """The port number on which to connect to Traffic Ops."""
ArgsType.api_version.__doc__ = """The version number of the API to use."""


@pytest.fixture(autouse=True, scope='function')
def delete_pytest_cache():
	"""
	Deletes cached data before every test case execution
	"""
	shutil.rmtree(".pytest_cache", ignore_errors=True)


def pytest_addoption(parser: pytest.Parser) -> None:
	"""
	Parses the Traffic Ops arguments from command line.
	:param parser: Parser to parse command line arguments.
	"""
	parser.addoption(
		"--to-user", action="store", help="User name for Traffic Ops Session."
	)
	parser.addoption(
		"--to-password", action="store", help="Password for Traffic Ops Session."
	)
	parser.addoption(
		"--to-url", action="store", help="Traffic Ops URL."
	)
	parser.addoption(
		"--config",
		help="Path to configuration file.",
		default=os.path.join(os.path.dirname(__file__), "data", "to_data.json")
	)
	parser.addoption(
		"--request-template",
		help="Path to request prerequisites file.",
		default=os.path.join(os.path.dirname(__file__), "data", "request_template.json")
	)
	parser.addoption(
		"--response-template",
		help="Path to response prerequisites file.",
		default=os.path.join(os.path.dirname(__file__), "data", "response_template.json")
	)

def coalesce_config(
	arg: Optional[object],
	file_key: str,
	file_contents: Optional[dict[str, Optional[object]]],
	env_key: str
) -> Optional[str]:
	"""
	Coalesces configuration retrieved from different sources into a single
	string.

	This will raise a ValueError if the type of the configuration value in the
	parsed configuration file is not a string.

	In order of descending precedence this checks the command-line argument
	value, the configuration file value, and then the environment variable
	value.

	:param arg: The command-line argument value.
	:param file_key: The key under which to look in the parsed JSON configuration file data.
	:param file_contents: The parsed JSON configuration file (if one was used).
	:param env_key: The environment variable name to look for a value if one wasn't provided elsewhere.
	:returns: The coalesced configuration value, or 'None' if no value could be determined.
	"""
	if isinstance(arg, str):
		return arg

	if file_contents:
		file_value = file_contents.get(file_key)
		if isinstance(file_value, str):
			return file_value
		if file_value is not None:
			raise ValueError(f"incorrect value; want: 'str', got: '{type(file_value)}'")

	return os.environ.get(env_key)

def parse_to_url(raw: str) -> tuple[APIVersion, int]:
	"""
	Parses the API version and port number from a raw URL string.

	>>> parse_to_url("https://trafficops.example.test:420/api/5.270")
	(APIVersion(major=5, minor=270), 420)
	>>> parse_to_url("trafficops.example.test")
	(APIVersion(major=4, minor=0), 443)
	"""
	parsed = urlparse(raw)
	if not parsed.netloc:
		raise ValueError("missing network location (hostname & optional port)")

	if parsed.scheme and parsed.scheme.lower() != "https":
		raise ValueError("invalid scheme; must use HTTPS")

	port = 443
	if ":" in parsed.netloc:
		port_str = parsed.netloc.split(":")[-1]
		try:
			port = int(port_str)
		except ValueError as e:
			raise ValueError(f"invalid port number: {port_str}") from e

	api_version = APIVersion(4, 0)
	if parsed.path and parsed.path != "/":
		ver_str = parsed.path.lstrip("/api/").split("/", 1)[0]
		if not ver_str:
			raise ValueError(f"invalid API path: {parsed.path} (should be e.g. '/api/4.0')")
		api_version = APIVersion.from_string(ver_str)
	else:
		logging.warning("using default API version: %s", api_version)

	return (api_version, port)

@pytest.fixture(name="to_args")
def to_data(pytestconfig: pytest.Config) -> ArgsType:
	"""
	PyTest fixture to store Traffic ops arguments passed from command line.
	:param pytestconfig: Session-scoped fixture that returns the session's pytest.Config object.
	:returns: Configuration for connecting to Traffic Ops.
	"""
	session_data: JSONData = None
	cfg_path = pytestconfig.getoption("--config")
	if isinstance(cfg_path, str):
		try:
			with open(cfg_path, encoding="utf-8", mode="r") as session_file:
				session_data = json.load(session_file)
		except (FileNotFoundError, PermissionError) as read_err:
			raise ValueError(f"could not read configuration file at '{cfg_path}'") from read_err

	if session_data is not None and not isinstance(session_data, dict):
		raise ValueError(
			f"invalid configuration file; expected top-level object, got: {type(session_data)}"
		)

	to_user = coalesce_config(pytestconfig.getoption("--to-user"), "user", session_data, "TO_USER")
	if not to_user:
		raise ValueError(
			"Traffic Ops password is not configured - use '--to-password', the config file, or an "
			"environment variable to do so"
		)

	to_password = coalesce_config(
		pytestconfig.getoption("--to-password"),
		"password",
		session_data,
		"TO_PASSWORD"
	)

	if not to_password:
		raise ValueError(
			"Traffic Ops password is not configured - use '--to-password', the config file, or an "
			"environment variable to do so"
		)

	to_url = coalesce_config(pytestconfig.getoption("--to-url"), "url", session_data, "TO_USER")
	if not to_url:
		raise ValueError(
			"Traffic Ops URL is not configured - use '--to-url', the config file, or an "
			"environment variable to do so"
		)

	try:
		api_version, port = parse_to_url(to_url)
	except ValueError as e:
		raise ValueError("invalid Traffic Ops URL") from e

	return ArgsType(
		to_user,
		to_password,
		to_url,
		port,
		api_version
	)

@pytest.fixture(name="to_session")
def to_login(to_args: ArgsType) -> TOSession:
	"""
	PyTest Fixture to create a Traffic Ops session from Traffic Ops Arguments
	passed as command line arguments in to_args fixture in conftest.

	:param to_args: Fixture to get Traffic ops session arguments.
	:returns: An authenticated Traffic Ops session.
	"""
	# Create a Traffic Ops V4 session and login
	to_url = urlparse(to_args.url)
	to_host = to_url.hostname
	try:
		to_session = TOSession(
			host_ip=to_host,
			host_port=to_args.port,
			api_version=str(to_args.api_version),
			ssl=True,
			verify_cert=False
		)
		logger.info("Established Traffic Ops Session.")
	except OperationError as error:
		logger.debug("%s", error, exc_info=True, stack_info=True)
		logger.error("Failure in Traffic Ops session creation. Reason: %s", error)
		sys.exit(-1)

	# Login To TO_API
	to_session.login(to_args.user, to_args.password)
	logger.info("Successfully logged into Traffic Ops.")
	return to_session


@pytest.fixture(name="request_template_data", scope="session")
def request_prerequiste_data(pytestconfig: pytest.Config, request: pytest.FixtureRequest
			  ) -> list[Union[dict[str, object], list[object], Primitive]]:
	"""
	PyTest Fixture to store POST request template data for api endpoint.
	:param pytestconfig: Session-scoped fixture that returns the session's pytest.Config object.
	:param request: Fixture to access information about the requesting test function and its fixtures

	:returns: Prerequisite request data for api endpoint.
	"""
	request_template_path = pytestconfig.getoption("--request-template")
	if not isinstance(request_template_path, str):
		# unlike the configuration file, this must be present
		raise ValueError("prereqisites path not configured")

	# Response keys for api endpoint
	data: Union[dict[
		str,
		Union[list[Union[dict[str, object], list[object], Primitive]], dict[object, object], Primitive]
	], Primitive] = None
	with open(request_template_path, encoding="utf-8", mode="r") as prereq_file:
		data = json.load(prereq_file)
	if not isinstance(data, dict):
		raise TypeError(f"request template data must be an object, not '{type(data)}'")
	try:
		request_template = data[request.param]
		if not isinstance(request_template, list):
			raise TypeError(f"Request template data must be a list, not '{type(request_template)}'")
	except AttributeError:
		request_template = data
	return request_template


@pytest.fixture()
def response_template_data(pytestconfig: pytest.Config
			   ) -> dict[str, Union[Primitive, list[
	Union[Primitive, dict[str, object], list[object]]], dict[object, object]]]:
	"""
	PyTest Fixture to store response template data for api endpoint.
	:param pytestconfig: Session-scoped fixture that returns the session's pytest.Config object.
	:returns: Prerequisite response data for api endpoint.
	"""
	prereq_path = pytestconfig.getoption("--response-template")
	if not isinstance(prereq_path, str):
		# unlike the configuration file, this must be present
		raise ValueError("prereqisites path not configured")

	# Response keys for api endpoint
	response_template: Union[dict[
		str,
		Union[list[Union[dict[str, object], list[object], Primitive]], dict[object, object], Primitive]
	], Primitive] = None
	with open(prereq_path, encoding="utf-8", mode="r") as prereq_file:
		response_template = json.load(prereq_file)
	if not isinstance(response_template, dict):
		raise TypeError(f"Response template data must be an object, not '{type(response_template)}'")

	return response_template


def api_response_data(api_response: tuple[Union[Primitive, dict[str, object], list[
	Union[Primitive, dict[str, object], list[
		object]]]], requests.Response], create_check: bool) -> dict[str, object]:
	"""
	Checks API get/post response.
	:param api_response: Raw api response.
	:returns: Verified response data
	"""
	api_data = None
	if isinstance(api_response, tuple):
		api_response = api_response[0]
		if create_check and not isinstance(api_response, munch.Munch):
			raise ValueError("Malformed API response; 'response' property not an munch")
		if not create_check and not isinstance(api_response, list):
			raise ValueError("Malformed API response; 'response' property not an list")
	else:
		raise ValueError("Invalid API response format")

	if api_response:
		try:
			api_data = api_response
			if not create_check:
				api_data = api_response[0]
			if not isinstance(api_data, dict):
				raise ValueError("Malformed API response; 'response' property not a dict")
		except IndexError as e:
			raise ValueError(f"No response data from API request '{e.args[0]}'") from e

	return api_data


def get_existing_object(to_session: TOSession, object_type: str, query_params: Optional[
	dict[str, Any]])-> Union[dict[str, Any], None]:
	"""
	Check if the given endpoint with the given query params already exists.
	:param to_session: Fixture to get Traffic Ops session.
	:param object_type: api call name for get request.
	:param query_params: query params for api get request.
	:returns: Api data for the corresponding api request.
    """
	api_get_response: tuple[Union[dict[str, object], list[
		Union[dict[str, object], list[object], Primitive]], Primitive], requests.Response] = getattr(
		to_session, f"get_{object_type}")(query_params=query_params)
	return api_response_data(api_get_response, create_check = False)


def create_if_not_exists(to_session: TOSession, object_type: str,
			 data: dict[str, Any]) -> Union[dict[str, Any], None]:
	"""
	Hits Post request of the given endpoint with the given data.
	:param to_session: Fixture to get Traffic Ops session.
	:param object_type: api call name for post request.
	:param data: Post data for api post request.
	:returns: Api data for the corresponding api request.
	"""
	api_post_response: tuple[Union[dict[str, object], list[
		Union[dict[str, object], list[object], Primitive]], Primitive], requests.Response] = getattr(
		to_session, f"create_{object_type}")(data=data)
	return api_response_data(api_post_response, create_check = True)


def create_or_get_existing(to_session: TOSession, get_object_type: str, post_object_type: str, data:
	dict[str, Any], query_params: Optional[dict[str, Any]] = None) -> Union[dict[str, Any], None]:
	"""
	Get Api data of the given endpoint with the given query params if it exists. If not, create it.
	:param to_session: Fixture to get Traffic Ops session.
	:param get_object_type: api call name for get request.
	:param post_object_type: api call name for post request.
	:param query_params: query params for api get request.
	:returns: Api data for the corresponding api request.
	@param data: 
	"""
	existing_object = get_existing_object(to_session, get_object_type, query_params)
	return existing_object or create_if_not_exists(to_session, post_object_type, data)


def check_template_data(template_data: Union[list[JSONData], tuple[JSONData, requests.Response]],
						name: str) -> dict[str, object]:
	"""
	Checks API request/response template data.
	:param template_data: Fixture to get template data from a prerequisites file.
	:param name: Endpoint name
	:returns: Verified endpoint data
	"""
	try:
		endpoint = template_data[0]
	except IndexError as e:
		raise TypeError(
			f"malformed  data; no {name} present in {name} array property") from e

	if not isinstance(endpoint, dict):
		raise TypeError(f"malformed data; {name} must be objects, not '{type(endpoint)}'")
	return endpoint


@pytest.fixture(name="cdn_post_data")
def cdn_data_post(to_session: TOSession, request_template_data: list[JSONData],
		  pytestconfig: pytest.Config) -> dict[str, object]:
	"""
	PyTest Fixture to create POST data for cdns endpoint.

	:param to_session: Fixture to get Traffic Ops session.
	:param request_template_data: Fixture to get CDN request template data from a prerequisites file.
	:returns: Sample POST data and the actual API response.
	"""
	cdn = check_template_data(request_template_data["cdns"], "cdns")

	# Return new post data and post response from cdns POST request
	randstr = str(randint(0, 1000))
	try:
		name = cdn["name"]
		if not isinstance(name, str):
			raise TypeError(f"name must be str, not '{type(name)}'")
		cdn["name"] = name[:4] + randstr
		domain_name = cdn["domainName"]
		if not isinstance(domain_name, str):
			raise TypeError(f"domainName must be str, not '{type(domain_name)}")
		cdn["domainName"] = domain_name[:5] + randstr
	except KeyError as e:
		raise TypeError(f"missing CDN property '{e.args[0]}'") from e

	logger.info("New cdn data to hit POST method %s", cdn)
	# Hitting cdns POST methed
	response: tuple[JSONData, requests.Response] = to_session.create_cdn(data=cdn)
	resp_obj = check_template_data(response, "cdns")
	pytestconfig.cache.set("cdnDomainName",resp_obj.get("domainName"))
	yield resp_obj
	cdn_id = resp_obj.get("id")
	msg = to_session.delete_cdn_by_id(cdn_id=cdn_id)
	logger.info("Deleting cdn data... %s", msg)
	if  msg is None:
		logger.error("Cdn returned by Traffic Ops is missing an 'id' property")
		pytest.fail("Response from delete request is empty, Failing test_case")


@pytest.fixture(name="cache_group_post_data")
def cache_group_data_post(to_session: TOSession, request_template_data: list[JSONData],
			 pytestconfig: pytest.Config) -> dict[str, object]:
	"""
	PyTest Fixture to create POST data for cachegroup endpoint.

	:param to_session: Fixture to get Traffic Ops session.
	:param request_template_data: Fixture to get Cachegroup data from a prerequisites file.
	:returns: Sample POST data and the actual API response.
	"""
	cache_group = check_template_data(request_template_data["cachegroup"], "cachegroup")
	# Return new post data and post response from cachegroups POST request
	randstr = str(randint(0, 1000))
	try:
		name = cache_group["name"]
		if not isinstance(name, str):
			raise TypeError(f"name must be str, not '{type(name)}'")
		cache_group["name"] = name[:4] + randstr
		short_name = cache_group["shortName"]
		if not isinstance(short_name, str):
			raise TypeError(f"shortName must be str, not '{type(short_name)}")
		cache_group["shortName"] = short_name[:5] + randstr
	except KeyError as e:
		raise TypeError(f"missing Cache group property '{e.args[0]}'") from e

	# Check if type already exists, otherwise create it
	type_id = pytestconfig.cache.get("typeId", default=None)
	if type_id:
		cache_group["typeId"] = type_id
	else:
		type_data = check_template_data(request_template_data["types"], "types")
		type_object = create_or_get_existing(to_session, "types", "type", type_data,
				      {"useInTable": "cachegroup"})
		cache_group["typeId"] = type_object["id"]

	logger.info("New cachegroup data to hit POST method %s", cache_group)
	# Hitting cachegroup POST method
	response: tuple[JSONData, requests.Response] = to_session.create_cachegroups(data=cache_group)
	resp_obj = check_template_data(response, "cachegroup")
	yield resp_obj
	cachegroup_id = resp_obj.get("id")
	msg = to_session.delete_cachegroups(cache_group_id=cachegroup_id)
	logger.info("Deleting cachegroup data... %s", msg)
	if  msg is None:
		logger.error("Cachegroup returned by Traffic Ops is missing an 'id' property")
		pytest.fail("Response from delete request is empty, Failing test_case")


@pytest.fixture(name="parameter_post_data")
def parameter_data_post(to_session: TOSession, request_template_data: list[JSONData]
		  ) -> dict[str, object]:
	"""
	PyTest Fixture to create POST data for parameters endpoint.

	:param to_session: Fixture to get Traffic Ops session.
	:param request_template_data: Fixture to get CDN request template data from a prerequisites file.
	:returns: Sample POST data and the actual API response.
	"""
	parameter = check_template_data(request_template_data["parameters"], "parameters")
	# Return new post data and post response from parameters POST request
	randstr = str(randint(0, 1000))
	try:
		name = parameter["name"]
		if not isinstance(name, str):
			raise TypeError(f"name must be str, not '{type(name)}'")
		parameter["name"] = name[:4] + randstr
		value = parameter["value"]
		if not isinstance(value, str):
			raise TypeError(f"value must be str, not '{type(value)}")
		parameter["value"] = value[:5] + randstr
	except KeyError as e:
		raise TypeError(f"missing Parameter property '{e.args[0]}'") from e

	logger.info("New parameter data to hit POST method %s", parameter)
	# Hitting cdns POST methed
	response: tuple[JSONData, requests.Response] = to_session.create_parameter(data=parameter)
	resp_obj = check_template_data(response, "parameter")
	yield resp_obj
	parameter_id = resp_obj.get("id")
	msg = to_session.delete_parameter(parameter_id=parameter_id)
	logger.info("Deleting parameter data... %s", msg)
	if  msg is None:
		logger.error("Parameter returned by Traffic Ops is missing an 'id' property")
		pytest.fail("Response from delete request is empty, Failing test_case")


@pytest.fixture(name="role_post_data")
def role_data_post(to_session: TOSession, request_template_data: list[JSONData]
			) -> dict[str, object]:
	"""
	PyTest Fixture to create POST data for roles endpoint.

	:param to_session: Fixture to get Traffic Ops session.
	:param request_template_data: Fixture to get role data from a prerequisites file.
	:returns: Sample POST data and the actual API response.
	"""
	role = check_template_data(request_template_data["roles"], "roles")

	# Return new post data and post response from roles POST request
	randstr = str(randint(0, 1000))
	try:
		name = role["name"]
		if not isinstance(name, str):
			raise TypeError(f"name must be str, not '{type(name)}'")
		role["name"] = name[:4] + randstr
		description = role["description"]
		if not isinstance(description, str):
			raise TypeError(f"description must be str, not '{type(description)}")
		role["description"] = description[:5] + randstr
	except KeyError as e:
		raise TypeError(f"missing Role property '{e.args[0]}'") from e

	logger.info("New role data to hit POST method %s", role)
	# Hitting roles POST methed
	response: tuple[JSONData, requests.Response] = to_session.create_role(data=role)
	resp_obj = check_template_data(response, "role")
	yield resp_obj
	role_name = resp_obj.get("name")
	msg = to_session.delete_role(query_params={"name": role_name})
	logger.info("Deleting role data... %s", msg)
	if msg is None:
		logger.error("Role returned by Traffic Ops is missing an 'id' property")
		pytest.fail("Response from delete request is empty, Failing test_case")


@pytest.fixture(name="profile_post_data")
def profile_data_post(to_session: TOSession, request_template_data: list[JSONData],
		      cdn_post_data:dict[str, object]) -> dict[str, object]:
	"""
	PyTest Fixture to create POST data for profile endpoint.

	:param to_session: Fixture to get Traffic Ops session.
	:param request_template_data: Fixture to get profile data from a prerequisites file.
	:returns: Sample POST data and the actual API response.
	"""
	profile = check_template_data(request_template_data["profiles"], "profiles")
	# Return new post data and post response from profiles POST request
	randstr = str(randint(0, 1000))
	try:
		name = profile["name"]
		if not isinstance(name, str):
			raise TypeError(f"name must be str, not '{type(name)}'")
		profile["name"] = name[:4] + randstr
	except KeyError as e:
		raise TypeError(f"missing Profile property '{e.args[0]}'") from e

	# Check if cdn already exists, otherwise create it
	profile["cdn"] = cdn_post_data["id"]
	logger.info("New profile data to hit POST method %s", profile)

	# Hitting profile POST method
	response: tuple[JSONData, requests.Response] = to_session.create_profile(data=profile)
	resp_obj = check_template_data(response, "profile")
	yield resp_obj
	profile_id = resp_obj.get("id")
	msg = to_session.delete_profile_by_id(profile_id=profile_id)
	logger.info("Deleting profile data... %s", msg)
	if msg is None:
		logger.error("Profile returned by Traffic Ops is missing an 'id' property")
		pytest.fail("Response from delete request is empty, Failing test_case")


@pytest.fixture(name="tenant_post_data")
def tenant_data_post(to_session: TOSession, request_template_data: list[JSONData],
		  pytestconfig: pytest.Config) -> dict[str, object]:
	"""
	PyTest Fixture to create POST data for tenants endpoint.
	:param to_session: Fixture to get Traffic Ops session.
	:param request_template_data: Fixture to get tenant request template from a prerequisites file.
	:returns: Sample POST data and the actual API response.
	"""

	tenant = check_template_data(request_template_data["tenants"], "tenants")

	# Return new post data and post response from tenants POST request
	randstr = str(randint(0, 1000))
	name = pytestconfig.cache.get("tenantName", default=None)
	if name:
		tenant["name"] = name
	else:
		try:
			name = tenant["name"]
			if not isinstance(name, str):
				raise TypeError(f"name must be str, not '{type(name)}'")
			tenant["name"] = name[:4] + randstr
		except KeyError as e:
			raise TypeError(f"missing tenant property '{e.args[0]}'") from e

	logger.info("New tenant data to hit POST method %s", tenant)
	# Hitting tenants POST methed
	response: tuple[JSONData, requests.Response] = to_session.create_tenant(data=tenant)
	resp_obj = check_template_data(response, "tenant")
	yield resp_obj
	tenant_id = resp_obj.get("id")
	msg = to_session.delete_tenant(tenant_id=tenant_id)
	logger.info("Deleting tenant data... %s", msg)
	if msg is None:
		logger.error("Tenant returned by Traffic Ops is missing an 'id' property")
		pytest.fail("Response from delete request is empty, Failing test_case")


@pytest.fixture(name="server_capabilities_post_data")
def server_capabilities_data_post(to_session: TOSession, request_template_data: list[JSONData]
		  ) -> dict[str, object]:
	"""
	PyTest Fixture to create POST data for server_capabilities endpoint.

	:param to_session: Fixture to get Traffic Ops session.
	:param request_template_data: Fixture to get server_capabilities data from a prerequisites file.
	:returns: Sample POST data and the actual API response.
	"""

	server_capabilities = check_template_data(request_template_data["server_capabilities"],
					   "server_capabilities")

	# Return new post data and post response from server_capabilities POST request
	randstr = str(randint(0, 1000))
	try:
		name = server_capabilities["name"]
		if not isinstance(name, str):
			raise TypeError(f"name must be str, not '{type(name)}'")
		server_capabilities["name"] = name[:3] + randstr
	except KeyError as e:
		raise TypeError(f"missing server_capabilities property '{e.args[0]}'") from e

	logger.info("New server_capabilities data to hit POST method %s", server_capabilities)
	# Hitting server_capabilities POST method
	response: tuple[
		JSONData, requests.Response] = to_session.create_server_capabilities(data=server_capabilities)
	resp_obj = check_template_data(response, "server_capabilities")
	yield resp_obj
	server_capability_name = resp_obj.get("name")
	msg = to_session.delete_server_capabilities(query_params={"name": server_capability_name})
	logger.info("Deleting server_capabilities data %s", msg)
	if  msg is None:
		logger.error("server_capabilities returned by Traffic Ops is missing an 'id' property")
		pytest.fail("Response from delete request is empty, Failing test_server_capabilities_contract")


@pytest.fixture(name="division_post_data")
def division_data_post(to_session: TOSession, request_template_data: list[JSONData]
		  ) -> dict[str, object]:
	"""
	PyTest Fixture to create POST data for divisions endpoint.

	:param to_session: Fixture to get Traffic Ops session.
	:param request_template_data: Fixture to get divisions data from a prerequisites file.
	:returns: Sample POST data and the actual API response.
	"""

	division = check_template_data(request_template_data["divisions"], "divisions")

	# Return new post data and post response from division POST request
	randstr = str(randint(0, 1000))
	try:
		name = division["name"]
		if not isinstance(name, str):
			raise TypeError(f"name must be str, not '{type(name)}'")
		division["name"] = name[:4] + randstr
	except KeyError as e:
		raise TypeError(f"missing Parameter property '{e.args[0]}'") from e

	logger.info("New division data to hit POST method %s", division)
	# Hitting division POST methed
	response: tuple[JSONData, requests.Response] = to_session.create_division(data=division)
	resp_obj = check_template_data(response, "divisions")
	yield resp_obj
	division_id = resp_obj.get("id")
	msg = to_session.delete_division(division_id=division_id)
	logger.info("Deleting division data... %s", msg)
	if msg is None:
		logger.error("Division returned by Traffic Ops is missing an 'id' property")
		pytest.fail("Response from delete request is empty, Failing test_case")


@pytest.fixture(name="region_post_data")
def region_data_post(to_session: TOSession, request_template_data: list[JSONData],
			  division_post_data: dict[str, object]) -> dict[str, object]:
	"""
	PyTest Fixture to create POST data for region endpoint.

	:param to_session: Fixture to get Traffic Ops session.
	:param request_template_data: Fixture to get region data from a prerequisites file.
  	:returns: Sample POST data and the actual API response.
	"""

	region = check_template_data(request_template_data["regions"], "regions")

	# Return new post data and post response from regions POST request
	randstr = str(randint(0, 1000))
	try:
		name = region["name"]
		if not isinstance(name, str):
			raise TypeError(f"name must be str, not '{type(name)}'")
		region["name"] = name[:4] + randstr
	except KeyError as e:
		raise TypeError(f"missing Region property '{e.args[0]}'") from e

	# Check if division already exists, otherwise create it
	region["division"] = division_post_data["id"]
	region["divisionName"] = division_post_data["name"]

	logger.info("New region data to hit POST method %s", region)
	# Hitting region POST method
	response: tuple[JSONData, requests.Response] = to_session.create_region(data=region)
	resp_obj = check_template_data(response, "regions")
	yield resp_obj
	region_name = resp_obj.get("name")
	msg = to_session.delete_region(query_params={"name": region_name})
	logger.info("Deleting region data... %s", msg)
	if msg is None:
		logger.error("Region returned by Traffic Ops is missing an 'id' property")
		pytest.fail("Response from delete request is empty, Failing test_case")


@pytest.fixture(name="phys_locations_post_data")
def phys_locations_data_post(to_session: TOSession, request_template_data: list[JSONData],
			  region_post_data: dict[str, object]) -> dict[str, object]:
	"""
	PyTest Fixture to create POST data for phys_location endpoint.

	:param to_session: Fixture to get Traffic Ops session.
	:param request_template_data: Fixture to get phys_location data from a prerequisites file.
	:param region_post_data:
  	:returns: Sample POST data and the actual API response.
	"""

	phys_locations = check_template_data(request_template_data["phys_locations"], "phys_locations")

	# Return new post data and post response from phys_locations POST request
	randstr = str(randint(0, 1000))
	try:
		name = phys_locations["name"]
		if not isinstance(name, str):
			raise TypeError(f"name must be str, not '{type(name)}'")
		phys_locations["name"] = name[:4] + randstr
		short_name = phys_locations["shortName"]
		if not isinstance(name, str):
			raise TypeError(f"shortName must be str, not '{type(short_name)}'")
		phys_locations["shortName"] = short_name[:4] + randstr
	except KeyError as e:
		raise TypeError(f"missing Phys_location property '{e.args[0]}'") from e

	# Check if region already exists, otherwise create it
	region_id = region_post_data["id"]
	if not isinstance(region_id, int):
		raise TypeError("malformed API response; 'id' property not a integer")
	phys_locations["regionId"] = region_id

	logger.info("New Phys_locations data to hit POST method %s", phys_locations)
	# Hitting region POST method
	response: tuple[JSONData, requests.Response] = to_session.create_physical_locations(
		data=phys_locations)
	resp_obj = check_template_data(response, "phys_locations")
	yield resp_obj
	phys_location_id = resp_obj.get("id")
	msg = to_session.delete_physical_location(physical_location_id=phys_location_id)
	logger.info("Deleting physical locations data... %s", msg)
	if msg is None:
		logger.error("Physical location returned by Traffic Ops is missing an 'id' property")
		pytest.fail("Response from delete request is empty, Failing test_case")


@pytest.fixture(name="server_post_data")
def server_data_post(to_session: TOSession, request_template_data: list[JSONData],
		profile_post_data: dict[str, object], cache_group_post_data: dict[str, object],
		status_post_data: dict[str, object], phys_locations_post_data: dict[str, object],
		pytestconfig: pytest.Config)-> dict[str, object]:
	"""
	PyTest Fixture to create POST data for server endpoint.

	:param to_session: Fixture to get Traffic Ops session.
	:param request_template_data: Fixture to get profile data from a prerequisites file.
	:param phys_locations_post_data:
	:returns: Sample POST data and the actual API response.
	"""
	server = check_template_data(request_template_data["servers"], "servers")

	# Check if type already exists, otherwise create it
	type_data = check_template_data(request_template_data["types"], "types")
	type_object = create_or_get_existing(to_session, "types", "type", type_data,
				      {"useInTable": "server"})
	type_id = type_object["id"]
	server["typeId"] = type_id
	pytestconfig.cache.set("typeId", type_id)

	server["cachegroupId"]= cache_group_post_data["id"]

	# Check if cdn already exists, otherwise create it
	server["cdnId"] = profile_post_data["cdn"]
	server["domainName"] = pytestconfig.cache.get("cdnDomainName", default=None)

	# Check if profile with cdn already exists, otherwise create it
	server["profileNames"] = [profile_post_data["name"]]

	# Check if status already exists, otherwise create it
	server["statusId"] = status_post_data["id"]

	# Check if physical location with region already exists, otherwise create it
	physical_location_id = phys_locations_post_data["id"]
	if not isinstance(physical_location_id, int):
		raise TypeError("malformed API response; 'id' property not a integer")
	server["physLocationId"] = physical_location_id

	logger.info("New server data to hit POST method %s", server)
	# Hitting server POST method
	response: tuple[JSONData, requests.Response] = to_session.create_server(data=server)
	resp_obj = check_template_data(response, "server")
	yield resp_obj
	server_id = resp_obj.get("id")
	msg = to_session.delete_server_by_id(server_id=server_id)
	logger.info("Deleting servers data... %s", msg)
	if msg is None:
		logger.error("Server returned by Traffic Ops is missing an 'id' property")
		pytest.fail("Response from delete request is empty, Failing test_case")


@pytest.fixture(name="delivery_services_post_data")
def delivery_services_data_post(to_session: TOSession, request_template_data: list[JSONData],
				tenant_post_data: dict[str, object], profile_post_data: dict[str, object],
		      pytestconfig: pytest.Config) -> dict[str, object]:
	"""
	PyTest Fixture to create POST data for server endpoint.
	:param to_session: Fixture to get Traffic Ops session.
	:param request_template_data: Fixture to get profile data from a prerequisites file.
	:returns: Sample POST data and the actual API response.
	"""
	delivery_services = check_template_data(
		request_template_data["delivery_services"], "delivery_services")

	randstr = str(randint(0, 1000))
	try:
		xml_id = delivery_services["xmlId"]
		if not isinstance(xml_id, str):
			raise TypeError(f"xmlId must be str, not '{type(xml_id)}'")
		delivery_services["xmlId"] = xml_id[:4] + randstr
	except KeyError as e:
		raise TypeError(f"missing delivery_services property '{e.args[0]}'") from e

	# Check if profile with cdn already exists, otherwise create it
	delivery_services["profileId"] = profile_post_data["id"]

	# Check if cdn already exists, otherwise create it
	delivery_services["cdnId"] = profile_post_data["cdn"]

	# Check if tenant already exists, otherwise create it
	pytestconfig.cache.set("tenantName", "root")
	delivery_services["tenantId"] = tenant_post_data["id"]

	# Check if type already exists, otherwise create it
	type_data = {"name": "HTTP", "useInTable":"deliveryservice"}
	type_object = create_or_get_existing(to_session, "types", "type", type_data,
				      {"name": "HTTP", "useInTable":"deliveryservice"})
	delivery_services["typeId"] = type_object["id"]
	delivery_services["type"] = type_object["name"]


	logger.info("New delivery_services data to hit POST method %s", delivery_services)
	# Hitting delivery_services POST method
	response: tuple[JSONData, requests.Response] = to_session.create_deliveryservice(
		data=delivery_services)
	resp_obj = check_template_data(response[0], "delivery_services")
	yield resp_obj
	delivery_service_id = resp_obj.get("id")
	msg = to_session.delete_deliveryservice_by_id(delivery_service_id=delivery_service_id)
	logger.info("Deleting delivery service data... %s", msg)
	if msg is None:
		logger.error("delivery service returned by Traffic Ops is missing an 'id' property")
		pytest.fail("Response from delete request is empty, Failing test_case")


@pytest.fixture(name="origin_post_data")
def origin_data_post(to_session: TOSession, request_template_data: list[JSONData],
		     delivery_services_post_data: dict[str, object], tenant_post_data: dict[str, object]
		      ) -> dict[str, object]:
	"""
	PyTest Fixture to create POST data for origins endpoint.
	:param to_session: Fixture to get Traffic Ops session.
	:param request_template_data: Fixture to get profile data from a prerequisites file.
	:returns: Sample POST data and the actual API response.
	"""
	origin = check_template_data(request_template_data["origins"], "origins")

	randstr = str(randint(0, 1000))
	try:
		name = origin["name"]
		if not isinstance(name, str):
			raise TypeError(f"name must be str, not '{type(name)}'")
		origin["name"] = name[:4] + randstr
	except KeyError as e:
		raise TypeError(f"missing origin property '{e.args[0]}'") from e

	# Check if delivery_service already exists, otherwise create it
	delivery_services_id = delivery_services_post_data["id"]
	if not isinstance(delivery_services_id, int):
		raise TypeError("malformed API response; 'id' property not a integer")
	origin["deliveryServiceId"] = delivery_services_id

	# Check if tenant already exists, otherwise create it
	tenant_id = tenant_post_data["id"]
	if not isinstance(tenant_id, int):
		raise TypeError("malformed API response; 'id' property not a integer")
	origin["tenantId"] = tenant_id

	logger.info("New origin data to hit POST method %s", origin)
	# Hitting origins POST method
	response: tuple[JSONData, requests.Response] = to_session.create_origins(data=origin)
	resp_obj = check_template_data(response, "origins")
	yield resp_obj
	origin_id = resp_obj.get("id")
	msg = to_session.delete_origins(query_params={"id": origin_id})
	logger.info("Deleting origin data... %s", msg)
	if msg is None:
		logger.error("Origin returned by Traffic Ops is missing an 'id' property")
		pytest.fail("Response from delete request is empty, Failing test_case")


@pytest.fixture(name="status_post_data")
def status_data_post(to_session: TOSession, request_template_data: list[JSONData]
		  ) -> dict[str, object]:
	"""
	PyTest Fixture to create POST data for statuses endpoint.

	:param to_session: Fixture to get Traffic Ops session.
	:param request_template_data: Fixture to get Status request template data from a prerequisite file.
	:returns: Sample POST data and the actual API response.
	"""
	status = check_template_data(request_template_data["status"], "status")

	# Return new post data and post response from statuses POST request
	randstr = str(randint(0, 1000))
	try:
		name = status["name"]
		if not isinstance(name, str):
			raise TypeError(f"name must be str, not '{type(name)}'")
		status["name"] = name[:4] + randstr
	except KeyError as e:
		raise TypeError(f"missing Status property '{e.args[0]}'") from e

	logger.info("New status data to hit POST method %s", status)
	# Hitting statuses POST methed
	response: tuple[JSONData, requests.Response] = to_session.create_statuses(data=status)
	resp_obj = check_template_data(response, "statuses")
	yield resp_obj
	status_id = resp_obj.get("id")
	msg = to_session.delete_status_by_id(status_id=status_id)
	logger.info("Deleting status data... %s", msg)
	if msg is None:
		logger.error("Status returned by Traffic Ops is missing an 'id' property")
		pytest.fail("Response from delete request is empty, Failing test_case")


@pytest.fixture(name="asn_post_data")
def asn_data_post(to_session: TOSession, request_template_data: list[JSONData],
		      cache_group_post_data:dict[str, object]) -> dict[str, object]:
	"""
	PyTest Fixture to create POST data for asn endpoint.

	:param to_session: Fixture to get Traffic Ops session.
	:param request_template_data: Fixture to get asn data from a prerequisites file.
	:returns: Sample POST data and the actual API response.
	"""
	asn = check_template_data(request_template_data["asns"], "asns")
	# Return new post data and post response from asns POST request
	randstr = randint(0, 1000)
	asn["asn"] = randstr

	# Check if cachegroup already exists, otherwise create it
	asn["cachegroupId"] = cache_group_post_data["id"]
	logger.info("New profile data to hit POST method %s", asn)

	# Hitting asns POST method
	response: tuple[JSONData, requests.Response] = to_session.create_asn(data=asn)
	resp_obj = check_template_data(response, "asn")
<<<<<<< HEAD
	yield resp_obj
	asn_id = resp_obj.get("id")
	msg = to_session.delete_asn(query_params={"id": asn_id})
	logger.info("Deleting asn data... %s", msg)
	if msg is None:
		logger.error("asn returned by Traffic Ops is missing an 'id' property")
		pytest.fail("Response from delete request is empty, Failing test_case")


@pytest.fixture(name="job_post_data")
def job_data_post(to_session: TOSession, request_template_data: list[JSONData],
		     delivery_services_post_data: dict[str, object],
		      ) -> dict[str, object]:
	"""
	PyTest Fixture to create POST data for jobss endpoint.
	:param to_session: Fixture to get Traffic Ops session.
	:param request_template_data: Fixture to get job data from a prerequisites file.
	:returns: Sample POST data and the actual API response.
	"""
	job = check_template_data(request_template_data["jobs"], "jobs")

	# Check if delivery_service already exists, otherwise create it
	delivery_services_name = delivery_services_post_data["xmlId"]
	if not isinstance(delivery_services_name, str):
		raise TypeError("malformed API response; 'displayName' property not a string")
	job["deliveryService"] = delivery_services_name

	logger.info("New job data to hit POST method %s", job)
	# Hitting jobs POST method
	response: tuple[JSONData, requests.Response] = to_session.create_job(data=job)
	resp_obj = check_template_data(response, "jobs")
	yield resp_obj
	job_id = resp_obj.get("id")
	msg = to_session.delete_job(query_params={"id": job_id})
	logger.info("Deleting job data... %s", msg)
	if msg is None:
		logger.error("job returned by Traffic Ops is missing an 'id' property")
		pytest.fail("Response from delete request is empty, Failing test_case")
=======
	return resp_obj

@pytest.fixture(name="coordinate_post_data")
def coordinate_data_post(to_session: TOSession, request_template_data: list[JSONData]
		  ) -> dict[str, object]:
	"""
	PyTest Fixture to create POST data for coordinates endpoint.
	:param to_session: Fixture to get Traffic Ops session.
	:param request_template_data: Fixture to get coordinate request template from a prerequisites file.
	:returns: Sample POST data and the actual API response.
	"""

	coordinate = check_template_data(request_template_data["coordinates"], "coordinates")

	# Return new post data and post response from coordinates POST request
	randstr = str(randint(0, 1000))
	try:
		name = coordinate["name"]
		if not isinstance(name, str):
			raise TypeError(f"name must be str, not '{type(name)}'")
		coordinate["name"] = name[:4] + randstr
	except KeyError as e:
		raise TypeError(f"missing coordinate property '{e.args[0]}'") from e

	logger.info("New coordinate data to hit POST method %s", coordinate)
	# Hitting coordinates POST methed
	response: tuple[JSONData, requests.Response] = to_session.create_coordinates(data=coordinate)
	resp_obj = check_template_data(response, "coordinate")
	return resp_obj
>>>>>>> 8f764715
<|MERGE_RESOLUTION|>--- conflicted
+++ resolved
@@ -1080,7 +1080,6 @@
 	# Hitting asns POST method
 	response: tuple[JSONData, requests.Response] = to_session.create_asn(data=asn)
 	resp_obj = check_template_data(response, "asn")
-<<<<<<< HEAD
 	yield resp_obj
 	asn_id = resp_obj.get("id")
 	msg = to_session.delete_asn(query_params={"id": asn_id})
@@ -1119,8 +1118,7 @@
 	if msg is None:
 		logger.error("job returned by Traffic Ops is missing an 'id' property")
 		pytest.fail("Response from delete request is empty, Failing test_case")
-=======
-	return resp_obj
+
 
 @pytest.fixture(name="coordinate_post_data")
 def coordinate_data_post(to_session: TOSession, request_template_data: list[JSONData]
@@ -1148,5 +1146,4 @@
 	# Hitting coordinates POST methed
 	response: tuple[JSONData, requests.Response] = to_session.create_coordinates(data=coordinate)
 	resp_obj = check_template_data(response, "coordinate")
-	return resp_obj
->>>>>>> 8f764715
+	return resp_obj