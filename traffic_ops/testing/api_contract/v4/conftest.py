#
# Licensed under the Apache License, Version 2.0 (the "License");
# you may not use this file except in compliance with the License.
# You may obtain a copy of the License at
#
#     http://www.apache.org/licenses/LICENSE-2.0
#
# Unless required by applicable law or agreed to in writing, software
# distributed under the License is distributed on an "AS IS" BASIS,
# WITHOUT WARRANTIES OR CONDITIONS OF ANY KIND, either express or implied.
# See the License for the specific language governing permissions and
# limitations under the License.
#

"""
This module is used to create a Traffic Ops session and to store prerequisite
data for endpoints.
"""

import json
import logging
import shutil
import sys
import os
from random import randint
from typing import Any, NamedTuple, Union, Optional, TypeAlias
from urllib.parse import urlparse
import munch
import psycopg2

import pytest
import requests
from trafficops.tosession import TOSession
from trafficops.restapi import OperationError

# Create and configure logger
logger = logging.getLogger()

Primitive = Union[bool, int, float, str, None]

JSONData: TypeAlias = Union[dict[str, object], list[object], bool, int, float, Optional[str]]
JSONData.__doc__ = """An alias for the kinds of data that JSON can encode."""

class APIVersion(NamedTuple):
	"""Represents an API version."""
	major: int
	minor: int

	@staticmethod
	def from_string(ver_str: str) -> "APIVersion":
		"""
		Instantiates a new version from a string.

		>>> APIVersion.from_string("4.0")
		APIVersion(major=4, minor=0)
		>>> try:
		... 	APIVersion("not a version string")
		... except ValueError:
		... 	print("whoops")
		...
		whoops
		>>>
		>>> try:
		... 	APIVersion("4.Q")
		... except ValueError:
		... 	print("whoops")
		...
		whoops
		"""
		parts = ver_str.split(".", 1)
		if len(parts) != 2:
			raise ValueError("invalid version; must be of the form '{{major}}.{{minor}}'")
		return APIVersion(int(parts[0]), int(parts[1]))

	def __str__(self) -> str:
		"""
		Coalesces the version to a string.

		>>> print(APIVersion(4, 1))
		4.1
		"""
		return f"{self.major}.{self.minor}"

APIVersion.major.__doc__ = """The API's major version number."""
APIVersion.major.__doc__ = """The API's minor version number."""

class ArgsType(NamedTuple):
	"""Represents the configuration needed to create Traffic Ops session."""
	user: str
	password: str
	url: str
	port: int
	api_version: APIVersion

	def __str__(self) -> str:
		"""
		Formats the configuration as a string. Omits password and extraneous
		properties.

		>>> print(ArgsType("user", "password", "url", 420, APIVersion(4, 0)))
		User: 'user', URL: 'url'
		"""
		return f"User: '{self.user}', URL: '{self.url}'"


ArgsType.user.__doc__ = """The username used for authentication."""
ArgsType.password.__doc__ = """The password used for authentication."""
ArgsType.url.__doc__ = """The URL of the environment."""
ArgsType.port.__doc__ = """The port number on which to connect to Traffic Ops."""
ArgsType.api_version.__doc__ = """The version number of the API to use."""


class DbArgsType(NamedTuple):
	"""Represents the configuration needed to create Traffic Ops Database connection."""
	db_name: str
	user: str
	password: str
	hostname: str
	port: int
	sslmode: str

	def __str__(self) -> str:
		"""
		Formats the configuration as a string. Omits password and extraneous
		properties.

		>>> print(ArgsType("db_name", "user", "password", "hostname", "port", "sslmode"))
		Dbname: 'db_name', User: 'user'
		"""
		return f"User: '{self.db_name}', : '{self.user}'"

DbArgsType.db_name.__doc__ = """The DB name used for authentication."""
DbArgsType.user.__doc__ = """The DB username used for authentication."""
DbArgsType.password.__doc__ = """The DB password used for authentication."""
DbArgsType.hostname.__doc__ = """The DB hostname of the environment."""
DbArgsType.port.__doc__ = """The DB port number on which to connect to Traffic Ops."""
DbArgsType.sslmode.__doc__ = """Sslmode to use."""


@pytest.fixture(autouse=True, scope='function')
def delete_pytest_cache():
	"""
	Deletes cached data before every test case execution
	"""
	shutil.rmtree(".pytest_cache", ignore_errors=True)


def pytest_addoption(parser: pytest.Parser) -> None:
	"""
	Parses the Traffic Ops arguments from command line.
	:param parser: Parser to parse command line arguments.
	"""
	parser.addoption(
		"--to-user", action="store", help="User name for Traffic Ops Session."
	)
	parser.addoption(
		"--to-password", action="store", help="Password for Traffic Ops Session."
	)
	parser.addoption(
		"--to-url", action="store", help="Traffic Ops URL."
	)
	parser.addoption(
		"--to-db-name", action="store", help="Name for Traffic Ops Database."
	)
	parser.addoption(
		"--to-db-user", action="store", help="User name for Traffic Ops Database."
	)
	parser.addoption(
		"--to-db-password", action="store", help="Password for Traffic Ops Database."
	)
	parser.addoption(
		"--to-db-hostname", action="store", help="Hostname for Traffic Ops Database."
	)
	parser.addoption(
		"--to-db-port", action="store", help="Port for Traffic Ops Database."
	)
	parser.addoption(
		"--to-db-sslmode", action="store", help="Sslmode for Traffic Ops Database."
	)
	parser.addoption(
		"--config",
		help="Path to configuration file.",
		default=os.path.join(os.path.dirname(__file__), "data", "to_data.json")
	)
	parser.addoption(
		"--request-template",
		help="Path to request prerequisites file.",
		default=os.path.join(os.path.dirname(__file__), "data", "request_template.json")
	)
	parser.addoption(
		"--response-template",
		help="Path to response prerequisites file.",
		default=os.path.join(os.path.dirname(__file__), "data", "response_template.json")
	)

def coalesce_config(
	arg: Optional[object],
	file_key: str,
	file_contents: Optional[dict[str, Optional[object]]],
	env_key: str
) -> Optional[str]:
	"""
	Coalesces configuration retrieved from different sources into a single
	string.

	This will raise a ValueError if the type of the configuration value in the
	parsed configuration file is not a string.

	In order of descending precedence this checks the command-line argument
	value, the configuration file value, and then the environment variable
	value.

	:param arg: The command-line argument value.
	:param file_key: The key under which to look in the parsed JSON configuration file data.
	:param file_contents: The parsed JSON configuration file (if one was used).
	:param env_key: The environment variable name to look for a value if one wasn't provided elsewhere.
	:returns: The coalesced configuration value, or 'None' if no value could be determined.
	"""
	if isinstance(arg, str):
		return arg

	if file_contents:
		file_value = file_contents.get(file_key)
		if isinstance(file_value, str):
			return file_value
		if file_value is not None:
			raise ValueError(f"incorrect value; want: 'str', got: '{type(file_value)}'")

	return os.environ.get(env_key)

def parse_to_url(raw: str) -> tuple[APIVersion, int]:
	"""
	Parses the API version and port number from a raw URL string.

	>>> parse_to_url("https://trafficops.example.test:420/api/5.270")
	(APIVersion(major=5, minor=270), 420)
	>>> parse_to_url("trafficops.example.test")
	(APIVersion(major=4, minor=0), 443)
	"""
	parsed = urlparse(raw)
	if not parsed.netloc:
		raise ValueError("missing network location (hostname & optional port)")

	if parsed.scheme and parsed.scheme.lower() != "https":
		raise ValueError("invalid scheme; must use HTTPS")

	port = 443
	if ":" in parsed.netloc:
		port_str = parsed.netloc.split(":")[-1]
		try:
			port = int(port_str)
		except ValueError as e:
			raise ValueError(f"invalid port number: {port_str}") from e

	api_version = APIVersion(4, 0)
	if parsed.path and parsed.path != "/":
		ver_str = parsed.path.lstrip("/api/").split("/", 1)[0]
		if not ver_str:
			raise ValueError(f"invalid API path: {parsed.path} (should be e.g. '/api/4.0')")
		api_version = APIVersion.from_string(ver_str)
	else:
		logging.warning("using default API version: %s", api_version)

	return (api_version, port)


@pytest.fixture(name="to_db_args", scope="session")
def to_db_data(pytestconfig: pytest.Config) -> DbArgsType:
	"""
	PyTest fixture to store Traffic ops database arguments passed from command line.
	:param pytestconfig: Session-scoped fixture that returns the session's pytest.Config object.
	:returns: Configuration for connecting to Traffic Ops database.
	"""
	session_data: JSONData = None
	cfg_path = pytestconfig.getoption("--config")
	if isinstance(cfg_path, str):
		try:
			with open(cfg_path, encoding="utf-8", mode="r") as session_file:
				session_data = json.load(session_file)
		except (FileNotFoundError, PermissionError) as read_err:
			raise ValueError(f"could not read configuration file at '{cfg_path}'") from read_err

	if session_data is not None and not isinstance(session_data, dict):
		raise ValueError(
			f"invalid configuration file; expected top-level object, got: {type(session_data)}"
		)

	to_db_name = coalesce_config(pytestconfig.getoption("--to-db-name"), "db_name",
			      session_data, "TO_DB_NAME")
	if not to_db_name:
		raise ValueError(
			"Traffic Ops Database name is not configured - use '--to-db-name', the config file, or an "
			"environment variable to do so"
		)

	to_db_user = coalesce_config(pytestconfig.getoption("--to-db-user"), "db_user",
			      session_data, "TO_DB_USER")
	if not to_db_user:
		raise ValueError(
			"Traffic Ops Database Username is not configured - use '--to-db-user', the config file, or an "
			"environment variable to do so"
		)

	to_db_password = coalesce_config(pytestconfig.getoption("--to-db-password"), "db_password",
				  session_data, "TO_DB_PASSWORD")

	if not to_db_password:
		raise ValueError(
			"Traffic Ops Database password is not configured - use '--to-db-password', the config file,"
			"or an environment variable to do so"
		)

	to_db_hostname = coalesce_config(pytestconfig.getoption("--to-db-hostname"), "db_hostname",
				  session_data, "TO_DB_HOSTNAME")
	if not to_db_hostname:
		raise ValueError(
			"Traffic Ops Database Hostname is not configured - use '--to-db-hostname', the config file,"
			"or an environment variable to do so"
		)

	to_db_port = coalesce_config(pytestconfig.getoption("--to-db-port"), "db_port",
			      session_data, "TO_DB_PORT")
	if not to_db_port:
		raise ValueError(
			"Traffic Ops Database Port is not configured - use '--to-db-port', the config file, or an "
			"environment variable to do so"
		)
	port = int(to_db_port)

	to_db_sslmode = coalesce_config(pytestconfig.getoption("--to-db-sslmode"), "db_sslmode",
				 session_data, "TO_DB_SSLMODE")
	if not to_db_sslmode:
		raise ValueError(
			"Traffic Ops Database Sslmode is not configured - use '--to-db-sslmode', the config file, or an "
			"environment variable to do so"
		)

	return DbArgsType(
		to_db_name,
		to_db_user,
		to_db_password,
		to_db_hostname,
		port,
		to_db_sslmode
	)


@pytest.fixture(name="to_args")
def to_data(pytestconfig: pytest.Config) -> ArgsType:
	"""
	PyTest fixture to store Traffic ops arguments passed from command line.
	:param pytestconfig: Session-scoped fixture that returns the session's pytest.Config object.
	:returns: Configuration for connecting to Traffic Ops.
	"""
	session_data: JSONData = None
	cfg_path = pytestconfig.getoption("--config")
	if isinstance(cfg_path, str):
		try:
			with open(cfg_path, encoding="utf-8", mode="r") as session_file:
				session_data = json.load(session_file)
		except (FileNotFoundError, PermissionError) as read_err:
			raise ValueError(f"could not read configuration file at '{cfg_path}'") from read_err

	if session_data is not None and not isinstance(session_data, dict):
		raise ValueError(
			f"invalid configuration file; expected top-level object, got: {type(session_data)}"
		)

	to_user = coalesce_config(pytestconfig.getoption("--to-user"), "user", session_data, "TO_USER")
	if not to_user:
		raise ValueError(
			"Traffic Ops user is not configured - use '--to-user', the config file, or an "
			"environment variable to do so"
		)

	to_password = coalesce_config(
		pytestconfig.getoption("--to-password"),
		"password",
		session_data,
		"TO_PASSWORD"
	)

	if not to_password:
		raise ValueError(
			"Traffic Ops password is not configured - use '--to-password', the config file, or an "
			"environment variable to do so"
		)

	to_url = coalesce_config(pytestconfig.getoption("--to-url"), "url", session_data, "TO_USER")
	if not to_url:
		raise ValueError(
			"Traffic Ops URL is not configured - use '--to-url', the config file, or an "
			"environment variable to do so"
		)

	try:
		api_version, port = parse_to_url(to_url)
	except ValueError as e:
		raise ValueError("invalid Traffic Ops URL") from e

	return ArgsType(
		to_user,
		to_password,
		to_url,
		port,
		api_version
	)

@pytest.fixture(name="to_session")
def to_login(to_args: ArgsType) -> TOSession:
	"""
	PyTest Fixture to create a Traffic Ops session from Traffic Ops Arguments
	passed as command line arguments in to_args fixture in conftest.

	:param to_args: Fixture to get Traffic ops session arguments.
	:returns: An authenticated Traffic Ops session.
	"""
	# Create a Traffic Ops V4 session and login
	to_url = urlparse(to_args.url)
	to_host = to_url.hostname
	try:
		to_session = TOSession(
			host_ip=to_host,
			host_port=to_args.port,
			api_version=str(to_args.api_version),
			ssl=True,
			verify_cert=False
		)
		logger.info("Established Traffic Ops Session.")
	except OperationError as error:
		logger.debug("%s", error, exc_info=True, stack_info=True)
		logger.error("Failure in Traffic Ops session creation. Reason: %s", error)
		sys.exit(-1)

	# Login To TO_API
	to_session.login(to_args.user, to_args.password)
	logger.info("Successfully logged into Traffic Ops.")
	return to_session


@pytest.fixture(scope="session", name="db_connection")
def to_db_connection(to_db_args: DbArgsType) -> psycopg2.connect:
	"""
	Creates new traffic ops db connection.
	:returns: New Traffic ops database connection
	"""
	to_db_connection = None
	try:
		to_db_connection = psycopg2.connect(
            user=to_db_args.user,
            password=to_db_args.password,
            host=to_db_args.hostname,
            port=to_db_args.port,
            database=to_db_args.db_name,
            sslmode=to_db_args.sslmode
        )
		logger.info("Successfully connected to the Traffic Ops database.")
		yield to_db_connection
	except psycopg2.OperationalError as e:
		logger.error("Error connecting to the Traffic Ops database : %s", e)
	finally:
		if to_db_connection:
			to_db_connection.close()
			logger.info("Closed Traffic ops DB connection.")


@pytest.fixture(name="request_template_data", scope="session")
def request_prerequiste_data(pytestconfig: pytest.Config, request: pytest.FixtureRequest
			  ) -> list[Union[dict[str, object], list[object], Primitive]]:
	"""
	PyTest Fixture to store POST request template data for api endpoint.
	:param pytestconfig: Session-scoped fixture that returns the session's pytest.Config object.
	:param request: Fixture to access information about the requesting test function and its fixtures

	:returns: Prerequisite request data for api endpoint.
	"""
	request_template_path = pytestconfig.getoption("--request-template")
	if not isinstance(request_template_path, str):
		# unlike the configuration file, this must be present
		raise ValueError("prereqisites path not configured")

	# Response keys for api endpoint
	data: Union[dict[
		str,
		Union[list[Union[dict[str, object], list[object], Primitive]], dict[object, object], Primitive]
	], Primitive] = None
	with open(request_template_path, encoding="utf-8", mode="r") as prereq_file:
		data = json.load(prereq_file)
	if not isinstance(data, dict):
		raise TypeError(f"request template data must be an object, not '{type(data)}'")
	try:
		request_template = data[request.param]
		if not isinstance(request_template, list):
			raise TypeError(f"Request template data must be a list, not '{type(request_template)}'")
	except AttributeError:
		request_template = data
	return request_template


@pytest.fixture()
def response_template_data(pytestconfig: pytest.Config
			   ) -> dict[str, Union[Primitive, list[
	Union[Primitive, dict[str, object], list[object]]], dict[object, object]]]:
	"""
	PyTest Fixture to store response template data for api endpoint.
	:param pytestconfig: Session-scoped fixture that returns the session's pytest.Config object.
	:returns: Prerequisite response data for api endpoint.
	"""
	prereq_path = pytestconfig.getoption("--response-template")
	if not isinstance(prereq_path, str):
		# unlike the configuration file, this must be present
		raise ValueError("prereqisites path not configured")

	# Response keys for api endpoint
	response_template: Union[dict[
		str,
		Union[list[Union[dict[str, object], list[object], Primitive]], dict[object, object], Primitive]
	], Primitive] = None
	with open(prereq_path, encoding="utf-8", mode="r") as prereq_file:
		response_template = json.load(prereq_file)
	if not isinstance(response_template, dict):
		raise TypeError(f"Response template data must be an object, not '{type(response_template)}'")

	return response_template


def api_response_data(api_response: tuple[Union[Primitive, dict[str, object], list[
	Union[Primitive, dict[str, object], list[
		object]]]], requests.Response], create_check: bool) -> dict[str, object]:
	"""
	Checks API get/post response.
	:param api_response: Raw api response.
	:returns: Verified response data
	"""
	api_data = None
	if isinstance(api_response, tuple):
		api_response = api_response[0]
		if create_check and not isinstance(api_response, munch.Munch):
			raise ValueError("Malformed API response; 'response' property not an munch")
		if not create_check and not isinstance(api_response, list):
			raise ValueError("Malformed API response; 'response' property not an list")
	else:
		raise ValueError("Invalid API response format")

	if api_response:
		try:
			api_data = api_response
			if not create_check:
				api_data = api_response[0]
			if not isinstance(api_data, dict):
				raise ValueError("Malformed API response; 'response' property not a dict")
		except IndexError as e:
			raise ValueError(f"No response data from API request '{e.args[0]}'") from e

	return api_data


def get_existing_object(to_session: TOSession, object_type: str, query_params: Optional[
	dict[str, Any]])-> Union[dict[str, Any], None]:
	"""
	Check if the given endpoint with the given query params already exists.
	:param to_session: Fixture to get Traffic Ops session.
	:param object_type: api call name for get request.
	:param query_params: query params for api get request.
	:returns: Api data for the corresponding api request.
    """
	api_get_response: tuple[Union[dict[str, object], list[
		Union[dict[str, object], list[object], Primitive]], Primitive], requests.Response] = getattr(
		to_session, f"get_{object_type}")(query_params=query_params)
	return api_response_data(api_get_response, create_check = False)


def create_if_not_exists(to_session: TOSession, object_type: str,
			 data: dict[str, Any]) -> Union[dict[str, Any], None]:
	"""
	Hits Post request of the given endpoint with the given data.
	:param to_session: Fixture to get Traffic Ops session.
	:param object_type: api call name for post request.
	:param data: Post data for api post request.
	:returns: Api data for the corresponding api request.
	"""
	api_post_response: tuple[Union[dict[str, object], list[
		Union[dict[str, object], list[object], Primitive]], Primitive], requests.Response] = getattr(
		to_session, f"create_{object_type}")(data=data)
	return api_response_data(api_post_response, create_check = True)


def create_or_get_existing(to_session: TOSession, get_object_type: str, post_object_type: str, data:
	dict[str, Any], query_params: Optional[dict[str, Any]] = None) -> Union[dict[str, Any], None]:
	"""
	Get Api data of the given endpoint with the given query params if it exists. If not, create it.
	:param to_session: Fixture to get Traffic Ops session.
	:param get_object_type: api call name for get request.
	:param post_object_type: api call name for post request.
	:param query_params: query params for api get request.
	:returns: Api data for the corresponding api request.
	@param data: 
	"""
	existing_object = get_existing_object(to_session, get_object_type, query_params)
	return existing_object or create_if_not_exists(to_session, post_object_type, data)


def generate_unique_data(to_session: TOSession, base_name: str, object_type: str,
			 query_key=None)-> str:
	"""
	Generate unique data for the given endpoint.
	:param to_session: Fixture to get Traffic Ops session.
	:param object_type: api call name for get request.
	:param base_name: Base name for get request.
	:param query_key: Hitting get request using specific query key.
	:returns: Unique name for the corresponding api request.
	@param data: 
	"""
	unique_name = base_name
	if query_key is None:
		query_key = "name"
	while True:
		try:
			response = getattr(to_session, f"get_{object_type}")(query_params={query_key:unique_name})
			# Check if query params works for the corresponding api.
			check_data = response[0]
			if len(check_data) > 1:
				logger.info("API response returns all api data, query params is not working.")
				if not any(data.get(query_key) == unique_name for data in check_data):
					return unique_name
			elif len(check_data) == 0:
				raise ValueError("No Api response with the unique data")
		except ValueError:
			return unique_name
		unique_name = base_name[:4] + str(randint(0, 1000))


def check_template_data(template_data: Union[list[JSONData], tuple[JSONData, requests.Response]],
						name: str) -> dict[str, object]:
	"""
	Checks API request/response template data.
	:param template_data: Fixture to get template data from a prerequisites file.
	:param name: Endpoint name
	:returns: Verified endpoint data
	"""
	try:
		endpoint = template_data[0]
	except IndexError as e:
		raise TypeError(
			f"malformed  data; no {name} present in {name} array property") from e

	if not isinstance(endpoint, dict):
		raise TypeError(f"malformed data; {name} must be objects, not '{type(endpoint)}'")
	return endpoint


@pytest.fixture(name="cdn_post_data")
def cdn_data_post(to_session: TOSession, request_template_data: list[JSONData],
		  pytestconfig: pytest.Config) -> dict[str, object]:
	"""
	PyTest Fixture to create POST data for cdns endpoint.

	:param to_session: Fixture to get Traffic Ops session.
	:param request_template_data: Fixture to get CDN request template data from a prerequisites file.
	:returns: Sample POST data and the actual API response.
	"""
	cdn = check_template_data(request_template_data["cdns"], "cdns")

	# Return new post data and post response from cdns POST request
	randstr = str(randint(0, 1000))
	try:
		name = cdn["name"]
		if not isinstance(name, str):
			raise TypeError(f"name must be str, not '{type(name)}'")
		cdn_name = name[:4] + randstr
		cdn["name"] = generate_unique_data(to_session=to_session, base_name=cdn_name, object_type="cdns")
		domain_name = cdn["domainName"]
		if not isinstance(domain_name, str):
			raise TypeError(f"domainName must be str, not '{type(domain_name)}")
		domainname = domain_name[:5] + randstr
		cdn["domainName"] = generate_unique_data(to_session=to_session, base_name=domainname,
					   object_type="cdns", query_key="domainName")
	except KeyError as e:
		raise TypeError(f"missing CDN property '{e.args[0]}'") from e

	logger.info("New cdn data to hit POST method %s", cdn)
	# Hitting cdns POST methed
	response: tuple[JSONData, requests.Response] = to_session.create_cdn(data=cdn)
	resp_obj = check_template_data(response, "cdns")
	pytestconfig.cache.set("cdnDomainName",resp_obj.get("domainName"))
	yield resp_obj
	cdn_id = resp_obj.get("id")
	msg = to_session.delete_cdn_by_id(cdn_id=cdn_id)
	logger.info("Deleting cdn data... %s", msg)
	if  msg is None:
		logger.error("Cdn returned by Traffic Ops is missing an 'id' property")
		pytest.fail("Response from delete request is empty, Failing test_case")


@pytest.fixture(name="cache_group_post_data")
def cache_group_data_post(to_session: TOSession, request_template_data: list[JSONData],
			 pytestconfig: pytest.Config) -> dict[str, object]:
	"""
	PyTest Fixture to create POST data for cachegroup endpoint.

	:param to_session: Fixture to get Traffic Ops session.
	:param request_template_data: Fixture to get Cachegroup data from a prerequisites file.
	:returns: Sample POST data and the actual API response.
	"""
	cache_group = check_template_data(request_template_data["cachegroup"], "cachegroup")
	# Return new post data and post response from cachegroups POST request
	randstr = str(randint(0, 1000))
	try:
		name = cache_group["name"]
		if not isinstance(name, str):
			raise TypeError(f"name must be str, not '{type(name)}'")
		cache_group_name = name[:4] + randstr
		cache_group["name"] = generate_unique_data(to_session=to_session, base_name=cache_group_name,
					     object_type="cachegroups")
		short_name = cache_group["shortName"]
		if not isinstance(short_name, str):
			raise TypeError(f"shortName must be str, not '{type(short_name)}")
		cache_group["shortName"] = short_name[:5] + randstr
	except KeyError as e:
		raise TypeError(f"missing Cache group property '{e.args[0]}'") from e

	# Check if type already exists, otherwise create it
	type_id = pytestconfig.cache.get("typeId", default=None)
	if type_id:
		cache_group["typeId"] = type_id
	else:
		type_data = check_template_data(request_template_data["types"], "types")
		type_object = create_or_get_existing(to_session, "types", "type", type_data,
				      {"useInTable": "cachegroup"})
		cache_group["typeId"] = type_object["id"]

	logger.info("New cachegroup data to hit POST method %s", cache_group)
	# Hitting cachegroup POST method
	response: tuple[JSONData, requests.Response] = to_session.create_cachegroups(data=cache_group)
	resp_obj = check_template_data(response, "cachegroup")
	yield resp_obj
	cachegroup_id = resp_obj.get("id")
	msg = to_session.delete_cachegroups(cache_group_id=cachegroup_id)
	logger.info("Deleting cachegroup data... %s", msg)
	if  msg is None:
		logger.error("Cachegroup returned by Traffic Ops is missing an 'id' property")
		pytest.fail("Response from delete request is empty, Failing test_case")


@pytest.fixture(name="parameter_post_data")
def parameter_data_post(to_session: TOSession, request_template_data: list[JSONData]
		  ) -> dict[str, object]:
	"""
	PyTest Fixture to create POST data for parameters endpoint.

	:param to_session: Fixture to get Traffic Ops session.
	:param request_template_data: Fixture to get CDN request template data from a prerequisites file.
	:returns: Sample POST data and the actual API response.
	"""
	parameter = check_template_data(request_template_data["parameters"], "parameters")
	# Return new post data and post response from parameters POST request
	randstr = str(randint(0, 1000))
	try:
		name = parameter["name"]
		if not isinstance(name, str):
			raise TypeError(f"name must be str, not '{type(name)}'")
		parameter_name = name[:4] + randstr
		parameter["name"] = generate_unique_data(to_session=to_session, base_name=parameter_name,
					   object_type="parameters")
		value = parameter["value"]
		if not isinstance(value, str):
			raise TypeError(f"value must be str, not '{type(value)}")
		parameter_value = value[:5] + randstr
		parameter["value"] = generate_unique_data(to_session=to_session, base_name=parameter_value,
					    object_type="parameters", query_key="value")
	except KeyError as e:
		raise TypeError(f"missing Parameter property '{e.args[0]}'") from e

	logger.info("New parameter data to hit POST method %s", parameter)
	# Hitting cdns POST methed
	response: tuple[JSONData, requests.Response] = to_session.create_parameter(data=parameter)
	resp_obj = check_template_data(response, "parameter")
	yield resp_obj
	parameter_id = resp_obj.get("id")
	msg = to_session.delete_parameter(parameter_id=parameter_id)
	logger.info("Deleting parameter data... %s", msg)
	if  msg is None:
		logger.error("Parameter returned by Traffic Ops is missing an 'id' property")
		pytest.fail("Response from delete request is empty, Failing test_case")


@pytest.fixture(name="role_post_data")
def role_data_post(to_session: TOSession, request_template_data: list[JSONData]
			) -> dict[str, object]:
	"""
	PyTest Fixture to create POST data for roles endpoint.

	:param to_session: Fixture to get Traffic Ops session.
	:param request_template_data: Fixture to get role data from a prerequisites file.
	:returns: Sample POST data and the actual API response.
	"""
	role = check_template_data(request_template_data["roles"], "roles")

	# Return new post data and post response from roles POST request
	randstr = str(randint(0, 1000))
	try:
		name = role["name"]
		if not isinstance(name, str):
			raise TypeError(f"name must be str, not '{type(name)}'")
		role_name = name[:4] + randstr
		role["name"] = generate_unique_data(to_session=to_session, base_name=role_name,
				      object_type="roles")
	except KeyError as e:
		raise TypeError(f"missing Role property '{e.args[0]}'") from e

	logger.info("New role data to hit POST method %s", role)
	# Hitting roles POST methed
	response: tuple[JSONData, requests.Response] = to_session.create_role(data=role)
	resp_obj = check_template_data(response, "role")
	yield resp_obj
	role_name = resp_obj.get("name")
	msg = to_session.delete_role(query_params={"name": role_name})
	logger.info("Deleting role data... %s", msg)
	if msg is None:
		logger.error("Role returned by Traffic Ops is missing an 'id' property")
		pytest.fail("Response from delete request is empty, Failing test_case")


@pytest.fixture(name="profile_post_data")
def profile_data_post(to_session: TOSession, request_template_data: list[JSONData],
		      cdn_post_data:dict[str, object]) -> dict[str, object]:
	"""
	PyTest Fixture to create POST data for profile endpoint.

	:param to_session: Fixture to get Traffic Ops session.
	:param request_template_data: Fixture to get profile data from a prerequisites file.
	:returns: Sample POST data and the actual API response.
	"""
	profile = check_template_data(request_template_data["profiles"], "profiles")
	# Return new post data and post response from profiles POST request
	randstr = str(randint(0, 1000))
	try:
		name = profile["name"]
		if not isinstance(name, str):
			raise TypeError(f"name must be str, not '{type(name)}'")
		profile_name = name[:4] + randstr
		profile["name"] = generate_unique_data(to_session=to_session, base_name=profile_name,
					 object_type="profiles")
	except KeyError as e:
		raise TypeError(f"missing Profile property '{e.args[0]}'") from e

	# Check if cdn already exists, otherwise create it
	profile["cdn"] = cdn_post_data["id"]
	logger.info("New profile data to hit POST method %s", profile)

	# Hitting profile POST method
	response: tuple[JSONData, requests.Response] = to_session.create_profile(data=profile)
	resp_obj = check_template_data(response, "profile")
	yield resp_obj
	profile_id = resp_obj.get("id")
	msg = to_session.delete_profile_by_id(profile_id=profile_id)
	logger.info("Deleting profile data... %s", msg)
	if msg is None:
		logger.error("Profile returned by Traffic Ops is missing an 'id' property")
		pytest.fail("Response from delete request is empty, Failing test_case")


@pytest.fixture(name="tenant_post_data")
def tenant_data_post(to_session: TOSession, request_template_data: list[JSONData],
		  pytestconfig: pytest.Config) -> dict[str, object]:
	"""
	PyTest Fixture to create POST data for tenants endpoint.
	:param to_session: Fixture to get Traffic Ops session.
	:param request_template_data: Fixture to get tenant request template from a prerequisites file.
	:returns: Sample POST data and the actual API response.
	"""

	tenant = check_template_data(request_template_data["tenants"], "tenants")

	# Return new post data and post response from tenants POST request
	randstr = str(randint(0, 1000))
	name = pytestconfig.cache.get("tenantName", default=None)
	if name:
		tenant["name"] = name
	else:
		try:
			name = tenant["name"]
			if not isinstance(name, str):
				raise TypeError(f"name must be str, not '{type(name)}'")
			tenant_name = name[:4] + randstr
			tenant["name"] = generate_unique_data(to_session=to_session, base_name=tenant_name,
					 object_type="tenants")
		except KeyError as e:
			raise TypeError(f"missing tenant property '{e.args[0]}'") from e

	logger.info("New tenant data to hit POST method %s", tenant)
	# Hitting tenants POST methed
	response: tuple[JSONData, requests.Response] = to_session.create_tenant(data=tenant)
	resp_obj = check_template_data(response, "tenant")
	yield resp_obj
	tenant_id = resp_obj.get("id")
	msg = to_session.delete_tenant(tenant_id=tenant_id)
	logger.info("Deleting tenant data... %s", msg)
	if msg is None:
		logger.error("Tenant returned by Traffic Ops is missing an 'id' property")
		pytest.fail("Response from delete request is empty, Failing test_case")


@pytest.fixture(name="server_capabilities_post_data")
def server_capabilities_data_post(to_session: TOSession, request_template_data: list[JSONData]
		  ) -> dict[str, object]:
	"""
	PyTest Fixture to create POST data for server_capabilities endpoint.

	:param to_session: Fixture to get Traffic Ops session.
	:param request_template_data: Fixture to get server_capabilities data from a prerequisites file.
	:returns: Sample POST data and the actual API response.
	"""

	server_capabilities = check_template_data(request_template_data["server_capabilities"],
					   "server_capabilities")

	# Return new post data and post response from server_capabilities POST request
	randstr = str(randint(0, 1000))
	try:
		name = server_capabilities["name"]
		if not isinstance(name, str):
			raise TypeError(f"name must be str, not '{type(name)}'")
		server_capabilities_name = name[:3] + randstr
		server_capabilities["name"] = generate_unique_data(to_session=to_session,
						     base_name=server_capabilities_name, object_type="server_capabilities")
	except KeyError as e:
		raise TypeError(f"missing server_capabilities property '{e.args[0]}'") from e

	logger.info("New server_capabilities data to hit POST method %s", server_capabilities)
	# Hitting server_capabilities POST method
	response: tuple[
		JSONData, requests.Response] = to_session.create_server_capabilities(data=server_capabilities)
	resp_obj = check_template_data(response, "server_capabilities")
	yield resp_obj
	server_capability_name = resp_obj.get("name")
	msg = to_session.delete_server_capabilities(query_params={"name": server_capability_name})
	logger.info("Deleting server_capabilities data %s", msg)
	if  msg is None:
		logger.error("server_capabilities returned by Traffic Ops is missing an 'id' property")
		pytest.fail("Response from delete request is empty, Failing test_server_capabilities_contract")


@pytest.fixture(name="division_post_data")
def division_data_post(to_session: TOSession, request_template_data: list[JSONData]
		  ) -> dict[str, object]:
	"""
	PyTest Fixture to create POST data for divisions endpoint.

	:param to_session: Fixture to get Traffic Ops session.
	:param request_template_data: Fixture to get divisions data from a prerequisites file.
	:returns: Sample POST data and the actual API response.
	"""

	division = check_template_data(request_template_data["divisions"], "divisions")

	# Return new post data and post response from division POST request
	randstr = str(randint(0, 1000))
	try:
		name = division["name"]
		if not isinstance(name, str):
			raise TypeError(f"name must be str, not '{type(name)}'")
		division_name = name[:4] + randstr
		division["name"] = generate_unique_data(to_session=to_session, base_name=division_name,
					  object_type="divisions")
	except KeyError as e:
		raise TypeError(f"missing Parameter property '{e.args[0]}'") from e

	logger.info("New division data to hit POST method %s", division)
	# Hitting division POST methed
	response: tuple[JSONData, requests.Response] = to_session.create_division(data=division)
	resp_obj = check_template_data(response, "divisions")
	yield resp_obj
	division_id = resp_obj.get("id")
	msg = to_session.delete_division(division_id=division_id)
	logger.info("Deleting division data... %s", msg)
	if msg is None:
		logger.error("Division returned by Traffic Ops is missing an 'id' property")
		pytest.fail("Response from delete request is empty, Failing test_case")


@pytest.fixture(name="region_post_data")
def region_data_post(to_session: TOSession, request_template_data: list[JSONData],
			  division_post_data: dict[str, object]) -> dict[str, object]:
	"""
	PyTest Fixture to create POST data for region endpoint.

	:param to_session: Fixture to get Traffic Ops session.
	:param request_template_data: Fixture to get region data from a prerequisites file.
  	:returns: Sample POST data and the actual API response.
	"""

	region = check_template_data(request_template_data["regions"], "regions")

	# Return new post data and post response from regions POST request
	randstr = str(randint(0, 1000))
	try:
		name = region["name"]
		if not isinstance(name, str):
			raise TypeError(f"name must be str, not '{type(name)}'")
		region_name = name[:4] + randstr
		region["name"] = generate_unique_data(to_session=to_session, base_name=region_name,
					object_type="regions")
	except KeyError as e:
		raise TypeError(f"missing Region property '{e.args[0]}'") from e

	# Check if division already exists, otherwise create it
	region["division"] = division_post_data["id"]
	region["divisionName"] = division_post_data["name"]

	logger.info("New region data to hit POST method %s", region)
	# Hitting region POST method
	response: tuple[JSONData, requests.Response] = to_session.create_region(data=region)
	resp_obj = check_template_data(response, "regions")
	yield resp_obj
	region_name = resp_obj.get("name")
	msg = to_session.delete_region(query_params={"name": region_name})
	logger.info("Deleting region data... %s", msg)
	if msg is None:
		logger.error("Region returned by Traffic Ops is missing an 'id' property")
		pytest.fail("Response from delete request is empty, Failing test_case")


@pytest.fixture(name="phys_locations_post_data")
def phys_locations_data_post(to_session: TOSession, request_template_data: list[JSONData],
			 region_post_data: dict[str, object]) -> dict[str, object]:
	"""
	PyTest Fixture to create POST data for phys_location endpoint.

	:param to_session: Fixture to get Traffic Ops session.
	:param request_template_data: Fixture to get phys_location data from a prerequisites file.
	:param region_post_data:
  	:returns: Sample POST data and the actual API response.
	"""

	phys_locations = check_template_data(request_template_data["phys_locations"], "phys_locations")

	# Return new post data and post response from phys_locations POST request
	randstr = str(randint(0, 1000))
	try:
		name = phys_locations["name"]
		if not isinstance(name, str):
			raise TypeError(f"name must be str, not '{type(name)}'")
		phys_locations_name = name[:4] + randstr
		phys_locations["name"] = generate_unique_data(to_session=to_session,
						base_name=phys_locations_name, object_type="physical_locations")
		short_name = phys_locations["shortName"]
		if not isinstance(short_name, str):
			raise TypeError(f"shortName must be str, not '{type(short_name)}'")
		shortname = short_name[:4] + randstr
		phys_locations["shortName"] = generate_unique_data(to_session=to_session,
						base_name=shortname, object_type="physical_locations", query_key="shortName")
	except KeyError as e:
		raise TypeError(f"missing Phys_location property '{e.args[0]}'") from e

	# Check if region already exists, otherwise create it
	region_id = region_post_data["id"]
	if not isinstance(region_id, int):
		raise TypeError("malformed API response; 'id' property not a integer")
	phys_locations["regionId"] = region_id

	logger.info("New Phys_locations data to hit POST method %s", phys_locations)
	# Hitting region POST method
	response: tuple[JSONData, requests.Response] = to_session.create_physical_locations(
		data=phys_locations)
	resp_obj = check_template_data(response, "phys_locations")
	yield resp_obj
	phys_location_id = resp_obj.get("id")
	msg = to_session.delete_physical_location(physical_location_id=phys_location_id)
	logger.info("Deleting physical locations data... %s", msg)
	if msg is None:
		logger.error("Physical location returned by Traffic Ops is missing an 'id' property")
		pytest.fail("Response from delete request is empty, Failing test_case")


@pytest.fixture(name="server_post_data")
def server_data_post(to_session: TOSession, request_template_data: list[JSONData],
		profile_post_data: dict[str, object], cache_group_post_data: dict[str, object],
		status_post_data: dict[str, object], phys_locations_post_data: dict[str, object],
		pytestconfig: pytest.Config)-> dict[str, object]:
	"""
	PyTest Fixture to create POST data for server endpoint.

	:param to_session: Fixture to get Traffic Ops session.
	:param request_template_data: Fixture to get profile data from a prerequisites file.
	:param phys_locations_post_data:
	:returns: Sample POST data and the actual API response.
	"""
	server = check_template_data(request_template_data["servers"], "servers")

	# Check if type already exists, otherwise create it
	type_data = check_template_data(request_template_data["types"], "types")
	type_object = create_or_get_existing(to_session, "types", "type", type_data,
				      {"useInTable": "server"})
	type_id = type_object["id"]
	server["typeId"] = type_id

	pytestconfig.cache.set("typeId", type_id)

	server["cachegroupId"]= cache_group_post_data["id"]

	# Check if cdn already exists, otherwise create it
	server["cdnId"] = profile_post_data["cdn"]
	server["domainName"] = pytestconfig.cache.get("cdnDomainName", default=None)

	# Check if profile with cdn already exists, otherwise create it
	server["profileNames"] = [profile_post_data["name"]]

	# Check if status already exists, otherwise create it
	server["statusId"] = status_post_data["id"]

	# Check if physical location with region already exists, otherwise create it
	physical_location_id = phys_locations_post_data["id"]
	if not isinstance(physical_location_id, int):
		raise TypeError("malformed API response; 'id' property not a integer")
	server["physLocationId"] = physical_location_id

	logger.info("New server data to hit POST method %s", server)
	# Hitting server POST method
	response: tuple[JSONData, requests.Response] = to_session.create_server(data=server)
	resp_obj = check_template_data(response, "server")
	yield resp_obj
	server_id = resp_obj.get("id")
	msg = to_session.delete_server_by_id(server_id=server_id)
	logger.info("Deleting servers data... %s", msg)
	if msg is None:
		logger.error("Server returned by Traffic Ops is missing an 'id' property")
		pytest.fail("Response from delete request is empty, Failing test_case")


@pytest.fixture(name="delivery_services_post_data")
def delivery_services_data_post(to_session: TOSession, request_template_data: list[JSONData],
				tenant_post_data: dict[str, object], profile_post_data: dict[str, object],
		      pytestconfig: pytest.Config) -> dict[str, object]:
	"""
	PyTest Fixture to create POST data for server endpoint.
	:param to_session: Fixture to get Traffic Ops session.
	:param request_template_data: Fixture to get profile data from a prerequisites file.
	:returns: Sample POST data and the actual API response.
	"""
	delivery_services = check_template_data(
		request_template_data["delivery_services"], "delivery_services")

	randstr = str(randint(0, 1000))
	try:
		xml_id = delivery_services["xmlId"]
		if not isinstance(xml_id, str):
			raise TypeError(f"xmlId must be str, not '{type(xml_id)}'")
		xmlid= xml_id[:4] + randstr
		delivery_services["xmlId"] = generate_unique_data(to_session=to_session, base_name=xmlid,
						    object_type="deliveryservices", query_key="xmlId")
	except KeyError as e:
		raise TypeError(f"missing delivery_services property '{e.args[0]}'") from e

	# Check if profile with cdn already exists, otherwise create it
	delivery_services["profileId"] = profile_post_data["id"]

	# Check if cdn already exists, otherwise create it
	delivery_services["cdnId"] = profile_post_data["cdn"]

	# Check if tenant already exists, otherwise create it
	pytestconfig.cache.set("tenantName", "root")
	delivery_services["tenantId"] = tenant_post_data["id"]

	# Check if type already exists, otherwise create it
	type_data = {"name": "HTTP", "useInTable":"deliveryservice"}
	type_object = create_or_get_existing(to_session, "types", "type", type_data,
				      {"name": "HTTP", "useInTable":"deliveryservice"})
	delivery_services["typeId"] = type_object["id"]
	delivery_services["type"] = type_object["name"]

	logger.info("New delivery_services data to hit POST method %s", delivery_services)
	# Hitting delivery_services POST method
	response: tuple[JSONData, requests.Response] = to_session.create_deliveryservice(
		data=delivery_services)
	resp_obj = check_template_data(response[0], "delivery_services")
	yield resp_obj
	delivery_service_id = resp_obj.get("id")
	msg = to_session.delete_deliveryservice_by_id(delivery_service_id=delivery_service_id)
	logger.info("Deleting delivery service data... %s", msg)
	if msg is None:
		logger.error("delivery service returned by Traffic Ops is missing an 'id' property")
		pytest.fail("Response from delete request is empty, Failing test_case")


@pytest.fixture(name="origin_post_data")
def origin_data_post(to_session: TOSession, request_template_data: list[JSONData],
		     delivery_services_post_data: dict[str, object], tenant_post_data: dict[str, object]
		      ) -> dict[str, object]:
	"""
	PyTest Fixture to create POST data for origins endpoint.
	:param to_session: Fixture to get Traffic Ops session.
	:param request_template_data: Fixture to get profile data from a prerequisites file.
	:returns: Sample POST data and the actual API response.
	"""
	origin = check_template_data(request_template_data["origins"], "origins")

	randstr = str(randint(0, 1000))
	try:
		name = origin["name"]
		if not isinstance(name, str):
			raise TypeError(f"name must be str, not '{type(name)}'")
		origin_name = name[:4] + randstr
		origin["name"] = generate_unique_data(to_session=to_session, base_name=origin_name,
					object_type="origins")
	except KeyError as e:
		raise TypeError(f"missing origin property '{e.args[0]}'") from e

	# Check if delivery_service already exists, otherwise create it
	delivery_services_id = delivery_services_post_data["id"]
	if not isinstance(delivery_services_id, int):
		raise TypeError("malformed API response; 'id' property not a integer")
	origin["deliveryServiceId"] = delivery_services_id

	# Check if tenant already exists, otherwise create it
	tenant_id = tenant_post_data["id"]
	if not isinstance(tenant_id, int):
		raise TypeError("malformed API response; 'id' property not a integer")
	origin["tenantId"] = tenant_id

	logger.info("New origin data to hit POST method %s", origin)
	# Hitting origins POST method
	response: tuple[JSONData, requests.Response] = to_session.create_origins(data=origin)
	resp_obj = check_template_data(response, "origins")
	yield resp_obj
	origin_id = resp_obj.get("id")
	msg = to_session.delete_origins(query_params={"id": origin_id})
	logger.info("Deleting origin data... %s", msg)
	if msg is None:
		logger.error("Origin returned by Traffic Ops is missing an 'id' property")
		pytest.fail("Response from delete request is empty, Failing test_case")


@pytest.fixture(name="status_post_data")
def status_data_post(to_session: TOSession, request_template_data: list[JSONData]
		  ) -> dict[str, object]:
	"""
	PyTest Fixture to create POST data for statuses endpoint.

	:param to_session: Fixture to get Traffic Ops session.
	:param request_template_data: Fixture to get Status request template data from a prerequisite file.
	:returns: Sample POST data and the actual API response.
	"""
	status = check_template_data(request_template_data["status"], "status")

	# Return new post data and post response from statuses POST request
	randstr = str(randint(0, 1000))
	try:
		name = status["name"]
		if not isinstance(name, str):
			raise TypeError(f"name must be str, not '{type(name)}'")
		status_name = name[:4] + randstr
		status["name"] = generate_unique_data(to_session=to_session, base_name=status_name,
					object_type="statuses")
	except KeyError as e:
		raise TypeError(f"missing Status property '{e.args[0]}'") from e

	logger.info("New status data to hit POST method %s", status)
	# Hitting statuses POST methed
	response: tuple[JSONData, requests.Response] = to_session.create_statuses(data=status)
	resp_obj = check_template_data(response, "statuses")
	yield resp_obj
	status_id = resp_obj.get("id")
	msg = to_session.delete_status_by_id(status_id=status_id)
	logger.info("Deleting status data... %s", msg)
	if msg is None:
		logger.error("Status returned by Traffic Ops is missing an 'id' property")
		pytest.fail("Response from delete request is empty, Failing test_case")


@pytest.fixture(name="asn_post_data")
def asn_data_post(to_session: TOSession, request_template_data: list[JSONData],
		      cache_group_post_data:dict[str, object]) -> dict[str, object]:
	"""
	PyTest Fixture to create POST data for asn endpoint.

	:param to_session: Fixture to get Traffic Ops session.
	:param request_template_data: Fixture to get asn data from a prerequisites file.
	:returns: Sample POST data and the actual API response.
	"""
	asn = check_template_data(request_template_data["asns"], "asns")
	# Return new post data and post response from asns POST request
	randstr = randint(0, 1000)
	asn["asn"] = randstr

	# Check if cachegroup already exists, otherwise create it
	asn["cachegroupId"] = cache_group_post_data["id"]
	logger.info("New profile data to hit POST method %s", asn)

	# Hitting asns POST method
	response: tuple[JSONData, requests.Response] = to_session.create_asn(data=asn)
	resp_obj = check_template_data(response, "asn")
	yield resp_obj
	asn_id = resp_obj.get("id")
	msg = to_session.delete_asn(query_params={"id": asn_id})
	logger.info("Deleting asn data... %s", msg)
	if msg is None:
		logger.error("asn returned by Traffic Ops is missing an 'id' property")
		pytest.fail("Response from delete request is empty, Failing test_case")


@pytest.fixture(name="job_post_data")
def job_data_post(to_session: TOSession, request_template_data: list[JSONData],
		     delivery_services_post_data: dict[str, object],
		      ) -> dict[str, object]:
	"""
	PyTest Fixture to create POST data for jobss endpoint.
	:param to_session: Fixture to get Traffic Ops session.
	:param request_template_data: Fixture to get job data from a prerequisites file.
	:returns: Sample POST data and the actual API response.
	"""
	job = check_template_data(request_template_data["jobs"], "jobs")

	# Check if delivery_service already exists, otherwise create it
	delivery_services_name = delivery_services_post_data["xmlId"]
	if not isinstance(delivery_services_name, str):
		raise TypeError("malformed API response; 'displayName' property not a string")
	job["deliveryService"] = delivery_services_name

	logger.info("New job data to hit POST method %s", job)
	# Hitting jobs POST method
	response: tuple[JSONData, requests.Response] = to_session.create_job(data=job)
	resp_obj = check_template_data(response, "jobs")
	yield resp_obj
	job_id = resp_obj.get("id")
	msg = to_session.delete_job(query_params={"id": job_id})
	logger.info("Deleting job data... %s", msg)
	if msg is None:
		logger.error("job returned by Traffic Ops is missing an 'id' property")
		pytest.fail("Response from delete request is empty, Failing test_case")


@pytest.fixture(name="coordinate_post_data")
def coordinate_data_post(to_session: TOSession, request_template_data: list[JSONData]
		  ) -> dict[str, object]:
	"""
	PyTest Fixture to create POST data for coordinates endpoint.
	:param to_session: Fixture to get Traffic Ops session.
	:param request_template_data: Fixture to get coordinate request template from a prerequisites file.
	:returns: Sample POST data and the actual API response.
	"""

	coordinate = check_template_data(request_template_data["coordinates"], "coordinates")

	# Return new post data and post response from coordinates POST request
	randstr = str(randint(0, 1000))
	try:
		name = coordinate["name"]
		if not isinstance(name, str):
			raise TypeError(f"name must be str, not '{type(name)}'")
		coordinate_name = name[:4] + randstr
		coordinate["name"] = generate_unique_data(to_session=to_session,
					    base_name=coordinate_name, object_type="coordinates")
	except KeyError as e:
		raise TypeError(f"missing coordinate property '{e.args[0]}'") from e

	logger.info("New coordinate data to hit POST method %s", coordinate)
	# Hitting coordinates POST methed
	response: tuple[JSONData, requests.Response] = to_session.create_coordinates(data=coordinate)
	resp_obj = check_template_data(response, "coordinate")
<<<<<<< HEAD
	return resp_obj
	
@pytest.fixture(name="profile_parameters_post_data")
def profile_parameters_post_data(to_session: TOSession, request_template_data: list[JSONData],
		profile_post_data:dict[str, object], parameter_post_data:dict[str, object]
		) -> dict[str, object]:
	"""
	PyTest Fixture to create POST data for profile parameters endpoint.
	:param to_session: Fixture to get Traffic Ops session.
	:param request_template_data: Fixture to get profile parameters request template from a prerequisites file.
	:returns: Sample POST data and the actual API response.
	"""

	profile_parameters = check_template_data(request_template_data["profile_parameters"], "profile_parameters")

	# Return new post data and post response from profile parameters POST request
	profile_get_response = to_session.get_profiles()
	profile_data = profile_get_response [0][0]
	profile_id = profile_data.get("id")

	parameter_get_response = to_session.get_parameters()
	parameter_data = parameter_get_response [0][0]
	parameter_id = parameter_data.get("id")

	profile_parameters["profileId"] = profile_post_data["id"]
	profile_parameters["parameterId"] = parameter_post_data["id"]

	logger.info("New profile_parameter data to hit POST method %s", profile_parameters)

	# Hitting profile parameters POST method
	response: tuple[JSONData, requests.Response] = to_session.associate_paramater_to_profile(profile_id=profile_id, data=profile_parameters)
	resp_obj = check_template_data(response, "profile_parameters")
	yield resp_obj
	profile_id = resp_obj.get("profileId")
	parameter_id = resp_obj.get("parameterId")
	msg = to_session.delete_profile_parameter_association_by_id(profile_id=profile_id, parameter_id=parameter_id)
	logger.info("Deleting Profile Parameters data... %s", msg)
	if msg is None:
		logger.error("Profile Parameter returned by Traffic Ops is missing a 'profile_id' property")
=======
	yield resp_obj
	coordinate_id = resp_obj.get("id")
	msg = to_session.delete_coordinates(query_params={"id": coordinate_id})
	logger.info("Deleting Coordinate data... %s", msg)
	if msg is None:
		logger.error("coordinate returned by Traffic Ops is missing an 'id' property")
		pytest.fail("Response from delete request is empty, Failing test_case")


@pytest.fixture(name="user_post_data")
def user_data_post(to_session: TOSession, request_template_data: list[JSONData],
		  tenant_post_data:dict[str, object], db_connection: psycopg2.connect) -> dict[str, object]:
	"""
	PyTest Fixture to create POST data for users endpoint.
	:param to_session: Fixture to get Traffic Ops session.
	:param request_template_data: Fixture to get users request template from a prerequisites file.
	:returns: Sample POST data and the actual API response.
	"""

	user = check_template_data(request_template_data["users"], "users")

	# Return new post data and post response from users POST request
	randstr = str(randint(0, 1000))
	try:
		username = user["username"]
		if not isinstance(username, str):
			raise TypeError(f"username must be str, not '{type(username)}'")
		unique_name = username[:4] + randstr
		user["username"] = generate_unique_data(to_session=to_session, base_name=unique_name,
					  object_type="users", query_key="username")
		user_email = user["email"]
		if not isinstance(user_email, str):
			raise TypeError(f"user email must be str, not '{type(user_email)}'")
		email = randstr + user_email
		user["email"] = generate_unique_data(to_session=to_session, base_name=email,
					  object_type="users", query_key="email")
	except KeyError as e:
		raise TypeError(f"missing user property '{e.args[0]}'") from e
	user["tenantId"] = tenant_post_data["id"]

	logger.info("New user data to hit POST method %s", user)
	# Hitting users POST methed
	response: tuple[JSONData, requests.Response] = to_session.create_user(data=user)
	resp_obj = check_template_data(response, "user")
	yield resp_obj
	user_id = resp_obj.get("id")
	# Create a cursor object to interact with the database
	cursor = db_connection.cursor()
	cursor.execute("DELETE FROM tm_user WHERE id = %s;", (user_id,))
	# Commit the changes
	db_connection.commit()
	# Close the cursor
	cursor.close()


@pytest.fixture(name="topology_post_data")
def topology_data_post(to_session: TOSession, request_template_data: list[JSONData],
		  server_post_data:dict[str, object]) -> dict[str, object]:
	"""
	PyTest Fixture to create POST data for topologies endpoint.
	:param to_session: Fixture to get Traffic Ops session.
	:param request_template_data: Fixture to get topology request template from a prerequisites file.
	:returns: Sample POST data and the actual API response.
	"""

	topology = check_template_data(request_template_data["topologies"], "topologies")

	# Return new post data and post response from topologies POST request
	randstr = str(randint(0, 1000))
	try:
		name = topology["name"]
		if not isinstance(name, str):
			raise TypeError(f"name must be str, not '{type(name)}'")
		topology_name = name[:4] + randstr
		topology["name"] = generate_unique_data(to_session=to_session, base_name=topology_name,
					  object_type="topologies")
	except KeyError as e:
		raise TypeError(f"missing topology property '{e.args[0]}'") from e

	cachegroup_name = server_post_data["cachegroup"]
	topology["nodes"][0]["cachegroup"] = cachegroup_name
	logger.info("New topology data to hit POST method %s", topology)
	# Hitting topology POST methed
	response: tuple[JSONData, requests.Response] = to_session.create_topology(data=topology)
	resp_obj = check_template_data(response, "topology")
	yield resp_obj
	topology_name = resp_obj.get("name")
	msg = to_session.delete_topology(name=topology_name)
	logger.info("Deleting topology data... %s", msg)
	if msg is None:
		logger.error("topology returned by Traffic Ops is missing an 'name' property")
		pytest.fail("Response from delete request is empty, Failing test_case")


@pytest.fixture(name="cdn_lock_post_data")
def cdn_lock_data_post(to_session: TOSession, request_template_data: list[JSONData],
		user_post_data:dict[str, object], cdn_post_data:dict[str, object]) -> dict[str, object]:
	"""
	PyTest Fixture to create POST data for cdn_locks endpoint.
	:param to_session: Fixture to get Traffic Ops session.
	:param request_template_data: Fixture to get cdn_locks request template from a prerequisites file.
	:returns: Sample POST data and the actual API response.
	"""

	cdn_lock = check_template_data(request_template_data["cdn_locks"], "cdn_locks")

	# Return new post data and post response from cdn_locks POST request
	cdn_lock["cdn"] = cdn_post_data["name"]
	cdn_lock["sharedUserNames"][0] = user_post_data["username"]
	logger.info("New cdn_lock data to hit POST method %s", cdn_lock)
	# Hitting cdn_locks POST methed
	response: tuple[JSONData, requests.Response] = to_session.create_cdn_lock(data=cdn_lock)
	resp_obj = check_template_data(response, "cdn_lock")
	yield resp_obj
	cdn_name = resp_obj.get("cdn")
	msg = to_session.delete_cdn_lock(query_params={"cdn":cdn_name})
	logger.info("Deleting cdn_lock data... %s", msg)
	if msg is None:
		logger.error("cdn_lock returned by Traffic Ops is missing an 'cdn' property")
		pytest.fail("Response from delete request is empty, Failing test_case")


@pytest.fixture(name="cdn_notification_post_data")
def cdn_notification_data_post(to_session: TOSession, request_template_data: list[JSONData],
		  cdn_post_data:dict[str, object]) -> dict[str, object]:
	"""
	PyTest Fixture to create POST data for cdn_notifications endpoint.
	:param to_session: Fixture to get Traffic Ops session.
	:param request_template_data: Fixture to get cdn_notification request template.
	:returns: Sample POST data and the actual API response.
	"""

	cdn_notification = check_template_data(
		request_template_data["cdn_notifications"], "cdn_notifications")
	# Return new post data and post response from cdn_notifications POST request
	cdn_notification["cdn"] = cdn_post_data["name"]
	logger.info("New cdn_notification data to hit POST method %s", cdn_notification)
	# Hitting cdn_notification POST methed
	response: tuple[JSONData, requests.Response] = to_session.create_cdn_notification(
		data=cdn_notification)
	resp_obj = check_template_data(response, "cdn_notification")
	yield resp_obj
	notification_id = resp_obj.get("id")
	msg = to_session.delete_cdn_notification(query_params={"id":notification_id})
	logger.info("Deleting cdn_notification data... %s", msg)
	if msg is None:
		logger.error("cdn_notfication returned by Traffic Ops is missing an 'id' property")
		pytest.fail("Response from delete request is empty, Failing test_case")


@pytest.fixture(name="deliveryservice_request_post_data")
def deliveryservice_request_data_post(to_session: TOSession, request_template_data: list[JSONData],
		  delivery_services_post_data:dict[str, object]) -> dict[str, object]:
	"""
	PyTest Fixture to create POST data for deliveryservice_request endpoint.
	:param to_session: Fixture to get Traffic Ops session.
	:param request_template_data: Fixture to get deliveryservice_request request template.
	:returns: Sample POST data and the actual API response.
	"""

	deliveryservice_request = check_template_data(
		request_template_data["deliveryservice_requests"], "deliveryservice_requests")

	# Return new post data and post response from deliveryservice_request POST request
	keys = ["displayName", "xmlId", "id", "cdnId", "tenantId", "type", "typeId"]
	for key in keys:
		deliveryservice_request["requested"][key] = delivery_services_post_data[key]
	logger.info("New deliveryservice_request data to hit POST method %s", deliveryservice_request)
	# Hitting deliveryservice_request POST methed
	response: tuple[JSONData, requests.Response] = to_session.create_deliveryservice_request(
		data=deliveryservice_request)
	resp_obj = check_template_data(response, "deliveryservice_request")
	yield resp_obj
	deliveryservice_request_id = resp_obj.get("id")
	msg = to_session.delete_deliveryservice_request(query_params={"id":deliveryservice_request_id})
	logger.info("Deleting deliveryservice_request data... %s", msg)
	if msg is None:
		logger.error("deliveryservice_request returned by Traffic Ops is missing an 'id' property")


@pytest.fixture(name="steering_post_data")
def steering_data_post(to_session: TOSession, request_template_data: list[JSONData],
		  delivery_services_post_data:dict[str, object]) -> dict[str, object]:
	"""
	PyTest Fixture to create POST data for steering endpoint.
	:param to_session: Fixture to get Traffic Ops session.
	:param request_template_data: Fixture to get steering request template from a prerequisites file.
	:returns: Sample POST data and the actual API response.
	"""

	steering = check_template_data(request_template_data["steering"], "steering")

	# Return new post data and post response from steering POST request
	ds_get_response = to_session.get_deliveryservices()
	ds_data = ds_get_response[0][0]
	delivery_service_id = ds_data.get("id")

	steering["targetId"] = delivery_services_post_data["id"]
	# Check if type already exists, otherwise create it
	type_data = check_template_data(request_template_data["types"], "types")
	type_object = create_or_get_existing(to_session, "types", "type", type_data,
				      {"useInTable": "steering_target"})
	steering["typeId"]= type_object["id"]

	logger.info("New steering data to hit POST method %s", steering)
	# Hitting steering POST methed
	response: tuple[JSONData, requests.Response] = to_session.create_steering_targets(
		delivery_service_id=delivery_service_id, data=steering)
	resp_obj = check_template_data(response, "steering")
	yield resp_obj
	deliveryservice_id = resp_obj.get("deliveryServiceId")
	target_id = resp_obj.get("targetId")
	msg = to_session.delete_steering_targets(
		delivery_service_id=deliveryservice_id, target_id=target_id)
	logger.info("Deleting Steering data... %s", msg)
	if msg is None:
		logger.error("Steering returned by Traffic Ops is missing an 'id' property")
		pytest.fail("Response from delete request is empty, Failing test_case")


@pytest.fixture(name="delivery_service_sslkeys_post_data")
def delivery_service_sslkeys_data_post(to_session: TOSession, request_template_data: list[JSONData],
		cdn_post_data:dict[str, object], delivery_services_post_data:dict[str, object]
		) -> dict[str, object]:
	"""
	PyTest Fixture to create POST data for delivery_service_sslkeys_post_data endpoint.
	:param to_session: Fixture to get Traffic Ops session.
	:param request_template_data: Fixture to get delivery_service_sslkeys request template.
	:returns: Sample POST data and the actual API response.
	"""

	delivery_service_sslkeys = check_template_data(
		request_template_data["delivery_service_sslkeys"], "delivery_service_sslkeys")

	# Return new post data and post response from delivery_service_sslkeys POST request
	delivery_service_sslkeys["key"] = delivery_services_post_data["xmlId"]
	delivery_service_sslkeys["cdn"] = cdn_post_data["name"]
	logger.info("New delivery_service_sslkeys data to hit POST method %s", delivery_service_sslkeys)
	# Hitting delivery_service_sslkeys POST methed
	response: tuple[JSONData, requests.Response] = to_session.generate_deliveryservice_ssl_keys(
		data=delivery_service_sslkeys)
	yield delivery_service_sslkeys
	deliveryservice_xml_id = delivery_service_sslkeys["key"]
	msg = to_session.delete_deliveryservice_ssl_keys_by_xml_id(xml_id=deliveryservice_xml_id)
	logger.info("Deleting delivery_service_sslkeys data... %s", msg)
	if msg is None:
		logger.error("delivery_service_sslkeys returned by Traffic Ops is missing an 'xmlId' property")
		pytest.fail("Response from delete request is empty, Failing test_case")


@pytest.fixture(name="delivery_services_regex_post_data")
def delivery_services_regex_data_post(to_session: TOSession, request_template_data: list[JSONData],
		  delivery_services_post_data:dict[str, object]) -> dict[str, object]:
	"""
	PyTest Fixture to create POST data for delivery_services_regex endpoint.
	:param to_session: Fixture to get Traffic Ops session.
	:param request_template_data: Fixture to get delivery_services_regex request template.
	:returns: Sample POST data and the actual API response.
	"""

	delivery_services_regex = check_template_data(
		request_template_data["delivery_services_regex"], "delivery_services_regex")

	# Return new post data and post response from delivery_services_regex POST request

	delivery_service_id = delivery_services_post_data["id"]
	# Check if type already exists, otherwise create it
	type_data = check_template_data(request_template_data["types"], "types")
	type_object = create_or_get_existing(to_session, "types", "type", type_data,
				      {"useInTable": "regex"})
	delivery_services_regex["type"]= type_object["id"]

	logger.info("New delivery_services_regex data to hit POST method %s", delivery_services_regex)
	# Hitting delivery_services_regex POST methed
	response: tuple[JSONData, requests.Response] = to_session.create_deliveryservice_regexes(
		delivery_service_id=delivery_service_id, data=delivery_services_regex)
	resp_obj = check_template_data(response, "delivery_services_regex")
	yield [delivery_service_id,resp_obj]
	regex_id = resp_obj.get("id")
	msg = to_session.delete_deliveryservice_regex_by_regex_id(
		delivery_service_id=delivery_service_id, delivery_service_regex_id=regex_id)
	logger.info("Deleting delivery_services_regex data... %s", msg)
	if msg is None:
		logger.error("delivery_services_regex returned by Traffic Ops is missing an 'id' property")
>>>>>>> bcd80b70
		pytest.fail("Response from delete request is empty, Failing test_case")<|MERGE_RESOLUTION|>--- conflicted
+++ resolved
@@ -1358,47 +1358,6 @@
 	# Hitting coordinates POST methed
 	response: tuple[JSONData, requests.Response] = to_session.create_coordinates(data=coordinate)
 	resp_obj = check_template_data(response, "coordinate")
-<<<<<<< HEAD
-	return resp_obj
-	
-@pytest.fixture(name="profile_parameters_post_data")
-def profile_parameters_post_data(to_session: TOSession, request_template_data: list[JSONData],
-		profile_post_data:dict[str, object], parameter_post_data:dict[str, object]
-		) -> dict[str, object]:
-	"""
-	PyTest Fixture to create POST data for profile parameters endpoint.
-	:param to_session: Fixture to get Traffic Ops session.
-	:param request_template_data: Fixture to get profile parameters request template from a prerequisites file.
-	:returns: Sample POST data and the actual API response.
-	"""
-
-	profile_parameters = check_template_data(request_template_data["profile_parameters"], "profile_parameters")
-
-	# Return new post data and post response from profile parameters POST request
-	profile_get_response = to_session.get_profiles()
-	profile_data = profile_get_response [0][0]
-	profile_id = profile_data.get("id")
-
-	parameter_get_response = to_session.get_parameters()
-	parameter_data = parameter_get_response [0][0]
-	parameter_id = parameter_data.get("id")
-
-	profile_parameters["profileId"] = profile_post_data["id"]
-	profile_parameters["parameterId"] = parameter_post_data["id"]
-
-	logger.info("New profile_parameter data to hit POST method %s", profile_parameters)
-
-	# Hitting profile parameters POST method
-	response: tuple[JSONData, requests.Response] = to_session.associate_paramater_to_profile(profile_id=profile_id, data=profile_parameters)
-	resp_obj = check_template_data(response, "profile_parameters")
-	yield resp_obj
-	profile_id = resp_obj.get("profileId")
-	parameter_id = resp_obj.get("parameterId")
-	msg = to_session.delete_profile_parameter_association_by_id(profile_id=profile_id, parameter_id=parameter_id)
-	logger.info("Deleting Profile Parameters data... %s", msg)
-	if msg is None:
-		logger.error("Profile Parameter returned by Traffic Ops is missing a 'profile_id' property")
-=======
 	yield resp_obj
 	coordinate_id = resp_obj.get("id")
 	msg = to_session.delete_coordinates(query_params={"id": coordinate_id})
@@ -1683,5 +1642,44 @@
 	logger.info("Deleting delivery_services_regex data... %s", msg)
 	if msg is None:
 		logger.error("delivery_services_regex returned by Traffic Ops is missing an 'id' property")
->>>>>>> bcd80b70
-		pytest.fail("Response from delete request is empty, Failing test_case")+		pytest.fail("Response from delete request is empty, Failing test_case")
+
+  
+@pytest.fixture(name="profile_parameters_post_data")
+def profile_parameters_post_data(to_session: TOSession, request_template_data: list[JSONData],
+		profile_post_data:dict[str, object], parameter_post_data:dict[str, object]
+		) -> dict[str, object]:
+	"""
+	PyTest Fixture to create POST data for profile parameters endpoint.
+	:param to_session: Fixture to get Traffic Ops session.
+	:param request_template_data: Fixture to get profile parameters request template from a prerequisites file.
+	:returns: Sample POST data and the actual API response.
+	"""
+
+	profile_parameters = check_template_data(request_template_data["profile_parameters"], "profile_parameters")
+
+	# Return new post data and post response from profile parameters POST request
+	profile_get_response = to_session.get_profiles()
+	profile_data = profile_get_response [0][0]
+	profile_id = profile_data.get("id")
+
+	parameter_get_response = to_session.get_parameters()
+	parameter_data = parameter_get_response [0][0]
+	parameter_id = parameter_data.get("id")
+
+	profile_parameters["profileId"] = profile_post_data["id"]
+	profile_parameters["parameterId"] = parameter_post_data["id"]
+
+	logger.info("New profile_parameter data to hit POST method %s", profile_parameters)
+
+	# Hitting profile parameters POST method
+	response: tuple[JSONData, requests.Response] = to_session.associate_paramater_to_profile(profile_id=profile_id, data=profile_parameters)
+	resp_obj = check_template_data(response, "profile_parameters")
+	yield resp_obj
+	profile_id = resp_obj.get("profileId")
+	parameter_id = resp_obj.get("parameterId")
+	msg = to_session.delete_profile_parameter_association_by_id(profile_id=profile_id, parameter_id=parameter_id)
+	logger.info("Deleting Profile Parameters data... %s", msg)
+	if msg is None:
+		logger.error("Profile Parameter returned by Traffic Ops is missing a 'profile_id' property")
+    pytest.fail("Response from delete request is empty, Failing test_case")