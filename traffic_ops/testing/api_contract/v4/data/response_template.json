--- conflicted
+++ resolved
@@ -2100,7 +2100,6 @@
             }
         }
     },
-<<<<<<< HEAD
     "cdn_health" : {
         "type": "object",
         "required": [
@@ -2206,7 +2205,9 @@
             },
             "staticRoute": {
                 "type": "integer"
-=======
+              }
+        }
+    },
     "server_server_capabilities":{
         "type": "object",
         "required": [
@@ -2227,7 +2228,6 @@
             },
             "serverCapability": {
                 "type": "string"
->>>>>>> 48ec14ec
             }
         }
     }
