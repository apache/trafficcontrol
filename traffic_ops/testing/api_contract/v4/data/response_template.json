--- conflicted
+++ resolved
@@ -1123,7 +1123,6 @@
             }
         }
     },
-<<<<<<< HEAD
     "jobs": {
         "type": "object",
         "required": [
@@ -1134,7 +1133,31 @@
             "ttlHours",
             "invalidationType",
             "startTime"
-=======
+        ],
+        "properties": {
+            "id": {
+                "type": "integer"
+            },
+            "assetUrl": {
+                "type": "string"
+            },
+            "createdBy": {
+                "type": "string"
+            },
+            "deliveryService": {
+                "type": "string"
+            },
+            "ttlHours": {
+                "type": "integer"
+            },
+            "invalidationType": {
+                "type": "string"
+            },
+            "startTime": {
+                "type": "string"
+            }
+        }
+    },
     "coordinates": {
         "type": "object",
         "required": [
@@ -1143,30 +1166,11 @@
             "latitude",
             "longitude",
             "lastUpdated"
->>>>>>> 8f764715
-        ],
-        "properties": {
-            "id": {
-                "type": "integer"
-            },
-<<<<<<< HEAD
-            "assetUrl": {
-                "type": "string"
-            },
-            "createdBy": {
-                "type": "string"
-            },
-            "deliveryService": {
-                "type": "string"
-            },
-            "ttlHours": {
-                "type": "integer"
-            },
-            "invalidationType": {
-                "type": "string"
-            },
-            "startTime": {
-=======
+        ],
+        "properties": {
+            "id": {
+                "type": "integer"
+            },
             "name": {
                 "type": "string"
             },
@@ -1177,7 +1181,6 @@
                 "type": "number"
             },
             "lastUpdated": {
->>>>>>> 8f764715
                 "type": "string"
             }
         }
