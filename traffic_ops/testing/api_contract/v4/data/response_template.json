{
    "type": "object",
    "cdns": {
        "type": "object",
        "required": [
            "dnssecEnabled",
            "domainName",
            "id",
            "lastUpdated",
            "name"
        ],
        "properties": {
            "dnssecEnabled": {
                "type": "boolean"
            },
            "domainName": {
                "type": "string"
            },
            "id": {
                "type": "integer"
            },
            "lastUpdated": {
                "type": "string"
            },
            "name": {
                "type": "string"
            }
        }
    },
    "cachegroup": {
        "type": "object",
        "required": [
            "id",
            "name",
            "shortName",
            "latitude",
            "longitude",
            "parentCachegroupName",
            "parentCachegroupId",
            "secondaryParentCachegroupName",
            "secondaryParentCachegroupId",
            "fallbackToClosest",
            "localizationMethods",
            "typeName",
            "typeId",
            "lastUpdated",
            "fallbacks"
        ],
        "properties": {
            "id": {
                "type": "integer"
            },
            "name": {
                "type": "string"
            },
            "shortName": {
                "type": "string"
            },
            "latitude": {
                "type": "number"
            },
            "longitude": {
                "type": "number"
            },
            "parentCachegroupName": {
                "type": [
                    "string",
                    "null"
                ]
            },
            "parentCachegroupId": {
                "type": [
                    "integer",
                    "null"
                ]
            },
            "secondaryParentCachegroupName": {
                "type": [
                    "string",
                    "null"
                ]
            },
            "secondaryParentCachegroupId": {
                "type": [
                    "integer",
                    "null"
                ]
            },
            "fallbackToClosest": {
                "type": "boolean"
            },
            "localizationMethods": {
                "type": "array",
                "items": {
                    "type": "string"
                }
            },
            "typeName": {
                "type": "string"
            },
            "typeId": {
                "type": "integer"
            },
            "lastUpdated": {
                "type": "string"
            },
            "fallbacks": {
                "type": "array",
                "items": {}
            }
        }
    },
    "parameters": {
        "type": "object",
        "required": [
            "configFile",
            "id",
            "lastUpdated",
            "name",
            "profiles",
            "secure",
            "value"
        ],
        "properties": {
            "configFile": {
                "type": "string"
            },
            "id": {
                "type": "integer"
            },
            "lastUpdated": {
                "type": "string"
            },
            "name": {
                "type": "string"
            },
            "profiles": {
                "type": "array",
                "items": {
                    "type": "string"
                }
            },
            "secure": {
                "type": "boolean"
            },
            "value": {
                "type": "string"
            }
        }
    },
    "roles": {
        "type": "object",
        "required": [
            "name",
            "permissions",
            "description",
            "lastUpdated"
        ],
        "properties": {
            "name": {
                "type": "string"
            },
            "permissions": {
                "type": "array",
                "items": {
                    "type": "string"
                }
            },
            "description": {
                "type": "string"
            },
            "lastUpdated": {
                "type": "string"
            }
        }
    },
    "profiles": {
        "type": "object",
        "required": [
            "id",
            "lastUpdated",
            "name",
            "description",
            "cdnName",
            "cdn",
            "routingDisabled",
            "type"
        ],
        "properties": {
            "id": {
                "type": "integer"
            },
            "lastUpdated": {
                "type": "string"
            },
            "name": {
                "type": "string"
            },
            "description": {
                "type": "string"
            },
            "cdnName": {
                "type": "string"
            },
            "cdn": {
                "type": "integer"
            },
            "routingDisabled": {
                "type": "boolean"
            },
            "type": {
                "type": "string"
            }
        }
    },
    "server_capabilities": {
        "type": "object",
        "required": [
            "name",
            "lastUpdated"
        ],
        "properties": {
            "name": {
                "type": "string"
            },
            "lastUpdated": {
                "type": "string"
            }
        }
    },
    "tenants": {
        "type": "object",
        "required": [
            "id",
            "name",
            "active",
            "lastUpdated",
            "parentId"
        ],
        "properties": {
            "id": {
                "type": "integer"
            },
            "name": {
                "type": "string"
            },
            "active": {
                "type": "boolean"
            },
            "lastUpdated": {
                "type": "string"
            },
            "parentId": {
                "type": [
                    "null",
                    "integer"
                ]
            },
            "parentName": {
                "type": "string"
            }
        }
    },
    "divisions": {
        "type": "object",
        "required": [
            "id",
            "lastUpdated",
            "name"
        ],
        "properties": {
            "id": {
                "type": "integer"
            },
            "lastUpdated": {
                "type": "string"
            },
            "name": {
                "type": "string"
            }
        }
    },
    "regions": {
        "type": "object",
        "required": [
            "divisionName",
            "division",
            "id",
            "lastUpdated",
            "name"
        ],
        "properties": {
            "divisionName": {
                "type": "string"
            },
            "division": {
                "type": "integer"
            },
            "id": {
                "type": "integer"
            },
            "lastUpdated": {
                "type": "string"
            },
            "name": {
                "type": "string"
            }
        }
    },
    "phys_locations": {
        "type": "object",
        "required": [
            "address",
            "city",
            "comments",
            "email",
            "id",
            "lastUpdated",
            "name",
            "phone",
            "poc",
            "regionId",
            "region",
            "shortName",
            "state",
            "zip"
        ],
        "properties": {
            "address": {
                "type": "string"
            },
            "city": {
                "type": "string"
            },
            "comments": {
                "type": "string"
            },
            "email": {
                "type": "string"
            },
            "id": {
                "type": "integer"
            },
            "lastUpdated": {
                "type": "string"
            },
            "name": {
                "type": "string"
            },
            "phone": {
                "type": "string"
            },
            "poc": {
                "type": "string"
            },
            "regionId": {
                "type": "integer"
            },
            "region": {
                "type": [
                    "null",
                    "string"
                ]
            },
            "shortName": {
                "type": "string"
            },
            "state": {
                "type": "string"
            },
            "zip": {
                "type": "string"
            }
        }
    },
    "servers": {
        "type": "object",
        "required": [
            "cachegroup",
            "cachegroupId",
            "cdnId",
            "cdnName",
            "domainName",
            "guid",
            "hostName",
            "httpsPort",
            "id",
            "iloIpAddress",
            "iloIpGateway",
            "iloIpNetmask",
            "iloPassword",
            "iloUsername",
            "lastUpdated",
            "mgmtIpAddress",
            "mgmtIpGateway",
            "mgmtIpNetmask",
            "offlineReason",
            "physLocation",
            "physLocationId",
            "profileNames",
            "rack",
            "revalPending",
            "status",
            "statusId",
            "tcpPort",
            "type",
            "typeId",
            "updPending",
            "xmppId",
            "xmppPasswd",
            "interfaces",
            "statusLastUpdated",
            "configUpdateTime",
            "configApplyTime",
            "revalUpdateTime",
            "revalApplyTime"
        ],
        "properties": {
            "cachegroup": {
                "type": "string"
            },
            "cachegroupId": {
                "type": "integer"
            },
            "cdnId": {
                "type": "integer"
            },
            "cdnName": {
                "type": "string"
            },
            "domainName": {
                "type": "string"
            },
            "guid": {
                "type": [
                    "null",
                    "string"
                ]
            },
            "hostName": {
                "type": "string"
            },
            "httpsPort": {
                "type": "integer"
            },
            "id": {
                "type": "integer"
            },
            "iloIpAddress": {
                "type": [
                    "null",
                    "string"
                ]
            },
            "iloIpGateway": {
                "type": [
                    "null",
                    "string"
                ]
            },
            "iloIpNetmask": {
                "type": [
                    "null",
                    "string"
                ]
            },
            "iloPassword": {
                "type": [
                    "null",
                    "string"
                ]
            },
            "iloUsername": {
                "type": [
                    "null",
                    "string"
                ]
            },
            "lastUpdated": {
                "type": "string"
            },
            "mgmtIpAddress": {
                "type": [
                    "null",
                    "string"
                ]
            },
            "mgmtIpGateway": {
                "type": [
                    "null",
                    "string"
                ]
            },
            "mgmtIpNetmask": {
                "type": [
                    "null",
                    "string"
                ]
            },
            "offlineReason": {
                "type": [
                    "null",
                    "string"
                ]
            },
            "physLocation": {
                "type": "string"
            },
            "physLocationId": {
                "type": "integer"
            },
            "profileNames": {
                "type": "array",
                "items": {
                    "type": "string"
                }
            },
            "rack": {
                "type": [
                    "null",
                    "string"
                ]
            },
            "revalPending": {
                "type": "boolean"
            },
            "status": {
                "type": "string"
            },
            "statusId": {
                "type": "integer"
            },
            "tcpPort": {
                "type": "integer"
            },
            "type": {
                "type": "string"
            },
            "typeId": {
                "type": "integer"
            },
            "updPending": {
                "type": "boolean"
            },
            "xmppId": {
                "type": "string"
            },
            "xmppPasswd": {
                "type": [
                    "null",
                    "string"
                ]
            },
            "interfaces": {
                "type": "array",
                "items": {
                    "type": "object",
                    "required": [
                        "ipAddresses",
                        "maxBandwidth",
                        "monitor",
                        "mtu",
                        "name",
                        "routerHostName",
                        "routerPortName"
                    ],
                    "properties": {
                        "ipAddresses": {
                            "type": "array",
                            "items": {
                                "type": "object",
                                "required": [
                                    "address",
                                    "gateway",
                                    "serviceAddress"
                                ],
                                "properties": {
                                    "address": {
                                        "type": "string"
                                    },
                                    "gateway": {
                                        "type": "string"
                                    },
                                    "serviceAddress": {
                                        "type": "boolean"
                                    }
                                }
                            }
                        },
                        "maxBandwidth": {
                            "type": [
                                "null",
                                "integer"
                            ]
                        },
                        "monitor": {
                            "type": "boolean"
                        },
                        "mtu": {
                            "type": "integer"
                        },
                        "name": {
                            "type": "string"
                        },
                        "routerHostName": {
                            "type": "string"
                        },
                        "routerPortName": {
                            "type": "string"
                        }
                    }
                }
            },
            "statusLastUpdated": {
                "type": [
                    "null",
                    "string"
                ]
            },
            "configUpdateTime": {
                "type": "string"
            },
            "configApplyTime": {
                "type": "string"
            },
            "revalUpdateTime": {
                "type": "string"
            },
            "revalApplyTime": {
                "type": "string"
            }
        }
    },
    "statuses": {
        "type": "object",
        "required": [
            "description",
            "name",
            "id",
            "lastUpdated"
        ],
        "properties": {
            "description": {
                "type": "string"
            },
            "name": {
                "type": "string"
            },
            "id": {
                "type": "integer"
            },
            "lastUpdated": {
                "type": "string"
            }
        }
    },
    "delivery_services": {
        "type": "object",
        "properties": {
            "maxRequestHeaderBytes": {
                "type": "integer"
            },
            "firstHeaderRewrite": {
                "type": [
                    "null",
                    "string"
                ]
            },
            "innerHeaderRewrite": {
                "type": [
                    "null",
                    "string"
                ]
            },
            "lastHeaderRewrite": {
                "type": [
                    "null",
                    "string"
                ]
            },
            "serviceCategory": {
                "type": [
                    "null",
                    "string"
                ]
            },
            "topology": {
                "type": [
                    "null",
                    "string"
                ]
            },
            "ecsEnabled": {
                "type": "boolean"
            },
            "rangeSliceBlockSize": {
                "type": [
                    "null",
                    "integer"
                ]
            },
            "consistentHashRegex": {
                "type": [
                    "null",
                    "string"
                ]
            },
            "consistentHashQueryParams": {
                "type": "array",
                "items": {}
            },
            "maxOriginConnections": {
                "type": "integer"
            },
            "deepCachingType": {
                "type": "string"
            },
            "fqPacingRate": {
                "type": [
                    "null",
                    "integer"
                ]
            },
            "signingAlgorithm": {
                "type": [
                    "null",
                    "boolean"
                ]
            },
            "tenant": {
                "type": "string"
            },
            "trResponseHeaders": {
                "type": [
                    "null",
                    "string"
                ]
            },
            "trRequestHeaders": {
                "type": [
                    "null",
                    "string"
                ]
            },
            "active": {
                "type": "boolean"
            },
            "anonymousBlockingEnabled": {
                "type": "boolean"
            },
            "ccrDnsTtl": {
                "type": [
                    "null",
                    "integer"
                ]
            },
            "cdnId": {
                "type": "integer"
            },
            "cdnName": {
                "type": "string"
            },
            "checkPath": {
                "type": [
                    "null",
                    "string"
                ]
            },
            "displayName": {
                "type": "string"
            },
            "dnsBypassCname": {
                "type": [
                    "null",
                    "string"
                ]
            },
            "dnsBypassIp": {
                "type": [
                    "null",
                    "string"
                ]
            },
            "dnsBypassIp6": {
                "type": [
                    "null",
                    "string"
                ]
            },
            "dnsBypassTtl": {
                "type": [
                    "null",
                    "integer"
                ]
            },
            "dscp": {
                "type": "integer"
            },
            "edgeHeaderRewrite": {
                "type": [
                    "null",
                    "string"
                ]
            },
            "exampleURLs": {
                "type": "array",
                "items": {
                    "type": "string"
                }
            },
            "geoLimit": {
                "type": "integer"
            },
            "geoLimitRedirectURL": {
                "type": [
                    "null",
                    "string"
                ]
            },
            "geoProvider": {
                "type": "integer"
            },
            "globalMaxMbps": {
                "type": [
                    "null",
                    "integer"
                ]
            },
            "globalMaxTps": {
                "type": [
                    "null",
                    "integer"
                ]
            },
            "httpBypassFqdn": {
                "type": [
                    "null",
                    "string"
                ]
            },
            "id": {
                "type": "integer"
            },
            "infoUrl": {
                "type": [
                    "null",
                    "string"
                ]
            },
            "initialDispersion": {
                "type": "integer"
            },
            "ipv6RoutingEnabled": {
                "type": "boolean"
            },
            "lastUpdated": {
                "type": "string"
            },
            "logsEnabled": {
                "type": "boolean"
            },
            "longDesc": {
                "type": "string"
            },
            "matchList": {
                "type": "array",
                "items": {
                    "type": "object",
                    "properties": {
                        "type": {
                            "type": "string"
                        },
                        "setNumber": {
                            "type": "integer"
                        },
                        "pattern": {
                            "type": "string"
                        }
                    }
                }
            },
            "maxDnsAnswers": {
                "type": [
                    "null",
                    "integer"
                ]
            },
            "midHeaderRewrite": {
                "type": [
                    "null",
                    "string"
                ]
            },
            "missLat": {
                "type": "integer"
            },
            "missLong": {
                "type": "integer"
            },
            "multiSiteOrigin": {
                "type": "boolean"
            },
            "originShield": {
                "type": [
                    "null",
                    "string"
                ]
            },
            "orgServerFqdn": {
                "type": "string"
            },
            "profileDescription": {
                "type": [
                    "null",
                    "string"
                ]
            },
            "profileId": {
                "type": [
                    "null",
                    "integer"
                ]
            },
            "profileName": {
                "type": [
                    "null",
                    "string"
                ]
            },
            "protocol": {
                "type": "integer"
            },
            "qstringIgnore": {
                "type": "integer"
            },
            "rangeRequestHandling": {
                "type": "integer"
            },
            "regexRemap": {
                "type": [
                    "null",
                    "string"
                ]
            },
            "regionalGeoBlocking": {
                "type": "boolean"
            },
            "remapText": {
                "type": [
                    "null",
                    "string"
                ]
            },
            "routingName": {
                "type": "string"
            },
            "signed": {
                "type": "boolean"
            },
            "sslKeyVersion": {
                "type": [
                    "null",
                    "integer"
                ]
            },
            "tenantId": {
                "type": "integer"
            },
            "type": {
                "type": "string"
            },
            "typeId": {
                "type": "integer"
            },
            "xmlId": {
                "type": "string"
            },
            "tlsVersions": {
                "type": "array",
                "items": {
                    "type": "string"
                }
            },
            "geoLimitCountries": {
                "type": [
                    "null",
                    "array"
                ]
            }
        }
    },
    "origins": {
        "type": "object",
        "required": [
            "cachegroup",
            "cachegroupId",
            "coordinate",
            "coordinateId",
            "deliveryService",
            "deliveryServiceId",
            "fqdn",
            "id",
            "ip6Address",
            "ipAddress",
            "isPrimary",
            "lastUpdated",
            "name",
            "port",
            "profile",
            "profileId",
            "protocol",
            "tenant",
            "tenantId"
        ],
        "properties": {
            "cachegroup": {
                "type": [
                    "string",
                    "null"
                ]
            },
            "cachegroupId": {
                "type": [
                    "integer",
                    "null"
                ]
            },
            "coordinate": {
                "type": [
                    "null",
                    "string"
                ]
            },
            "coordinateId": {
                "type": [
                    "integer",
                    "null"
                ]
            },
            "deliveryService": {
                "type": "string"
            },
            "deliveryServiceId": {
                "type": "integer"
            },
            "fqdn": {
                "type": "string"
            },
            "id": {
                "type": "integer"
            },
            "ip6Address": {
                "type": [
                    "null",
                    "string"
                ]
            },
            "ipAddress": {
                "type": [
                    "null",
                    "string"
                ]
            },
            "isPrimary": {
                "type": "boolean"
            },
            "lastUpdated": {
                "type": "string"
            },
            "name": {
                "type": "string"
            },
            "port": {
                "type": "integer"
            },
            "profile": {
                "type": [
                    "string",
                    "null"
                ]
            },
            "profileId": {
                "type": [
                    "integer",
                    "null"
                ]
            },
            "protocol": {
                "type": "string"
            },
            "tenant": {
                "type": "string"
            },
            "tenantId": {
                "type": "integer"
            }
        }
    },
    "asns": {
        "type": "object",
        "required": [
            "asn",
            "cachegroup",
            "cachegroupId",
            "id",
            "lastUpdated"
        ],
        "properties": {
            "asn": {
                "type": "integer"
            },
            "cachegroup": {
                "type": "string"
            },
            "cachegroupId": {
                "type": "integer"
            },
            "id": {
                "type": "integer"
            },
            "lastUpdated": {
                "type": "string"
            }
        }
    },
    "jobs": {
        "type": "object",
        "required": [
            "id",
            "assetUrl",
            "createdBy",
            "deliveryService",
            "ttlHours",
            "invalidationType",
            "startTime"
        ],
        "properties": {
            "id": {
                "type": "integer"
            },
            "assetUrl": {
                "type": "string"
            },
            "createdBy": {
                "type": "string"
            },
            "deliveryService": {
                "type": "string"
            },
            "ttlHours": {
                "type": "integer"
            },
            "invalidationType": {
                "type": "string"
            },
            "startTime": {
                "type": "string"
            }
        }
    },
    "coordinates": {
        "type": "object",
        "required": [
            "id",
            "name",
            "latitude",
            "longitude",
            "lastUpdated"
        ],
        "properties": {
            "id": {
                "type": "integer"
            },
            "name": {
                "type": "string"
            },
            "latitude": {
                "type": "number"
            },
            "longitude": {
                "type": "number"
            },
            "lastUpdated": {
                "type": "string"
            }
        }
    },
    "users": {
        "type": "object",
        "required": [
            "addressLine1",
            "addressLine2",
            "changeLogCount",
            "city",
            "company",
            "country",
            "email",
            "fullName",
            "gid",
            "id",
            "lastAuthenticated",
            "lastUpdated",
            "newUser",
            "phoneNumber",
            "postalCode",
            "publicSshKey",
            "registrationSent",
            "role",
            "stateOrProvince",
            "tenant",
            "tenantId",
            "ucdn",
            "uid",
            "username"
        ],
        "properties": {
            "addressLine1": {
                "type": "string"
            },
            "addressLine2": {
                "type": [
                    "string",
                    "null"
                ]
            },
            "changeLogCount": {
                "type": [
                    "integer",
                    "null"
                ]
            },
            "city": {
                "type": "string"
            },
            "company": {
                "type": [
                    "string",
                    "null"
                ]
            },
            "country": {
                "type": [
                    "string",
                    "null"
                ]
            },
            "email": {
                "type": "string"
            },
            "fullName": {
                "type": "string"
            },
            "gid": {
                "type": [
                    "integer",
                    "null"
                ]
            },
            "id": {
                "type": "integer"
            },
            "lastAuthenticated": {
                "type": [
                    "string",
                    "null"
                ]
            },
            "lastUpdated": {
                "type": "string"
            },
            "newUser": {
                "type": "boolean"
            },
            "phoneNumber": {
                "type": [
                    "string",
                    "null"
                ]
            },
            "postalCode": {
                "type": [
                    "string",
                    "null"
                ]
            },
            "publicSshKey": {
                "type": [
                    "string",
                    "null"
                ]
            },
            "registrationSent": {
                "type": [
                    "string",
                    "null"
                ]
            },
            "role": {
                "type": "string"
            },
            "stateOrProvince": {
                "type": [
                    "string",
                    "null"
                ]
            },
            "tenant": {
                "type": "string"
            },
            "tenantId": {
                "type": "integer"
            },
            "ucdn": {
                "type": "string"
            },
            "uid": {
                "type": [
                    "integer",
                    "null"
                ]
            },
            "username": {
                "type": "string"
            }
        }
    },
    "topologies": {
        "type": "object",
        "required": [
            "description",
            "name",
            "nodes",
            "lastUpdated"
        ],
        "properties": {
            "description": {
                "type": "string"
            },
            "name": {
                "type": "string"
            },
            "nodes": {
                "type": "array",
                "items": {
                    "type": "object",
                    "required": [
                        "cachegroup",
                        "parents"
                    ],
                    "properties": {
                        "cachegroup": {
                            "type": "string"
                        },
                        "parents": {
                            "type": [
                                "array",
                                "null"
                            ]
                        }
                    }
                }
            },
            "lastUpdated": {
                "type": "string"
            }
        }
    },
<<<<<<< HEAD
    "steering": {
        "type": "object",
        "required": [
            "deliveryService",
            "deliveryServiceId",
            "target",
            "targetId",
            "type",
            "typeId",
            "value"
        ],
        "properties": {
            "deliveryService": {
                "type": "string"
            },
            "deliveryServiceId": {
                "type": "integer"
            },
            "target": {
                "type": "string"
            },
            "targetId": {
                "type": "integer"
            },
            "type": {
                "type": "string"
            },
            "typeId": {
                "type": "integer"
            },
            "value": {
                "type": "integer"
=======
    "cdn_locks": {
        "type": "object",
        "required": [
            "userName",
            "cdn",
            "message",
            "soft",
            "sharedUserNames",
            "lastUpdated"
        ],
        "properties": {
            "userName": {
                "type": "string"
            },
            "cdn": {
                "type": "string"
            },
            "message": {
                "type": "string"
            },
            "soft": {
                "type": "boolean"
            },
            "sharedUserNames": {
                "type": "array",
                "items": {
                    "type": "string"
                }
            },
            "lastUpdated": {
                "type": "string"
            }
        }
    },
    "cdn_notifications": {
        "type": "object",
        "required": [
            "id",
            "cdn",
            "lastUpdated",
            "notification",
            "user"
        ],
        "properties": {
            "id": {
                "type": "integer"
            },
            "cdn": {
                "type": "string"
            },
            "lastUpdated": {
                "type": "string"
            },
            "notification": {
                "type": "string"
            },
            "user": {
                "type": "string"
>>>>>>> e9314b92
            }
        }
    }
}<|MERGE_RESOLUTION|>--- conflicted
+++ resolved
@@ -1365,7 +1365,6 @@
             }
         }
     },
-<<<<<<< HEAD
     "steering": {
         "type": "object",
         "required": [
@@ -1398,7 +1397,9 @@
             },
             "value": {
                 "type": "integer"
-=======
+            }
+        }
+    },
     "cdn_locks": {
         "type": "object",
         "required": [
@@ -1457,7 +1458,6 @@
             },
             "user": {
                 "type": "string"
->>>>>>> e9314b92
             }
         }
     }
