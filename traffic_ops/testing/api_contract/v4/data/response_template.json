--- conflicted
+++ resolved
@@ -1365,20 +1365,6 @@
             }
         }
     },
-<<<<<<< HEAD
-    "cdn_notifications": {
-        "type": "object",
-        "required": [
-            "id",
-            "cdn",
-            "lastUpdated",
-            "notification",
-            "user"
-        ],
-        "properties": {
-            "id": {
-                "type": "integer"
-=======
     "cdn_locks": {
         "type": "object",
         "required": [
@@ -1392,20 +1378,10 @@
         "properties": {
             "userName": {
                 "type": "string"
->>>>>>> 5bad9ad0
             },
             "cdn": {
                 "type": "string"
             },
-<<<<<<< HEAD
-            "lastUpdated": {
-                "type": "string"
-            },
-            "notification": {
-                "type": "string"
-            },
-            "user": {
-=======
             "message": {
                 "type": "string"
             },
@@ -1419,7 +1395,33 @@
                 }
             },
             "lastUpdated": {
->>>>>>> 5bad9ad0
+                "type": "string"
+            }
+        }
+    },
+    "cdn_notifications": {
+        "type": "object",
+        "required": [
+            "id",
+            "cdn",
+            "lastUpdated",
+            "notification",
+            "user"
+        ],
+        "properties": {
+            "id": {
+                "type": "integer"
+            },
+            "cdn": {
+                "type": "string"
+            },
+            "lastUpdated": {
+                "type": "string"
+            },
+            "notification": {
+                "type": "string"
+            },
+            "user": {
                 "type": "string"
             }
         }
