--- conflicted
+++ resolved
@@ -1913,7 +1913,6 @@
             }
         }
     },
-<<<<<<< HEAD
     "federation_federation_resolver": {
         "type": "object",
         "required": [
@@ -1931,7 +1930,8 @@
             "type": {
                 "type": "string"
               }
-=======
+          }
+    },
     "delivery_service_capacity": {
         "type": "object",
         "required": [
@@ -2041,7 +2041,6 @@
             "staticRoute": {
                 "type": "integer"
             }
->>>>>>> 0569aed6
         }
     },
     "static_dns_entries": {
