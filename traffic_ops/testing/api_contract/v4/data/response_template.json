{
    "type": "object",
    "cdns": {
        "type": "object",
        "required": [
            "dnssecEnabled",
            "domainName",
            "id",
            "lastUpdated",
            "name"
        ],
        "properties": {
            "dnssecEnabled": {
                "type": "boolean"
            },
            "domainName": {
                "type": "string"
            },
            "id": {
                "type": "integer"
            },
            "lastUpdated": {
                "type": "string"
            },
            "name": {
                "type": "string"
            }
        }
    },
    "cachegroup": {
        "type": "object",
        "required": [
            "id",
            "name",
            "shortName",
            "latitude",
            "longitude",
            "parentCachegroupName",
            "parentCachegroupId",
            "secondaryParentCachegroupName",
            "secondaryParentCachegroupId",
            "fallbackToClosest",
            "localizationMethods",
            "typeName",
            "typeId",
            "lastUpdated",
            "fallbacks"
        ],
        "properties": {
            "id": {
                "type": "integer"
            },
            "name": {
                "type": "string"
            },
            "shortName": {
                "type": "string"
            },
            "latitude": {
                "type": "number"
            },
            "longitude": {
                "type": "number"
            },
            "parentCachegroupName": {
                "type": [
                    "string",
                    "null"
                ]
            },
            "parentCachegroupId": {
                "type": [
                    "integer",
                    "null"
                ]
            },
            "secondaryParentCachegroupName": {
                "type": [
                    "string",
                    "null"
                ]
            },
            "secondaryParentCachegroupId": {
                "type": [
                    "integer",
                    "null"
                ]
            },
            "fallbackToClosest": {
                "type": "boolean"
            },
            "localizationMethods": {
                "type": "array",
                "items": {
                    "type": "string"
                }
            },
            "typeName": {
                "type": "string"
            },
            "typeId": {
                "type": "integer"
            },
            "lastUpdated": {
                "type": "string"
            },
            "fallbacks": {
                "type": "array",
                "items": {}
            }
        }
    },
    "parameters": {
        "type": "object",
        "required": [
            "configFile",
            "id",
            "lastUpdated",
            "name",
            "profiles",
            "secure",
            "value"
        ],
        "properties": {
            "configFile": {
                "type": "string"
            },
            "id": {
                "type": "integer"
            },
            "lastUpdated": {
                "type": "string"
            },
            "name": {
                "type": "string"
            },
            "profiles": {
                "type": "array",
                "items": {
                    "type": "string"
                }
            },
            "secure": {
                "type": "boolean"
            },
            "value": {
                "type": "string"
            }
        }
    },
    "roles": {
        "type": "object",
        "required": [
            "name",
            "permissions",
            "description",
            "lastUpdated"
        ],
        "properties": {
            "name": {
                "type": "string"
            },
            "permissions": {
                "type": "array",
                "items": {
                    "type": "string"
                }
            },
            "description": {
                "type": "string"
            },
            "lastUpdated": {
                "type": "string"
            }
        }
    },
    "profiles": {
        "type": "object",
        "required": [
            "id",
            "lastUpdated",
            "name",
            "description",
            "cdnName",
            "cdn",
            "routingDisabled",
            "type"
        ],
        "properties": {
            "id": {
                "type": "integer"
            },
            "lastUpdated": {
                "type": "string"
            },
            "name": {
                "type": "string"
            },
            "description": {
                "type": "string"
            },
            "cdnName": {
                "type": "string"
            },
            "cdn": {
                "type": "integer"
            },
            "routingDisabled": {
                "type": "boolean"
            },
            "type": {
                "type": "string"
            }
        }
    },
    "server_capabilities": {
        "type": "object",
        "required": [
            "name",
            "lastUpdated"
        ],
        "properties": {
            "name": {
                "type": "string"
            },
            "lastUpdated": {
                "type": "string"
            }
        }
    },
    "tenants": {
        "type": "object",
        "required": [
            "id",
            "name",
            "active",
            "lastUpdated",
            "parentId"
        ],
        "properties": {
            "id": {
                "type": "integer"
            },
            "name": {
                "type": "string"
            },
            "active": {
                "type": "boolean"
            },
            "lastUpdated": {
                "type": "string"
            },
            "parentId": {
                "type": [
                    "null",
                    "integer"
                ]
            },
            "parentName": {
                "type": "string"
            }
        }
    },
    "divisions": {
        "type": "object",
        "required": [
            "id",
            "lastUpdated",
            "name"
        ],
        "properties": {
            "id": {
                "type": "integer"
            },
            "lastUpdated": {
                "type": "string"
            },
            "name": {
                "type": "string"
            }
        }
    },
    "regions": {
        "type": "object",
        "required": [
            "divisionName",
            "division",
            "id",
            "lastUpdated",
            "name"
        ],
        "properties": {
            "divisionName": {
                "type": "string"
            },
            "division": {
                "type": "integer"
            },
            "id": {
                "type": "integer"
            },
            "lastUpdated": {
                "type": "string"
            },
            "name": {
                "type": "string"
            }
        }
    },
    "phys_locations": {
        "type": "object",
        "required": [
            "address",
            "city",
            "comments",
            "email",
            "id",
            "lastUpdated",
            "name",
            "phone",
            "poc",
            "regionId",
            "region",
            "shortName",
            "state",
            "zip"
        ],
        "properties": {
            "address": {
                "type": "string"
            },
            "city": {
                "type": "string"
            },
            "comments": {
                "type": "string"
            },
            "email": {
                "type": "string"
            },
            "id": {
                "type": "integer"
            },
            "lastUpdated": {
                "type": "string"
            },
            "name": {
                "type": "string"
            },
            "phone": {
                "type": "string"
            },
            "poc": {
                "type": "string"
            },
            "regionId": {
                "type": "integer"
            },
            "region": {
                "type": [
                    "null",
                    "string"
                ]
            },
            "shortName": {
                "type": "string"
            },
            "state": {
                "type": "string"
            },
            "zip": {
                "type": "string"
            }
        }
    },
    "servers": {
        "type": "object",
        "required": [
            "cachegroup",
            "cachegroupId",
            "cdnId",
            "cdnName",
            "domainName",
            "guid",
            "hostName",
            "httpsPort",
            "id",
            "iloIpAddress",
            "iloIpGateway",
            "iloIpNetmask",
            "iloPassword",
            "iloUsername",
            "lastUpdated",
            "mgmtIpAddress",
            "mgmtIpGateway",
            "mgmtIpNetmask",
            "offlineReason",
            "physLocation",
            "physLocationId",
            "profileNames",
            "rack",
            "revalPending",
            "status",
            "statusId",
            "tcpPort",
            "type",
            "typeId",
            "updPending",
            "xmppId",
            "xmppPasswd",
            "interfaces",
            "statusLastUpdated",
            "configUpdateTime",
            "configApplyTime",
            "revalUpdateTime",
            "revalApplyTime"
        ],
        "properties": {
            "cachegroup": {
                "type": "string"
            },
            "cachegroupId": {
                "type": "integer"
            },
            "cdnId": {
                "type": "integer"
            },
            "cdnName": {
                "type": "string"
            },
            "domainName": {
                "type": "string"
            },
            "guid": {
                "type": [
                    "null",
                    "string"
                ]
            },
            "hostName": {
                "type": "string"
            },
            "httpsPort": {
                "type": "integer"
            },
            "id": {
                "type": "integer"
            },
            "iloIpAddress": {
                "type": [
                    "null",
                    "string"
                ]
            },
            "iloIpGateway": {
                "type": [
                    "null",
                    "string"
                ]
            },
            "iloIpNetmask": {
                "type": [
                    "null",
                    "string"
                ]
            },
            "iloPassword": {
                "type": [
                    "null",
                    "string"
                ]
            },
            "iloUsername": {
                "type": [
                    "null",
                    "string"
                ]
            },
            "lastUpdated": {
                "type": "string"
            },
            "mgmtIpAddress": {
                "type": [
                    "null",
                    "string"
                ]
            },
            "mgmtIpGateway": {
                "type": [
                    "null",
                    "string"
                ]
            },
            "mgmtIpNetmask": {
                "type": [
                    "null",
                    "string"
                ]
            },
            "offlineReason": {
                "type": [
                    "null",
                    "string"
                ]
            },
            "physLocation": {
                "type": "string"
            },
            "physLocationId": {
                "type": "integer"
            },
            "profileNames": {
                "type": "array",
                "items": {
                    "type": "string"
                }
            },
            "rack": {
                "type": [
                    "null",
                    "string"
                ]
            },
            "revalPending": {
                "type": "boolean"
            },
            "status": {
                "type": "string"
            },
            "statusId": {
                "type": "integer"
            },
            "tcpPort": {
                "type": "integer"
            },
            "type": {
                "type": "string"
            },
            "typeId": {
                "type": "integer"
            },
            "updPending": {
                "type": "boolean"
            },
            "xmppId": {
                "type": "string"
            },
            "xmppPasswd": {
                "type": [
                    "null",
                    "string"
                ]
            },
            "interfaces": {
                "type": "array",
                "items": {
                    "type": "object",
                    "required": [
                        "ipAddresses",
                        "maxBandwidth",
                        "monitor",
                        "mtu",
                        "name",
                        "routerHostName",
                        "routerPortName"
                    ],
                    "properties": {
                        "ipAddresses": {
                            "type": "array",
                            "items": {
                                "type": "object",
                                "required": [
                                    "address",
                                    "gateway",
                                    "serviceAddress"
                                ],
                                "properties": {
                                    "address": {
                                        "type": "string"
                                    },
                                    "gateway": {
                                        "type": "string"
                                    },
                                    "serviceAddress": {
                                        "type": "boolean"
                                    }
                                }
                            }
                        },
                        "maxBandwidth": {
                            "type": [
                                "null",
                                "integer"
                            ]
                        },
                        "monitor": {
                            "type": "boolean"
                        },
                        "mtu": {
                            "type": "integer"
                        },
                        "name": {
                            "type": "string"
                        },
                        "routerHostName": {
                            "type": "string"
                        },
                        "routerPortName": {
                            "type": "string"
                        }
                    }
                }
            },
            "statusLastUpdated": {
                "type": [
                    "null",
                    "string"
                ]
            },
            "configUpdateTime": {
                "type": "string"
            },
            "configApplyTime": {
                "type": "string"
            },
            "revalUpdateTime": {
                "type": "string"
            },
            "revalApplyTime": {
                "type": "string"
            }
        }
    },
    "statuses": {
        "type": "object",
        "required": [
            "description",
            "name",
            "id",
            "lastUpdated"
        ],
        "properties": {
            "description": {
                "type": "string"
            },
            "name": {
                "type": "string"
            },
            "id": {
                "type": "integer"
            },
            "lastUpdated": {
                "type": "string"
            }
        }
    },
    "delivery_services": {
        "type": "object",
        "required": [
            "maxRequestHeaderBytes",
            "firstHeaderRewrite",
            "innerHeaderRewrite",
            "lastHeaderRewrite",
            "serviceCategory",
            "topology",
            "ecsEnabled",
            "rangeSliceBlockSize",
            "consistentHashRegex",
            "consistentHashQueryParams",
            "maxOriginConnections",
            "deepCachingType",
            "fqPacingRate",
            "signingAlgorithm",
            "tenant",
            "trResponseHeaders",
            "trRequestHeaders",
            "active",
            "anonymousBlockingEnabled",
            "ccrDnsTtl",
            "cdnId",
            "cdnName",
            "checkPath",
            "displayName",
            "dnsBypassCname",
            "dnsBypassIp",
            "dnsBypassIp6",
            "dnsBypassTtl",
            "dscp",
            "edgeHeaderRewrite",
            "exampleURLs",
            "geoLimit",
            "geoLimitRedirectURL",
            "geoProvider",
            "globalMaxMbps",
            "globalMaxTps",
            "httpBypassFqdn",
            "id",
            "infoUrl",
            "initialDispersion",
            "ipv6RoutingEnabled",
            "lastUpdated",
            "logsEnabled",
            "longDesc",
            "matchList",
            "maxDnsAnswers",
            "midHeaderRewrite",
            "missLat",
            "missLong",
            "multiSiteOrigin",
            "originShield",
            "orgServerFqdn",
            "profileDescription",
            "profileId",
            "profileName",
            "protocol",
            "qstringIgnore",
            "rangeRequestHandling",
            "regexRemap",
            "regionalGeoBlocking",
            "remapText",
            "routingName",
            "signed",
            "sslKeyVersion",
            "tenantId",
            "type",
            "typeId",
            "xmlId",
            "tlsVersions",
            "geoLimitCountries"
        ],
        "properties": {
            "maxRequestHeaderBytes": {
                "type": [
                    "null",
                    "integer"
                ]
            },
            "firstHeaderRewrite": {
                "type": [
                    "null",
                    "string"
                ]
            },
            "innerHeaderRewrite": {
                "type": [
                    "null",
                    "string"
                ]
            },
            "lastHeaderRewrite": {
                "type": [
                    "null",
                    "string"
                ]
            },
            "serviceCategory": {
                "type": [
                    "null",
                    "string"
                ]
            },
            "topology": {
                "type": [
                    "null",
                    "string"
                ]
            },
            "ecsEnabled": {
                "type": "boolean"
            },
            "rangeSliceBlockSize": {
                "type": [
                    "null",
                    "integer"
                ]
            },
            "consistentHashRegex": {
                "type": [
                    "null",
                    "string"
                ]
            },
            "consistentHashQueryParams": {
                "type": "array",
                "items": {}
            },
            "maxOriginConnections": {
                "type": "integer"
            },
            "deepCachingType": {
                "type": "string"
            },
            "fqPacingRate": {
                "type": [
                    "null",
                    "integer"
                ]
            },
            "signingAlgorithm": {
                "type": [
                    "null",
                    "boolean"
                ]
            },
            "tenant": {
                "type": "string"
            },
            "trResponseHeaders": {
                "type": [
                    "null",
                    "string"
                ]
            },
            "trRequestHeaders": {
                "type": [
                    "null",
                    "string"
                ]
            },
            "active": {
                "type": "boolean"
            },
            "anonymousBlockingEnabled": {
                "type": "boolean"
            },
            "ccrDnsTtl": {
                "type": [
                    "null",
                    "integer"
                ]
            },
            "cdnId": {
                "type": "integer"
            },
            "cdnName": {
                "type": [
                    "null",
                    "string"
                ]
            },
            "checkPath": {
                "type": [
                    "null",
                    "string"
                ]
            },
            "displayName": {
                "type": "string"
            },
            "dnsBypassCname": {
                "type": [
                    "null",
                    "string"
                ]
            },
            "dnsBypassIp": {
                "type": [
                    "null",
                    "string"
                ]
            },
            "dnsBypassIp6": {
                "type": [
                    "null",
                    "string"
                ]
            },
            "dnsBypassTtl": {
                "type": [
                    "null",
                    "integer"
                ]
            },
            "dscp": {
                "type": "integer"
            },
            "edgeHeaderRewrite": {
                "type": [
                    "null",
                    "string"
                ]
            },
            "exampleURLs": {
                "type": "array",
                "items": {
                    "type": "string"
                }
            },
            "geoLimit": {
                "type": "integer"
            },
            "geoLimitRedirectURL": {
                "type": [
                    "null",
                    "string"
                ]
            },
            "geoProvider": {
                "type": "integer"
            },
            "globalMaxMbps": {
                "type": [
                    "null",
                    "integer"
                ]
            },
            "globalMaxTps": {
                "type": [
                    "null",
                    "integer"
                ]
            },
            "httpBypassFqdn": {
                "type": [
                    "null",
                    "string"
                ]
            },
            "id": {
                "type": "integer"
            },
            "infoUrl": {
                "type": [
                    "null",
                    "string"
                ]
            },
            "initialDispersion": {
                "type": "integer"
            },
            "ipv6RoutingEnabled": {
                "type": "boolean"
            },
            "lastUpdated": {
                "type": "string"
            },
            "logsEnabled": {
                "type": "boolean"
            },
            "longDesc": {
                "type": "string"
            },
            "matchList": {
                "type": "array",
                "items": {
                    "type": "object",
                    "properties": {
                        "type": {
                            "type": "string"
                        },
                        "setNumber": {
                            "type": "integer"
                        },
                        "pattern": {
                            "type": "string"
                        }
                    }
                }
            },
            "maxDnsAnswers": {
                "type": [
                    "null",
                    "integer"
                ]
            },
            "midHeaderRewrite": {
                "type": [
                    "null",
                    "string"
                ]
            },
            "missLat": {
                "type": "integer"
            },
            "missLong": {
                "type": "integer"
            },
            "multiSiteOrigin": {
                "type": "boolean"
            },
            "originShield": {
                "type": [
                    "null",
                    "string"
                ]
            },
            "orgServerFqdn": {
                "type": "string"
            },
            "profileDescription": {
                "type": [
                    "null",
                    "string"
                ]
            },
            "profileId": {
                "type": [
                    "null",
                    "integer"
                ]
            },
            "profileName": {
                "type": [
                    "null",
                    "string"
                ]
            },
            "protocol": {
                "type": "integer"
            },
            "qstringIgnore": {
                "type": "integer"
            },
            "rangeRequestHandling": {
                "type": "integer"
            },
            "regexRemap": {
                "type": [
                    "null",
                    "string"
                ]
            },
            "regionalGeoBlocking": {
                "type": "boolean"
            },
            "remapText": {
                "type": [
                    "null",
                    "string"
                ]
            },
            "routingName": {
                "type": "string"
            },
            "signed": {
                "type": "boolean"
            },
            "sslKeyVersion": {
                "type": [
                    "null",
                    "integer"
                ]
            },
            "tenantId": {
                "type": "integer"
            },
            "type": {
                "type": "string"
            },
            "typeId": {
                "type": "integer"
            },
            "xmlId": {
                "type": "string"
            },
            "tlsVersions": {
                "type": "array",
                "items": {
                    "type": "string"
                }
            },
            "geoLimitCountries": {
                "type": [
                    "null",
                    "array"
                ]
            }
        }
    },
    "origins": {
        "type": "object",
        "required": [
            "cachegroup",
            "cachegroupId",
            "coordinate",
            "coordinateId",
            "deliveryService",
            "deliveryServiceId",
            "fqdn",
            "id",
            "ip6Address",
            "ipAddress",
            "isPrimary",
            "lastUpdated",
            "name",
            "port",
            "profile",
            "profileId",
            "protocol",
            "tenant",
            "tenantId"
        ],
        "properties": {
            "cachegroup": {
                "type": [
                    "string",
                    "null"
                ]
            },
            "cachegroupId": {
                "type": [
                    "integer",
                    "null"
                ]
            },
            "coordinate": {
                "type": [
                    "null",
                    "string"
                ]
            },
            "coordinateId": {
                "type": [
                    "integer",
                    "null"
                ]
            },
            "deliveryService": {
                "type": "string"
            },
            "deliveryServiceId": {
                "type": "integer"
            },
            "fqdn": {
                "type": "string"
            },
            "id": {
                "type": "integer"
            },
            "ip6Address": {
                "type": [
                    "null",
                    "string"
                ]
            },
            "ipAddress": {
                "type": [
                    "null",
                    "string"
                ]
            },
            "isPrimary": {
                "type": "boolean"
            },
            "lastUpdated": {
                "type": "string"
            },
            "name": {
                "type": "string"
            },
            "port": {
                "type": "integer"
            },
            "profile": {
                "type": [
                    "string",
                    "null"
                ]
            },
            "profileId": {
                "type": [
                    "integer",
                    "null"
                ]
            },
            "protocol": {
                "type": "string"
            },
            "tenant": {
                "type": "string"
            },
            "tenantId": {
                "type": "integer"
            }
        }
    },
    "asns": {
        "type": "object",
        "required": [
            "asn",
            "cachegroup",
            "cachegroupId",
            "id",
            "lastUpdated"
        ],
        "properties": {
            "asn": {
                "type": "integer"
            },
            "cachegroup": {
                "type": "string"
            },
            "cachegroupId": {
                "type": "integer"
            },
            "id": {
                "type": "integer"
            },
            "lastUpdated": {
                "type": "string"
            }
        }
    },
    "jobs": {
        "type": "object",
        "required": [
            "id",
            "assetUrl",
            "createdBy",
            "deliveryService",
            "ttlHours",
            "invalidationType",
            "startTime"
        ],
        "properties": {
            "id": {
                "type": "integer"
            },
            "assetUrl": {
                "type": "string"
            },
            "createdBy": {
                "type": "string"
            },
            "deliveryService": {
                "type": "string"
            },
            "ttlHours": {
                "type": "integer"
            },
            "invalidationType": {
                "type": "string"
            },
            "startTime": {
                "type": "string"
            }
        }
    },
    "coordinates": {
        "type": "object",
        "required": [
            "id",
            "name",
            "latitude",
            "longitude",
            "lastUpdated"
        ],
        "properties": {
            "id": {
                "type": "integer"
            },
            "name": {
                "type": "string"
            },
            "latitude": {
                "type": "number"
            },
            "longitude": {
                "type": "number"
            },
            "lastUpdated": {
                "type": "string"
            }
        }
    },
    "users": {
        "type": "object",
        "required": [
            "addressLine1",
            "addressLine2",
            "changeLogCount",
            "city",
            "company",
            "country",
            "email",
            "fullName",
            "gid",
            "id",
            "lastAuthenticated",
            "lastUpdated",
            "newUser",
            "phoneNumber",
            "postalCode",
            "publicSshKey",
            "registrationSent",
            "role",
            "stateOrProvince",
            "tenant",
            "tenantId",
            "ucdn",
            "uid",
            "username"
        ],
        "properties": {
            "addressLine1": {
                "type": "string"
            },
            "addressLine2": {
                "type": [
                    "string",
                    "null"
                ]
            },
            "changeLogCount": {
                "type": [
                    "integer",
                    "null"
                ]
            },
            "city": {
                "type": "string"
            },
            "company": {
                "type": [
                    "string",
                    "null"
                ]
            },
            "country": {
                "type": [
                    "string",
                    "null"
                ]
            },
            "email": {
                "type": "string"
            },
            "fullName": {
                "type": "string"
            },
            "gid": {
                "type": [
                    "integer",
                    "null"
                ]
            },
            "id": {
                "type": "integer"
            },
            "lastAuthenticated": {
                "type": [
                    "string",
                    "null"
                ]
            },
            "lastUpdated": {
                "type": "string"
            },
            "newUser": {
                "type": "boolean"
            },
            "phoneNumber": {
                "type": [
                    "string",
                    "null"
                ]
            },
            "postalCode": {
                "type": [
                    "string",
                    "null"
                ]
            },
            "publicSshKey": {
                "type": [
                    "string",
                    "null"
                ]
            },
            "registrationSent": {
                "type": [
                    "string",
                    "null"
                ]
            },
            "role": {
                "type": "string"
            },
            "stateOrProvince": {
                "type": [
                    "string",
                    "null"
                ]
            },
            "tenant": {
                "type": "string"
            },
            "tenantId": {
                "type": "integer"
            },
            "ucdn": {
                "type": "string"
            },
            "uid": {
                "type": [
                    "integer",
                    "null"
                ]
            },
            "username": {
                "type": "string"
            }
        }
    },
    "topologies": {
        "type": "object",
        "required": [
            "description",
            "name",
            "nodes",
            "lastUpdated"
        ],
        "properties": {
            "description": {
                "type": "string"
            },
            "name": {
                "type": "string"
            },
            "nodes": {
                "type": "array",
                "items": {
                    "type": "object",
                    "required": [
                        "cachegroup",
                        "parents"
                    ],
                    "properties": {
                        "cachegroup": {
                            "type": "string"
                        },
                        "parents": {
                            "type": [
                                "array",
                                "null"
                            ]
                        }
                    }
                }
            },
            "lastUpdated": {
                "type": "string"
            }
        }
    },
    "steering": {
        "type": "object",
        "required": [
            "deliveryService",
            "deliveryServiceId",
            "target",
            "targetId",
            "type",
            "typeId",
            "value"
        ],
        "properties": {
            "deliveryService": {
                "type": "string"
            },
            "deliveryServiceId": {
                "type": "integer"
            },
            "target": {
                "type": "string"
            },
            "targetId": {
                "type": "integer"
            },
            "type": {
                "type": "string"
            },
            "typeId": {
                "type": "integer"
            },
            "value": {
                "type": "integer"
            }
        }
    },
    "cdn_locks": {
        "type": "object",
        "required": [
            "userName",
            "cdn",
            "message",
            "soft",
            "sharedUserNames",
            "lastUpdated"
        ],
        "properties": {
            "userName": {
                "type": "string"
            },
            "cdn": {
                "type": "string"
            },
            "message": {
                "type": "string"
            },
            "soft": {
                "type": "boolean"
            },
            "sharedUserNames": {
                "type": "array",
                "items": {
                    "type": "string"
                }
            },
            "lastUpdated": {
                "type": "string"
            }
        }
    },
    "cdn_notifications": {
        "type": "object",
        "required": [
            "id",
            "cdn",
            "lastUpdated",
            "notification",
            "user"
        ],
        "properties": {
            "id": {
                "type": "integer"
            },
            "cdn": {
                "type": "string"
            },
            "lastUpdated": {
                "type": "string"
            },
            "notification": {
                "type": "string"
            },
            "user": {
                "type": "string"
            }
        }
    },
    "deliveryservice_requests": {
        "type": "object",
        "required": [
            "assignee",
            "author",
            "changeType",
            "createdAt",
            "id",
            "lastEditedBy",
            "lastUpdated",
            "original",
            "requested",
            "status"
        ],
        "properties": {
            "assignee": {
                "type": [
                    "string",
                    "null"
                ]
            },
            "author": {
                "type": "string"
            },
            "changeType": {
                "type": "string"
            },
            "createdAt": {
                "type": "string"
            },
            "id": {
                "type": "integer"
            },
            "lastEditedBy": {
                "type": "string"
            },
            "lastUpdated": {
                "type": "string"
            },
            "original": {
                "$ref": "#/delivery_services"
            },
            "requested": {
                "$ref": "#/delivery_services"
            },
            "status": {
                "type": "string"
            }
        }
    },
    "delivery_service_sslkeys": {
        "type": "object",
        "required": [
            "certificate",
            "deliveryservice",
            "cdn",
            "businessUnit",
            "city",
            "organization",
            "hostname",
            "country",
            "state",
            "version",
            "expiration"
        ],
        "properties": {
            "certificate": {
                "type": "object",
                "required": [
                    "crt",
                    "key",
                    "csr"
                ],
                "properties": {
                    "crt": {
                        "type": "string"
                    },
                    "key": {
                        "type": "string"
                    },
                    "csr": {
                        "type": "string"
                    }
                }
            },
            "deliveryservice": {
                "type": "string"
            },
            "cdn": {
                "type": "string"
            },
            "businessUnit": {
                "type": "string"
            },
            "city": {
                "type": "string"
            },
            "organization": {
                "type": "string"
            },
            "hostname": {
                "type": "string"
            },
            "country": {
                "type": "string"
            },
            "state": {
                "type": "string"
            },
            "version": {
                "type": "integer"
            },
            "expiration": {
                "type": "string"
            }
        }
    },
    "delivery_services_regex": {
        "type": "object",
        "required": [
            "id",
            "type",
            "typeName",
            "setNumber",
            "pattern"
        ],
        "properties": {
            "id": {
                "type": "integer"
            },
            "type": {
                "type": "integer"
            },
            "typeName": {
                "type": "string"
            },
            "setNumber": {
                "type": "integer"
            },
            "pattern": {
                "type": "string"
            }
        }
    },
    "profile_parameters": {
        "type": "object",
        "required": [
            "lastUpdated",
            "profile",
            "parameter"
        ],
        "properties": {
            "lastUpdated": {
                "type": "string"
            },
            "profile": {
                "type": "string"
            },
            "parameter": {
                "type": "integer"
            }
        }
    },
    "delivery_service_request_comments": {
        "type": "object",
        "required": [
            "authorId",
            "author",
            "deliveryServiceRequestId",
            "id",
            "lastUpdated",
            "value",
            "xmlId"
        ],
        "properties": {
            "authorId": {
                "type": "integer"
            },
            "author": {
                "type": "string"
            },
            "deliveryServiceRequestId": {
                "type": "integer"
            },
            "id": {
                "type": "integer"
            },
            "lastUpdated": {
                "type": "string"
            },
            "value": {
                "type": "string"
            },
            "xmlId": {
                "type": "string"
            }
        }
    },
    "delivery_service_required_capabilities": {
        "type": "object",
        "required": [
            "deliveryServiceID",
            "lastUpdated",
            "requiredCapability"
        ],
        "properties": {
            "deliveryServiceID": {
                "type": "integer"
            },
            "lastUpdated": {
                "type": "string"
            },
            "requiredCapability": {
                "type": "string"
            }
        }
    },
    "cdn_federation": {
        "definitions": {
            "deliveryService": {
                "type": "object",
                "required": [
                    "id",
                    "xmlId"
                ],
                "properties": {
                    "id": {
                        "type": "integer"
                    },
                    "xmlId": {
                        "type": "string"
                    }
                }
            }
        },
        "allOf": [
            {
                "type": "object",
                "required": [
                    "id",
                    "cname",
                    "ttl",
                    "description",
                    "lastUpdated"
                ],
                "properties": {
                    "id": {
                        "type": "integer"
                    },
                    "cname": {
                        "type": "string"
                    },
                    "ttl": {
                        "type": "integer"
                    },
                    "description": {
                        "type": "string"
                    },
                    "lastUpdated": {
                        "type": "string"
                    }
                }
            },
            {
                "type": "object",
                "properties": {
                    "deliveryService": {
                        "$ref": "#/definitions/deliveryService"
                    }
                }
            }
        ]
    },
    "user_federation": {
        "type": "object",
        "required": [
            "fullName",
            "email",
            "id",
            "role",
            "company",
            "username"
        ],
        "properties": {
            "fullName": {
                "type": [
                    "string",
                    "null"
                ]
            },
            "email": {
                "type": [
                    "string",
                    "null"
                ]
            },
            "id": {
                "type": "integer"
            },
            "role": {
                "type": "string"
            },
            "company": {
                "type": [
                    "string",
                    "null"
                ]
            },
            "username": {
                "type": "string"
            }
        }
    },
    "delivery_service_federation": {
        "type": "object",
        "required": [
            "id",
            "cdn",
            "type",
            "xmlId"
        ],
        "properties": {
            "id": {
                "type": "integer"
            },
            "cdn": {
                "type": "string"
            },
            "type": {
                "type": "string"
            },
            "xmlId": {
                "type": "string"
            }
        }
    },
    "federation_resolver": {
        "type": "object",
        "required": [
            "id",
            "ipAddress",
            "lastUpdated",
            "type"
        ],
        "properties": {
            "id": {
                "type": "integer"
            },
            "ipAddress": {
                "type": "string"
            },
            "lastUpdated": {
                "type": "string"
            },
            "type": {
                "type": "string"
            }
        }
    },
<<<<<<< HEAD
    "delivery_service_capacity": {
        "type": "object",
        "required": [
            "availablePercent",
            "unavailablePercent",
            "utilizedPercent",
            "maintenancePercent"
        ],
        "properties": {
            "availablePercent": {
                "type": "number"
            },
            "unavailablePercent": {
                "type": "integer"
            },
            "utilizedPercent": {
                "type": "number"
            },
            "maintenancePercent": {
                "type": "integer"
            }
        }
    },
    "delivery_service_health": {
        "type": "object",
        "required": [
            "totalOffline",
            "totalOnline",
            "cachegroups"
        ],
        "properties": {
            "totalOffline": {
                "type": "integer"
            },
            "totalOnline": {
                "type": "integer"
            },
            "cachegroups": {
                "type": [
                    "array",
                    "null"
                ],
                "items": {
                    "type": "object",
                    "required": [
                        "offline",
                        "name",
                        "online"
                    ],
                    "properties": {
                        "offline": {
                            "type": "integer"
                        },
                        "name": {
                            "type": "string"
                        },
                        "online": {
                            "type": "integer"
                        }
                    }
                }
            }
        }
    },
    "delivery_service_routing": {
        "type": "object",
        "required": [
            "cz",
            "deepCz",
            "dsr",
            "err",
            "fed",
            "geo",
            "miss",
            "regionalAlternate",
            "regionalDenied",
            "staticRoute"
        ],
        "properties": {
            "cz": {
                "type": "integer"
            },
            "deepCz": {
                "type": "number"
            },
            "dsr": {
                "type": "integer"
            },
            "err": {
                "type": "integer"
            },
            "fed": {
                "type": "number"
            },
            "geo": {
                "type": "integer"
            },
            "miss": {
                "type": "number"
            },
            "regionalAlternate": {
                "type": "integer"
            },
            "regionalDenied": {
                "type": "integer"
            },
            "staticRoute": {
=======
    "static_dns_entries": {
        "type": "object",
        "required": [
            "address",
            "cachegroup",
            "cachegroupId",
            "deliveryservice",
            "deliveryserviceId",
            "host",
            "id",
            "lastUpdated",
            "ttl",
            "type",
            "typeId"
        ],
        "properties": {
            "address": {
                "type": "string"
            },
            "cachegroup": {
                "type": [
                    "null",
                    "string"
                ]
            },
            "cachegroupId": {
                "type": [
                    "null",
                    "integer"
                ]
            },
            "deliveryservice": {
                "type": "string"
            },
            "deliveryserviceId": {
                "type": "integer"
            },
            "host": {
                "type": "string"
            },
            "id": {
                "type": "integer"
            },
            "lastUpdated": {
                "type": "string"
            },
            "ttl": {
                "type": "integer"
            },
            "type": {
                "type": "string"
            },
            "typeId": {
>>>>>>> 22d28144
                "type": "integer"
            }
        }
    }
}<|MERGE_RESOLUTION|>--- conflicted
+++ resolved
@@ -1898,7 +1898,6 @@
             }
         }
     },
-<<<<<<< HEAD
     "delivery_service_capacity": {
         "type": "object",
         "required": [
@@ -2006,7 +2005,10 @@
                 "type": "integer"
             },
             "staticRoute": {
-=======
+                "type": "integer"
+            }
+        }
+    },
     "static_dns_entries": {
         "type": "object",
         "required": [
@@ -2060,7 +2062,6 @@
                 "type": "string"
             },
             "typeId": {
->>>>>>> 22d28144
                 "type": "integer"
             }
         }
