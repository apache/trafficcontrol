--- conflicted
+++ resolved
@@ -833,10 +833,7 @@
                 "type": "integer"
             },
             "cdnName": {
-                "type": [
-                    "null",
-                    "string"
-                ]
+                "type": "string"
             },
             "checkPath": {
                 "type": [
@@ -1589,7 +1586,6 @@
             }
         }
     },
-<<<<<<< HEAD
     "delivery_service_sslkeys": {
         "type": "object",
         "required": [
@@ -1653,7 +1649,10 @@
                 "type": "integer"
             },
             "expiration": {
-=======
+                "type": "string"
+            }
+        }
+    },
     "delivery_services_regex": {
         "type": "object",
         "required": [
@@ -1677,7 +1676,6 @@
                 "type": "integer"
             },
             "pattern": {
->>>>>>> 49185ae1
                 "type": "string"
             }
         }
