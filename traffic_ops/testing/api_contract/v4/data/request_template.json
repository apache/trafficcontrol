--- conflicted
+++ resolved
@@ -441,12 +441,6 @@
 			"parameterId": 3
 		}
 	],
-<<<<<<< HEAD
-	"server_server_capabilities":[
-		{
-			"serverId": 2925,
-			"serverCapability": "Disk_Storage"
-=======
 	"federation_resolver": [
 		{
 			"ipAddress": "::1/1",
@@ -460,7 +454,12 @@
 			"host": "test",
 			"ttl": 300,
 			"typeId": 41
->>>>>>> 0569aed6
-		}
-	]
+		}
+	],
+  "server_server_capabilities":[
+		{
+			"serverId": 2925,
+			"serverCapability": "Disk_Storage"
+    }
+  ]
 }