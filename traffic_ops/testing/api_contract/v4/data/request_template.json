{
	"cdns": [
		{
			"name": "test",
			"domainName": "quest",
			"dnssecEnabled": false
		}
	],
	"cachegroup": [
		{
			"name": "test",
			"shortName": "test",
			"latitude": 38.897663,
			"longitude": -77.036574,
			"fallbackToClosest": true,
			"localizationMethods": [
				"DEEP_CZ",
				"CZ",
				"GEO"
			],
			"typeId": 23
		}
	],
	"parameters": [
		{
			"name": "test",
			"value": "quest",
			"configFile": "records.config",
			"secure": false
		}
	],
	"roles": [
		{
			"name": "test",
			"description": "quest"
		}
	],
	"profiles": [
		{
			"name": "test",
			"description": "A test profile for API examples",
			"cdn": 2,
			"type": "UNK_PROFILE",
			"routingDisabled": true
		}
	],
	"tenants": [
		{
			"active": true,
			"name": "test",
			"parentId": 1
		}
	],
	"server_capabilities": [
		{
			"name": "RAM"
		}
	],
	"types": [
		{
			"name": "MID_LOC",
			"description": "Mid Logical Location",
			"useInTable": "cachegroup"
		}
	],
	"status": [
		{
			"description": "Server is online and reported in the health protocol.",
			"name": "REPORTED"
		}
	],
	"divisions": [
		{
			"name": "test"
		}
	],
	"regions": [
		{
			"name": "test",
			"division": "4",
			"divisionName": "England"
		}
	],
	"phys_locations": [
		{
			"address": "Buckingham Palace",
			"city": "London",
			"comments": "Buckingham Palace",
			"email": "steve.kingstone@royal.gsx.gov.uk",
			"name": "test",
			"phone": "0-843-816-6276",
			"poc": "Her Majesty The Queen Elizabeth Alexandra Mary Windsor II",
			"regionId": 1,
			"shortName": "test",
			"state": "Westminster",
			"zip": "SW1A 1AA"
		}
	],
	"servers": [
		{
			"cachegroupId": 79,
			"cdnId": 2,
			"domainName": "mycdn.ciab.test",
			"hostName": "mid",
			"httpsPort": 443,
			"interfaces": [
				{
					"ipAddresses": [
						{
							"address": "127.0.0.1",
							"gateway": "0.0.0.1",
							"serviceAddress": true
						}
					],
					"maxBandwidth": null,
					"monitor": true,
					"mtu": 1500,
					"name": "eth0"
				}
			],
			"interfaceMtu": 1500,
			"interfaceName": "eth0",
			"ip6Address": "::1",
			"ip6Gateway": "::2",
			"ipAddress": "127.0.0.1",
			"ipGateway": "0.0.0.1",
			"ipNetmask": "255.255.255.0",
			"physLocationId": 3,
			"profileNames": [
				"MID_TIER_ATS_CACHE"
			],
			"statusId": 3,
			"tcpPort": 80,
			"typeId": 96,
			"updPending": false
		}
	],
	"delivery_services": [
		{
			"active": false,
			"anonymousBlockingEnabled": false,
			"ccrDnsTtl": null,
			"cdnId": 2,
			"checkPath": null,
			"consistentHashRegex": null,
			"consistentHashQueryParams": [],
			"deepCachingType": "NEVER",
			"displayName": "test",
			"dnsBypassCname": null,
			"dnsBypassIp": null,
			"dnsBypassIp6": null,
			"dnsBypassTtl": null,
			"dscp": 0,
			"ecsEnabled": true,
			"edgeHeaderRewrite": null,
			"firstHeaderRewrite": null,
			"fqPacingRate": null,
			"geoLimit": 0,
			"geoLimitCountries": null,
			"geoLimitRedirectUrl": null,
			"geoProvider": 0,
			"globalMaxMbps": null,
			"globalMaxTps": null,
			"httpBypassFqdn": null,
			"infoUrl": null,
			"initialDispersion": 1,
			"innerHeaderRewrite": null,
			"ipv6RoutingEnabled": false,
			"lastHeaderRewrite": null,
			"logsEnabled": true,
			"longDesc": "A Delivery Service created expressly for API documentation examples",
			"maxDnsAnswers": null,
			"missLat": 0,
			"missLong": 0,
			"maxOriginConnections": 0,
			"maxRequestHeaderBytes": 131072,
			"midHeaderRewrite": null,
			"multiSiteOrigin": false,
			"orgServerFqdn": "http://origin.infra.ciab.test",
			"originShield": null,
			"profileId": null,
			"protocol": 0,
			"qstringIgnore": 0,
			"rangeRequestHandling": 0,
			"regexRemap": null,
			"regionalGeoBlocking": false,
			"routingName": "test",
			"serviceCategory": null,
			"signed": false,
			"signingAlgorithm": null,
			"rangeSliceBlockSize": null,
			"sslKeyVersion": null,
			"tenant": "root",
			"tenantId": 1,
			"tlsVersions": [
				"1.2",
				"1.3"
			],
			"topology": null,
			"trRequestHeaders": null,
			"trResponseHeaders": null,
			"type": "HTTP",
			"typeId": 1,
			"xmlId": "test"
		}
	],
	"origins": [
		{
			"deliveryServiceId": 2,
			"fqdn": "example.com",
			"name": "test",
			"port": 80,
			"protocol": "http",
			"tenantId": 1
		}
	],
	"asns": [
		{
			"asn": 1,
			"cachegroupId": 10
		}
	],
	"jobs": [
		{
			"deliveryService": "test",
			"invalidationType": "REFRESH",
			"regex": "/.+",
			"startTime": "2030-11-09T01:02:03Z",
			"ttlHours": 72
		}
	],
	"coordinates": [
		{
			"name": "test",
			"latitude": 38.897663,
			"longitude": -77.036574
		}
	],
	"users": [
		{
			"username": "mike",
			"addressLine1": "22 Mike Wazowski You've Got Your Life Back Lane",
			"city": "Monstropolis",
			"compary": "Monsters Inc.",
			"email": "mwazowski@minc.biz",
			"fullName": "Mike Wazowski",
			"localPasswd": "BFFsully",
			"confirmLocalPasswd": "BFFsully",
			"newUser": true,
			"role": "admin",
			"tenantId": 1
		}
	],
	"topologies": [
		{
			"name": "test",
			"description": "This is my topology",
			"nodes": [
				{
					"cachegroup": "test1"
				}
			]
		}
	],
<<<<<<< HEAD
	"cdn_notifications": [
		{
			"cdn": "cdn1",
			"notification": "the content of the notification"
=======
	"cdn_locks": [
		{
			"cdn": "test",
			"message": "acquiring lock to snap CDN",
			"sharedUserNames": [
				"test"
			],
			"soft": true
>>>>>>> 5bad9ad0
		}
	]
}<|MERGE_RESOLUTION|>--- conflicted
+++ resolved
@@ -262,12 +262,12 @@
 			]
 		}
 	],
-<<<<<<< HEAD
 	"cdn_notifications": [
 		{
 			"cdn": "cdn1",
 			"notification": "the content of the notification"
-=======
+		}
+	],
 	"cdn_locks": [
 		{
 			"cdn": "test",
@@ -276,7 +276,6 @@
 				"test"
 			],
 			"soft": true
->>>>>>> 5bad9ad0
 		}
 	]
 }