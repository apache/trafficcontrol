--- conflicted
+++ resolved
@@ -103,7 +103,6 @@
                 "type": "str"
             }
         }
-<<<<<<< HEAD
     },
     "roles": {
         "type": "object",
@@ -121,7 +120,5 @@
                 "type": "str"
             }
         }
-=======
->>>>>>> 1aa54f3f
     }
 }