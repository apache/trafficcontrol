--- conflicted
+++ resolved
@@ -150,39 +150,49 @@
             }
         }
     },
-<<<<<<< HEAD
+    "tenants": {
+        "type": "object",
+        "properties": {
+            "id": {
+                "type": "int"
+            },
+            "name": {
+                "type": "str"
+            },
+            "active": {
+                "type": "bool"
+            },
+            "parentId": {
+                "type": "int"
+            },
+            "lastUpdated": {
+                "type": "str"
+            },
+            "parentName": {
+                "type": "str"
+            }
+        }
+    },
+    "server_capabilities": {
+        "type": "object",
+        "properties": {
+            "id": {
+                "type": "int"
+            },
+            "lastUpdated": {
+                "type": "str"
+            },
+            "name": {
+                "type": "str"
+            }
+        }
+    },
     "divisions": {
-=======
-    "tenants": {
->>>>>>> 612641b8
-        "type": "object",
-        "properties": {
-            "id": {
-                "type": "int"
-            },
-<<<<<<< HEAD
-=======
-            "name": {
-                "type": "str"
-            },
-            "active": {
-                "type": "bool"
-            },
-            "parentId": {
-                "type": "int"
-            },
-            "lastUpdated": {
-                "type": "str"
-            },
-            "parentName": {
-                "type": "str"
-            }
-        }
-    },
-    "server_capabilities": {
-        "type": "object",
-        "properties": {
->>>>>>> 612641b8
+        "type": "object",
+        "properties": {
+            "id": {
+                "type": "int"
+            },
             "lastUpdated": {
                 "type": "str"
             },
