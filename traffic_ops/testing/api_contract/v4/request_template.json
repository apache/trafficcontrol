--- conflicted
+++ resolved
@@ -44,18 +44,6 @@
 			"routingDisabled": true
 		}
 	],
-<<<<<<< HEAD
-	"divisions": [
-		{
-			"name": "test"
-		}
-	],
-	"regions": [
-		{
-			"divisionName": "Quebec",
-			"division": 1,
-			"name": "Montreal"
-=======
 	"tenants": [
 		{
 			"active": true,
@@ -66,7 +54,19 @@
 	"server_capabilities": [
 		{
 			"name": "RAM"
->>>>>>> 29a6832d
 		}
-	]
-}+	],
+  "divisions": [
+		{
+			"name": "test"
+		}
+	],
+	"regions": [
+		{
+			"divisionName": "Quebec",
+			"division": 1,
+			"name": "Montreal"
+    }
+   ]
+ }
+ 