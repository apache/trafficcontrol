--- conflicted
+++ resolved
@@ -43,13 +43,6 @@
 			"type": "UNK_PROFILE",
 			"routingDisabled": true
 		}
-<<<<<<< HEAD
-
-	],
-	"divisions":[
-		{
-			"name":"test"
-=======
 	],
 	"tenants": [
 		{
@@ -61,7 +54,11 @@
 	"server_capabilities": [
 		{
 			"name": "RAM"
->>>>>>> 612641b8
 		}
-	]
+	],
+	"divisions":[
+		{
+			"name":"test"
+    }
+  ] 
 }