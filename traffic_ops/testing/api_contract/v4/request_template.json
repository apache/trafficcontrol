--- conflicted
+++ resolved
@@ -34,7 +34,6 @@
 			"name": "test",
 			"description": "quest"
 		}
-<<<<<<< HEAD
 	],
 	"profiles": [
 		{
@@ -44,7 +43,5 @@
 			"type": "UNK_PROFILE",
 			"routingDisabled": true
 		}
-=======
->>>>>>> 1acc7773
 	]
 }