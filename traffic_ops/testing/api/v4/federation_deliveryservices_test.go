package v4

/*

   Licensed under the Apache License, Version 2.0 (the "License");
   you may not use this file except in compliance with the License.
   You may obtain a copy of the License at

   http://www.apache.org/licenses/LICENSE-2.0

   Unless required by applicable law or agreed to in writing, software
   distributed under the License is distributed on an "AS IS" BASIS,
   WITHOUT WARRANTIES OR CONDITIONS OF ANY KIND, either express or implied.
   See the License for the specific language governing permissions and
   limitations under the License.
*/

import (
	"net/http"
	"net/url"
	"sort"
	"strconv"
	"testing"

	"github.com/apache/trafficcontrol/lib/go-tc"
	"github.com/apache/trafficcontrol/lib/go-util"
	"github.com/apache/trafficcontrol/traffic_ops/testing/api/assert"
	"github.com/apache/trafficcontrol/traffic_ops/testing/api/utils"
	"github.com/apache/trafficcontrol/traffic_ops/testing/api/v4/totest"
	"github.com/apache/trafficcontrol/traffic_ops/toclientlib"
	client "github.com/apache/trafficcontrol/traffic_ops/v4-client"
)

func TestFederationsDeliveryServices(t *testing.T) {
	WithObjs(t, []TCObj{CDNs, Types, Tenants, Parameters, Profiles, Statuses, Divisions, Regions, PhysLocations, CacheGroups, Servers, Topologies, ServiceCategories, DeliveryServices, CDNFederations, FederationDeliveryServices}, func() {

		methodTests := utils.TestCase[client.Session, client.RequestOptions, tc.FederationDSPost]{
			"GET": {
				"OK when VALID request": {
<<<<<<< HEAD
					EndpointId:    totest.GetFederationID(t, "the.cname.com."),
=======
					EndpointID:    GetFederationID(t, "the.cname.com."),
>>>>>>> f4898653
					ClientSession: TOSession,
					Expectations:  utils.CkRequest(utils.NoError(), utils.HasStatus(http.StatusOK), utils.ResponseLengthGreaterOrEqual(1)),
				},
				"SORTED when ORDERBY=DSID parameter": {
<<<<<<< HEAD
					EndpointId:    totest.GetFederationID(t, "the.cname.com."),
=======
					EndpointID:    GetFederationID(t, "the.cname.com."),
>>>>>>> f4898653
					ClientSession: TOSession,
					RequestOpts:   client.RequestOptions{QueryParameters: url.Values{"orderby": {"dsID"}}},
					Expectations:  utils.CkRequest(utils.NoError(), utils.HasStatus(http.StatusOK), validateFederationDeliveryServicesSort(false)),
				},
				"SORTED when ORDERBY=DSID and SORTORDER=DESC parameter": {
<<<<<<< HEAD
					EndpointId:    totest.GetFederationID(t, "the.cname.com."),
=======
					EndpointID:    GetFederationID(t, "the.cname.com."),
>>>>>>> f4898653
					ClientSession: TOSession,
					RequestOpts:   client.RequestOptions{QueryParameters: url.Values{"orderby": {"dsID"}, "sortOrder": {"desc"}}},
					Expectations:  utils.CkRequest(utils.NoError(), utils.HasStatus(http.StatusOK), validateFederationDeliveryServicesSort(true)),
				},
				"FIRST RESULT when LIMIT=1": {
<<<<<<< HEAD
					EndpointId:    totest.GetFederationID(t, "the.cname.com."),
=======
					EndpointID:    GetFederationID(t, "the.cname.com."),
>>>>>>> f4898653
					ClientSession: TOSession,
					RequestOpts:   client.RequestOptions{QueryParameters: url.Values{"orderby": {"dsID"}, "limit": {"1"}}},
					Expectations: utils.CkRequest(utils.NoError(), utils.HasStatus(http.StatusOK),
						validateFederationDeliveryServicesPagination(totest.GetFederationID(t, "the.cname.com.")(), "limit")),
				},
				"SECOND RESULT when LIMIT=1 OFFSET=1": {
<<<<<<< HEAD
					EndpointId:    totest.GetFederationID(t, "the.cname.com."),
=======
					EndpointID:    GetFederationID(t, "the.cname.com."),
>>>>>>> f4898653
					ClientSession: TOSession,
					RequestOpts:   client.RequestOptions{QueryParameters: url.Values{"orderby": {"dsID"}, "limit": {"1"}, "offset": {"1"}}},
					Expectations: utils.CkRequest(utils.NoError(), utils.HasStatus(http.StatusOK),
						validateFederationDeliveryServicesPagination(totest.GetFederationID(t, "the.cname.com.")(), "offset")),
				},
				"SECOND RESULT when LIMIT=1 PAGE=2": {
<<<<<<< HEAD
					EndpointId:    totest.GetFederationID(t, "the.cname.com."),
=======
					EndpointID:    GetFederationID(t, "the.cname.com."),
>>>>>>> f4898653
					ClientSession: TOSession,
					RequestOpts:   client.RequestOptions{QueryParameters: url.Values{"orderby": {"dsID"}, "limit": {"1"}, "page": {"2"}}},
					Expectations: utils.CkRequest(utils.NoError(), utils.HasStatus(http.StatusOK),
						validateFederationDeliveryServicesPagination(totest.GetFederationID(t, "the.cname.com.")(), "page")),
				},
				"BAD REQUEST when INVALID LIMIT parameter": {
<<<<<<< HEAD
					EndpointId:    totest.GetFederationID(t, "the.cname.com."),
=======
					EndpointID:    GetFederationID(t, "the.cname.com."),
>>>>>>> f4898653
					ClientSession: TOSession,
					RequestOpts:   client.RequestOptions{QueryParameters: url.Values{"limit": {"-2"}}},
					Expectations:  utils.CkRequest(utils.HasError(), utils.HasStatus(http.StatusBadRequest)),
				},
				"BAD REQUEST when INVALID OFFSET parameter": {
<<<<<<< HEAD
					EndpointId:    totest.GetFederationID(t, "the.cname.com."),
=======
					EndpointID:    GetFederationID(t, "the.cname.com."),
>>>>>>> f4898653
					ClientSession: TOSession,
					RequestOpts:   client.RequestOptions{QueryParameters: url.Values{"limit": {"1"}, "offset": {"0"}}},
					Expectations:  utils.CkRequest(utils.HasError(), utils.HasStatus(http.StatusBadRequest)),
				},
				"BAD REQUEST when INVALID PAGE parameter": {
<<<<<<< HEAD
					EndpointId:    totest.GetFederationID(t, "the.cname.com."),
=======
					EndpointID:    GetFederationID(t, "the.cname.com."),
>>>>>>> f4898653
					ClientSession: TOSession,
					RequestOpts:   client.RequestOptions{QueryParameters: url.Values{"limit": {"1"}, "page": {"0"}}},
					Expectations:  utils.CkRequest(utils.HasError(), utils.HasStatus(http.StatusBadRequest)),
				},
			},
			"DELETE": {
				"OK when VALID request": {
<<<<<<< HEAD
					EndpointId:    totest.GetFederationID(t, "the.cname.com."),
=======
					EndpointID:    GetFederationID(t, "the.cname.com."),
>>>>>>> f4898653
					ClientSession: TOSession,
					RequestOpts:   client.RequestOptions{QueryParameters: url.Values{"dsID": {strconv.Itoa(totest.GetDeliveryServiceId(t, TOSession, "ds1")())}}},
					Expectations:  utils.CkRequest(utils.NoError(), utils.HasStatus(http.StatusOK)),
				},
				"BAD REQUEST when LAST DELIVERY SERVICE": {
<<<<<<< HEAD
					EndpointId:    totest.GetFederationID(t, "google.com."),
=======
					EndpointID:    GetFederationID(t, "google.com."),
>>>>>>> f4898653
					ClientSession: TOSession,
					RequestOpts:   client.RequestOptions{QueryParameters: url.Values{"dsID": {strconv.Itoa(totest.GetDeliveryServiceId(t, TOSession, "ds2")())}}},
					Expectations:  utils.CkRequest(utils.HasError(), utils.HasStatus(http.StatusBadRequest)),
				},
			},
		}

		for method, testCases := range methodTests {
			t.Run(method, func(t *testing.T) {
				for name, testCase := range testCases {
					switch method {
					case "GET":
						t.Run(name, func(t *testing.T) {
							resp, reqInf, err := testCase.ClientSession.GetFederationDeliveryServices(testCase.EndpointID(), testCase.RequestOpts)
							for _, check := range testCase.Expectations {
								check(t, reqInf, resp.Response, resp.Alerts, err)
							}
						})
					case "POST":
						t.Run(name, func(t *testing.T) {
							fedDS := testCase.RequestBody
							alerts, reqInf, err := testCase.ClientSession.CreateFederationDeliveryServices(testCase.EndpointID(), fedDS.DSIDs, *fedDS.Replace, testCase.RequestOpts)
							for _, check := range testCase.Expectations {
								check(t, reqInf, nil, alerts, err)
							}
						})
					case "DELETE":
						t.Run(name, func(t *testing.T) {
							var dsID int
							if val, ok := testCase.RequestOpts.QueryParameters["dsID"]; ok {
								id, err := strconv.Atoi(val[0])
								assert.RequireNoError(t, err, "Failed to convert dsID to an integer.")
								dsID = id
							}
							alerts, reqInf, err := testCase.ClientSession.DeleteFederationDeliveryService(testCase.EndpointID(), dsID, testCase.RequestOpts)
							for _, check := range testCase.Expectations {
								check(t, reqInf, nil, alerts, err)
							}
						})
					}
				}
			})
		}
	})
}

func validateFederationDeliveryServicesSort(desc bool) utils.CkReqFunc {
	return func(t *testing.T, _ toclientlib.ReqInf, resp interface{}, alerts tc.Alerts, _ error) {
		assert.RequireNotNil(t, resp, "Expected Federation DeliveryServices response to not be nil.")
		var federationDSIDs []int
		federationDSResp := resp.([]tc.FederationDeliveryServiceNullable)
		for _, federationDS := range federationDSResp {
			if desc {
				federationDSIDs = append([]int{*federationDS.ID}, federationDSIDs...)
			} else {
				federationDSIDs = append(federationDSIDs, *federationDS.ID)
			}
		}
		assert.Equal(t, true, sort.IntsAreSorted(federationDSIDs), "List is not sorted by their ids: %v", federationDSIDs)
	}
}

func validateFederationDeliveryServicesPagination(fedID int, paginationParam string) utils.CkReqFunc {
	return func(t *testing.T, _ toclientlib.ReqInf, resp interface{}, _ tc.Alerts, _ error) {
		assert.RequireNotNil(t, resp, "Expected Federation DeliveryServices response to not be nil.")
		paginationResp := resp.([]tc.FederationDeliveryServiceNullable)

		opts := client.NewRequestOptions()
		opts.QueryParameters.Set("orderby", "dsID")
		respBase, _, err := TOSession.GetFederationDeliveryServices(fedID, opts)
		assert.RequireNoError(t, err, "Cannot get Federation DeliveryServices: %v - alerts: %+v", err, respBase.Alerts)

		federationDS := respBase.Response
		assert.RequireGreaterOrEqual(t, len(federationDS), 3, "Need at least 3 Federation DeliveryServices in Traffic Ops to test pagination support, found: %d", len(federationDS))
		switch paginationParam {
		case "limit:":
			assert.Exactly(t, federationDS[:1], paginationResp, "expected GET Federation DeliveryServices with limit = 1 to return first result")
		case "offset":
			assert.Exactly(t, federationDS[1:2], paginationResp, "expected GET Federation DeliveryServices with limit = 1, offset = 1 to return second result")
		case "page":
			assert.Exactly(t, federationDS[1:2], paginationResp, "expected GET Federation DeliveryServices with limit = 1, page = 2 to return second result")
		}
	}
}

func CreateTestFederationDeliveryServices(t *testing.T) {
	// Prerequisite Federation Delivery Services
	federationDS := map[string]tc.FederationDSPost{
		"the.cname.com.": {
			DSIDs:   []int{totest.GetDeliveryServiceId(t, TOSession, "ds1")(), totest.GetDeliveryServiceId(t, TOSession, "ds2")(), totest.GetDeliveryServiceId(t, TOSession, "ds3")(), totest.GetDeliveryServiceId(t, TOSession, "ds4")()},
			Replace: util.BoolPtr(true),
		},
		"google.com.": {
			DSIDs:   []int{totest.GetDeliveryServiceId(t, TOSession, "ds1")()},
			Replace: util.BoolPtr(true),
		},
	}

	for federation, fedDS := range federationDS {
		alerts, _, err := TOSession.CreateFederationDeliveryServices(totest.GetFederationID(t, federation)(), fedDS.DSIDs, *fedDS.Replace, client.RequestOptions{})
		assert.RequireNoError(t, err, "Creating federations delivery services: %v - alerts: %+v", err, alerts.Alerts)
	}
}<|MERGE_RESOLUTION|>--- conflicted
+++ resolved
@@ -37,93 +37,57 @@
 		methodTests := utils.TestCase[client.Session, client.RequestOptions, tc.FederationDSPost]{
 			"GET": {
 				"OK when VALID request": {
-<<<<<<< HEAD
-					EndpointId:    totest.GetFederationID(t, "the.cname.com."),
-=======
-					EndpointID:    GetFederationID(t, "the.cname.com."),
->>>>>>> f4898653
+					EndpointID:    totest.GetFederationID(t, "the.cname.com."),
 					ClientSession: TOSession,
 					Expectations:  utils.CkRequest(utils.NoError(), utils.HasStatus(http.StatusOK), utils.ResponseLengthGreaterOrEqual(1)),
 				},
 				"SORTED when ORDERBY=DSID parameter": {
-<<<<<<< HEAD
-					EndpointId:    totest.GetFederationID(t, "the.cname.com."),
-=======
-					EndpointID:    GetFederationID(t, "the.cname.com."),
->>>>>>> f4898653
+					EndpointID:    totest.GetFederationID(t, "the.cname.com."),
 					ClientSession: TOSession,
 					RequestOpts:   client.RequestOptions{QueryParameters: url.Values{"orderby": {"dsID"}}},
 					Expectations:  utils.CkRequest(utils.NoError(), utils.HasStatus(http.StatusOK), validateFederationDeliveryServicesSort(false)),
 				},
 				"SORTED when ORDERBY=DSID and SORTORDER=DESC parameter": {
-<<<<<<< HEAD
-					EndpointId:    totest.GetFederationID(t, "the.cname.com."),
-=======
-					EndpointID:    GetFederationID(t, "the.cname.com."),
->>>>>>> f4898653
+					EndpointID:    totest.GetFederationID(t, "the.cname.com."),
 					ClientSession: TOSession,
 					RequestOpts:   client.RequestOptions{QueryParameters: url.Values{"orderby": {"dsID"}, "sortOrder": {"desc"}}},
 					Expectations:  utils.CkRequest(utils.NoError(), utils.HasStatus(http.StatusOK), validateFederationDeliveryServicesSort(true)),
 				},
 				"FIRST RESULT when LIMIT=1": {
-<<<<<<< HEAD
-					EndpointId:    totest.GetFederationID(t, "the.cname.com."),
-=======
-					EndpointID:    GetFederationID(t, "the.cname.com."),
->>>>>>> f4898653
+					EndpointID:    totest.GetFederationID(t, "the.cname.com."),
 					ClientSession: TOSession,
 					RequestOpts:   client.RequestOptions{QueryParameters: url.Values{"orderby": {"dsID"}, "limit": {"1"}}},
 					Expectations: utils.CkRequest(utils.NoError(), utils.HasStatus(http.StatusOK),
 						validateFederationDeliveryServicesPagination(totest.GetFederationID(t, "the.cname.com.")(), "limit")),
 				},
 				"SECOND RESULT when LIMIT=1 OFFSET=1": {
-<<<<<<< HEAD
-					EndpointId:    totest.GetFederationID(t, "the.cname.com."),
-=======
-					EndpointID:    GetFederationID(t, "the.cname.com."),
->>>>>>> f4898653
+					EndpointID:    totest.GetFederationID(t, "the.cname.com."),
 					ClientSession: TOSession,
 					RequestOpts:   client.RequestOptions{QueryParameters: url.Values{"orderby": {"dsID"}, "limit": {"1"}, "offset": {"1"}}},
 					Expectations: utils.CkRequest(utils.NoError(), utils.HasStatus(http.StatusOK),
 						validateFederationDeliveryServicesPagination(totest.GetFederationID(t, "the.cname.com.")(), "offset")),
 				},
 				"SECOND RESULT when LIMIT=1 PAGE=2": {
-<<<<<<< HEAD
-					EndpointId:    totest.GetFederationID(t, "the.cname.com."),
-=======
-					EndpointID:    GetFederationID(t, "the.cname.com."),
->>>>>>> f4898653
+					EndpointID:    totest.GetFederationID(t, "the.cname.com."),
 					ClientSession: TOSession,
 					RequestOpts:   client.RequestOptions{QueryParameters: url.Values{"orderby": {"dsID"}, "limit": {"1"}, "page": {"2"}}},
 					Expectations: utils.CkRequest(utils.NoError(), utils.HasStatus(http.StatusOK),
 						validateFederationDeliveryServicesPagination(totest.GetFederationID(t, "the.cname.com.")(), "page")),
 				},
 				"BAD REQUEST when INVALID LIMIT parameter": {
-<<<<<<< HEAD
-					EndpointId:    totest.GetFederationID(t, "the.cname.com."),
-=======
-					EndpointID:    GetFederationID(t, "the.cname.com."),
->>>>>>> f4898653
+					EndpointID:    totest.GetFederationID(t, "the.cname.com."),
 					ClientSession: TOSession,
 					RequestOpts:   client.RequestOptions{QueryParameters: url.Values{"limit": {"-2"}}},
 					Expectations:  utils.CkRequest(utils.HasError(), utils.HasStatus(http.StatusBadRequest)),
 				},
 				"BAD REQUEST when INVALID OFFSET parameter": {
-<<<<<<< HEAD
-					EndpointId:    totest.GetFederationID(t, "the.cname.com."),
-=======
-					EndpointID:    GetFederationID(t, "the.cname.com."),
->>>>>>> f4898653
+					EndpointID:    totest.GetFederationID(t, "the.cname.com."),
 					ClientSession: TOSession,
 					RequestOpts:   client.RequestOptions{QueryParameters: url.Values{"limit": {"1"}, "offset": {"0"}}},
 					Expectations:  utils.CkRequest(utils.HasError(), utils.HasStatus(http.StatusBadRequest)),
 				},
 				"BAD REQUEST when INVALID PAGE parameter": {
-<<<<<<< HEAD
-					EndpointId:    totest.GetFederationID(t, "the.cname.com."),
-=======
-					EndpointID:    GetFederationID(t, "the.cname.com."),
->>>>>>> f4898653
+					EndpointID:    totest.GetFederationID(t, "the.cname.com."),
 					ClientSession: TOSession,
 					RequestOpts:   client.RequestOptions{QueryParameters: url.Values{"limit": {"1"}, "page": {"0"}}},
 					Expectations:  utils.CkRequest(utils.HasError(), utils.HasStatus(http.StatusBadRequest)),
@@ -131,21 +95,13 @@
 			},
 			"DELETE": {
 				"OK when VALID request": {
-<<<<<<< HEAD
-					EndpointId:    totest.GetFederationID(t, "the.cname.com."),
-=======
-					EndpointID:    GetFederationID(t, "the.cname.com."),
->>>>>>> f4898653
+					EndpointID:    totest.GetFederationID(t, "the.cname.com."),
 					ClientSession: TOSession,
 					RequestOpts:   client.RequestOptions{QueryParameters: url.Values{"dsID": {strconv.Itoa(totest.GetDeliveryServiceId(t, TOSession, "ds1")())}}},
 					Expectations:  utils.CkRequest(utils.NoError(), utils.HasStatus(http.StatusOK)),
 				},
 				"BAD REQUEST when LAST DELIVERY SERVICE": {
-<<<<<<< HEAD
-					EndpointId:    totest.GetFederationID(t, "google.com."),
-=======
-					EndpointID:    GetFederationID(t, "google.com."),
->>>>>>> f4898653
+					EndpointID:    totest.GetFederationID(t, "google.com."),
 					ClientSession: TOSession,
 					RequestOpts:   client.RequestOptions{QueryParameters: url.Values{"dsID": {strconv.Itoa(totest.GetDeliveryServiceId(t, TOSession, "ds2")())}}},
 					Expectations:  utils.CkRequest(utils.HasError(), utils.HasStatus(http.StatusBadRequest)),
