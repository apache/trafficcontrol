--- conflicted
+++ resolved
@@ -195,30 +195,4 @@
 		}
 		assert.Equal(t, true, sort.StringsAreSorted(serverCapabilityNames), "List is not sorted by their names: %v", serverCapabilityNames)
 	}
-<<<<<<< HEAD
-=======
-}
-
-func CreateTestServerCapabilities(t *testing.T) {
-	for _, sc := range testData.ServerCapabilities {
-		resp, _, err := TOSession.CreateServerCapabilityV41(sc, client.RequestOptions{})
-		assert.RequireNoError(t, err, "Unexpected error creating Server Capability '%s': %v - alerts: %+v", sc.Name, err, resp.Alerts)
-	}
-}
-
-func DeleteTestServerCapabilities(t *testing.T) {
-	serverCapabilities, _, err := TOSession.GetServerCapabilities(client.RequestOptions{})
-	assert.NoError(t, err, "Cannot get Server Capabilities: %v - alerts: %+v", err, serverCapabilities.Alerts)
-
-	for _, serverCapability := range serverCapabilities.Response {
-		alerts, _, err := TOSession.DeleteServerCapability(serverCapability.Name, client.RequestOptions{})
-		assert.NoError(t, err, "Unexpected error deleting Server Capability '%s': %v - alerts: %+v", serverCapability.Name, err, alerts.Alerts)
-		// Retrieve the Server Capability to see if it got deleted
-		opts := client.NewRequestOptions()
-		opts.QueryParameters.Set("name", serverCapability.Name)
-		getServerCapability, _, err := TOSession.GetServerCapabilities(opts)
-		assert.NoError(t, err, "Error getting Server Capability '%s' after deletion: %v - alerts: %+v", serverCapability.Name, err, getServerCapability.Alerts)
-		assert.Equal(t, 0, len(getServerCapability.Response), "Expected Server Capability '%s' to be deleted, but it was found in Traffic Ops", serverCapability.Name)
-	}
->>>>>>> f4898653
 }