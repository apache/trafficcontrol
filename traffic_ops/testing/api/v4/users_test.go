package v4

/*
   Licensed under the Apache License, Version 2.0 (the "License");
   you may not use this file except in compliance with the License.
   You may obtain a copy of the License at

   http://www.apache.org/licenses/LICENSE-2.0

   Unless required by applicable law or agreed to in writing, software
   distributed under the License is distributed on an "AS IS" BASIS,
   WITHOUT WARRANTIES OR CONDITIONS OF ANY KIND, either express or implied.
   See the License for the specific language governing permissions and
   limitations under the License.
*/

import (
	"net/http"
	"net/url"
	"sort"
	"strings"
	"testing"
	"time"

	"github.com/apache/trafficcontrol/lib/go-rfc"
	"github.com/apache/trafficcontrol/lib/go-tc"
	"github.com/apache/trafficcontrol/lib/go-util"
	"github.com/apache/trafficcontrol/traffic_ops/testing/api/assert"
	"github.com/apache/trafficcontrol/traffic_ops/testing/api/utils"
	"github.com/apache/trafficcontrol/traffic_ops/testing/api/v4/totest"
	"github.com/apache/trafficcontrol/traffic_ops/toclientlib"
	client "github.com/apache/trafficcontrol/traffic_ops/v4-client"
)

func TestUsers(t *testing.T) {
	WithObjs(t, []TCObj{Tenants, Parameters, Users}, func() {

		opsUserSession := utils.CreateV4Session(t, Config.TrafficOps.URL, "opsuser", "pa$$word", Config.Default.Session.TimeoutInSecs)
		tenant4UserSession := utils.CreateV4Session(t, Config.TrafficOps.URL, "tenant4user", "pa$$word", Config.Default.Session.TimeoutInSecs)

		currentTime := time.Now().UTC().Add(-15 * time.Second)
		currentTimeRFC := currentTime.Format(time.RFC1123)
		tomorrow := currentTime.AddDate(0, 0, 1).Format(time.RFC1123)

		methodTests := utils.TestCase[client.Session, client.RequestOptions, tc.UserV4]{
			"GET": {
				"NOT MODIFIED when NO CHANGES made": {
					ClientSession: TOSession,
					RequestOpts:   client.RequestOptions{Header: http.Header{rfc.IfModifiedSince: {tomorrow}}},
					Expectations:  utils.CkRequest(utils.NoError(), utils.HasStatus(http.StatusNotModified)),
				},
				"OK when CHANGES made": {
					ClientSession: TOSession,
					RequestOpts:   client.RequestOptions{Header: http.Header{rfc.IfModifiedSince: {currentTimeRFC}}},
					Expectations:  utils.CkRequest(utils.NoError(), utils.HasStatus(http.StatusOK)),
				},
				"OK when VALID request": {
					ClientSession: TOSession,
					Expectations: utils.CkRequest(utils.NoError(), utils.HasStatus(http.StatusOK), utils.ResponseLengthGreaterOrEqual(1),
						validateUsersSort()),
				},
				"ADMIN can view CHILD TENANT": {
					ClientSession: TOSession,
					RequestOpts:   client.RequestOptions{QueryParameters: url.Values{"tenant": {"tenant4"}}},
					Expectations: utils.CkRequest(utils.NoError(), utils.HasStatus(http.StatusOK), utils.ResponseLengthGreaterOrEqual(1),
						validateUsersFields(map[string]interface{}{"Tenant": "tenant4"})),
				},
				"EMPTY RESPONSE when CHILD TENANT reads PARENT TENANT": {
					ClientSession: tenant4UserSession,
					RequestOpts:   client.RequestOptions{QueryParameters: url.Values{"tenant": {"tenant3"}}},
					Expectations:  utils.CkRequest(utils.NoError(), utils.HasStatus(http.StatusOK), utils.ResponseHasLength(0)),
				},
			},
			"POST": {
				"FORBIDDEN when CHILD TENANT creates USER with PARENT TENANCY": {
					ClientSession: tenant4UserSession,
					RequestBody: tc.UserV4{
						Email:         util.Ptr("outsidetenancy@example.com"),
						FullName:      util.Ptr("Outside Tenancy"),
						LocalPassword: util.Ptr("pa$$word"),
						Role:          "operations",
						TenantID:      GetTenantID(t, "tenant3")(),
						Username:      "outsideTenantUser",
					},
					Expectations: utils.CkRequest(utils.HasError(), utils.HasStatus(http.StatusForbidden)),
				},
			},
			"PUT": {
				"OK when VALID request": {
<<<<<<< HEAD
					EndpointId:    totest.GetUserID(t, TOSession, "steering"),
=======
					EndpointID:    GetUserID(t, "steering"),
>>>>>>> f4898653
					ClientSession: TOSession,
					RequestBody: tc.UserV4{
						AddressLine1:  util.Ptr("updated line 1"),
						AddressLine2:  util.Ptr("updated line 2"),
						City:          util.Ptr("updated city name"),
						Company:       util.Ptr("new company"),
						Country:       util.Ptr("US"),
						Email:         util.Ptr("steeringupdated@example.com"),
						FullName:      util.Ptr("Steering User Updated"),
						LocalPassword: util.Ptr("pa$$word"),
						NewUser:       false,
						Role:          "steering",
						Tenant:        util.Ptr("root"),
						TenantID:      GetTenantID(t, "root")(),
						Username:      "steering",
					},
					Expectations: utils.CkRequest(utils.NoError(), utils.HasStatus(http.StatusOK),
						validateUsersUpdateCreateFields(map[string]interface{}{"AddressLine1": "updated line 1",
							"AddressLine2": "updated line 2", "City": "updated city name", "Company": "new company",
							"Country": "US", "Email": "steeringupdated@example.com", "FullName": "Steering User Updated"})),
				},
				"OK when UPDATING SELF": {
<<<<<<< HEAD
					EndpointId:    totest.GetUserID(t, TOSession, "opsuser"),
=======
					EndpointID:    GetUserID(t, "opsuser"),
>>>>>>> f4898653
					ClientSession: opsUserSession,
					RequestBody: tc.UserV4{
						AddressLine1:  util.Ptr("address of ops"),
						AddressLine2:  util.Ptr("place"),
						City:          util.Ptr("somewhere"),
						Company:       util.Ptr("else"),
						Country:       util.Ptr("UK"),
						Email:         util.Ptr("ops-updated@example.com"),
						FullName:      util.Ptr("Operations User Updated"),
						LocalPassword: util.Ptr("pa$$word"),
						Role:          "operations",
						Tenant:        util.Ptr("root"),
						TenantID:      GetTenantID(t, "root")(),
						Username:      "opsuser",
					},
					Expectations: utils.CkRequest(utils.NoError(), utils.HasStatus(http.StatusOK),
						validateUsersUpdateCreateFields(map[string]interface{}{"Email": "ops-updated@example.com", "FullName": "Operations User Updated"})),
				},
				"NOT FOUND when UPDATING SELF with ROLE that DOESNT EXIST": {
<<<<<<< HEAD
					EndpointId:    totest.GetUserID(t, TOSession, "opsuser"),
=======
					EndpointID:    GetUserID(t, "opsuser"),
>>>>>>> f4898653
					ClientSession: opsUserSession,
					RequestBody: tc.UserV4{
						AddressLine1:  util.Ptr("address of ops"),
						AddressLine2:  util.Ptr("place"),
						City:          util.Ptr("somewhere"),
						Company:       util.Ptr("else"),
						Country:       util.Ptr("UK"),
						Email:         util.Ptr("ops-updated@example.com"),
						FullName:      util.Ptr("Operations User Updated"),
						LocalPassword: util.Ptr("pa$$word"),
						Role:          "operations_updated",
						Tenant:        util.Ptr("root"),
						TenantID:      GetTenantID(t, "root")(),
						Username:      "opsuser",
					},
					Expectations: utils.CkRequest(utils.HasError(), utils.HasStatus(http.StatusNotFound)),
				},
				"FORBIDDEN when OPERATIONS USER updates ADMIN USER": {
<<<<<<< HEAD
					EndpointId:    totest.GetUserID(t, TOSession, "admin"),
=======
					EndpointID:    GetUserID(t, "admin"),
>>>>>>> f4898653
					ClientSession: opsUserSession,
					RequestBody: tc.UserV4{
						Email:         util.Ptr("oops@ops.net"),
						FullName:      util.Ptr("oops"),
						LocalPassword: util.Ptr("pa$$word"),
						Role:          "admin",
						Tenant:        util.Ptr("root"),
						TenantID:      GetTenantID(t, "root")(),
						Username:      "admin",
					},
					Expectations: utils.CkRequest(utils.HasError(), utils.HasStatus(http.StatusForbidden)),
				},
				"FORBIDDEN when CHILD TENANT USER updates PARENT TENANT USER": {
<<<<<<< HEAD
					EndpointId:    totest.GetUserID(t, TOSession, "tenant3user"),
=======
					EndpointID:    GetUserID(t, "tenant3user"),
>>>>>>> f4898653
					ClientSession: tenant4UserSession,
					RequestBody: tc.UserV4{
						Email:         util.Ptr("tenant3user@example.com"),
						FullName:      util.Ptr("Parent tenant test"),
						LocalPassword: util.Ptr("pa$$word"),
						Role:          "admin",
						Tenant:        util.Ptr("tenant2"),
						TenantID:      GetTenantID(t, "tenant2")(),
						Username:      "tenant3user",
					},
					Expectations: utils.CkRequest(utils.HasError(), utils.HasStatus(http.StatusForbidden)),
				},
			},
		}

		for method, testCases := range methodTests {
			t.Run(method, func(t *testing.T) {
				for name, testCase := range testCases {
					switch method {
					case "GET":
						t.Run(name, func(t *testing.T) {
							resp, reqInf, err := testCase.ClientSession.GetUsers(testCase.RequestOpts)
							for _, check := range testCase.Expectations {
								check(t, reqInf, resp.Response, resp.Alerts, err)
							}
						})
					case "POST":
						t.Run(name, func(t *testing.T) {
							resp, reqInf, err := testCase.ClientSession.CreateUser(testCase.RequestBody, testCase.RequestOpts)
							for _, check := range testCase.Expectations {
								check(t, reqInf, resp.Response, resp.Alerts, err)
							}
						})
					case "PUT":
						t.Run(name, func(t *testing.T) {
							resp, reqInf, err := testCase.ClientSession.UpdateUser(testCase.EndpointID(), testCase.RequestBody, testCase.RequestOpts)
							for _, check := range testCase.Expectations {
								check(t, reqInf, resp.Response, resp.Alerts, err)
							}
						})
					}
				}
			})
		}
	})
}

func validateUsersFields(expectedResp map[string]interface{}) utils.CkReqFunc {
	return func(t *testing.T, _ toclientlib.ReqInf, resp interface{}, _ tc.Alerts, _ error) {
		assert.RequireNotNil(t, resp, "Expected Users response to not be nil.")
		userResp := resp.([]tc.UserV4)
		for field, expected := range expectedResp {
			for _, user := range userResp {
				switch field {
				case "AddressLine1":
					assert.RequireNotNil(t, user.AddressLine1, "Expected AddressLine1 to not be nil.")
					assert.Equal(t, expected, *user.AddressLine1, "Expected AddressLine1 to be %v, but got %s", expected, *user.AddressLine1)
				case "AddressLine2":
					assert.RequireNotNil(t, user.AddressLine2, "Expected AddressLine2 to not be nil.")
					assert.Equal(t, expected, *user.AddressLine2, "Expected AddressLine2 to be %v, but got %s", expected, *user.AddressLine2)
				case "City":
					assert.RequireNotNil(t, user.City, "Expected City to not be nil.")
					assert.Equal(t, expected, *user.City, "Expected City to be %v, but got %s", expected, *user.City)
				case "Company":
					assert.RequireNotNil(t, user.Company, "Expected Company to not be nil.")
					assert.Equal(t, expected, *user.Company, "Expected Company to be %v, but got %s", expected, *user.Company)
				case "Country":
					assert.RequireNotNil(t, user.Country, "Expected Country to not be nil.")
					assert.Equal(t, expected, *user.Country, "Expected Country to be %v, but got %s", expected, *user.Country)
				case "Email":
					assert.RequireNotNil(t, user.Email, "Expected Email to not be nil.")
					assert.Equal(t, expected, *user.Email, "Expected Email to be %v, but got %s", expected, *user.Email)
				case "FullName":
					assert.RequireNotNil(t, user.FullName, "Expected FullName to not be nil.")
					assert.Equal(t, expected, *user.FullName, "Expected FullName to be %v, but got %s", expected, *user.FullName)
				case "ID":
					assert.RequireNotNil(t, user.ID, "Expected ID to not be nil.")
					assert.Equal(t, expected, *user.ID, "Expected ID to be %v, but got %d", expected, user.ID)
				case "PhoneNumber":
					assert.RequireNotNil(t, user.PhoneNumber, "Expected PhoneNumber to not be nil.")
					assert.Equal(t, expected, *user.PhoneNumber, "Expected PhoneNumber to be %v, but got %s", expected, *user.PhoneNumber)
				case "PostalCode":
					assert.RequireNotNil(t, user.PostalCode, "Expected PostalCode to not be nil.")
					assert.Equal(t, expected, *user.PostalCode, "Expected PostalCode to be %v, but got %s", expected, *user.PostalCode)
				case "RegistrationSent":
					assert.RequireNotNil(t, user.RegistrationSent, "Expected RegistrationSent to not be nil.")
					assert.Equal(t, expected, *user.RegistrationSent, "Expected RegistrationSent to be %v, but got %v", expected, *user.RegistrationSent)
				case "Role":
					assert.Equal(t, expected, user.Role, "Expected Role to be %v, but got %s", expected, user.Role)
				case "StateOrProvince":
					assert.RequireNotNil(t, user.StateOrProvince, "Expected StateOrProvince to not be nil.")
					assert.Equal(t, expected, *user.StateOrProvince, "Expected StateOrProvince to be %v, but got %s", expected, *user.StateOrProvince)
				case "Tenant":
					assert.RequireNotNil(t, user.Tenant, "Expected Tenant to not be nil.")
					assert.Equal(t, expected, *user.Tenant, "Expected Tenant to be %v, but got %s", expected, *user.Tenant)
				case "TenantID":
					assert.Equal(t, expected, user.TenantID, "Expected TenantID to be %v, but got %d", expected, user.TenantID)
				case "Username":
					assert.Equal(t, expected, user.Username, "Expected Username to be %v, but got %s", expected, user.Username)
				default:
					t.Errorf("Expected field: %v, does not exist in response", field)
				}
			}
		}
	}
}

func validateUsersUpdateCreateFields(expectedResp map[string]interface{}) utils.CkReqFunc {
	return func(t *testing.T, _ toclientlib.ReqInf, resp interface{}, _ tc.Alerts, _ error) {
		assert.RequireNotNil(t, resp, "Expected Users response to not be nil.")
		assert.RequireNotEqual(t, resp.(tc.UserV4), tc.UserV4{}, "Expected a non empty response.")
		userResp := resp.(tc.UserV4)
		users := []tc.UserV4{userResp}
		validateUsersFields(expectedResp)(t, toclientlib.ReqInf{}, users, tc.Alerts{}, nil)
	}
}

func validateUsersSort() utils.CkReqFunc {
	return func(t *testing.T, _ toclientlib.ReqInf, resp interface{}, alerts tc.Alerts, _ error) {
		assert.RequireNotNil(t, resp, "Expected Users response to not be nil.")
		var usernames []string
		usersResp := resp.([]tc.UserV4)
		for _, user := range usersResp {
			usernames = append(usernames, user.Username)
		}
		assert.Equal(t, true, sort.StringsAreSorted(usernames), "List is not sorted by their usernames: %v", usernames)
	}
}

// ForceDeleteTestUsersByUsernames forcibly deletes the users passed in from a slice of usernames from the db.
// NOTE: Special circumstances!  This should *NOT* be done without a really good reason!
// Connects directly to the DB to remove users rather than going through the client.
// This is required here because the DeleteUser action does not really delete users, but disables them.
func ForceDeleteTestUsersByUsernames(t *testing.T, usernames []string) {

	db, err := OpenConnection()
	assert.RequireNoError(t, err, "Cannot open db")
	defer db.Close()

	for i, u := range usernames {
		usernames[i] = `'` + u + `'`
	}
	// there is a constraint that prevents users from being deleted when they have a log
	q := `DELETE FROM log WHERE NOT tm_user = (SELECT id FROM tm_user WHERE username = 'admin')`
	err = execSQL(db, q)
	assert.RequireNoError(t, err, "Cannot execute SQL: %s; SQL is %s", err, q)

	q = `DELETE FROM tm_user WHERE username IN (` + strings.Join(usernames, ",") + `)`
	err = execSQL(db, q)
	assert.NoError(t, err, "Cannot execute SQL: %s; SQL is %s", err, q)
}<|MERGE_RESOLUTION|>--- conflicted
+++ resolved
@@ -87,11 +87,7 @@
 			},
 			"PUT": {
 				"OK when VALID request": {
-<<<<<<< HEAD
-					EndpointId:    totest.GetUserID(t, TOSession, "steering"),
-=======
-					EndpointID:    GetUserID(t, "steering"),
->>>>>>> f4898653
+					EndpointID:    totest.GetUserID(t, TOSession, "steering"),
 					ClientSession: TOSession,
 					RequestBody: tc.UserV4{
 						AddressLine1:  util.Ptr("updated line 1"),
@@ -114,11 +110,7 @@
 							"Country": "US", "Email": "steeringupdated@example.com", "FullName": "Steering User Updated"})),
 				},
 				"OK when UPDATING SELF": {
-<<<<<<< HEAD
-					EndpointId:    totest.GetUserID(t, TOSession, "opsuser"),
-=======
-					EndpointID:    GetUserID(t, "opsuser"),
->>>>>>> f4898653
+					EndpointID:    totest.GetUserID(t, TOSession, "opsuser"),
 					ClientSession: opsUserSession,
 					RequestBody: tc.UserV4{
 						AddressLine1:  util.Ptr("address of ops"),
@@ -138,11 +130,7 @@
 						validateUsersUpdateCreateFields(map[string]interface{}{"Email": "ops-updated@example.com", "FullName": "Operations User Updated"})),
 				},
 				"NOT FOUND when UPDATING SELF with ROLE that DOESNT EXIST": {
-<<<<<<< HEAD
-					EndpointId:    totest.GetUserID(t, TOSession, "opsuser"),
-=======
-					EndpointID:    GetUserID(t, "opsuser"),
->>>>>>> f4898653
+					EndpointID:    totest.GetUserID(t, TOSession, "opsuser"),
 					ClientSession: opsUserSession,
 					RequestBody: tc.UserV4{
 						AddressLine1:  util.Ptr("address of ops"),
@@ -161,11 +149,7 @@
 					Expectations: utils.CkRequest(utils.HasError(), utils.HasStatus(http.StatusNotFound)),
 				},
 				"FORBIDDEN when OPERATIONS USER updates ADMIN USER": {
-<<<<<<< HEAD
-					EndpointId:    totest.GetUserID(t, TOSession, "admin"),
-=======
-					EndpointID:    GetUserID(t, "admin"),
->>>>>>> f4898653
+					EndpointID:    totest.GetUserID(t, TOSession, "admin"),
 					ClientSession: opsUserSession,
 					RequestBody: tc.UserV4{
 						Email:         util.Ptr("oops@ops.net"),
@@ -179,11 +163,7 @@
 					Expectations: utils.CkRequest(utils.HasError(), utils.HasStatus(http.StatusForbidden)),
 				},
 				"FORBIDDEN when CHILD TENANT USER updates PARENT TENANT USER": {
-<<<<<<< HEAD
-					EndpointId:    totest.GetUserID(t, TOSession, "tenant3user"),
-=======
-					EndpointID:    GetUserID(t, "tenant3user"),
->>>>>>> f4898653
+					EndpointID:    totest.GetUserID(t, TOSession, "tenant3user"),
 					ClientSession: tenant4UserSession,
 					RequestBody: tc.UserV4{
 						Email:         util.Ptr("tenant3user@example.com"),
