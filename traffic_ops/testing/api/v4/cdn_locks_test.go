--- conflicted
+++ resolved
@@ -233,7 +233,7 @@
 				"OK when USER OWNS LOCK": {
 					ClientSession: opsUserWithLockSession,
 					RequestBody: generateServer(t, map[string]interface{}{
-						"cdnId":        GetCDNId(t, "cdn2"),
+						"cdnId":        GetCDNID(t, "cdn2"),
 						"profileNames": []string{"EDGEInCDN2"},
 					}),
 					Expectations: utils.CkRequest(utils.NoError(), utils.HasStatus(http.StatusCreated)),
@@ -241,7 +241,7 @@
 				"FORBIDDEN when ADMIN USER DOESNT OWN LOCK": {
 					ClientSession: TOSession,
 					RequestBody: generateServer(t, map[string]interface{}{
-						"cdnId":        GetCDNId(t, "cdn2"),
+						"cdnId":        GetCDNID(t, "cdn2"),
 						"profileNames": []string{"EDGEInCDN2"},
 						"interfaces": []map[string]interface{}{{
 							"ipAddresses": []map[string]interface{}{{
@@ -260,7 +260,7 @@
 					ClientSession: opsUserWithLockSession,
 					RequestBody: generateServer(t, generateServer(t, map[string]interface{}{
 						"id":           GetServerID(t, "edge1-cdn2")(),
-						"cdnId":        GetCDNId(t, "cdn2"),
+						"cdnId":        GetCDNID(t, "cdn2"),
 						"profileNames": []string{"EDGEInCDN2"},
 						"interfaces": []map[string]interface{}{{
 							"ipAddresses": []map[string]interface{}{{
@@ -277,7 +277,7 @@
 					ClientSession: TOSession,
 					RequestBody: generateServer(t, generateServer(t, map[string]interface{}{
 						"id":           GetServerID(t, "dtrc-edge-07")(),
-						"cdnId":        GetCDNId(t, "cdn2"),
+						"cdnId":        GetCDNID(t, "cdn2"),
 						"cachegroupId": GetCacheGroupId(t, "dtrc2")(),
 						"profileNames": []string{"CDN2_EDGE"},
 						"interfaces": []map[string]interface{}{{
@@ -514,30 +514,6 @@
 	}
 }
 
-<<<<<<< HEAD
-func getCDNID(t *testing.T, cdnName string) func() int {
-	return func() int {
-		opts := client.NewRequestOptions()
-		opts.QueryParameters.Set("name", cdnName)
-		cdnsResp, _, err := TOSession.GetCDNs(opts)
-		assert.NoError(t, err, "Get CDNs Request failed with error:", err)
-		assert.Equal(t, 1, len(cdnsResp.Response), "Expected response object length 1, but got %d", len(cdnsResp.Response))
-		assert.NotNil(t, cdnsResp.Response[0].ID, "Expected id to not be nil")
-		return cdnsResp.Response[0].ID
-=======
-func getServerID(t *testing.T, hostName string) func() int {
-	return func() int {
-		opts := client.NewRequestOptions()
-		opts.QueryParameters.Set("hostName", hostName)
-		serversResp, _, err := TOSession.GetServers(opts)
-		assert.NoError(t, err, "Get Servers Request failed with error:", err)
-		assert.Equal(t, 1, len(serversResp.Response), "Expected response object length 1, but got %d", len(serversResp.Response))
-		assert.NotNil(t, serversResp.Response[0].ID, "Expected id to not be nil")
-		return *serversResp.Response[0].ID
->>>>>>> 31205d56
-	}
-}
-
 func CreateTestCDNLocks(t *testing.T) {
 	for _, cl := range testData.CDNLocks {
 		ClientSession := TOSession
