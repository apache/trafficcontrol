--- conflicted
+++ resolved
@@ -110,23 +110,14 @@
 			},
 			"SERVERS QUEUE UPDATES": {
 				"OK when USER OWNS LOCK": {
-<<<<<<< HEAD
-					EndpointId:    getServerID(t, "cdn2-test-edge"),
-					ClientSession: opsUserWithLockSession,
-					Expectations:  utils.CkRequest(utils.NoError(), utils.HasStatus(http.StatusOK)),
-				},
-				"FORBIDDEN when ADMIN USER DOESNT OWN LOCK": {
-					EndpointId:    getServerID(t, "cdn2-test-edge"),
-					ClientSession: TOSession,
-					Expectations:  utils.CkRequest(utils.HasError(), utils.HasStatus(http.StatusForbidden)),
-=======
-					EndpointId: GetServerID(t, "cdn2-test-edge"), ClientSession: opsUserWithLockSession,
-					Expectations: utils.CkRequest(utils.NoError(), utils.HasStatus(http.StatusOK)),
-				},
-				"FORBIDDEN when ADMIN USER DOESNT OWN LOCK": {
-					EndpointId: GetServerID(t, "cdn2-test-edge"), ClientSession: TOSession,
-					Expectations: utils.CkRequest(utils.HasError(), utils.HasStatus(http.StatusForbidden)),
->>>>>>> 19f3b2ea
+					EndpointId:    GetServerID(t, "cdn2-test-edge"),
+					ClientSession: opsUserWithLockSession,
+					Expectations:  utils.CkRequest(utils.NoError(), utils.HasStatus(http.StatusOK)),
+				},
+				"FORBIDDEN when ADMIN USER DOESNT OWN LOCK": {
+					EndpointId:    GetServerID(t, "cdn2-test-edge"),
+					ClientSession: TOSession,
+					Expectations:  utils.CkRequest(utils.HasError(), utils.HasStatus(http.StatusForbidden)),
 				},
 			},
 			"TOPOLOGY QUEUE UPDATES": {
@@ -160,7 +151,8 @@
 			},
 			"CDN UPDATE": {
 				"OK when USER OWNS LOCK": {
-					EndpointId: GetCDNID(t, "cdn2"), ClientSession: opsUserWithLockSession,
+					EndpointId:    GetCDNID(t, "cdn2"),
+					ClientSession: opsUserWithLockSession,
 					RequestBody: map[string]interface{}{
 						"dnssecEnabled": false,
 						"domainName":    "newdomain",
@@ -169,7 +161,8 @@
 					Expectations: utils.CkRequest(utils.NoError(), utils.HasStatus(http.StatusOK)),
 				},
 				"FORBIDDEN when ADMIN USER DOESNT OWN LOCK": {
-					EndpointId: GetCDNID(t, "cdn2"), ClientSession: TOSession,
+					EndpointId:    GetCDNID(t, "cdn2"),
+					ClientSession: TOSession,
 					RequestBody: map[string]interface{}{
 						"dnssecEnabled": false,
 						"domainName":    "newdomaintest",
@@ -180,12 +173,14 @@
 			},
 			"CDN DELETE": {
 				"OK when USER OWNS LOCK": {
-					EndpointId: GetCDNID(t, "cdndelete"), ClientSession: opsUserWithLockSession,
-					Expectations: utils.CkRequest(utils.NoError(), utils.HasStatus(http.StatusOK)),
-				},
-				"FORBIDDEN when ADMIN USER DOESNT OWN LOCK": {
-					EndpointId: GetCDNID(t, "cdn2"), ClientSession: TOSession,
-					Expectations: utils.CkRequest(utils.HasError(), utils.HasStatus(http.StatusForbidden)),
+					EndpointId:    GetCDNID(t, "cdndelete"),
+					ClientSession: opsUserWithLockSession,
+					Expectations:  utils.CkRequest(utils.NoError(), utils.HasStatus(http.StatusOK)),
+				},
+				"FORBIDDEN when ADMIN USER DOESNT OWN LOCK": {
+					EndpointId:    GetCDNID(t, "cdn2"),
+					ClientSession: TOSession,
+					Expectations:  utils.CkRequest(utils.HasError(), utils.HasStatus(http.StatusForbidden)),
 				},
 			},
 			"CACHE GROUP UPDATE": {
@@ -219,23 +214,20 @@
 					Expectations:  utils.CkRequest(utils.NoError(), utils.HasStatus(http.StatusCreated)),
 				},
 				"FORBIDDEN when ADMIN USER DOESNT OWN LOCK": {
-<<<<<<< HEAD
-					ClientSession: TOSession,
+					ClientSession: TOSession,
+					RequestBody:   generateDeliveryService(t, map[string]interface{}{"xmlId": "testDSLock2", "cdnId": GetCDNID(t, "cdn2")()}),
+					Expectations:  utils.CkRequest(utils.HasError(), utils.HasStatus(http.StatusForbidden)),
+				},
+			},
+			"DELIVERY SERVICE PUT": {
+				"OK when USER OWNS LOCK": {
+					EndpointId:    GetDeliveryServiceId(t, "basic-ds-in-cdn2"),
+					ClientSession: opsUserWithLockSession,
 					RequestBody: generateDeliveryService(t, map[string]interface{}{
-						"xmlId": "testDSLock2", "cdnId": GetCDNId(t, "cdn2")}),
-=======
-					ClientSession: TOSession, RequestBody: generateDeliveryService(t, map[string]interface{}{
-						"xmlId": "testDSLock2", "cdnId": GetCDNID(t, "cdn2")()}),
->>>>>>> 19f3b2ea
-					Expectations: utils.CkRequest(utils.HasError(), utils.HasStatus(http.StatusForbidden)),
-				},
-			},
-			"DELIVERY SERVICE PUT": {
-				"OK when USER OWNS LOCK": {
-					EndpointId:    GetDeliveryServiceId(t, "basic-ds-in-cdn2"),
-					ClientSession: opsUserWithLockSession,
-					RequestBody: generateDeliveryService(t, map[string]interface{}{
-						"xmlId": "basic-ds-in-cdn2", "cdnId": GetCDNID(t, "cdn2")(), "cdnName": "cdn2", "routingName": "cdn"}),
+						"xmlId": "basic-ds-in-cdn2", "cdnId": GetCDNID(t, "cdn2")(),
+						"cdnName":     "cdn2",
+						"routingName": "cdn",
+					}),
 					Expectations: utils.CkRequest(utils.NoError(), utils.HasStatus(http.StatusOK)),
 				},
 				"FORBIDDEN when ADMIN USER DOESNT OWN LOCK": {
@@ -286,7 +278,7 @@
 				"OK when USER OWNS LOCK": {
 					EndpointId:    GetServerID(t, "edge1-cdn2"),
 					ClientSession: opsUserWithLockSession,
-					RequestBody: generateServer(t, generateServer(t, map[string]interface{}{
+					RequestBody: generateServer(t, map[string]interface{}{
 						"id":           GetServerID(t, "edge1-cdn2")(),
 						"cdnId":        GetCDNID(t, "cdn2")(),
 						"profileNames": []string{"EDGEInCDN2"},
@@ -297,13 +289,13 @@
 							}},
 							"name": "eth0",
 						}},
-					})),
+					}),
 					Expectations: utils.CkRequest(utils.NoError(), utils.HasStatus(http.StatusOK)),
 				},
 				"FORBIDDEN when ADMIN USER DOESNT OWN LOCK": {
 					EndpointId:    GetServerID(t, "dtrc-edge-07"),
 					ClientSession: TOSession,
-					RequestBody: generateServer(t, generateServer(t, map[string]interface{}{
+					RequestBody: generateServer(t, map[string]interface{}{
 						"id":           GetServerID(t, "dtrc-edge-07")(),
 						"cdnId":        GetCDNID(t, "cdn2")(),
 						"cachegroupId": GetCacheGroupId(t, "dtrc2")(),
@@ -315,7 +307,7 @@
 							}},
 							"name": "eth0",
 						}},
-					})),
+					}),
 					Expectations: utils.CkRequest(utils.HasError(), utils.HasStatus(http.StatusForbidden)),
 				},
 			},
