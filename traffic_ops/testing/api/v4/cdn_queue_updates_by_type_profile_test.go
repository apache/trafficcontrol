--- conflicted
+++ resolved
@@ -140,11 +140,7 @@
 	}
 	server := testData.Servers[0]
 	opts := client.NewRequestOptions()
-<<<<<<< HEAD
-	if server.CDNName == nil || server.ProfileNames[0] == "" {
-=======
 	if server.CDNName == nil || len(server.ProfileNames) == 0 {
->>>>>>> acce8f18
 		t.Fatalf("server doesn't have a CDN name or a profile name...quitting")
 	}
 
