package v4

/*

   Licensed under the Apache License, Version 2.0 (the "License");
   you may not use this file except in compliance with the License.
   You may obtain a copy of the License at

   http://www.apache.org/licenses/LICENSE-2.0

   Unless required by applicable law or agreed to in writing, software
   distributed under the License is distributed on an "AS IS" BASIS,
   WITHOUT WARRANTIES OR CONDITIONS OF ANY KIND, either express or implied.
   See the License for the specific language governing permissions and
   limitations under the License.
*/

import (
	"net/http"
	"testing"

	"github.com/apache/trafficcontrol/lib/go-tc"
	"github.com/apache/trafficcontrol/traffic_ops/testing/api/assert"
	"github.com/apache/trafficcontrol/traffic_ops/testing/api/utils"
	"github.com/apache/trafficcontrol/traffic_ops/testing/api/v4/totest"
	client "github.com/apache/trafficcontrol/traffic_ops/v4-client"
)

func TestFederationFederationResolvers(t *testing.T) {
	WithObjs(t, []TCObj{CDNs, Types, Parameters, Profiles, Tenants, CacheGroups, Statuses, Divisions, Regions, PhysLocations, Servers, Topologies, ServiceCategories, DeliveryServices, CDNFederations, FederationResolvers, FederationFederationResolvers}, func() {

		methodTests := utils.TestCase[client.Session, client.RequestOptions, tc.AssignFederationResolversRequest]{
			"GET": {
				"OK when VALID request AND RESOLVERS ASSIGNED": {
<<<<<<< HEAD
					EndpointId:    totest.GetFederationID(t, "booya.com."),
=======
					EndpointID:    GetFederationID(t, "booya.com."),
>>>>>>> f4898653
					ClientSession: TOSession,
					Expectations:  utils.CkRequest(utils.NoError(), utils.HasStatus(http.StatusOK), utils.ResponseLengthGreaterOrEqual(1)),
				},
				"OK when VALID request AND NO RESOLVERS ASSIGNED": {
<<<<<<< HEAD
					EndpointId:    totest.GetFederationID(t, "google.com."),
=======
					EndpointID:    GetFederationID(t, "google.com."),
>>>>>>> f4898653
					ClientSession: TOSession,
					Expectations:  utils.CkRequest(utils.NoError(), utils.HasStatus(http.StatusOK), utils.ResponseHasLength(0)),
				},
			},
			"POST": {
				"OK when ASSIGNING ONE FEDERATION RESOLVER": {
<<<<<<< HEAD
					EndpointId:    totest.GetFederationID(t, "the.cname.com."),
=======
					EndpointID:    GetFederationID(t, "the.cname.com."),
>>>>>>> f4898653
					ClientSession: TOSession,
					RequestBody: tc.AssignFederationResolversRequest{
						FedResolverIDs: []int{GetFederationResolverID(t, "1.2.3.4")()},
						Replace:        false,
					},
					Expectations: utils.CkRequest(utils.NoError(), utils.HasStatus(http.StatusOK)),
				},
				"OK when ASSIGNING MULTIPLE FEDERATION RESOLVERS": {
<<<<<<< HEAD
					EndpointId:    totest.GetFederationID(t, "the.cname.com."),
=======
					EndpointID:    GetFederationID(t, "the.cname.com."),
>>>>>>> f4898653
					ClientSession: TOSession,
					RequestBody: tc.AssignFederationResolversRequest{
						FedResolverIDs: []int{
							GetFederationResolverID(t, "1.2.3.4")(),
							GetFederationResolverID(t, "0.0.0.0/12")(),
							GetFederationResolverID(t, "::f1d0:f00d/123")(),
						},
						Replace: false,
					},
					Expectations: utils.CkRequest(utils.NoError(), utils.HasStatus(http.StatusOK)),
				},
				"OK when REPLACING ALL FEDERATION RESOLVERS": {
<<<<<<< HEAD
					EndpointId:    totest.GetFederationID(t, "the.cname.com."),
=======
					EndpointID:    GetFederationID(t, "the.cname.com."),
>>>>>>> f4898653
					ClientSession: TOSession,
					RequestBody: tc.AssignFederationResolversRequest{
						FedResolverIDs: []int{GetFederationResolverID(t, "dead::babe")()},
						Replace:        true,
					},
					Expectations: utils.CkRequest(utils.NoError(), utils.HasStatus(http.StatusOK)),
				},
				"BAD REQUEST when FEDERATION DOESNT EXIST": {
					EndpointID:    func() int { return -1 },
					ClientSession: TOSession,
					RequestBody: tc.AssignFederationResolversRequest{
						FedResolverIDs: []int{GetFederationResolverID(t, "1.2.3.4")()},
						Replace:        false,
					},
					Expectations: utils.CkRequest(utils.HasError(), utils.HasStatus(http.StatusNotFound)),
				},
			},
		}

		for method, testCases := range methodTests {
			t.Run(method, func(t *testing.T) {
				for name, testCase := range testCases {
					switch method {
					case "GET":
						t.Run(name, func(t *testing.T) {
							resp, reqInf, err := testCase.ClientSession.GetFederationFederationResolvers(testCase.EndpointID(), testCase.RequestOpts)
							for _, check := range testCase.Expectations {
								check(t, reqInf, resp.Response, resp.Alerts, err)
							}
						})
					case "POST":
						t.Run(name, func(t *testing.T) {
							frAssignment := testCase.RequestBody
							resp, reqInf, err := testCase.ClientSession.AssignFederationFederationResolver(testCase.EndpointID(), frAssignment.FedResolverIDs, frAssignment.Replace, testCase.RequestOpts)
							for _, check := range testCase.Expectations {
								check(t, reqInf, resp.Response, resp.Alerts, err)
							}
						})
					}
				}
			})
		}
	})
}

func CreateTestFederationFederationResolvers(t *testing.T) {
	// Prerequisite Federation Federation Resolvers
	federationFederationResolvers := map[string]tc.AssignFederationResolversRequest{
		"booya.com.": {
			FedResolverIDs: []int{
				GetFederationResolverID(t, "1.2.3.4")(),
				GetFederationResolverID(t, "0.0.0.0/12")(),
				GetFederationResolverID(t, "::f1d0:f00d/123")(),
				GetFederationResolverID(t, "dead::babe")(),
			},
			Replace: false,
		},
	}

	for cname, federationFederationResolver := range federationFederationResolvers {
		fedID := totest.GetFederationID(t, cname)()
		resp, _, err := TOSession.AssignFederationFederationResolver(fedID, federationFederationResolver.FedResolverIDs, federationFederationResolver.Replace, client.RequestOptions{})
		assert.RequireNoError(t, err, "Assigning resolvers %v to federation %d: %v - alerts: %+v", federationFederationResolver.FedResolverIDs, fedID, err, resp.Alerts)
	}
}

func DeleteTestFederationFederationResolvers(t *testing.T) {
	// Prerequisite Federation Federation Resolvers
	federationFederationResolvers := map[string]tc.AssignFederationResolversRequest{
		"booya.com.": {
			FedResolverIDs: []int{},
			Replace:        true,
		},
	}

	for cname, federationFederationResolver := range federationFederationResolvers {
		fedID := totest.GetFederationID(t, cname)()
		resp, _, err := TOSession.AssignFederationFederationResolver(fedID, federationFederationResolver.FedResolverIDs, federationFederationResolver.Replace, client.RequestOptions{})
		assert.RequireNoError(t, err, "Assigning resolvers %v to federation %d: %v - alerts: %+v", federationFederationResolver.FedResolverIDs, fedID, err, resp.Alerts)
	}
}<|MERGE_RESOLUTION|>--- conflicted
+++ resolved
@@ -32,31 +32,19 @@
 		methodTests := utils.TestCase[client.Session, client.RequestOptions, tc.AssignFederationResolversRequest]{
 			"GET": {
 				"OK when VALID request AND RESOLVERS ASSIGNED": {
-<<<<<<< HEAD
-					EndpointId:    totest.GetFederationID(t, "booya.com."),
-=======
-					EndpointID:    GetFederationID(t, "booya.com."),
->>>>>>> f4898653
+					EndpointID:    totest.GetFederationID(t, "booya.com."),
 					ClientSession: TOSession,
 					Expectations:  utils.CkRequest(utils.NoError(), utils.HasStatus(http.StatusOK), utils.ResponseLengthGreaterOrEqual(1)),
 				},
 				"OK when VALID request AND NO RESOLVERS ASSIGNED": {
-<<<<<<< HEAD
-					EndpointId:    totest.GetFederationID(t, "google.com."),
-=======
-					EndpointID:    GetFederationID(t, "google.com."),
->>>>>>> f4898653
+					EndpointID:    totest.GetFederationID(t, "google.com."),
 					ClientSession: TOSession,
 					Expectations:  utils.CkRequest(utils.NoError(), utils.HasStatus(http.StatusOK), utils.ResponseHasLength(0)),
 				},
 			},
 			"POST": {
 				"OK when ASSIGNING ONE FEDERATION RESOLVER": {
-<<<<<<< HEAD
-					EndpointId:    totest.GetFederationID(t, "the.cname.com."),
-=======
-					EndpointID:    GetFederationID(t, "the.cname.com."),
->>>>>>> f4898653
+					EndpointID:    totest.GetFederationID(t, "the.cname.com."),
 					ClientSession: TOSession,
 					RequestBody: tc.AssignFederationResolversRequest{
 						FedResolverIDs: []int{GetFederationResolverID(t, "1.2.3.4")()},
@@ -65,11 +53,7 @@
 					Expectations: utils.CkRequest(utils.NoError(), utils.HasStatus(http.StatusOK)),
 				},
 				"OK when ASSIGNING MULTIPLE FEDERATION RESOLVERS": {
-<<<<<<< HEAD
-					EndpointId:    totest.GetFederationID(t, "the.cname.com."),
-=======
-					EndpointID:    GetFederationID(t, "the.cname.com."),
->>>>>>> f4898653
+					EndpointID:    totest.GetFederationID(t, "the.cname.com."),
 					ClientSession: TOSession,
 					RequestBody: tc.AssignFederationResolversRequest{
 						FedResolverIDs: []int{
@@ -82,11 +66,7 @@
 					Expectations: utils.CkRequest(utils.NoError(), utils.HasStatus(http.StatusOK)),
 				},
 				"OK when REPLACING ALL FEDERATION RESOLVERS": {
-<<<<<<< HEAD
-					EndpointId:    totest.GetFederationID(t, "the.cname.com."),
-=======
-					EndpointID:    GetFederationID(t, "the.cname.com."),
->>>>>>> f4898653
+					EndpointID:    totest.GetFederationID(t, "the.cname.com."),
 					ClientSession: TOSession,
 					RequestBody: tc.AssignFederationResolversRequest{
 						FedResolverIDs: []int{GetFederationResolverID(t, "dead::babe")()},
