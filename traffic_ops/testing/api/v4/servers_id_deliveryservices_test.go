package v4

/*
	Licensed under the Apache License, Version 2.0 (the "License");
	you may not use this file except in compliance with the License.
	You may obtain a copy of the License at

		http://www.apache.org/licenses/LICENSE-2.0

	Unless required by applicable law or agreed to in writing, software
	distributed under the License is distributed on an "AS IS" BASIS,
	WITHOUT WARRANTIES OR CONDITIONS OF ANY KIND, either express or implied.
	See the License for the specific language governing permissions and
	limitations under the License.
*/

import (
	"net/http"
	"testing"
	"time"

	"github.com/apache/trafficcontrol/lib/go-rfc"
	"github.com/apache/trafficcontrol/lib/go-tc"
	"github.com/apache/trafficcontrol/traffic_ops/testing/api/assert"
	"github.com/apache/trafficcontrol/traffic_ops/testing/api/utils"
	"github.com/apache/trafficcontrol/traffic_ops/testing/api/v4/totest"
	"github.com/apache/trafficcontrol/traffic_ops/toclientlib"
	client "github.com/apache/trafficcontrol/traffic_ops/v4-client"
)

func TestServersIDDeliveryServices(t *testing.T) {
	WithObjs(t, []TCObj{CDNs, Types, Parameters, Profiles, Statuses, Divisions, Regions, PhysLocations, CacheGroups, Servers, Tenants, Topologies, ServiceCategories, DeliveryServices, DeliveryServiceServerAssignments}, func() {

		currentTime := time.Now().UTC().Add(-15 * time.Second)
		tomorrow := currentTime.AddDate(0, 0, 1).Format(time.RFC1123)

		methodTests := utils.V4TestCase{
			"GET": {
				"NOT MODIFIED when NO CHANGES made": {
<<<<<<< HEAD
					EndpointId:    totest.GetServerID(t, TOSession, "atlanta-edge-14"),
=======
					EndpointID:    GetServerID(t, "atlanta-edge-14"),
>>>>>>> f4898653
					ClientSession: TOSession,
					RequestOpts:   client.RequestOptions{Header: http.Header{rfc.IfModifiedSince: {tomorrow}}},
					Expectations:  utils.CkRequest(utils.NoError(), utils.HasStatus(http.StatusNotModified)),
				},
				"OK when VALID request": {
<<<<<<< HEAD
					EndpointId:    totest.GetServerID(t, TOSession, "atlanta-edge-14"),
=======
					EndpointID:    GetServerID(t, "atlanta-edge-14"),
>>>>>>> f4898653
					ClientSession: TOSession,
					Expectations:  utils.CkRequest(utils.NoError(), utils.HasStatus(http.StatusOK)),
				},
			},
			"POST": {
				"OK when VALID request": {
<<<<<<< HEAD
					EndpointId:    totest.GetServerID(t, TOSession, "atlanta-edge-01"),
=======
					EndpointID:    GetServerID(t, "atlanta-edge-01"),
>>>>>>> f4898653
					ClientSession: TOSession,
					RequestBody: map[string]interface{}{
						"dsIds":   []int{totest.GetDeliveryServiceId(t, TOSession, "ds1")()},
						"replace": true,
					},
					Expectations: utils.CkRequest(utils.NoError(), utils.HasStatus(http.StatusOK),
						validateServersDeliveryServicesPost(totest.GetServerID(t, TOSession, "atlanta-edge-01")(), totest.GetDeliveryServiceId(t, TOSession, "ds1")())),
				},
				"OK when ASSIGNING EDGE to TOPOLOGY BASED DELIVERY SERVICE": {
<<<<<<< HEAD
					EndpointId:    totest.GetServerID(t, TOSession, "atlanta-edge-03"),
=======
					EndpointID:    GetServerID(t, "atlanta-edge-03"),
>>>>>>> f4898653
					ClientSession: TOSession,
					RequestBody: map[string]interface{}{
						"dsIds":   []int{totest.GetDeliveryServiceId(t, TOSession, "top-ds-in-cdn1")()},
						"replace": true,
					},
					Expectations: utils.CkRequest(utils.NoError(), utils.HasStatus(http.StatusOK),
						validateServersDeliveryServicesPost(totest.GetServerID(t, TOSession, "atlanta-edge-03")(), totest.GetDeliveryServiceId(t, TOSession, "top-ds-in-cdn1")())),
				},
				"OK when ASSIGNING ORIGIN to TOPOLOGY BASED DELIVERY SERVICE": {
<<<<<<< HEAD
					EndpointId:    totest.GetServerID(t, TOSession, "denver-mso-org-01"),
=======
					EndpointID:    GetServerID(t, "denver-mso-org-01"),
>>>>>>> f4898653
					ClientSession: TOSession,
					RequestBody: map[string]interface{}{
						"dsIds":   []int{totest.GetDeliveryServiceId(t, TOSession, "ds-top")()},
						"replace": true,
					},
					Expectations: utils.CkRequest(utils.NoError(), utils.HasStatus(http.StatusOK),
						validateServersDeliveryServicesPost(totest.GetServerID(t, TOSession, "denver-mso-org-01")(), totest.GetDeliveryServiceId(t, TOSession, "ds-top")())),
				},
				"CONFLICT when SERVER NOT IN SAME CDN as DELIVERY SERVICE": {
<<<<<<< HEAD
					EndpointId:    totest.GetServerID(t, TOSession, "cdn2-test-edge"),
=======
					EndpointID:    GetServerID(t, "cdn2-test-edge"),
>>>>>>> f4898653
					ClientSession: TOSession,
					RequestBody: map[string]interface{}{
						"dsIds":   []int{totest.GetDeliveryServiceId(t, TOSession, "ds1")()},
						"replace": true,
					},
					Expectations: utils.CkRequest(utils.HasError(), utils.HasStatus(http.StatusConflict)),
				},
				"BAD REQUEST when ORIGIN'S CACHEGROUP IS NOT A PART OF TOPOLOGY BASED DELIVERY SERVICE": {
<<<<<<< HEAD
					EndpointId:    totest.GetServerID(t, TOSession, "denver-mso-org-01"),
=======
					EndpointID:    GetServerID(t, "denver-mso-org-01"),
>>>>>>> f4898653
					ClientSession: TOSession,
					RequestBody: map[string]interface{}{
						"dsIds":   []int{totest.GetDeliveryServiceId(t, TOSession, "ds-top-req-cap")()},
						"replace": true,
					},
					Expectations: utils.CkRequest(utils.HasError(), utils.HasStatus(http.StatusBadRequest)),
				},
				"CONFLICT when REMOVING ONLY EDGE SERVER ASSIGNMENT": {
<<<<<<< HEAD
					EndpointId:    totest.GetServerID(t, TOSession, "test-ds-server-assignments"),
=======
					EndpointID:    GetServerID(t, "test-ds-server-assignments"),
>>>>>>> f4898653
					ClientSession: TOSession,
					RequestBody: map[string]interface{}{
						"dsIds":   []int{},
						"replace": true,
					},
					Expectations: utils.CkRequest(utils.HasError(), utils.HasStatus(http.StatusConflict)),
				},
				"CONFLICT when REMOVING ONLY ORIGIN SERVER ASSIGNMENT": {
<<<<<<< HEAD
					EndpointId:    totest.GetServerID(t, TOSession, "test-mso-org-01"),
=======
					EndpointID:    GetServerID(t, "test-mso-org-01"),
>>>>>>> f4898653
					ClientSession: TOSession,
					RequestBody: map[string]interface{}{
						"dsIds":   []int{},
						"replace": true,
					},
					Expectations: utils.CkRequest(utils.HasError(), utils.HasStatus(http.StatusConflict)),
				},
			},
		}

		for method, testCases := range methodTests {
			t.Run(method, func(t *testing.T) {
				for name, testCase := range testCases {

					var dsIds []int
					var replace bool

					if testCase.RequestBody != nil {
						if val, ok := testCase.RequestBody["dsIds"]; ok {
							dsIds = val.([]int)
						}
						if val, ok := testCase.RequestBody["replace"]; ok {
							replace = val.(bool)
						}
					}

					switch method {
					case "GET":
						t.Run(name, func(t *testing.T) {
							resp, reqInf, err := testCase.ClientSession.GetServerIDDeliveryServices(testCase.EndpointID(), testCase.RequestOpts)
							for _, check := range testCase.Expectations {
								check(t, reqInf, resp.Response, resp.Alerts, err)
							}
						})
					case "POST":
						t.Run(name, func(t *testing.T) {
							alerts, reqInf, err := testCase.ClientSession.AssignDeliveryServiceIDsToServerID(testCase.EndpointID(), dsIds, replace, testCase.RequestOpts)
							for _, check := range testCase.Expectations {
								check(t, reqInf, nil, alerts, err)
							}
						})
					}
				}
			})
		}
	})
}

func validateServersDeliveryServices(expectedDSID int) utils.CkReqFunc {
	return func(t *testing.T, _ toclientlib.ReqInf, resp interface{}, _ tc.Alerts, _ error) {
		assert.RequireNotNil(t, resp, "Expected Server Delivery Service response to not be nil.")
		var found bool
		deliveryServices := resp.([]tc.DeliveryServiceV4)
		for _, ds := range deliveryServices {
			if ds.ID != nil && *ds.ID == expectedDSID {
				found = true
				break
			}
		}
		assert.Equal(t, true, found, "Expected to find Delivery Service ID: %d in response.")
	}
}

func validateServersDeliveryServicesPost(serverID int, expectedDSID int) utils.CkReqFunc {
	return func(t *testing.T, _ toclientlib.ReqInf, resp interface{}, _ tc.Alerts, _ error) {
		serverDeliveryServices, _, err := TOSession.GetServerIDDeliveryServices(serverID, client.RequestOptions{})
		assert.RequireNoError(t, err, "Error getting Server Delivery Services: %v - alerts: %+v", err, serverDeliveryServices.Alerts)
		assert.RequireEqual(t, 1, len(serverDeliveryServices.Response), "Expected one Delivery Service returned Got: %d", len(serverDeliveryServices.Response))
		validateServersDeliveryServices(expectedDSID)(t, toclientlib.ReqInf{}, serverDeliveryServices.Response, tc.Alerts{}, nil)
	}
}<|MERGE_RESOLUTION|>--- conflicted
+++ resolved
@@ -37,32 +37,20 @@
 		methodTests := utils.V4TestCase{
 			"GET": {
 				"NOT MODIFIED when NO CHANGES made": {
-<<<<<<< HEAD
-					EndpointId:    totest.GetServerID(t, TOSession, "atlanta-edge-14"),
-=======
-					EndpointID:    GetServerID(t, "atlanta-edge-14"),
->>>>>>> f4898653
+					EndpointID:    totest.GetServerID(t, TOSession, "atlanta-edge-14"),
 					ClientSession: TOSession,
 					RequestOpts:   client.RequestOptions{Header: http.Header{rfc.IfModifiedSince: {tomorrow}}},
 					Expectations:  utils.CkRequest(utils.NoError(), utils.HasStatus(http.StatusNotModified)),
 				},
 				"OK when VALID request": {
-<<<<<<< HEAD
-					EndpointId:    totest.GetServerID(t, TOSession, "atlanta-edge-14"),
-=======
-					EndpointID:    GetServerID(t, "atlanta-edge-14"),
->>>>>>> f4898653
+					EndpointID:    totest.GetServerID(t, TOSession, "atlanta-edge-14"),
 					ClientSession: TOSession,
 					Expectations:  utils.CkRequest(utils.NoError(), utils.HasStatus(http.StatusOK)),
 				},
 			},
 			"POST": {
 				"OK when VALID request": {
-<<<<<<< HEAD
-					EndpointId:    totest.GetServerID(t, TOSession, "atlanta-edge-01"),
-=======
-					EndpointID:    GetServerID(t, "atlanta-edge-01"),
->>>>>>> f4898653
+					EndpointID:    totest.GetServerID(t, TOSession, "atlanta-edge-01"),
 					ClientSession: TOSession,
 					RequestBody: map[string]interface{}{
 						"dsIds":   []int{totest.GetDeliveryServiceId(t, TOSession, "ds1")()},
@@ -72,11 +60,7 @@
 						validateServersDeliveryServicesPost(totest.GetServerID(t, TOSession, "atlanta-edge-01")(), totest.GetDeliveryServiceId(t, TOSession, "ds1")())),
 				},
 				"OK when ASSIGNING EDGE to TOPOLOGY BASED DELIVERY SERVICE": {
-<<<<<<< HEAD
-					EndpointId:    totest.GetServerID(t, TOSession, "atlanta-edge-03"),
-=======
-					EndpointID:    GetServerID(t, "atlanta-edge-03"),
->>>>>>> f4898653
+					EndpointID:    totest.GetServerID(t, TOSession, "atlanta-edge-03"),
 					ClientSession: TOSession,
 					RequestBody: map[string]interface{}{
 						"dsIds":   []int{totest.GetDeliveryServiceId(t, TOSession, "top-ds-in-cdn1")()},
@@ -86,11 +70,7 @@
 						validateServersDeliveryServicesPost(totest.GetServerID(t, TOSession, "atlanta-edge-03")(), totest.GetDeliveryServiceId(t, TOSession, "top-ds-in-cdn1")())),
 				},
 				"OK when ASSIGNING ORIGIN to TOPOLOGY BASED DELIVERY SERVICE": {
-<<<<<<< HEAD
-					EndpointId:    totest.GetServerID(t, TOSession, "denver-mso-org-01"),
-=======
-					EndpointID:    GetServerID(t, "denver-mso-org-01"),
->>>>>>> f4898653
+					EndpointID:    totest.GetServerID(t, TOSession, "denver-mso-org-01"),
 					ClientSession: TOSession,
 					RequestBody: map[string]interface{}{
 						"dsIds":   []int{totest.GetDeliveryServiceId(t, TOSession, "ds-top")()},
@@ -100,11 +80,7 @@
 						validateServersDeliveryServicesPost(totest.GetServerID(t, TOSession, "denver-mso-org-01")(), totest.GetDeliveryServiceId(t, TOSession, "ds-top")())),
 				},
 				"CONFLICT when SERVER NOT IN SAME CDN as DELIVERY SERVICE": {
-<<<<<<< HEAD
-					EndpointId:    totest.GetServerID(t, TOSession, "cdn2-test-edge"),
-=======
-					EndpointID:    GetServerID(t, "cdn2-test-edge"),
->>>>>>> f4898653
+					EndpointID:    totest.GetServerID(t, TOSession, "cdn2-test-edge"),
 					ClientSession: TOSession,
 					RequestBody: map[string]interface{}{
 						"dsIds":   []int{totest.GetDeliveryServiceId(t, TOSession, "ds1")()},
@@ -113,11 +89,7 @@
 					Expectations: utils.CkRequest(utils.HasError(), utils.HasStatus(http.StatusConflict)),
 				},
 				"BAD REQUEST when ORIGIN'S CACHEGROUP IS NOT A PART OF TOPOLOGY BASED DELIVERY SERVICE": {
-<<<<<<< HEAD
-					EndpointId:    totest.GetServerID(t, TOSession, "denver-mso-org-01"),
-=======
-					EndpointID:    GetServerID(t, "denver-mso-org-01"),
->>>>>>> f4898653
+					EndpointID:    totest.GetServerID(t, TOSession, "denver-mso-org-01"),
 					ClientSession: TOSession,
 					RequestBody: map[string]interface{}{
 						"dsIds":   []int{totest.GetDeliveryServiceId(t, TOSession, "ds-top-req-cap")()},
@@ -126,11 +98,7 @@
 					Expectations: utils.CkRequest(utils.HasError(), utils.HasStatus(http.StatusBadRequest)),
 				},
 				"CONFLICT when REMOVING ONLY EDGE SERVER ASSIGNMENT": {
-<<<<<<< HEAD
-					EndpointId:    totest.GetServerID(t, TOSession, "test-ds-server-assignments"),
-=======
-					EndpointID:    GetServerID(t, "test-ds-server-assignments"),
->>>>>>> f4898653
+					EndpointID:    totest.GetServerID(t, TOSession, "test-ds-server-assignments"),
 					ClientSession: TOSession,
 					RequestBody: map[string]interface{}{
 						"dsIds":   []int{},
@@ -139,11 +107,7 @@
 					Expectations: utils.CkRequest(utils.HasError(), utils.HasStatus(http.StatusConflict)),
 				},
 				"CONFLICT when REMOVING ONLY ORIGIN SERVER ASSIGNMENT": {
-<<<<<<< HEAD
-					EndpointId:    totest.GetServerID(t, TOSession, "test-mso-org-01"),
-=======
-					EndpointID:    GetServerID(t, "test-mso-org-01"),
->>>>>>> f4898653
+					EndpointID:    totest.GetServerID(t, TOSession, "test-mso-org-01"),
 					ClientSession: TOSession,
 					RequestBody: map[string]interface{}{
 						"dsIds":   []int{},
