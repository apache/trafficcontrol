--- conflicted
+++ resolved
@@ -18,18 +18,12 @@
 import (
 	"net/http"
 	"net/url"
-	"strconv"
 	"testing"
 	"time"
 
 	"github.com/apache/trafficcontrol/lib/go-rfc"
-<<<<<<< HEAD
 	"github.com/apache/trafficcontrol/traffic_ops/testing/api/utils"
-=======
-	"github.com/apache/trafficcontrol/lib/go-tc"
-	"github.com/apache/trafficcontrol/lib/go-util"
 	"github.com/apache/trafficcontrol/traffic_ops/testing/api/assert"
->>>>>>> 06c90927
 	client "github.com/apache/trafficcontrol/traffic_ops/v4-client"
 )
 
@@ -339,7 +333,6 @@
 			})
 		}
 
-<<<<<<< HEAD
 		for method, testCases := range dssDSIDServerIDTests {
 			t.Run(method, func(t *testing.T) {
 				for name, testCase := range testCases {
@@ -361,8 +354,6 @@
 			})
 		}
 	})
-=======
-	return tc.DeliveryServiceV4{}, tc.ServerV4{}
 }
 
 func CreateTestDeliveryServiceServerAssignments(t *testing.T) {
@@ -370,5 +361,4 @@
 		resp, _, err := TOSession.AssignServersToDeliveryService(dss.ServerNames, dss.XmlId, client.RequestOptions{})
 		assert.NoError(t, err, "Could not create Delivery Service Server Assignments: %v - alerts: %+v", err, resp.Alerts)
 	}
->>>>>>> 06c90927
 }