--- conflicted
+++ resolved
@@ -134,28 +134,9 @@
 					Expectations: utils.CkRequest(utils.NoError(), utils.HasStatus(http.StatusOK)),
 				},
 			},
-<<<<<<< HEAD
-			"SERVER DELETE": {
-				"CONFLICT when DELETING SERVER when its the ONLY EDGE SERVER ASSIGNED": {
-					EndpointId:    getServerID(t, "test-ds-server-assignments"),
-					ClientSession: TOSession,
-					Expectations:  utils.CkRequest(utils.HasError(), utils.HasStatus(http.StatusConflict)),
-				},
-				"CONFLICT when DELETING SERVER when its the ONLY ORIGIN SERVER ASSIGNED": {
-					EndpointId:    getServerID(t, "test-mso-org-01"),
-					ClientSession: TOSession,
-					Expectations:  utils.CkRequest(utils.HasError(), utils.HasStatus(http.StatusConflict)),
-				},
-			},
-			"SERVER STATUS PUT": {
-				"BAD REQUEST when UPDATING SERVER STATUS when ONLY EDGE SERVER ASSIGNED": {
-					EndpointId:    getServerID(t, "test-ds-server-assignments"),
-					ClientSession: TOSession,
-=======
 			"SERVER STATUS PUT": {
 				"BAD REQUEST when UPDATING SERVER STATUS when ONLY EDGE SERVER ASSIGNED": {
 					EndpointId: GetServerID(t, "test-ds-server-assignments"), ClientSession: TOSession,
->>>>>>> 19f3b2ea
 					RequestBody: map[string]interface{}{
 						"status":        "ADMIN_DOWN",
 						"offlineReason": "admin down",
@@ -163,12 +144,7 @@
 					Expectations: utils.CkRequest(utils.HasError(), utils.HasStatus(http.StatusConflict)),
 				},
 				"BAD REQUEST when UPDATING SERVER STATUS when ONLY ORIGIN SERVER ASSIGNED": {
-<<<<<<< HEAD
-					EndpointId:    getServerID(t, "test-mso-org-01"),
-					ClientSession: TOSession,
-=======
 					EndpointId: GetServerID(t, "test-mso-org-01"), ClientSession: TOSession,
->>>>>>> 19f3b2ea
 					RequestBody: map[string]interface{}{
 						"status":        "ADMIN_DOWN",
 						"offlineReason": "admin down",
@@ -330,28 +306,16 @@
 		serversIDDSTests := utils.V4TestCase{
 			utils.Post: {
 				"BAD REQUEST when REMOVING ONLY EDGE SERVER ASSIGNMENT": {
-<<<<<<< HEAD
-					ClientSession: TOSession,
-					RequestBody: map[string]interface{}{
-						"server":  getServerID(t, "test-mso-org-01")(),
-=======
 					ClientSession: TOSession, RequestBody: map[string]interface{}{
 						"server":  GetServerID(t, "test-mso-org-01")(),
->>>>>>> 19f3b2ea
 						"dsIds":   []int{GetDeliveryServiceId(t, "test-ds-server-assignments")()},
 						"replace": true,
 					},
 					Expectations: utils.CkRequest(utils.HasError(), utils.HasStatus(http.StatusConflict)),
 				},
 				"BAD REQUEST when REMOVING ONLY ORIGIN SERVER ASSIGNMENT": {
-<<<<<<< HEAD
-					ClientSession: TOSession,
-					RequestBody: map[string]interface{}{
-						"server":  getServerID(t, "test-ds-server-assignments")(),
-=======
 					ClientSession: TOSession, RequestBody: map[string]interface{}{
 						"server":  GetServerID(t, "test-ds-server-assignments")(),
->>>>>>> 19f3b2ea
 						"dsIds":   []int{GetDeliveryServiceId(t, "test-ds-server-assignments")()},
 						"replace": true,
 					},
@@ -397,40 +361,22 @@
 		dssDSIDServerIDTests := utils.V4TestCase{
 			utils.Delete: {
 				"OK when VALID REQUEST": {
-<<<<<<< HEAD
-					ClientSession: TOSession,
-					RequestBody: map[string]interface{}{
-						"server": getServerID(t, "denver-mso-org-01")(),
-=======
 					ClientSession: TOSession, RequestBody: map[string]interface{}{
 						"server": GetServerID(t, "denver-mso-org-01")(),
->>>>>>> 19f3b2ea
 						"dsId":   GetDeliveryServiceId(t, "ds-top")(),
 					},
 					Expectations: utils.CkRequest(utils.NoError(), utils.HasStatus(http.StatusOK)),
 				},
 				"BAD REQUEST when REMOVING ONLY EDGE SERVER ASSIGNMENT": {
-<<<<<<< HEAD
-					ClientSession: TOSession,
-					RequestBody: map[string]interface{}{
-						"server": getServerID(t, "test-ds-server-assignments")(),
-=======
 					ClientSession: TOSession, RequestBody: map[string]interface{}{
 						"server": GetServerID(t, "test-ds-server-assignments")(),
->>>>>>> 19f3b2ea
 						"dsId":   GetDeliveryServiceId(t, "test-ds-server-assignments")(),
 					},
 					Expectations: utils.CkRequest(utils.HasError(), utils.HasStatus(http.StatusConflict)),
 				},
 				"BAD REQUEST when REMOVING ONLY ORIGIN SERVER ASSIGNMENT": {
-<<<<<<< HEAD
-					ClientSession: TOSession,
-					RequestBody: map[string]interface{}{
-						"server": getServerID(t, "test-mso-org-01")(),
-=======
 					ClientSession: TOSession, RequestBody: map[string]interface{}{
 						"server": GetServerID(t, "test-mso-org-01")(),
->>>>>>> 19f3b2ea
 						"dsId":   GetDeliveryServiceId(t, "test-ds-server-assignments")(),
 					},
 					Expectations: utils.CkRequest(utils.HasError(), utils.HasStatus(http.StatusConflict)),
