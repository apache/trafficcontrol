package v4

/*

   Licensed under the Apache License, Version 2.0 (the "License");
   you may not use this file except in compliance with the License.
   You may obtain a copy of the License at

   http://www.apache.org/licenses/LICENSE-2.0

   Unless required by applicable law or agreed to in writing, software
   distributed under the License is distributed on an "AS IS" BASIS,
   WITHOUT WARRANTIES OR CONDITIONS OF ANY KIND, either express or implied.
   See the License for the specific language governing permissions and
   limitations under the License.
*/

import (
	"net/http"
	"net/url"
	"strconv"
	"testing"
	"time"

	"github.com/apache/trafficcontrol/lib/go-rfc"
	"github.com/apache/trafficcontrol/traffic_ops/testing/api/assert"
	"github.com/apache/trafficcontrol/traffic_ops/testing/api/utils"
	"github.com/apache/trafficcontrol/traffic_ops/testing/api/v4/totest"
	client "github.com/apache/trafficcontrol/traffic_ops/v4-client"
)

func TestDeliveryServiceServers(t *testing.T) {
	WithObjs(t, []TCObj{CDNs, Types, Tenants, Parameters, Profiles, Statuses, Divisions, Regions, PhysLocations, CacheGroups, Servers, Topologies, ServiceCategories, ServerCapabilities, DeliveryServices, DeliveryServiceServerAssignments, ServerServerCapabilities, DeliveryServicesRequiredCapabilities}, func() {

		tomorrow := time.Now().UTC().AddDate(0, 0, 1).Format(time.RFC1123)

		dssTests := utils.V4TestCase{
			"GET": {
				"NOT MODIFIED when NO CHANGES made": {
					ClientSession: TOSession, RequestOpts: client.RequestOptions{Header: http.Header{rfc.IfModifiedSince: {tomorrow}}},
					Expectations: utils.CkRequest(utils.NoError(), utils.HasStatus(http.StatusNotModified)),
				},
				"OK when VALID request": {
					ClientSession: TOSession, Expectations: utils.CkRequest(utils.NoError(), utils.HasStatus(http.StatusOK)),
				},
				"OK when VALID CDN parameter": {
					ClientSession: TOSession, RequestOpts: client.RequestOptions{QueryParameters: url.Values{"cdn": {"cdn1"}}},
					Expectations: utils.CkRequest(utils.NoError(), utils.HasStatus(http.StatusOK), utils.ResponseLengthGreaterOrEqual(1)),
				},
			},
			"POST": {
				"OK when VALID request": {
					ClientSession: TOSession, RequestBody: map[string]interface{}{
						"dsId":    totest.GetDeliveryServiceId(t, TOSession, "ds3")(),
						"replace": true,
						"servers": []int{totest.GetServerID(t, TOSession, "atlanta-edge-01")(), totest.GetServerID(t, TOSession, "atlanta-edge-03")()},
					},
					Expectations: utils.CkRequest(utils.NoError(), utils.HasStatus(http.StatusOK)),
				},
				"OK when ASSIGNING ORG SERVER IN CACHEGROUP of TOPOLOGY DS": {
					ClientSession: TOSession, RequestBody: map[string]interface{}{
						"dsId":    totest.GetDeliveryServiceId(t, TOSession, "ds-top")(),
						"replace": true,
						"servers": []int{totest.GetServerID(t, TOSession, "denver-mso-org-01")()},
					},
					Expectations: utils.CkRequest(utils.NoError(), utils.HasStatus(http.StatusOK)),
				},
				"BAD REQUEST when ASSIGNING ORG SERVER NOT IN CACHEGROUP of TOPOLOGY DS": {
					ClientSession: TOSession, RequestBody: map[string]interface{}{
						"dsId":    totest.GetDeliveryServiceId(t, TOSession, "ds-top-req-cap")(),
						"replace": true,
						"servers": []int{totest.GetServerID(t, TOSession, "denver-mso-org-01")()},
					},
					Expectations: utils.CkRequest(utils.HasError(), utils.HasStatus(http.StatusBadRequest)),
				},
				"BAD REQUEST when ASSIGNING SERVERS to a TOPOLOGY DS": {
					ClientSession: TOSession, RequestBody: map[string]interface{}{
						"dsId":    totest.GetDeliveryServiceId(t, TOSession, "ds-top")(),
						"servers": []int{totest.GetServerID(t, TOSession, "atlanta-edge-01")(), totest.GetServerID(t, TOSession, "atlanta-edge-03")()},
					},
					Expectations: utils.CkRequest(utils.HasError(), utils.HasStatus(http.StatusBadRequest)),
				},
				"CONFLICT when REMOVING ONLY EDGE SERVER ASSIGNMENT": {
					ClientSession: TOSession, RequestBody: map[string]interface{}{
						"dsId":    totest.GetDeliveryServiceId(t, TOSession, "test-ds-server-assignments")(),
						"replace": true,
						"servers": []int{totest.GetServerID(t, TOSession, "test-mso-org-01")()},
					},
					Expectations: utils.CkRequest(utils.HasError(), utils.HasStatus(http.StatusConflict)),
				},
				"CONFLICT when REMOVING ONLY ORIGIN SERVER ASSIGNMENT": {
					ClientSession: TOSession, RequestBody: map[string]interface{}{
						"dsId":    totest.GetDeliveryServiceId(t, TOSession, "test-ds-server-assignments")(),
						"replace": true,
						"servers": []int{totest.GetServerID(t, TOSession, "test-ds-server-assignments")()},
					},
					Expectations: utils.CkRequest(utils.HasError(), utils.HasStatus(http.StatusConflict)),
				},
				"CONFLICT when REPLACING EDGE SERVER ASSIGNMENT with EDGE SERVER in BAD STATE": {
					ClientSession: TOSession, RequestBody: map[string]interface{}{
						"dsId":    totest.GetDeliveryServiceId(t, TOSession, "test-ds-server-assignments")(),
						"replace": true,
						"servers": []int{totest.GetServerID(t, TOSession, "admin-down-server")()},
					},
					Expectations: utils.CkRequest(utils.HasError(), utils.HasStatus(http.StatusConflict)),
				},
				"OK when MAKING ASSIGNMENTS when DELIVERY SERVICE AND SERVER HAVE MATCHING CAPABILITIES": {
					ClientSession: TOSession, RequestBody: map[string]interface{}{
						"dsId":    totest.GetDeliveryServiceId(t, TOSession, "ds2")(),
						"replace": true,
						"servers": []int{totest.GetServerID(t, TOSession, "atlanta-org-2")()},
					},
					Expectations: utils.CkRequest(utils.NoError(), utils.HasStatus(http.StatusOK)),
				},
				"OK when ASSIGNING a ORIGIN server to a DS with REQUIRED CAPABILITY": {
					ClientSession: TOSession, RequestBody: map[string]interface{}{
						"dsId":    totest.GetDeliveryServiceId(t, TOSession, "msods1")(),
						"replace": true,
						"servers": []int{totest.GetServerID(t, TOSession, "denver-mso-org-01")()},
					},
					Expectations: utils.CkRequest(utils.NoError(), utils.HasStatus(http.StatusOK)),
				},
			},
		}
		for method, testCases := range dssTests {
			t.Run(method, func(t *testing.T) {
				for name, testCase := range testCases {
					var dsID int
					var replace bool
					var serverIDs []int

					if testCase.RequestBody != nil {
						if val, ok := testCase.RequestBody["dsId"]; ok {
							dsID = val.(int)
						}
						if val, ok := testCase.RequestBody["replace"]; ok {
							replace = val.(bool)
						}
						if val, ok := testCase.RequestBody["servers"]; ok {
							serverIDs = val.([]int)
						}
					}

					switch method {
					case "GET":
						t.Run(name, func(t *testing.T) {
							resp, reqInf, err := testCase.ClientSession.GetDeliveryServiceServers(testCase.RequestOpts)
							for _, check := range testCase.Expectations {
								check(t, reqInf, resp.Response, resp.Alerts, err)
							}
						})
					case "POST":
						t.Run(name, func(t *testing.T) {
							resp, reqInf, err := testCase.ClientSession.CreateDeliveryServiceServers(dsID, serverIDs, replace, testCase.RequestOpts)
							for _, check := range testCase.Expectations {
								check(t, reqInf, resp.Response, resp.Alerts, err)
							}
						})
					}
				}
			})
		}
	})
}

func TestDeliveryServiceXMLIDServers(t *testing.T) {
	WithObjs(t, []TCObj{CDNs, Types, Tenants, Parameters, Profiles, Statuses, Divisions, Regions, PhysLocations, CacheGroups, Servers, Topologies, ServiceCategories, DeliveryServices, DeliveryServiceServerAssignments}, func() {
		dsXMLIDServersTests := utils.V4TestCase{
			"POST": {
				"BAD REQUEST when ASSIGNING SERVERS to a TOPOLOGY DS": {
					ClientSession: TOSession, RequestBody: map[string]interface{}{
						"xmlID":       "ds-top",
						"serverNames": []string{"atlanta-edge-01", "atlanta-edge-03"},
					},
					Expectations: utils.CkRequest(utils.HasError(), utils.HasStatus(http.StatusBadRequest)),
				},
				"BAD REQUEST when ASSIGNING ORG SERVER NOT IN CACHEGROUP of TOPOLOGY DS": {
					ClientSession: TOSession, RequestBody: map[string]interface{}{
						"xmlID":       "ds-top-req-cap",
						"serverNames": []string{"denver-mso-org-01"},
					},
					Expectations: utils.CkRequest(utils.HasError(), utils.HasStatus(http.StatusBadRequest)),
				},
				"OK when ASSIGNING ORG SERVER IN CACHEGROUP of TOPOLOGY DS": {
					ClientSession: TOSession, RequestBody: map[string]interface{}{
						"xmlID":       "ds-top",
						"serverNames": []string{"test-mso-org-01"},
					},
					Expectations: utils.CkRequest(utils.NoError(), utils.HasStatus(http.StatusOK)),
				},
			},
		}
		for method, testCases := range dsXMLIDServersTests {
			t.Run(method, func(t *testing.T) {
				for name, testCase := range testCases {
					var xmlID string
					var servers []string

					if testCase.RequestBody != nil {
						if val, ok := testCase.RequestBody["xmlID"]; ok {
							xmlID = val.(string)
						}
						if val, ok := testCase.RequestBody["serverNames"]; ok {
							servers = val.([]string)
						}
					}

					switch method {
					case "POST":
						t.Run(name, func(t *testing.T) {
							resp, reqInf, err := testCase.ClientSession.AssignServersToDeliveryService(servers, xmlID, testCase.RequestOpts)
							for _, check := range testCase.Expectations {
								check(t, reqInf, nil, resp, err)
							}
						})
					}
				}
			})
		}
	})
}

func TestDeliveryServicesIDServers(t *testing.T) {
	WithObjs(t, []TCObj{CDNs, Types, Tenants, Parameters, Profiles, Statuses, Divisions, Regions, PhysLocations, CacheGroups, Servers, Topologies, ServiceCategories, DeliveryServices, DeliveryServiceServerAssignments}, func() {
		dsIDServersTests := utils.V4TestCase{
			"GET": {
				"OK when VALID request": {
<<<<<<< HEAD
					EndpointId: totest.GetDeliveryServiceId(t, TOSession, "test-ds-server-assignments"), ClientSession: TOSession,
=======
					EndpointID: GetDeliveryServiceId(t, "test-ds-server-assignments"), ClientSession: TOSession,
>>>>>>> f4898653
					Expectations: utils.CkRequest(utils.NoError(), utils.HasStatus(http.StatusOK),
						utils.ResponseHasLength(2)),
				},
			},
		}
		for method, testCases := range dsIDServersTests {
			t.Run(method, func(t *testing.T) {
				for name, testCase := range testCases {
					switch method {
					case "GET":
						t.Run(name, func(t *testing.T) {
							resp, reqInf, err := testCase.ClientSession.GetServersByDeliveryService(testCase.EndpointID(), testCase.RequestOpts)
							for _, check := range testCase.Expectations {
								check(t, reqInf, resp.Response, resp.Alerts, err)
							}
						})
					}
				}
			})
		}
	})
}

func TestDeliveryServicesDSIDServerID(t *testing.T) {
	WithObjs(t, []TCObj{CDNs, Types, Tenants, Parameters, Profiles, Statuses, Divisions, Regions, PhysLocations, CacheGroups, Servers, Topologies, ServiceCategories, DeliveryServices, DeliveryServiceServerAssignments}, func() {
		dssDSIDServerIDTests := utils.V4TestCase{
			"DELETE": {
				"OK when VALID REQUEST": {
					ClientSession: TOSession, RequestBody: map[string]interface{}{
						"server": totest.GetServerID(t, TOSession, "denver-mso-org-01")(),
						"dsId":   totest.GetDeliveryServiceId(t, TOSession, "ds-top")(),
					},
					Expectations: utils.CkRequest(utils.NoError(), utils.HasStatus(http.StatusOK)),
				},
				"BAD REQUEST when REMOVING ONLY EDGE SERVER ASSIGNMENT": {
					ClientSession: TOSession, RequestBody: map[string]interface{}{
						"server": totest.GetServerID(t, TOSession, "test-ds-server-assignments")(),
						"dsId":   totest.GetDeliveryServiceId(t, TOSession, "test-ds-server-assignments")(),
					},
					Expectations: utils.CkRequest(utils.HasError(), utils.HasStatus(http.StatusConflict)),
				},
				"BAD REQUEST when REMOVING ONLY ORIGIN SERVER ASSIGNMENT": {
					ClientSession: TOSession, RequestBody: map[string]interface{}{
						"server": totest.GetServerID(t, TOSession, "test-mso-org-01")(),
						"dsId":   totest.GetDeliveryServiceId(t, TOSession, "test-ds-server-assignments")(),
					},
					Expectations: utils.CkRequest(utils.HasError(), utils.HasStatus(http.StatusConflict)),
				},
			},
		}
		for method, testCases := range dssDSIDServerIDTests {
			t.Run(method, func(t *testing.T) {
				for name, testCase := range testCases {
					var dsID int
					var serverId int

					if testCase.RequestBody != nil {
						if val, ok := testCase.RequestBody["server"]; ok {
							serverId = val.(int)
						}
						if val, ok := testCase.RequestBody["dsId"]; ok {
							dsID = val.(int)
						}
					}

					switch method {
					case "DELETE":
						t.Run(name, func(t *testing.T) {
							resp, reqInf, err := testCase.ClientSession.DeleteDeliveryServiceServer(dsID, serverId, testCase.RequestOpts)
							for _, check := range testCase.Expectations {
								check(t, reqInf, nil, resp, err)
							}
						})
					}
				}
			})
		}
	})
}

func DeleteTestDeliveryServiceServers(t *testing.T) {
	dsServers, _, err := TOSession.GetDeliveryServiceServers(client.RequestOptions{})
	assert.NoError(t, err, "Unexpected error retrieving server-to-Delivery-Service assignments: %v - alerts: %+v", err, dsServers.Alerts)

	for _, dss := range dsServers.Response {
		// Retrieve Delivery Service in order to update its active field to false
		opts := client.NewRequestOptions()
		opts.QueryParameters.Set("id", strconv.Itoa(*dss.DeliveryService))
		getDS, _, err := TOSession.GetDeliveryServices(opts)
		assert.NoError(t, err, "Error retrieving Delivery Service: %v - alerts: %+v", err, getDS.Alerts)
		assert.Equal(t, 1, len(getDS.Response), "Expected 1 Delivery Service.")
		// Update active to false in order to remove the server assignment
		active := false
		getDS.Response[0].Active = &active
		updResp, _, err := TOSession.UpdateDeliveryService(*dss.DeliveryService, getDS.Response[0], client.RequestOptions{})
		assert.NoError(t, err, "Error updating Delivery Service: %v - alerts: %+v", err, updResp.Alerts)
		assert.Equal(t, false, *updResp.Response[0].Active, "Expected Delivery Service to be Inactive.")

		alerts, _, err := TOSession.DeleteDeliveryServiceServer(*dss.DeliveryService, *dss.Server, client.RequestOptions{})
		assert.NoError(t, err, "Unexpected error removing server-to-Delivery-Service assignments: %v - alerts: %+v", err, alerts.Alerts)
	}
	dsServers, _, err = TOSession.GetDeliveryServiceServers(client.RequestOptions{})
	assert.NoError(t, err, "Unexpected error retrieving server-to-Delivery-Service assignments: %v - alerts: %+v", err, dsServers.Alerts)
	assert.Equal(t, dsServers.Size, 0, "Expected all Delivery Service Server assignments to be deleted.")
}

func CreateTestDeliveryServiceServerAssignments(t *testing.T) {
	for _, dss := range testData.DeliveryServiceServerAssignments {
		resp, _, err := TOSession.AssignServersToDeliveryService(dss.ServerNames, dss.XmlId, client.RequestOptions{})
		assert.NoError(t, err, "Could not create Delivery Service Server Assignments: %v - alerts: %+v", err, resp.Alerts)
	}
}<|MERGE_RESOLUTION|>--- conflicted
+++ resolved
@@ -225,11 +225,7 @@
 		dsIDServersTests := utils.V4TestCase{
 			"GET": {
 				"OK when VALID request": {
-<<<<<<< HEAD
-					EndpointId: totest.GetDeliveryServiceId(t, TOSession, "test-ds-server-assignments"), ClientSession: TOSession,
-=======
-					EndpointID: GetDeliveryServiceId(t, "test-ds-server-assignments"), ClientSession: TOSession,
->>>>>>> f4898653
+					EndpointID: totest.GetDeliveryServiceId(t, TOSession, "test-ds-server-assignments"), ClientSession: TOSession,
 					Expectations: utils.CkRequest(utils.NoError(), utils.HasStatus(http.StatusOK),
 						utils.ResponseHasLength(2)),
 				},
