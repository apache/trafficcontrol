package v4

/*
	Licensed under the Apache License, Version 2.0 (the "License");
	you may not use this file except in compliance with the License.
	You may obtain a copy of the License at

		http://www.apache.org/licenses/LICENSE-2.0

	Unless required by applicable law or agreed to in writing, software
	distributed under the License is distributed on an "AS IS" BASIS,
	WITHOUT WARRANTIES OR CONDITIONS OF ANY KIND, either express or implied.
	See the License for the specific language governing permissions and
	limitations under the License.
*/

import (
	"net/http"
	"testing"

	"github.com/apache/trafficcontrol/lib/go-tc"
	"github.com/apache/trafficcontrol/lib/go-util"
	"github.com/apache/trafficcontrol/traffic_ops/testing/api/assert"
	"github.com/apache/trafficcontrol/traffic_ops/testing/api/utils"
	"github.com/apache/trafficcontrol/traffic_ops/testing/api/v4/totest"
	"github.com/apache/trafficcontrol/traffic_ops/toclientlib"
	client "github.com/apache/trafficcontrol/traffic_ops/v4-client"
)

func TestServersIDQueueUpdate(t *testing.T) {
	WithObjs(t, []TCObj{CDNs, Types, Profiles, Statuses, Divisions, Regions, PhysLocations, CacheGroups, Servers}, func() {

		methodTests := utils.TestCase[client.Session, client.RequestOptions, bool]{
			"POST": {
				"OK when VALID QUEUE request": {
<<<<<<< HEAD
					EndpointId:    totest.GetServerID(t, TOSession, "atlanta-edge-01"),
=======
					EndpointID:    GetServerID(t, "atlanta-edge-01"),
>>>>>>> f4898653
					ClientSession: TOSession,
					RequestBody:   true,
					Expectations: utils.CkRequest(utils.NoError(), utils.HasStatus(http.StatusOK),
						validateServerQueueUpdateFields(map[string]interface{}{"Action": "queue", "ServerID": totest.GetServerID(t, TOSession, "atlanta-edge-01")()}),
						validateUpdPendingSpecificServers(map[string]bool{"atlanta-edge-01": true})),
				},
				"OK when VALID DEQUEUE request": {
<<<<<<< HEAD
					EndpointId:    totest.GetServerID(t, TOSession, "atlanta-edge-01"),
=======
					EndpointID:    GetServerID(t, "atlanta-edge-01"),
>>>>>>> f4898653
					ClientSession: TOSession,
					RequestBody:   false,
					Expectations: utils.CkRequest(utils.NoError(), utils.HasStatus(http.StatusOK),
						validateServerQueueUpdateFields(map[string]interface{}{"Action": "dequeue", "ServerID": totest.GetServerID(t, TOSession, "atlanta-edge-01")()}),
						validateUpdPendingSpecificServers(map[string]bool{"atlanta-edge-01": false})),
				},
				/* COMMENTED UNTIL ISSUE IS FIXED:
					https://github.com/apache/trafficcontrol/issues/6691
					https://github.com/apache/trafficcontrol/issues/6801
				"NOT FOUND when NON-EXISTENT SERVER": {
					EndpointID:    func() int { return 999999 },
					ClientSession: TOSession,
					RequestBody: true,
					Expectations: utils.CkRequest(utils.HasError(), utils.HasStatus(http.StatusNotFound)),
				}, */
			},
		}

		for method, testCases := range methodTests {
			t.Run(method, func(t *testing.T) {
				for name, testCase := range testCases {
					switch method {
					case "POST":
						t.Run(name, func(t *testing.T) {
							resp, reqInf, err := testCase.ClientSession.SetServerQueueUpdate(testCase.EndpointID(), testCase.RequestBody, testCase.RequestOpts)
							for _, check := range testCase.Expectations {
								check(t, reqInf, resp.Response, resp.Alerts, err)
							}
						})
					}
				}
			})
		}
	})
}

func validateServerQueueUpdateFields(expectedResp map[string]interface{}) utils.CkReqFunc {
	return func(t *testing.T, _ toclientlib.ReqInf, resp interface{}, _ tc.Alerts, _ error) {
		assert.RequireNotNil(t, resp, "Expected Server Queue Update response to not be nil.")
		serverQueueUpdate := resp.(tc.ServerQueueUpdate)
		for field, expected := range expectedResp {
			switch field {
			case "Action":
				assert.Equal(t, expected, serverQueueUpdate.Action, "Expected Action to be %v, but got %s", expected, serverQueueUpdate.Action)
			case "ServerID":
				assert.Equal(t, util.JSONIntStr(expected.(int)), serverQueueUpdate.ServerID, "Expected ServerID to be %v, but got %d", expected, serverQueueUpdate.ServerID)
			default:
				t.Errorf("Expected field: %v, does not exist in response", field)
			}
		}
	}
}<|MERGE_RESOLUTION|>--- conflicted
+++ resolved
@@ -33,11 +33,7 @@
 		methodTests := utils.TestCase[client.Session, client.RequestOptions, bool]{
 			"POST": {
 				"OK when VALID QUEUE request": {
-<<<<<<< HEAD
-					EndpointId:    totest.GetServerID(t, TOSession, "atlanta-edge-01"),
-=======
-					EndpointID:    GetServerID(t, "atlanta-edge-01"),
->>>>>>> f4898653
+					EndpointID:    totest.GetServerID(t, TOSession, "atlanta-edge-01"),
 					ClientSession: TOSession,
 					RequestBody:   true,
 					Expectations: utils.CkRequest(utils.NoError(), utils.HasStatus(http.StatusOK),
@@ -45,11 +41,7 @@
 						validateUpdPendingSpecificServers(map[string]bool{"atlanta-edge-01": true})),
 				},
 				"OK when VALID DEQUEUE request": {
-<<<<<<< HEAD
-					EndpointId:    totest.GetServerID(t, TOSession, "atlanta-edge-01"),
-=======
-					EndpointID:    GetServerID(t, "atlanta-edge-01"),
->>>>>>> f4898653
+					EndpointID:    totest.GetServerID(t, TOSession, "atlanta-edge-01"),
 					ClientSession: TOSession,
 					RequestBody:   false,
 					Expectations: utils.CkRequest(utils.NoError(), utils.HasStatus(http.StatusOK),
