package v4

/*

   Licensed under the Apache License, Version 2.0 (the "License");
   you may not use this file except in compliance with the License.
   You may obtain a copy of the License at

   http://www.apache.org/licenses/LICENSE-2.0

   Unless required by applicable law or agreed to in writing, software
   distributed under the License is distributed on an "AS IS" BASIS,
   WITHOUT WARRANTIES OR CONDITIONS OF ANY KIND, either express or implied.
   See the License for the specific language governing permissions and
   limitations under the License.
*/

import (
	"net/http"
	"net/url"
	"sort"
	"testing"
	"time"

	"github.com/apache/trafficcontrol/lib/go-rfc"
	"github.com/apache/trafficcontrol/lib/go-tc"
	"github.com/apache/trafficcontrol/lib/go-util"
	"github.com/apache/trafficcontrol/traffic_ops/testing/api/assert"
	"github.com/apache/trafficcontrol/traffic_ops/testing/api/utils"
	"github.com/apache/trafficcontrol/traffic_ops/testing/api/v4/totest"
	"github.com/apache/trafficcontrol/traffic_ops/toclientlib"
	client "github.com/apache/trafficcontrol/traffic_ops/v4-client"
)

func TestFederationUsers(t *testing.T) {
	WithObjs(t, []TCObj{CDNs, Types, Tenants, Users, Parameters, Profiles, Statuses, Divisions, Regions, PhysLocations, CacheGroups, Servers, Topologies, ServiceCategories, DeliveryServices, CDNFederations, FederationUsers}, func() {

		currentTime := time.Now().UTC().Add(-15 * time.Second)
		currentTimeRFC := currentTime.Format(time.RFC1123)
		tomorrow := currentTime.AddDate(0, 0, 1).Format(time.RFC1123)

		methodTests := utils.TestCase[client.Session, client.RequestOptions, tc.FederationUserPost]{
			"GET": {
				"NOT MODIFIED when NO CHANGES made": {
<<<<<<< HEAD
					EndpointId:    totest.GetFederationID(t, "the.cname.com."),
=======
					EndpointID:    GetFederationID(t, "the.cname.com."),
>>>>>>> f4898653
					ClientSession: TOSession,
					RequestOpts:   client.RequestOptions{Header: http.Header{rfc.IfModifiedSince: {tomorrow}}},
					Expectations:  utils.CkRequest(utils.NoError(), utils.HasStatus(http.StatusNotModified)),
				},
				"BAD REQUEST when INVALID FEDERATION ID": {
					EndpointID:    func() int { return -1 },
					ClientSession: TOSession,
					Expectations:  utils.CkRequest(utils.HasError(), utils.HasStatus(http.StatusNotFound)),
				},
				"SORTED by ID when ORDERBY=USERID parameter": {
<<<<<<< HEAD
					EndpointId:    totest.GetFederationID(t, "the.cname.com."),
=======
					EndpointID:    GetFederationID(t, "the.cname.com."),
>>>>>>> f4898653
					ClientSession: TOSession,
					RequestOpts:   client.RequestOptions{QueryParameters: url.Values{"orderby": {"userID"}}},
					Expectations:  utils.CkRequest(utils.NoError(), utils.HasStatus(http.StatusOK), validateFederationUserIDSort(false)),
				},
				"VALID when SORTORDER param is DESC": {
<<<<<<< HEAD
					EndpointId:    totest.GetFederationID(t, "the.cname.com."),
=======
					EndpointID:    GetFederationID(t, "the.cname.com."),
>>>>>>> f4898653
					ClientSession: TOSession,
					RequestOpts:   client.RequestOptions{QueryParameters: url.Values{"orderby": {"userID"}, "sortOrder": {"desc"}}},
					Expectations:  utils.CkRequest(utils.NoError(), utils.HasStatus(http.StatusOK), validateFederationUserIDSort(true)),
				},
				"FIRST RESULT when LIMIT=1": {
<<<<<<< HEAD
					EndpointId:    totest.GetFederationID(t, "the.cname.com."),
=======
					EndpointID:    GetFederationID(t, "the.cname.com."),
>>>>>>> f4898653
					ClientSession: TOSession,
					RequestOpts:   client.RequestOptions{QueryParameters: url.Values{"orderby": {"userID"}, "limit": {"1"}}},
					Expectations: utils.CkRequest(utils.NoError(), utils.HasStatus(http.StatusOK),
						validateFederationUsersPagination(totest.GetFederationID(t, "the.cname.com.")(), "limit")),
				},
				"SECOND RESULT when LIMIT=1 OFFSET=1": {
<<<<<<< HEAD
					EndpointId:    totest.GetFederationID(t, "the.cname.com."),
=======
					EndpointID:    GetFederationID(t, "the.cname.com."),
>>>>>>> f4898653
					ClientSession: TOSession,
					RequestOpts:   client.RequestOptions{QueryParameters: url.Values{"orderby": {"userID"}, "limit": {"1"}, "offset": {"1"}}},
					Expectations: utils.CkRequest(utils.NoError(), utils.HasStatus(http.StatusOK),
						validateFederationUsersPagination(totest.GetFederationID(t, "the.cname.com.")(), "offset")),
				},
				"SECOND RESULT when LIMIT=1 PAGE=2": {
<<<<<<< HEAD
					EndpointId:    totest.GetFederationID(t, "the.cname.com."),
=======
					EndpointID:    GetFederationID(t, "the.cname.com."),
>>>>>>> f4898653
					ClientSession: TOSession,
					RequestOpts:   client.RequestOptions{QueryParameters: url.Values{"orderby": {"userID"}, "limit": {"1"}, "page": {"2"}}},
					Expectations: utils.CkRequest(utils.NoError(), utils.HasStatus(http.StatusOK),
						validateFederationUsersPagination(totest.GetFederationID(t, "the.cname.com.")(), "page")),
				},
				"BAD REQUEST when INVALID LIMIT parameter": {
<<<<<<< HEAD
					EndpointId:    totest.GetFederationID(t, "the.cname.com."),
=======
					EndpointID:    GetFederationID(t, "the.cname.com."),
>>>>>>> f4898653
					ClientSession: TOSession,
					RequestOpts:   client.RequestOptions{QueryParameters: url.Values{"limit": {"-2"}}},
					Expectations:  utils.CkRequest(utils.HasError(), utils.HasStatus(http.StatusBadRequest)),
				},
				"BAD REQUEST when INVALID OFFSET parameter": {
<<<<<<< HEAD
					EndpointId:    totest.GetFederationID(t, "the.cname.com."),
=======
					EndpointID:    GetFederationID(t, "the.cname.com."),
>>>>>>> f4898653
					ClientSession: TOSession,
					RequestOpts:   client.RequestOptions{QueryParameters: url.Values{"limit": {"1"}, "offset": {"0"}}},
					Expectations:  utils.CkRequest(utils.HasError(), utils.HasStatus(http.StatusBadRequest)),
				},
				"BAD REQUEST when INVALID PAGE parameter": {
<<<<<<< HEAD
					EndpointId:    totest.GetFederationID(t, "the.cname.com."),
=======
					EndpointID:    GetFederationID(t, "the.cname.com."),
>>>>>>> f4898653
					ClientSession: TOSession,
					RequestOpts:   client.RequestOptions{QueryParameters: url.Values{"limit": {"1"}, "page": {"0"}}},
					Expectations:  utils.CkRequest(utils.HasError(), utils.HasStatus(http.StatusBadRequest)),
				},
				"OK when CHANGES made": {
<<<<<<< HEAD
					EndpointId:    totest.GetFederationID(t, "the.cname.com."),
=======
					EndpointID:    GetFederationID(t, "the.cname.com."),
>>>>>>> f4898653
					ClientSession: TOSession,
					RequestOpts:   client.RequestOptions{Header: http.Header{rfc.IfModifiedSince: {currentTimeRFC}}},
					Expectations:  utils.CkRequest(utils.NoError(), utils.HasStatus(http.StatusOK)),
				},
			},
			"POST": {
				"OK when VALID request": {
<<<<<<< HEAD
					EndpointId:    totest.GetFederationID(t, "google.com."),
=======
					EndpointID:    GetFederationID(t, "google.com."),
>>>>>>> f4898653
					ClientSession: TOSession,
					RequestBody: tc.FederationUserPost{
						IDs: []int{
							totest.GetUserID(t, TOSession, "readonlyuser")(),
							totest.GetUserID(t, TOSession, "disalloweduser")(),
						},
						Replace: util.Ptr(false),
					},
					Expectations: utils.CkRequest(utils.NoError(), utils.HasStatus(http.StatusOK)),
				},
				"OK when REPLACING USERS": {
<<<<<<< HEAD
					EndpointId:    totest.GetFederationID(t, "booya.com."),
=======
					EndpointID:    GetFederationID(t, "booya.com."),
>>>>>>> f4898653
					ClientSession: TOSession,
					RequestBody: tc.FederationUserPost{
						IDs:     []int{totest.GetUserID(t, TOSession, "readonlyuser")()},
						Replace: util.Ptr(true),
					},
					Expectations: utils.CkRequest(utils.NoError(), utils.HasStatus(http.StatusOK)),
				},
				"OK when ADDING USER": {
<<<<<<< HEAD
					EndpointId:    totest.GetFederationID(t, "booya.com."),
=======
					EndpointID:    GetFederationID(t, "booya.com."),
>>>>>>> f4898653
					ClientSession: TOSession,
					RequestBody: tc.FederationUserPost{
						IDs:     []int{totest.GetUserID(t, TOSession, "disalloweduser")()},
						Replace: util.Ptr(false),
					},
					Expectations: utils.CkRequest(utils.NoError(), utils.HasStatus(http.StatusOK)),
				},
				"BAD REQUEST when INVALID FEDERATION ID": {
					EndpointID:    func() int { return -1 },
					ClientSession: TOSession,
					RequestBody: tc.FederationUserPost{
						IDs:     []int{},
						Replace: util.Ptr(false),
					},
					Expectations: utils.CkRequest(utils.HasError(), utils.HasStatus(http.StatusNotFound)),
				},
				"BAD REQUEST when INVALID USER ID": {
<<<<<<< HEAD
					EndpointId:    totest.GetFederationID(t, "the.cname.com."),
=======
					EndpointID:    GetFederationID(t, "the.cname.com."),
>>>>>>> f4898653
					ClientSession: TOSession,
					RequestBody: tc.FederationUserPost{
						IDs:     []int{-1},
						Replace: util.Ptr(false),
					},
					Expectations: utils.CkRequest(utils.HasError(), utils.HasStatus(http.StatusNotFound)),
				},
			},
		}

		for method, testCases := range methodTests {
			t.Run(method, func(t *testing.T) {
				for name, testCase := range testCases {
					switch method {
					case "GET":
						t.Run(name, func(t *testing.T) {
							resp, reqInf, err := testCase.ClientSession.GetFederationUsers(testCase.EndpointID(), testCase.RequestOpts)
							for _, check := range testCase.Expectations {
								check(t, reqInf, resp.Response, resp.Alerts, err)
							}
						})
					case "POST":
						t.Run(name, func(t *testing.T) {
							federationUser := testCase.RequestBody
							alerts, reqInf, err := testCase.ClientSession.CreateFederationUsers(testCase.EndpointID(), federationUser.IDs, *federationUser.Replace, testCase.RequestOpts)
							for _, check := range testCase.Expectations {
								check(t, reqInf, nil, alerts, err)
							}
						})
					}
				}
			})
		}
	})
}

func validateFederationUsersPagination(federationID int, paginationParam string) utils.CkReqFunc {
	return func(t *testing.T, _ toclientlib.ReqInf, resp interface{}, _ tc.Alerts, _ error) {
		paginationResp := resp.([]tc.FederationUser)

		opts := client.NewRequestOptions()
		opts.QueryParameters.Set("orderby", "userID")
		respBase, _, err := TOSession.GetFederationUsers(federationID, opts)
		assert.RequireNoError(t, err, "Cannot get Federation Users: %v - alerts: %+v", err, respBase.Alerts)

		federationUsers := respBase.Response
		assert.RequireGreaterOrEqual(t, len(federationUsers), 3, "Need at least 3 Federation Users in Traffic Ops to test pagination support, found: %d", len(federationUsers))
		switch paginationParam {
		case "limit:":
			assert.Exactly(t, federationUsers[:1], paginationResp, "expected GET Federation Users with limit = 1 to return first result")
		case "offset":
			assert.Exactly(t, federationUsers[1:2], paginationResp, "expected GET Federation Users with limit = 1, offset = 1 to return second result")
		case "page":
			assert.Exactly(t, federationUsers[1:2], paginationResp, "expected GET Federation Users with limit = 1, page = 2 to return second result")
		}
	}
}

func validateFederationUserIDSort(desc bool) utils.CkReqFunc {
	return func(t *testing.T, _ toclientlib.ReqInf, resp interface{}, alerts tc.Alerts, _ error) {
		assert.RequireNotNil(t, resp, "Expected Federation User response to not be nil.")
		var federationUserIDs []int
		federationUserResp := resp.([]tc.FederationUser)
		for _, fedUser := range federationUserResp {
			if desc {
				federationUserIDs = append([]int{*fedUser.ID}, federationUserIDs...)
			} else {
				federationUserIDs = append(federationUserIDs, *fedUser.ID)
			}
		}
		assert.Equal(t, true, sort.IntsAreSorted(federationUserIDs), "List is not sorted by their ids: %v", federationUserIDs)
	}
}<|MERGE_RESOLUTION|>--- conflicted
+++ resolved
@@ -42,11 +42,7 @@
 		methodTests := utils.TestCase[client.Session, client.RequestOptions, tc.FederationUserPost]{
 			"GET": {
 				"NOT MODIFIED when NO CHANGES made": {
-<<<<<<< HEAD
-					EndpointId:    totest.GetFederationID(t, "the.cname.com."),
-=======
-					EndpointID:    GetFederationID(t, "the.cname.com."),
->>>>>>> f4898653
+					EndpointID:    totest.GetFederationID(t, "the.cname.com."),
 					ClientSession: TOSession,
 					RequestOpts:   client.RequestOptions{Header: http.Header{rfc.IfModifiedSince: {tomorrow}}},
 					Expectations:  utils.CkRequest(utils.NoError(), utils.HasStatus(http.StatusNotModified)),
@@ -57,94 +53,58 @@
 					Expectations:  utils.CkRequest(utils.HasError(), utils.HasStatus(http.StatusNotFound)),
 				},
 				"SORTED by ID when ORDERBY=USERID parameter": {
-<<<<<<< HEAD
-					EndpointId:    totest.GetFederationID(t, "the.cname.com."),
-=======
-					EndpointID:    GetFederationID(t, "the.cname.com."),
->>>>>>> f4898653
+					EndpointID:    totest.GetFederationID(t, "the.cname.com."),
 					ClientSession: TOSession,
 					RequestOpts:   client.RequestOptions{QueryParameters: url.Values{"orderby": {"userID"}}},
 					Expectations:  utils.CkRequest(utils.NoError(), utils.HasStatus(http.StatusOK), validateFederationUserIDSort(false)),
 				},
 				"VALID when SORTORDER param is DESC": {
-<<<<<<< HEAD
-					EndpointId:    totest.GetFederationID(t, "the.cname.com."),
-=======
-					EndpointID:    GetFederationID(t, "the.cname.com."),
->>>>>>> f4898653
+					EndpointID:    totest.GetFederationID(t, "the.cname.com."),
 					ClientSession: TOSession,
 					RequestOpts:   client.RequestOptions{QueryParameters: url.Values{"orderby": {"userID"}, "sortOrder": {"desc"}}},
 					Expectations:  utils.CkRequest(utils.NoError(), utils.HasStatus(http.StatusOK), validateFederationUserIDSort(true)),
 				},
 				"FIRST RESULT when LIMIT=1": {
-<<<<<<< HEAD
-					EndpointId:    totest.GetFederationID(t, "the.cname.com."),
-=======
-					EndpointID:    GetFederationID(t, "the.cname.com."),
->>>>>>> f4898653
+					EndpointID:    totest.GetFederationID(t, "the.cname.com."),
 					ClientSession: TOSession,
 					RequestOpts:   client.RequestOptions{QueryParameters: url.Values{"orderby": {"userID"}, "limit": {"1"}}},
 					Expectations: utils.CkRequest(utils.NoError(), utils.HasStatus(http.StatusOK),
 						validateFederationUsersPagination(totest.GetFederationID(t, "the.cname.com.")(), "limit")),
 				},
 				"SECOND RESULT when LIMIT=1 OFFSET=1": {
-<<<<<<< HEAD
-					EndpointId:    totest.GetFederationID(t, "the.cname.com."),
-=======
-					EndpointID:    GetFederationID(t, "the.cname.com."),
->>>>>>> f4898653
+					EndpointID:    totest.GetFederationID(t, "the.cname.com."),
 					ClientSession: TOSession,
 					RequestOpts:   client.RequestOptions{QueryParameters: url.Values{"orderby": {"userID"}, "limit": {"1"}, "offset": {"1"}}},
 					Expectations: utils.CkRequest(utils.NoError(), utils.HasStatus(http.StatusOK),
 						validateFederationUsersPagination(totest.GetFederationID(t, "the.cname.com.")(), "offset")),
 				},
 				"SECOND RESULT when LIMIT=1 PAGE=2": {
-<<<<<<< HEAD
-					EndpointId:    totest.GetFederationID(t, "the.cname.com."),
-=======
-					EndpointID:    GetFederationID(t, "the.cname.com."),
->>>>>>> f4898653
+					EndpointID:    totest.GetFederationID(t, "the.cname.com."),
 					ClientSession: TOSession,
 					RequestOpts:   client.RequestOptions{QueryParameters: url.Values{"orderby": {"userID"}, "limit": {"1"}, "page": {"2"}}},
 					Expectations: utils.CkRequest(utils.NoError(), utils.HasStatus(http.StatusOK),
 						validateFederationUsersPagination(totest.GetFederationID(t, "the.cname.com.")(), "page")),
 				},
 				"BAD REQUEST when INVALID LIMIT parameter": {
-<<<<<<< HEAD
-					EndpointId:    totest.GetFederationID(t, "the.cname.com."),
-=======
-					EndpointID:    GetFederationID(t, "the.cname.com."),
->>>>>>> f4898653
+					EndpointID:    totest.GetFederationID(t, "the.cname.com."),
 					ClientSession: TOSession,
 					RequestOpts:   client.RequestOptions{QueryParameters: url.Values{"limit": {"-2"}}},
 					Expectations:  utils.CkRequest(utils.HasError(), utils.HasStatus(http.StatusBadRequest)),
 				},
 				"BAD REQUEST when INVALID OFFSET parameter": {
-<<<<<<< HEAD
-					EndpointId:    totest.GetFederationID(t, "the.cname.com."),
-=======
-					EndpointID:    GetFederationID(t, "the.cname.com."),
->>>>>>> f4898653
+					EndpointID:    totest.GetFederationID(t, "the.cname.com."),
 					ClientSession: TOSession,
 					RequestOpts:   client.RequestOptions{QueryParameters: url.Values{"limit": {"1"}, "offset": {"0"}}},
 					Expectations:  utils.CkRequest(utils.HasError(), utils.HasStatus(http.StatusBadRequest)),
 				},
 				"BAD REQUEST when INVALID PAGE parameter": {
-<<<<<<< HEAD
-					EndpointId:    totest.GetFederationID(t, "the.cname.com."),
-=======
-					EndpointID:    GetFederationID(t, "the.cname.com."),
->>>>>>> f4898653
+					EndpointID:    totest.GetFederationID(t, "the.cname.com."),
 					ClientSession: TOSession,
 					RequestOpts:   client.RequestOptions{QueryParameters: url.Values{"limit": {"1"}, "page": {"0"}}},
 					Expectations:  utils.CkRequest(utils.HasError(), utils.HasStatus(http.StatusBadRequest)),
 				},
 				"OK when CHANGES made": {
-<<<<<<< HEAD
-					EndpointId:    totest.GetFederationID(t, "the.cname.com."),
-=======
-					EndpointID:    GetFederationID(t, "the.cname.com."),
->>>>>>> f4898653
+					EndpointID:    totest.GetFederationID(t, "the.cname.com."),
 					ClientSession: TOSession,
 					RequestOpts:   client.RequestOptions{Header: http.Header{rfc.IfModifiedSince: {currentTimeRFC}}},
 					Expectations:  utils.CkRequest(utils.NoError(), utils.HasStatus(http.StatusOK)),
@@ -152,11 +112,7 @@
 			},
 			"POST": {
 				"OK when VALID request": {
-<<<<<<< HEAD
-					EndpointId:    totest.GetFederationID(t, "google.com."),
-=======
-					EndpointID:    GetFederationID(t, "google.com."),
->>>>>>> f4898653
+					EndpointID:    totest.GetFederationID(t, "google.com."),
 					ClientSession: TOSession,
 					RequestBody: tc.FederationUserPost{
 						IDs: []int{
@@ -168,11 +124,7 @@
 					Expectations: utils.CkRequest(utils.NoError(), utils.HasStatus(http.StatusOK)),
 				},
 				"OK when REPLACING USERS": {
-<<<<<<< HEAD
-					EndpointId:    totest.GetFederationID(t, "booya.com."),
-=======
-					EndpointID:    GetFederationID(t, "booya.com."),
->>>>>>> f4898653
+					EndpointID:    totest.GetFederationID(t, "booya.com."),
 					ClientSession: TOSession,
 					RequestBody: tc.FederationUserPost{
 						IDs:     []int{totest.GetUserID(t, TOSession, "readonlyuser")()},
@@ -181,11 +133,7 @@
 					Expectations: utils.CkRequest(utils.NoError(), utils.HasStatus(http.StatusOK)),
 				},
 				"OK when ADDING USER": {
-<<<<<<< HEAD
-					EndpointId:    totest.GetFederationID(t, "booya.com."),
-=======
-					EndpointID:    GetFederationID(t, "booya.com."),
->>>>>>> f4898653
+					EndpointID:    totest.GetFederationID(t, "booya.com."),
 					ClientSession: TOSession,
 					RequestBody: tc.FederationUserPost{
 						IDs:     []int{totest.GetUserID(t, TOSession, "disalloweduser")()},
@@ -203,11 +151,7 @@
 					Expectations: utils.CkRequest(utils.HasError(), utils.HasStatus(http.StatusNotFound)),
 				},
 				"BAD REQUEST when INVALID USER ID": {
-<<<<<<< HEAD
-					EndpointId:    totest.GetFederationID(t, "the.cname.com."),
-=======
-					EndpointID:    GetFederationID(t, "the.cname.com."),
->>>>>>> f4898653
+					EndpointID:    totest.GetFederationID(t, "the.cname.com."),
 					ClientSession: TOSession,
 					RequestBody: tc.FederationUserPost{
 						IDs:     []int{-1},
