package v4

/*

   Licensed under the Apache License, Version 2.0 (the "License");
   you may not use this file except in compliance with the License.
   You may obtain a copy of the License at

   http://www.apache.org/licenses/LICENSE-2.0

   Unless required by applicable law or agreed to in writing, software
   distributed under the License is distributed on an "AS IS" BASIS,
   WITHOUT WARRANTIES OR CONDITIONS OF ANY KIND, either express or implied.
   See the License for the specific language governing permissions and
   limitations under the License.
*/

import (
	"net/http"
	"net/url"
	"strconv"
	"testing"

	"github.com/apache/trafficcontrol/lib/go-tc"
	"github.com/apache/trafficcontrol/traffic_ops/testing/api/assert"
	"github.com/apache/trafficcontrol/traffic_ops/testing/api/utils"
	"github.com/apache/trafficcontrol/traffic_ops/testing/api/v4/totest"
	"github.com/apache/trafficcontrol/traffic_ops/toclientlib"
	client "github.com/apache/trafficcontrol/traffic_ops/v4-client"
)

func TestCDNQueueUpdates(t *testing.T) {
	WithObjs(t, []TCObj{Types, CDNs, Profiles, Statuses, Divisions, Regions, PhysLocations, CacheGroups, Servers}, func() {

		methodTests := utils.TestCase[client.Session, client.RequestOptions, bool]{
			"POST": {
				"OK when VALID TYPE parameter": {
<<<<<<< HEAD
					EndpointId:    totest.GetCDNID(t, TOSession, "cdn1"),
=======
					EndpointID:    GetCDNID(t, "cdn1"),
>>>>>>> f4898653
					ClientSession: TOSession,
					RequestOpts:   client.RequestOptions{QueryParameters: url.Values{"type": {"EDGE"}}},
					RequestBody:   true,
					Expectations: utils.CkRequest(utils.NoError(), utils.HasStatus(http.StatusOK),
						validateServersUpdatePending(totest.GetCDNID(t, TOSession, "cdn1")(), map[string]string{"type": "EDGE"})),
				},
				"OK when VALID PROFILE parameter": {
<<<<<<< HEAD
					EndpointId:    totest.GetCDNID(t, TOSession, "cdn1"),
=======
					EndpointID:    GetCDNID(t, "cdn1"),
>>>>>>> f4898653
					ClientSession: TOSession,
					RequestOpts:   client.RequestOptions{QueryParameters: url.Values{"profile": {"EDGE1"}}},
					RequestBody:   true,
					Expectations: utils.CkRequest(utils.NoError(), utils.HasStatus(http.StatusOK),
						validateServersUpdatePending(totest.GetCDNID(t, TOSession, "cdn1")(), map[string]string{"profileName": "EDGE1"})),
				},
			},
		}
		for method, testCases := range methodTests {
			t.Run(method, func(t *testing.T) {
				for name, testCase := range testCases {
					switch method {
					case "POST":
						t.Run(name, func(t *testing.T) {
							// Clear updates on all associated cdn servers to begin with
							_, _, err := TOSession.QueueUpdatesForCDN(testCase.EndpointID(), false, client.RequestOptions{})
							assert.RequireNoError(t, err, "Failed to clear updates for cdn %d", testCase.EndpointID())
							resp, reqInf, err := testCase.ClientSession.QueueUpdatesForCDN(testCase.EndpointID(), testCase.RequestBody, testCase.RequestOpts)
							for _, check := range testCase.Expectations {
								check(t, reqInf, resp, tc.Alerts{}, err)
							}
						})
					}
				}
			})
		}
	})
}

func validateServersUpdatePending(cdnID int, params map[string]string) utils.CkReqFunc {
	return func(t *testing.T, _ toclientlib.ReqInf, _ interface{}, _ tc.Alerts, _ error) {
		// Get all the servers for the same CDN and type as that of the first server
		serverIDMap := make(map[int]bool, 0)
		opts := client.NewRequestOptions()
		opts.QueryParameters.Set("cdn", strconv.Itoa(cdnID))
		for k, v := range params {
			opts.QueryParameters.Set(k, v)
		}

		servers, _, err := TOSession.GetServers(opts)
		assert.RequireNoError(t, err, "Couldn't get servers by cdn and parameters: %v", err)
		assert.RequireGreaterOrEqual(t, len(servers.Response), 1, "expected atleast one server in response, got %d", len(servers.Response))

		for _, server := range servers.Response {
			assert.RequireNotNil(t, server.HostName, "Expected server hostname to not be nil.")
			assert.RequireNotNil(t, server.UpdPending, "Expected Update Pending field for server %s to not be nil.", *server.HostName)
			assert.Equal(t, true, *server.UpdPending, "Expected updates to be queued on all the servers filtered by CDN and parameter, but %s didn't queue updates", *server.HostName)
			if server.ID != nil {
				serverIDMap[*server.ID] = true
			}
		}

		// Make sure that the servers that are not filtered by the above criteria do not have updates queued
		allServersResp, _, err := TOSession.GetServers(client.NewRequestOptions())
		assert.RequireNoError(t, err, "Couldn't get all servers: %v", err)

		for _, server := range allServersResp.Response {
			if server.ID != nil {
				if _, ok := serverIDMap[*server.ID]; !ok {
					assert.RequireNotNil(t, server.HostName, "Expected server hostname to not be nil.")
					assert.RequireNotNil(t, server.UpdPending, "Expected Update Pending field for server %s to not be nil.", *server.HostName)
					assert.Equal(t, false, *server.UpdPending, "Did not expect server %s to have queued updates", *server.HostName)
				}
			}
		}
	}
}<|MERGE_RESOLUTION|>--- conflicted
+++ resolved
@@ -35,11 +35,7 @@
 		methodTests := utils.TestCase[client.Session, client.RequestOptions, bool]{
 			"POST": {
 				"OK when VALID TYPE parameter": {
-<<<<<<< HEAD
-					EndpointId:    totest.GetCDNID(t, TOSession, "cdn1"),
-=======
-					EndpointID:    GetCDNID(t, "cdn1"),
->>>>>>> f4898653
+					EndpointID:    totest.GetCDNID(t, TOSession, "cdn1"),
 					ClientSession: TOSession,
 					RequestOpts:   client.RequestOptions{QueryParameters: url.Values{"type": {"EDGE"}}},
 					RequestBody:   true,
@@ -47,11 +43,7 @@
 						validateServersUpdatePending(totest.GetCDNID(t, TOSession, "cdn1")(), map[string]string{"type": "EDGE"})),
 				},
 				"OK when VALID PROFILE parameter": {
-<<<<<<< HEAD
-					EndpointId:    totest.GetCDNID(t, TOSession, "cdn1"),
-=======
-					EndpointID:    GetCDNID(t, "cdn1"),
->>>>>>> f4898653
+					EndpointID:    totest.GetCDNID(t, TOSession, "cdn1"),
 					ClientSession: TOSession,
 					RequestOpts:   client.RequestOptions{QueryParameters: url.Values{"profile": {"EDGE1"}}},
 					RequestBody:   true,
