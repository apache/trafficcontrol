package v4

/*

 Licensed under the Apache License, Version 2.0 (the "License");
 you may not use this file except in compliance with the License.
 You may obtain a copy of the License at

 http://www.apache.org/licenses/LICENSE-2.0

 Unless required by applicable law or agreed to in writing, software
 distributed under the License is distributed on an "AS IS" BASIS,
 WITHOUT WARRANTIES OR CONDITIONS OF ANY KIND, either express or implied.
 See the License for the specific language governing permissions and
 limitations under the License.
*/

import (
	"fmt"
	"net/http"
	"net/url"
	"reflect"
	"strings"
	"testing"
	"time"
	"strings"

	"github.com/apache/trafficcontrol/lib/go-rfc"
	"github.com/apache/trafficcontrol/lib/go-tc"	
)

func TestCacheGroups(t *testing.T) {
	WithObjs(t, []TCObj{Types, Parameters, CacheGroups, CDNs, Profiles, Statuses, Divisions, Regions, PhysLocations, Servers, Topologies}, func() {
		GetTestCacheGroupsIMS(t)
		GetTestCacheGroupsByNameIMS(t)
		GetTestCacheGroupsByShortNameIMS(t)
		GetTestCacheGroups(t)
		GetTestCacheGroupsByName(t)
		GetTestCacheGroupsByShortName(t)
		GetTestCacheGroupsByTopology(t)
		CheckCacheGroupsAuthentication(t)
		currentTime := time.Now().UTC().Add(-5 * time.Second)
		time := currentTime.Format(time.RFC1123)
		var header http.Header
		header = make(map[string][]string)
		header.Set(rfc.IfModifiedSince, time)
		header.Set(rfc.IfUnmodifiedSince, time)
		UpdateTestCacheGroups(t)
		UpdateTestCacheGroupsWithHeaders(t, header)
		GetTestCacheGroupsAfterChangeIMS(t, header)
		header = make(map[string][]string)
		etag := rfc.ETag(currentTime)
		header.Set(rfc.IfMatch, etag)
		UpdateTestCacheGroupsWithHeaders(t, header)
		VerifyPaginationSupportCg(t)
	})
}

func UpdateTestCacheGroupsWithHeaders(t *testing.T, h http.Header) {
	firstCG := testData.CacheGroups[0]
	resp, _, err := TOSession.GetCacheGroupNullableByNameWithHdr(*firstCG.Name, h)
	if err != nil {
		t.Errorf("cannot GET CACHEGROUP by name: %v - %v", *firstCG.Name, err)
	}
	if len(resp) > 0 {
		cg := resp[0]
		expectedShortName := "blah"
		cg.ShortName = &expectedShortName

		// fix the type id for test
		typeResp, _, err := TOSession.GetTypeByIDWithHdr(*cg.TypeID, h)
		if err != nil {
			t.Fatalf("could not lookup a typeID for this cachegroup: %v", err.Error())
		}
		if len(typeResp) > 0 {
			cg.TypeID = &typeResp[0].ID
			_, reqInf, err := TOSession.UpdateCacheGroupNullableByIDWithHdr(*cg.ID, cg, h)
			if err == nil {
				t.Errorf("Expected an error showing Precondition Failed, got none")
			}
			if reqInf.StatusCode != http.StatusPreconditionFailed {
				t.Errorf("Expected status code 412, got %v", reqInf.StatusCode)
			}
		}
	}
}

func GetTestCacheGroupsAfterChangeIMS(t *testing.T, header http.Header) {
	_, reqInf, err := TOSession.GetCacheGroupsByQueryParamsWithHdr(url.Values{}, header)
	if err != nil {
		t.Fatalf("Expected no error, but got %v", err.Error())
	}
	if reqInf.StatusCode != http.StatusOK {
		t.Fatalf("Expected 200 status code, got %v", reqInf.StatusCode)
	}
	currentTime := time.Now().UTC()
	currentTime = currentTime.Add(1 * time.Second)
	timeStr := currentTime.Format(time.RFC1123)
	header.Set(rfc.IfModifiedSince, timeStr)
	_, reqInf, err = TOSession.GetCacheGroupsByQueryParamsWithHdr(url.Values{}, header)
	if err != nil {
		t.Fatalf("Expected no error, but got %v", err.Error())
	}
	if reqInf.StatusCode != http.StatusNotModified {
		t.Fatalf("Expected 304 status code, got %v", reqInf.StatusCode)
	}
}

func GetTestCacheGroupsByShortNameIMS(t *testing.T) {
	var header http.Header
	header = make(map[string][]string)
	futureTime := time.Now().AddDate(0, 0, 1)
	time := futureTime.Format(time.RFC1123)
	header.Set(rfc.IfModifiedSince, time)
	for _, cg := range testData.CacheGroups {
		_, reqInf, err := TOSession.GetCacheGroupNullableByShortNameWithHdr(*cg.ShortName, header)
		if err != nil {
			t.Fatalf("Expected no error, but got %v", err.Error())
		}
		if reqInf.StatusCode != http.StatusNotModified {
			t.Fatalf("Expected 304 status code, got %v", reqInf.StatusCode)
		}
	}
}

func GetTestCacheGroupsByNameIMS(t *testing.T) {
	var header http.Header
	header = make(map[string][]string)
	futureTime := time.Now().AddDate(0, 0, 1)
	time := futureTime.Format(time.RFC1123)
	header.Set(rfc.IfModifiedSince, time)
	for _, cg := range testData.CacheGroups {
		_, reqInf, err := TOSession.GetCacheGroupNullableByNameWithHdr(*cg.Name, header)
		if err != nil {
			t.Fatalf("Expected no error, but got %v", err.Error())
		}
		if reqInf.StatusCode != http.StatusNotModified {
			t.Fatalf("Expected 304 status code, got %v", reqInf.StatusCode)
		}
	}
}

func GetTestCacheGroupsIMS(t *testing.T) {
	var header http.Header
	header = make(map[string][]string)
	futureTime := time.Now().AddDate(0, 0, 1)
	time := futureTime.Format(time.RFC1123)
	header.Set(rfc.IfModifiedSince, time)
	_, reqInf, err := TOSession.GetCacheGroupsByQueryParamsWithHdr(url.Values{}, header)
	if err != nil {
		t.Fatalf("Expected no error, but got %v", err.Error())
	}
	if reqInf.StatusCode != http.StatusNotModified {
		t.Fatalf("Expected 304 status code, got %v", reqInf.StatusCode)
	}
}

func CreateTestCacheGroups(t *testing.T) {

	var err error
	var resp *tc.CacheGroupDetailResponse

	for _, cg := range testData.CacheGroups {

		resp, _, err = TOSession.CreateCacheGroupNullable(cg)
		if err != nil {
			t.Errorf("could not CREATE cachegroups: %v, request: %v", err, cg)
			continue
		}

		// Testing 'join' fields during create
		if cg.ParentName != nil && resp.Response.ParentName == nil {
			t.Error("Parent cachegroup is null in response when it should have a value")
		}
		if cg.SecondaryParentName != nil && resp.Response.SecondaryParentName == nil {
			t.Error("Secondary parent cachegroup is null in response when it should have a value\n")
		}
		if cg.Type != nil && resp.Response.Type == nil {
			t.Error("Type is null in response when it should have a value\n")
		}
		if resp.Response.LocalizationMethods == nil {
			t.Error("Localization methods are null")
		}
		if resp.Response.Fallbacks == nil {
			t.Error("Fallbacks are null")
		}

	}
}

func GetTestCacheGroups(t *testing.T) {
	resp, _, err := TOSession.GetCacheGroupsByQueryParams(url.Values{})
	if err != nil {
		t.Errorf("cannot GET CacheGroups %v - %v", err, resp)
	}
	expectedCachegroups := make(map[string]struct{})
	for _, cg := range testData.CacheGroups {
		expectedCachegroups[*cg.Name] = struct{}{}
	}
	foundCachegroups := make(map[string]struct{})
	for _, cg := range resp {
		if _, expected := expectedCachegroups[*cg.Name]; !expected {
			t.Errorf("got unexpected cachegroup: %s", *cg.Name)
		}
		if _, found := foundCachegroups[*cg.Name]; !found {
			foundCachegroups[*cg.Name] = struct{}{}
		} else {
			t.Errorf("GET returned duplicate cachegroup: %s", *cg.Name)
		}
	}
}

func GetTestCacheGroupsByName(t *testing.T) {
	for _, cg := range testData.CacheGroups {
		resp, _, err := TOSession.GetCacheGroupNullableByName(*cg.Name)
		if err != nil {
			t.Errorf("cannot GET CacheGroup by name: %v - %v", err, resp)
		}
		if *resp[0].Name != *cg.Name {
			t.Errorf("name expected: %s, actual: %s", *cg.Name, *resp[0].Name)
		}
	}
}

func GetTestCacheGroupsByShortName(t *testing.T) {
	for _, cg := range testData.CacheGroups {
		resp, _, err := TOSession.GetCacheGroupNullableByShortName(*cg.ShortName)
		if err != nil {
			t.Errorf("cannot GET CacheGroup by shortName: %v - %v", err, resp)
		}
		if *resp[0].ShortName != *cg.ShortName {
			t.Errorf("short name expected: %s, actual: %s", *cg.ShortName, *resp[0].ShortName)
		}
	}
}

func GetTestCacheGroupsByTopology(t *testing.T) {
	for _, top := range testData.Topologies {
		qparams := url.Values{}
		qparams.Set("topology", top.Name)
		resp, _, err := TOSession.GetCacheGroupsByQueryParams(qparams)
		if err != nil {
			t.Errorf("cannot GET CacheGroups by topology: %v - %v", err, resp)
		}
		expectedCGs := topologyCachegroups(top)
		for _, cg := range resp {
			if _, exists := expectedCGs[*cg.Name]; !exists {
				t.Errorf("GET cachegroups by topology - expected one of: %v, actual: %s", expectedCGs, *cg.Name)
			}
		}
	}
}

func topologyCachegroups(top tc.Topology) map[string]struct{} {
	res := make(map[string]struct{})
	for _, node := range top.Nodes {
		res[node.Cachegroup] = struct{}{}
	}
	return res
}

func UpdateTestCacheGroups(t *testing.T) {
	firstCG := testData.CacheGroups[0]
	resp, _, err := TOSession.GetCacheGroupNullableByName(*firstCG.Name)
	if err != nil {
		t.Errorf("cannot GET CACHEGROUP by name: %v - %v", *firstCG.Name, err)
	}
	if len(resp) == 0 {
		t.Fatal("got an empty response for cachegroups")
	}
	cg := resp[0]
	expectedShortName := "blah"
	cg.ShortName = &expectedShortName

	// fix the type id for test
	typeResp, _, err := TOSession.GetTypeByID(*cg.TypeID)
	if err != nil {
		t.Error("could not lookup a typeID for this cachegroup")
	}
	if len(typeResp) == 0 {
		t.Fatal("got an empty response for types")
	}
	cg.TypeID = &typeResp[0].ID
	updResp, _, err := TOSession.UpdateCacheGroupNullableByID(*cg.ID, cg)
	if err != nil {
		t.Errorf("cannot UPDATE CacheGroup by id: %v - %v", err, updResp)
	}

	if updResp == nil {
		t.Fatal("could not update cachegroup by ID, got nil response")
	}
	// Check response to make sure fields aren't null
	if cg.ParentName != nil && updResp.Response.ParentName == nil {
		t.Error("Parent cachegroup is null in response when it should have a value")
	}
	if cg.SecondaryParentName != nil && updResp.Response.SecondaryParentName == nil {
		t.Error("Secondary parent cachegroup is null in response when it should have a value\n")
	}
	if cg.Type != nil && updResp.Response.Type == nil {
		t.Error("Type is null in response when it should have a value\n")
	}
	if updResp.Response.LocalizationMethods == nil {
		t.Error("Localization methods are null")
	}
	if updResp.Response.Fallbacks == nil {
		t.Error("Fallbacks are null")
	}

	// Retrieve the CacheGroup to check CacheGroup name got updated
	resp, _, err = TOSession.GetCacheGroupNullableByID(*cg.ID)
	if err != nil {
		t.Errorf("cannot GET CacheGroup by name: '%s', %v", *firstCG.Name, err)
	}
	if len(resp) == 0 {
		t.Fatal("got an empty response for cachegroups")
	}
	cg = resp[0]
	if *cg.ShortName != expectedShortName {
		t.Errorf("results do not match actual: %s, expected: %s", *cg.ShortName, expectedShortName)
	}

	// test coordinate updates
	expectedLat := 7.0
	expectedLong := 8.0
	cg.Latitude = &expectedLat
	cg.Longitude = &expectedLong
	updResp, _, err = TOSession.UpdateCacheGroupNullableByID(*cg.ID, cg)
	if err != nil {
		t.Errorf("cannot UPDATE CacheGroup by id: %v - %v", err, updResp)
	}

	if updResp == nil {
		t.Fatal("could not update cachegroup by ID, got nil response")
	}
	resp, _, err = TOSession.GetCacheGroupNullableByIDWithHdr(*cg.ID, nil)

	if err != nil {
		t.Errorf("cannot GET CacheGroup by id: '%d', %v", *cg.ID, err)
	}
	if len(resp) == 0 {
		t.Fatal("got an empty response for cachegroups")
	}
	cg = resp[0]
	if *cg.Latitude != expectedLat {
		t.Errorf("failed to update latitude (expected = %f, actual = %f)", expectedLat, *cg.Latitude)
	}
	if *cg.Longitude != expectedLong {
		t.Errorf("failed to update longitude (expected = %f, actual = %f)", expectedLong, *cg.Longitude)
	}

	// test localizationMethods
	expectedMethods := []tc.LocalizationMethod{tc.LocalizationMethodGeo}
	cg.LocalizationMethods = &expectedMethods
	updResp, _, err = TOSession.UpdateCacheGroupNullableByID(*cg.ID, cg)
	if err != nil {
		t.Errorf("cannot UPDATE CacheGroup by id: %v - %v", err, updResp)
	}

	if updResp == nil {
		t.Fatal("could not update cachegroup by ID, got nil response")
	}
	resp, _, err = TOSession.GetCacheGroupNullableByIDWithHdr(*cg.ID, nil)

	if err != nil {
		t.Errorf("cannot GET CacheGroup by id: '%d', %v", *cg.ID, err)
	}
	if len(resp) == 0 {
		t.Fatal("got an empty response for cachegroups")
	}
	cg = resp[0]
	if !reflect.DeepEqual(expectedMethods, *cg.LocalizationMethods) {
		t.Errorf("failed to update localizationMethods (expected = %v, actual = %v)", expectedMethods, *cg.LocalizationMethods)
	}

	// test cachegroup fallbacks

	// Retrieve the CacheGroup to check CacheGroup name got updated
	firstEdgeCGName := "cachegroup1"
	resp, _, err = TOSession.GetCacheGroupNullableByName(firstEdgeCGName)
	if err != nil {
		t.Errorf("cannot GET CacheGroup by name: '$%s', %v", firstEdgeCGName, err)
	}
	if len(resp) == 0 {
		t.Fatal("got an empty response for cachegroups")
	}
	cg = resp[0]
	if *cg.Name != firstEdgeCGName {
		t.Errorf("results do not match actual: %s, expected: %s", *cg.ShortName, firstEdgeCGName)
	}

	// Test adding fallbacks when previously nil
	expectedFallbacks := []string{"fallback1", "fallback2"}
	cg.Fallbacks = &expectedFallbacks
	updResp, _, err = TOSession.UpdateCacheGroupNullableByID(*cg.ID, cg)
	if err != nil {
		t.Errorf("cannot UPDATE CacheGroup by id: %v - %v", err, updResp)
	}

	if updResp == nil {
		t.Fatal("could not update cachegroup by ID, got nil response")
	}
	resp, _, err = TOSession.GetCacheGroupNullableByIDWithHdr(*cg.ID, nil)

	if err != nil {
		t.Errorf("cannot GET CacheGroup by id: '%d', %v", *cg.ID, err)
	}
	if len(resp) == 0 {
		t.Fatal("got an empty response for cachegroups")
	}
	cg = resp[0]
	if !reflect.DeepEqual(expectedFallbacks, *cg.Fallbacks) {
		t.Errorf("failed to update fallbacks (expected = %v, actual = %v)", expectedFallbacks, *cg.Fallbacks)
	}

	// Test adding fallback to existing list
	expectedFallbacks = []string{"fallback1", "fallback2", "fallback3"}
	cg.Fallbacks = &expectedFallbacks
	updResp, _, err = TOSession.UpdateCacheGroupNullableByID(*cg.ID, cg)
	if err != nil {
		t.Errorf("cannot UPDATE CacheGroup by id: %v - %v)", err, updResp)
	}

	if updResp == nil {
		t.Fatal("could not update cachegroup by ID, got nil response")
	}
	resp, _, err = TOSession.GetCacheGroupNullableByIDWithHdr(*cg.ID, nil)

	if err != nil {
		t.Errorf("cannot GET CacheGroup by id: '%d', %v", *cg.ID, err)
	}
	if len(resp) == 0 {
		t.Fatal("got an empty response for cachegroups")
	}
	cg = resp[0]
	if !reflect.DeepEqual(expectedFallbacks, *cg.Fallbacks) {
		t.Errorf("failed to update fallbacks (expected = %v, actual = %v)", expectedFallbacks, *cg.Fallbacks)
	}

	// Test removing fallbacks
	expectedFallbacks = []string{}
	cg.Fallbacks = &expectedFallbacks
	updResp, _, err = TOSession.UpdateCacheGroupNullableByID(*cg.ID, cg)
	if err != nil {
		t.Errorf("cannot UPDATE CacheGroup by id: %v - %v", err, updResp)
	}

	if updResp == nil {
		t.Fatal("could not update cachegroup by ID, got nil response")
	}
	resp, _, err = TOSession.GetCacheGroupNullableByIDWithHdr(*cg.ID, nil)

	if err != nil {
		t.Errorf("cannot GET CacheGroup by id: '%d', %v", *cg.ID, err)
	}
	if len(resp) == 0 {
		t.Fatal("got an empty response for cachegroups")
	}
	cg = resp[0]
	if !reflect.DeepEqual(expectedFallbacks, *cg.Fallbacks) {
		t.Errorf("failed to update fallbacks (expected = %v, actual = %v)", expectedFallbacks, *cg.Fallbacks)
	}

	const topologyEdgeCGName = "topology-edge-cg-01"
	resp, _, err = TOSession.GetCacheGroupNullableByNameWithHdr(topologyEdgeCGName, nil)
	if err != nil {
		t.Errorf("cannot GET CacheGroup by name: '$%s', %v", topologyEdgeCGName, err)
	}
	if len(resp) == 0 {
		t.Fatal("got an empty response for cachegroups")
	}
	cg = resp[0]

	var cacheGroupEdgeType, cacheGroupMidType tc.Type
	types, _, err := TOSession.GetTypesWithHdr(nil)
	if err != nil {
		t.Fatalf("unable to get types: %s", err.Error())
	}
	for _, typeObject := range types {
		switch typeObject.Name {
		case tc.CacheGroupEdgeTypeName:
			cacheGroupEdgeType = typeObject
		case tc.CacheGroupMidTypeName:
			cacheGroupMidType = typeObject
		}
	}
	if *cg.TypeID != cacheGroupEdgeType.ID {
		t.Fatalf("expected cachegroup %s to have type %s, actual type was %s", topologyEdgeCGName, tc.CacheGroupEdgeTypeName, *cg.Type)
	}
	*cg.TypeID = cacheGroupMidType.ID
	_, reqInfo, err := TOSession.UpdateCacheGroupNullableByIDWithHdr(*cg.ID, cg, nil)
	if err == nil {
		t.Fatalf("expected an error when updating the type of cache group %s because it is assigned to a topology, actual error was nil", *cg.Name)
	}
	if reqInfo.StatusCode < http.StatusBadRequest || reqInfo.StatusCode >= http.StatusInternalServerError {
		t.Fatalf("expected to receive status code %d but received status code %d: %s", http.StatusBadRequest, reqInfo.StatusCode, err.Error())
	}
}

func DeleteTestCacheGroups(t *testing.T) {
	var parentlessCacheGroups []tc.CacheGroupNullable

	// delete the edge caches.
	for _, cg := range testData.CacheGroups {
		// Retrieve the CacheGroup by name so we can get the id for the Update
		resp, _, err := TOSession.GetCacheGroupNullableByName(*cg.Name)
		if err != nil {
			t.Errorf("cannot GET CacheGroup by name: %v - %v", *cg.Name, err)
		}
		cg = resp[0]

		// Cachegroups that are parents (usually mids but sometimes edges)
		// need to be deleted only after the children cachegroups are deleted.
		if cg.ParentCachegroupID == nil && cg.SecondaryParentCachegroupID == nil {
			parentlessCacheGroups = append(parentlessCacheGroups, cg)
			continue
		}
		if len(resp) > 0 {
			respCG := resp[0]
			_, _, err := TOSession.DeleteCacheGroupByID(*respCG.ID)
			if err != nil {
				t.Errorf("cannot DELETE CacheGroup by name: '%s' %v", *respCG.Name, err)
			}
			// Retrieve the CacheGroup to see if it got deleted
			cgs, _, err := TOSession.GetCacheGroupNullableByName(*cg.Name)
			if err != nil {
				t.Errorf("error deleting CacheGroup by name: %s", err.Error())
			}
			if len(cgs) > 0 {
				t.Errorf("expected CacheGroup name: %s to be deleted", *cg.Name)
			}
		}
	}

	// now delete the parentless cachegroups
	for _, cg := range parentlessCacheGroups {
		// Retrieve the CacheGroup by name so we can get the id for the Update
		resp, _, err := TOSession.GetCacheGroupNullableByName(*cg.Name)
		if err != nil {
			t.Errorf("cannot GET CacheGroup by name: %v - %v", *cg.Name, err)
		}
		if len(resp) > 0 {
			respCG := resp[0]
			_, _, err := TOSession.DeleteCacheGroupByID(*respCG.ID)
			if err != nil {
				t.Errorf("cannot DELETE CacheGroup by name: '%s' %v", *respCG.Name, err)
			}

			// Retrieve the CacheGroup to see if it got deleted
			cgs, _, err := TOSession.GetCacheGroupNullableByName(*cg.Name)
			if err != nil {
				t.Errorf("error deleting CacheGroup name: %s", err.Error())
			}
			if len(cgs) > 0 {
				t.Errorf("expected CacheGroup name: %s to be deleted", *cg.Name)
			}
		}
	}
}

func CheckCacheGroupsAuthentication(t *testing.T) {
	errFormat := "expected error from %s when unauthenticated"

	cg := testData.CacheGroups[0]

	resp, _, err := TOSession.GetCacheGroupNullableByName(*cg.Name)
	if err != nil {
		t.Errorf("cannot GET CacheGroup by name: %v - %v", *cg.Name, err)
	}
	cg = resp[0]

	if _, _, err = NoAuthTOSession.CreateCacheGroupNullable(cg); err == nil {
		t.Error(fmt.Errorf(errFormat, "CreateCacheGroup"))
	}
	if _, _, err = NoAuthTOSession.GetCacheGroupsNullable(); err == nil {
		t.Error(fmt.Errorf(errFormat, "GetCacheGroups"))
	}
	if _, _, err = NoAuthTOSession.GetCacheGroupNullableByName(*cg.Name); err == nil {
		t.Error(fmt.Errorf(errFormat, "GetCacheGroupByName"))
	}
	if _, _, err = NoAuthTOSession.GetCacheGroupNullableByID(*cg.ID); err == nil {
		t.Error(fmt.Errorf(errFormat, "GetCacheGroupByID"))
	}
	if _, _, err = NoAuthTOSession.UpdateCacheGroupNullableByID(*cg.ID, cg); err == nil {
		t.Error(fmt.Errorf(errFormat, "UpdateCacheGroupByID"))
	}
	if _, _, err = NoAuthTOSession.DeleteCacheGroupByID(*cg.ID); err == nil {
		t.Error(fmt.Errorf(errFormat, "DeleteCacheGroupByID"))
	}
}

func VerifyPaginationSupportCg(t *testing.T) {
	qparams := url.Values{}
	qparams.Set("orderby", "id")
<<<<<<< HEAD
	cachegroup, _, err := TOSession.GetCacheGroupsByQueryParams(qparams)
=======
	cachegroup, _, err := TOSession.GetCacheGroupsByQueryParamsWithHdr(qparams, nil)
>>>>>>> 743046c5
	if err != nil {
		t.Fatalf("cannot GET Cachegroup: %v", err)
	}

	qparams = url.Values{}
	qparams.Set("orderby", "id")
	qparams.Set("limit", "1")
<<<<<<< HEAD
	cachegroupWithLimit, _, err := TOSession.GetCacheGroupsByQueryParams(qparams)
=======
	cachegroupWithLimit, _, err := TOSession.GetCacheGroupsByQueryParamsWithHdr(qparams, nil)
>>>>>>> 743046c5
	if !reflect.DeepEqual(cachegroup[:1], cachegroupWithLimit) {
		t.Error("expected GET Cachegroups with limit = 1 to return first result")
	}

	qparams = url.Values{}
	qparams.Set("orderby", "id")
	qparams.Set("limit", "1")
	qparams.Set("offset", "1")
<<<<<<< HEAD
	cachegroupsWithOffset, _, err := TOSession.GetCacheGroupsByQueryParams(qparams)
=======
	cachegroupsWithOffset, _, err := TOSession.GetCacheGroupsByQueryParamsWithHdr(qparams, nil)
>>>>>>> 743046c5
	if !reflect.DeepEqual(cachegroup[1:2], cachegroupsWithOffset) {
		t.Error("expected GET cachegroup with limit = 1, offset = 1 to return second result")
	}

	qparams = url.Values{}
	qparams.Set("orderby", "id")
	qparams.Set("limit", "1")
	qparams.Set("page", "2")
<<<<<<< HEAD
	cachegroupWithPage, _, err := TOSession.GetCacheGroupsByQueryParams(qparams)
=======
	cachegroupWithPage, _, err := TOSession.GetCacheGroupsByQueryParamsWithHdr(qparams, nil)
>>>>>>> 743046c5
	if !reflect.DeepEqual(cachegroup[1:2], cachegroupWithPage) {
		t.Error("expected GET cachegroup with limit = 1, page = 2 to return second result")
	}

	qparams = url.Values{}
	qparams.Set("limit", "-2")
<<<<<<< HEAD
	_, _, err = TOSession.GetCacheGroupsByQueryParams(qparams)
=======
	_, _, err = TOSession.GetCacheGroupsByQueryParamsWithHdr(qparams, nil)
>>>>>>> 743046c5
	if err == nil {
		t.Error("expected GET cachegroup to return an error when limit is not bigger than -1")
	} else if !strings.Contains(err.Error(), "must be bigger than -1") {
		t.Errorf("expected GET cachegroup to return an error for limit is not bigger than -1, actual error: " + err.Error())
	}

	qparams = url.Values{}
	qparams.Set("limit", "1")
	qparams.Set("offset", "0")
<<<<<<< HEAD
	_, _, err = TOSession.GetCacheGroupsByQueryParams(qparams)
=======
	_, _, err = TOSession.GetCacheGroupsByQueryParamsWithHdr(qparams, nil)
>>>>>>> 743046c5
	if err == nil {
		t.Error("expected GET cachegroup to return an error when offset is not a positive integer")
	} else if !strings.Contains(err.Error(), "must be a positive integer") {
		t.Errorf("expected GET cachegroup to return an error for offset is not a positive integer, actual error: " + err.Error())
	}

	qparams = url.Values{}
	qparams.Set("limit", "1")
	qparams.Set("page", "0")
<<<<<<< HEAD
	_, _, err = TOSession.GetCacheGroupsByQueryParams(qparams)
=======
	_, _, err = TOSession.GetCacheGroupsByQueryParamsWithHdr(qparams, nil)
>>>>>>> 743046c5
	if err == nil {
		t.Error("expected GET cachegroup to return an error when page is not a positive integer")
	} else if !strings.Contains(err.Error(), "must be a positive integer") {
		t.Errorf("expected GET cachegroup to return an error for page is not a positive integer, actual error: " + err.Error())
	}
}<|MERGE_RESOLUTION|>--- conflicted
+++ resolved
@@ -591,11 +591,7 @@
 func VerifyPaginationSupportCg(t *testing.T) {
 	qparams := url.Values{}
 	qparams.Set("orderby", "id")
-<<<<<<< HEAD
-	cachegroup, _, err := TOSession.GetCacheGroupsByQueryParams(qparams)
-=======
 	cachegroup, _, err := TOSession.GetCacheGroupsByQueryParamsWithHdr(qparams, nil)
->>>>>>> 743046c5
 	if err != nil {
 		t.Fatalf("cannot GET Cachegroup: %v", err)
 	}
@@ -603,11 +599,7 @@
 	qparams = url.Values{}
 	qparams.Set("orderby", "id")
 	qparams.Set("limit", "1")
-<<<<<<< HEAD
-	cachegroupWithLimit, _, err := TOSession.GetCacheGroupsByQueryParams(qparams)
-=======
 	cachegroupWithLimit, _, err := TOSession.GetCacheGroupsByQueryParamsWithHdr(qparams, nil)
->>>>>>> 743046c5
 	if !reflect.DeepEqual(cachegroup[:1], cachegroupWithLimit) {
 		t.Error("expected GET Cachegroups with limit = 1 to return first result")
 	}
@@ -616,11 +608,7 @@
 	qparams.Set("orderby", "id")
 	qparams.Set("limit", "1")
 	qparams.Set("offset", "1")
-<<<<<<< HEAD
-	cachegroupsWithOffset, _, err := TOSession.GetCacheGroupsByQueryParams(qparams)
-=======
 	cachegroupsWithOffset, _, err := TOSession.GetCacheGroupsByQueryParamsWithHdr(qparams, nil)
->>>>>>> 743046c5
 	if !reflect.DeepEqual(cachegroup[1:2], cachegroupsWithOffset) {
 		t.Error("expected GET cachegroup with limit = 1, offset = 1 to return second result")
 	}
@@ -629,22 +617,14 @@
 	qparams.Set("orderby", "id")
 	qparams.Set("limit", "1")
 	qparams.Set("page", "2")
-<<<<<<< HEAD
-	cachegroupWithPage, _, err := TOSession.GetCacheGroupsByQueryParams(qparams)
-=======
 	cachegroupWithPage, _, err := TOSession.GetCacheGroupsByQueryParamsWithHdr(qparams, nil)
->>>>>>> 743046c5
 	if !reflect.DeepEqual(cachegroup[1:2], cachegroupWithPage) {
 		t.Error("expected GET cachegroup with limit = 1, page = 2 to return second result")
 	}
 
 	qparams = url.Values{}
 	qparams.Set("limit", "-2")
-<<<<<<< HEAD
-	_, _, err = TOSession.GetCacheGroupsByQueryParams(qparams)
-=======
 	_, _, err = TOSession.GetCacheGroupsByQueryParamsWithHdr(qparams, nil)
->>>>>>> 743046c5
 	if err == nil {
 		t.Error("expected GET cachegroup to return an error when limit is not bigger than -1")
 	} else if !strings.Contains(err.Error(), "must be bigger than -1") {
@@ -654,11 +634,7 @@
 	qparams = url.Values{}
 	qparams.Set("limit", "1")
 	qparams.Set("offset", "0")
-<<<<<<< HEAD
-	_, _, err = TOSession.GetCacheGroupsByQueryParams(qparams)
-=======
 	_, _, err = TOSession.GetCacheGroupsByQueryParamsWithHdr(qparams, nil)
->>>>>>> 743046c5
 	if err == nil {
 		t.Error("expected GET cachegroup to return an error when offset is not a positive integer")
 	} else if !strings.Contains(err.Error(), "must be a positive integer") {
@@ -668,11 +644,7 @@
 	qparams = url.Values{}
 	qparams.Set("limit", "1")
 	qparams.Set("page", "0")
-<<<<<<< HEAD
-	_, _, err = TOSession.GetCacheGroupsByQueryParams(qparams)
-=======
 	_, _, err = TOSession.GetCacheGroupsByQueryParamsWithHdr(qparams, nil)
->>>>>>> 743046c5
 	if err == nil {
 		t.Error("expected GET cachegroup to return an error when page is not a positive integer")
 	} else if !strings.Contains(err.Error(), "must be a positive integer") {
