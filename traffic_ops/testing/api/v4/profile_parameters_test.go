/*

   Licensed under the Apache License, Version 2.0 (the "License");
   you may not use this file except in compliance with the License.
   You may obtain a copy of the License at

   http://www.apache.org/licenses/LICENSE-2.0

   Unless required by applicable law or agreed to in writing, software
   distributed under the License is distributed on an "AS IS" BASIS,
   WITHOUT WARRANTIES OR CONDITIONS OF ANY KIND, either express or implied.
   See the License for the specific language governing permissions and
   limitations under the License.
*/

package v4

import (
	"encoding/json"
	"net/http"
	"net/url"
	"strconv"
	"testing"
	"time"

	"github.com/apache/trafficcontrol/lib/go-rfc"
	"github.com/apache/trafficcontrol/lib/go-tc"
	"github.com/apache/trafficcontrol/traffic_ops/testing/api/assert"
	"github.com/apache/trafficcontrol/traffic_ops/testing/api/utils"
	"github.com/apache/trafficcontrol/traffic_ops/testing/api/v4/totest"
	client "github.com/apache/trafficcontrol/traffic_ops/v4-client"
)

func TestProfileParameters(t *testing.T) {
	WithObjs(t, []TCObj{CDNs, Types, Parameters, Profiles, ProfileParameters}, func() {

		// This is a one off test to check POST with an empty JSON body
		TestPostWithEmptyBody(t)
		currentTime := time.Now().UTC().Add(-15 * time.Second)
		tomorrow := currentTime.AddDate(0, 0, 1).Format(time.RFC1123)

		methodTests := utils.V4TestCase{
			"GET": {
				"NOT MODIFIED when NO CHANGES made": {
					ClientSession: TOSession,
					RequestOpts:   client.RequestOptions{Header: http.Header{rfc.IfModifiedSince: {tomorrow}}},
					Expectations:  utils.CkRequest(utils.NoError(), utils.HasStatus(http.StatusNotModified)),
				},
				"OK when VALID request": {
					ClientSession: TOSession,
					RequestOpts: client.RequestOptions{QueryParameters: url.Values{
<<<<<<< HEAD
						"profileId":   {strconv.Itoa(totest.GetProfileID(t, TOSession, "TRAFFIC_MONITOR1")())},
						"parameterId": {strconv.Itoa(GetParameterID(t, "peers.polling.interval", "traffic_monitor-config.txt", "60")())}}},
=======
						"profileId":   {strconv.Itoa(GetProfileID(t, "RASCAL1")())},
						"parameterId": {strconv.Itoa(GetParameterID(t, "peers.polling.interval", "rascal-config.txt", "60")())}}},
>>>>>>> f4898653
					Expectations: utils.CkRequest(utils.NoError(), utils.HasStatus(http.StatusOK)),
				},
			},
			"POST": {
				"OK when MULTIPLE PARAMETERS": {
					ClientSession: TOSession,
					RequestBody: map[string]interface{}{
						"profileParameters": []map[string]interface{}{
							{
								"profileId":   totest.GetProfileID(t, TOSession, "MID1")(),
								"parameterId": GetParameterID(t, "CONFIG proxy.config.admin.user_id", "records.config", "STRING ats")(),
							},
							{
								"profileId":   totest.GetProfileID(t, TOSession, "MID2")(),
								"parameterId": GetParameterID(t, "CONFIG proxy.config.admin.user_id", "records.config", "STRING ats")(),
							},
						},
					},
					Expectations: utils.CkRequest(utils.NoError(), utils.HasStatus(http.StatusOK)),
				},
				"BAD REQUEST when INVALID PROFILEID and PARAMETERID": {
					ClientSession: TOSession,
					RequestBody: map[string]interface{}{
						"profileId":   0,
						"parameterId": 0,
					},
					Expectations: utils.CkRequest(utils.HasError(), utils.HasStatus(http.StatusBadRequest)),
				},
				"BAD REQUEST when MISSING PROFILEID field": {
					ClientSession: TOSession,
					RequestBody: map[string]interface{}{
						"parameterId": GetParameterID(t, "health.threshold.queryTime", "rascal.properties", "1000")(),
					},
					Expectations: utils.CkRequest(utils.HasError(), utils.HasStatus(http.StatusBadRequest)),
				},
				"BAD REQUEST when MISSING PARAMETERID field": {
					ClientSession: TOSession,
					RequestBody: map[string]interface{}{
						"profileId": totest.GetProfileID(t, TOSession, "EDGE2")(),
					},
					Expectations: utils.CkRequest(utils.HasError(), utils.HasStatus(http.StatusBadRequest)),
				},
				"BAD REQUEST when EMPTY BODY": {
					ClientSession: TOSession,
					RequestBody:   map[string]interface{}{},
					Expectations:  utils.CkRequest(utils.HasError(), utils.HasStatus(http.StatusBadRequest)),
				},
				"BAD REQUEST when ALREADY EXISTS": {
					ClientSession: TOSession,
					RequestBody: map[string]interface{}{
<<<<<<< HEAD
						"profileId":   totest.GetProfileID(t, TOSession, "EDGE1")(),
						"parameterId": GetParameterID(t, "health.threshold.availableBandwidthInKbps", "traffic_monitor.properties", ">1750000")(),
=======
						"profileId":   GetProfileID(t, "EDGE1")(),
						"parameterId": GetParameterID(t, "health.threshold.availableBandwidthInKbps", "rascal.properties", ">1750000")(),
>>>>>>> f4898653
					},
					Expectations: utils.CkRequest(utils.HasError(), utils.HasStatus(http.StatusBadRequest)),
				},
			},
			"DELETE": {
				"OK when VALID request": {
<<<<<<< HEAD
					EndpointId:    totest.GetProfileID(t, TOSession, "ATS_EDGE_TIER_CACHE"),
=======
					EndpointID:    GetProfileID(t, "ATS_EDGE_TIER_CACHE"),
>>>>>>> f4898653
					ClientSession: TOSession,
					RequestOpts: client.RequestOptions{QueryParameters: url.Values{
						"parameterId": {strconv.Itoa(GetParameterID(t, "location", "set_dscp_37.config", "/etc/trafficserver/dscp")())},
					}},
					Expectations: utils.CkRequest(utils.NoError(), utils.HasStatus(http.StatusOK)),
				},
			},
		}

		for method, testCases := range methodTests {
			t.Run(method, func(t *testing.T) {
				for name, testCase := range testCases {
					profileParameter := tc.ProfileParameterCreationRequest{}
					profileParameters := []tc.ProfileParameterCreationRequest{}

					if testCase.RequestBody != nil {
						if profileParams, ok := testCase.RequestBody["profileParameters"]; ok {
							dat, err := json.Marshal(profileParams)
							assert.NoError(t, err, "Error occurred when marshalling request body: %v", err)
							err = json.Unmarshal(dat, &profileParameters)
							assert.NoError(t, err, "Error occurred when unmarshalling request body: %v", err)
						}
						dat, err := json.Marshal(testCase.RequestBody)
						assert.NoError(t, err, "Error occurred when marshalling request body: %v", err)
						err = json.Unmarshal(dat, &profileParameter)
						assert.NoError(t, err, "Error occurred when unmarshalling request body: %v", err)
					}

					switch method {
					case "GET":
						t.Run(name, func(t *testing.T) {
							resp, reqInf, err := testCase.ClientSession.GetProfileParameters(testCase.RequestOpts)
							for _, check := range testCase.Expectations {
								check(t, reqInf, resp.Response, resp.Alerts, err)
							}
						})
					case "POST":
						t.Run(name, func(t *testing.T) {
							if len(profileParameters) == 0 {
								alerts, reqInf, err := testCase.ClientSession.CreateProfileParameter(profileParameter, testCase.RequestOpts)
								for _, check := range testCase.Expectations {
									check(t, reqInf, nil, alerts, err)
								}
							} else {
								alerts, reqInf, err := testCase.ClientSession.CreateMultipleProfileParameters(profileParameters, testCase.RequestOpts)
								for _, check := range testCase.Expectations {
									check(t, reqInf, nil, alerts, err)
								}
							}
						})
					case "DELETE":
						t.Run(name, func(t *testing.T) {
							parameterId, _ := strconv.Atoi(testCase.RequestOpts.QueryParameters["parameterId"][0])
							alerts, reqInf, err := testCase.ClientSession.DeleteProfileParameter(testCase.EndpointID(), parameterId, testCase.RequestOpts)
							for _, check := range testCase.Expectations {
								check(t, reqInf, nil, alerts, err)
							}
						})
					}
				}
			})
		}
	})
}

func TestPostWithEmptyBody(t *testing.T) {
	resp, err := TOSession.Client.Post(TOSession.URL+"/api/4.0/profileparameters", "application/json", nil)
	if err != nil {
		t.Fatalf("error sending post to create profile parameter with an empty body: %v", err)
	}
	if resp.StatusCode != http.StatusBadRequest {
		t.Errorf("expected to get a 400 error code, but received %d instead", resp.StatusCode)
	}
}

func TestProfileParameter(t *testing.T) {
	WithObjs(t, []TCObj{CDNs, Types, Parameters, Profiles}, func() {

		methodTests := utils.V4TestCase{
			"POST": {
				"OK when VALID request": {
					ClientSession: TOSession,
					RequestBody: map[string]interface{}{
						"profileId": totest.GetProfileID(t, TOSession, "ATS_EDGE_TIER_CACHE")(),
						"paramIds": []int64{
							int64(GetParameterID(t, "CONFIG proxy.config.allocator.enable_reclaim", "records.config", "INT 0")()),
							int64(GetParameterID(t, "CONFIG proxy.config.allocator.max_overage", "records.config", "INT 3")()),
						},
					},
					Expectations: utils.CkRequest(utils.NoError(), utils.HasStatus(http.StatusOK)),
				},
			},
		}

		for method, testCases := range methodTests {
			t.Run(method, func(t *testing.T) {
				for name, testCase := range testCases {
					profileParameter := tc.PostProfileParam{}

					if testCase.RequestBody != nil {
						dat, err := json.Marshal(testCase.RequestBody)
						assert.NoError(t, err, "Error occurred when marshalling request body: %v", err)
						err = json.Unmarshal(dat, &profileParameter)
						assert.NoError(t, err, "Error occurred when unmarshalling request body: %v", err)
					}

					switch method {
					case "POST":
						t.Run(name, func(t *testing.T) {
							alerts, reqInf, err := testCase.ClientSession.CreateProfileWithMultipleParameters(profileParameter, testCase.RequestOpts)
							for _, check := range testCase.Expectations {
								check(t, reqInf, nil, alerts, err)
							}
						})
					}
				}
			})
		}
	})
}<|MERGE_RESOLUTION|>--- conflicted
+++ resolved
@@ -49,13 +49,8 @@
 				"OK when VALID request": {
 					ClientSession: TOSession,
 					RequestOpts: client.RequestOptions{QueryParameters: url.Values{
-<<<<<<< HEAD
-						"profileId":   {strconv.Itoa(totest.GetProfileID(t, TOSession, "TRAFFIC_MONITOR1")())},
-						"parameterId": {strconv.Itoa(GetParameterID(t, "peers.polling.interval", "traffic_monitor-config.txt", "60")())}}},
-=======
-						"profileId":   {strconv.Itoa(GetProfileID(t, "RASCAL1")())},
+						"profileId":   {strconv.Itoa(totest.GetProfileID(t, TOSession, "RASCAL1")())},
 						"parameterId": {strconv.Itoa(GetParameterID(t, "peers.polling.interval", "rascal-config.txt", "60")())}}},
->>>>>>> f4898653
 					Expectations: utils.CkRequest(utils.NoError(), utils.HasStatus(http.StatusOK)),
 				},
 			},
@@ -106,24 +101,15 @@
 				"BAD REQUEST when ALREADY EXISTS": {
 					ClientSession: TOSession,
 					RequestBody: map[string]interface{}{
-<<<<<<< HEAD
 						"profileId":   totest.GetProfileID(t, TOSession, "EDGE1")(),
-						"parameterId": GetParameterID(t, "health.threshold.availableBandwidthInKbps", "traffic_monitor.properties", ">1750000")(),
-=======
-						"profileId":   GetProfileID(t, "EDGE1")(),
 						"parameterId": GetParameterID(t, "health.threshold.availableBandwidthInKbps", "rascal.properties", ">1750000")(),
->>>>>>> f4898653
 					},
 					Expectations: utils.CkRequest(utils.HasError(), utils.HasStatus(http.StatusBadRequest)),
 				},
 			},
 			"DELETE": {
 				"OK when VALID request": {
-<<<<<<< HEAD
-					EndpointId:    totest.GetProfileID(t, TOSession, "ATS_EDGE_TIER_CACHE"),
-=======
-					EndpointID:    GetProfileID(t, "ATS_EDGE_TIER_CACHE"),
->>>>>>> f4898653
+					EndpointID:    totest.GetProfileID(t, TOSession, "ATS_EDGE_TIER_CACHE"),
 					ClientSession: TOSession,
 					RequestOpts: client.RequestOptions{QueryParameters: url.Values{
 						"parameterId": {strconv.Itoa(GetParameterID(t, "location", "set_dscp_37.config", "/etc/trafficserver/dscp")())},
