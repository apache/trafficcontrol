--- conflicted
+++ resolved
@@ -72,14 +72,8 @@
 	}
 
 	firstParameter := testData.Parameters[0]
-<<<<<<< HEAD
-	params := url.Values{}
-	params.Set("name", firstParameter.Name)
-	paramResp, _, err := TOSession.GetParameters(params, nil)
-=======
 	opts.QueryParameters.Set("name", firstParameter.Name)
 	paramResp, _, err := TOSession.GetParameters(opts)
->>>>>>> 72fcbf7b
 	if err != nil {
 		t.Errorf("cannot get Parameter by name '%s': %v - alerts: %+v", firstParameter.Name, err, paramResp.Alerts)
 	}
