--- conflicted
+++ resolved
@@ -81,9 +81,9 @@
 					RequestOpts:   client.RequestOptions{QueryParameters: url.Values{"parentCacheGroup": {strconv.Itoa(GetCacheGroupId(t, "parentCachegroup")())}}},
 					Expectations:  utils.CkRequest(utils.NoError(), utils.HasStatus(http.StatusOK), utils.ResponseLengthGreaterOrEqual(1)),
 				},
-				"OK when VALID PROFILEID parameter": {
-					ClientSession: TOSession,
-					RequestOpts:   client.RequestOptions{QueryParameters: url.Values{"profileId": {strconv.Itoa(GetProfileId(t, "EDGE1"))}}},
+				"OK when VALID PROFILENAME parameter": {
+					ClientSession: TOSession,
+					RequestOpts:   client.RequestOptions{QueryParameters: url.Values{"profileName": {strconv.Itoa(GetProfileId(t, "EDGE1"))}}},
 					Expectations:  utils.CkRequest(utils.NoError(), utils.HasStatus(http.StatusOK), utils.ResponseLengthGreaterOrEqual(1)),
 				},
 				"OK when VALID STATUS parameter": {
@@ -460,7 +460,6 @@
 	}
 }
 
-
 func validateServerTypeIsNotMid() utils.CkReqFunc {
 	return func(t *testing.T, _ toclientlib.ReqInf, resp interface{}, _ tc.Alerts, _ error) {
 		assert.RequireNotNil(t, resp, "Expected response to not be nil.")
@@ -532,7 +531,6 @@
 	}
 }
 
-<<<<<<< HEAD
 func GetStatusId(t *testing.T, name string) func() int {
 	return func() int {
 		opts := client.NewRequestOptions()
@@ -542,309 +540,6 @@
 		assert.RequireEqual(t, 1, len(statusResp.Response), "Expected response object length 1, but got %d", len(statusResp.Response))
 		assert.RequireNotNil(t, statusResp.Response[0].ID, "Expected id to not be nil")
 		return statusResp.Response[0].ID
-=======
-func GetTestServersQueryParameters(t *testing.T) {
-	dses, _, err := TOSession.GetDeliveryServices(client.RequestOptions{QueryParameters: url.Values{"xmlId": []string{"ds1"}}})
-	if err != nil {
-		t.Fatalf("Failed to get Delivery Services: %v - alerts: %+v", err, dses.Alerts)
-	}
-	if len(dses.Response) < 1 {
-		t.Fatal("Failed to get at least one Delivery Service")
-	}
-
-	ds := dses.Response[0]
-	if ds.ID == nil {
-		t.Fatal("Traffic Ops returned a representation of a Delivery Service with null or undefined ID")
-	}
-
-	AssignTestDeliveryService(t)
-	opts := client.NewRequestOptions()
-	opts.QueryParameters.Set("dsId", strconv.Itoa(*ds.ID))
-	servers, _, err := TOSession.GetServers(opts)
-	if err != nil {
-		t.Fatalf("Failed to get server by Delivery Service ID: %v - alerts: %+v", err, servers.Alerts)
-	}
-	if len(servers.Response) != 3 {
-		t.Fatalf("expected to get 3 servers for Delivery Service: %d, actual: %d", *ds.ID, len(servers.Response))
-	}
-
-	currentTime := time.Now().UTC().Add(5 * time.Second)
-	timestamp := currentTime.Format(time.RFC1123)
-
-	opts.Header.Set(rfc.IfModifiedSince, timestamp)
-	_, reqInf, _ := TOSession.GetServers(opts)
-	if reqInf.StatusCode != http.StatusNotModified {
-		t.Errorf("Expected a status code of 304, got %v", reqInf.StatusCode)
-	}
-
-	dses, _, err = TOSession.GetDeliveryServices(client.RequestOptions{})
-	if err != nil {
-		t.Fatalf("Failed to get Delivery Services: %v - alerts: %+v", err, dses.Alerts)
-	}
-
-	foundTopDs := false
-	const (
-		topDSXmlID = "ds-top"
-		topology   = "mso-topology"
-	)
-	for _, ds = range dses.Response {
-		if ds.XMLID == nil || ds.ID == nil {
-			t.Error("Traffic Ops returned a representation of a Delivery Service that had a null or undefined XMLID and/or ID")
-			continue
-		}
-		if *ds.XMLID != topDSXmlID {
-			continue
-		}
-		if ds.Topology == nil || ds.FirstHeaderRewrite == nil || ds.InnerHeaderRewrite == nil || ds.LastHeaderRewrite == nil {
-			t.Errorf("Traffic Ops returned a representation of Delivery Service '%s' that had a null or undefined Topology and/or First Header Rewrite text and/or Inner Header Rewrite text and/or Last Header Rewrite text", topDSXmlID)
-			continue
-		}
-		foundTopDs = true
-		break
-	}
-	if !foundTopDs {
-		t.Fatalf("unable to find deliveryservice %s", topDSXmlID)
-	}
-
-	/* Create a deliveryservice server assignment that should not show up in the
-	 * client.GetServers( response because ds-top is topology-based
-	 */
-	const otherServerHostname = "topology-edge-02"
-	serverResponse, _, err := TOSession.GetServers(client.RequestOptions{QueryParameters: url.Values{"hostName": []string{otherServerHostname}}})
-	if err != nil {
-		t.Fatalf("getting server by Host Name %s: %v - alerts: %+v", otherServerHostname, err, serverResponse.Alerts)
-	}
-	if len(serverResponse.Response) != 1 {
-		t.Fatalf("unable to find server with hostname %s", otherServerHostname)
-	}
-	otherServer := serverResponse.Response[0]
-	if otherServer.ID == nil || otherServer.HostName == nil {
-		t.Fatal("Traffic Ops returned a representation of a Server that had a null or undefined ID and/or Host Name")
-	}
-
-	dsTopologyField, dsFirstHeaderRewriteField, innerHeaderRewriteField, lastHeaderRewriteField := *ds.Topology, *ds.FirstHeaderRewrite, *ds.InnerHeaderRewrite, *ds.LastHeaderRewrite
-	ds.Topology, ds.FirstHeaderRewrite, ds.InnerHeaderRewrite, ds.LastHeaderRewrite = nil, nil, nil, nil
-	updResp, _, err := TOSession.UpdateDeliveryService(*ds.ID, ds, client.RequestOptions{})
-	if err != nil {
-		t.Fatalf("unable to temporary remove topology-related fields from deliveryservice '%s': %v - alerts: %+v", topDSXmlID, err, updResp.Alerts)
-	}
-	if len(updResp.Response) != 1 {
-		t.Fatalf("Expected updating a Delivery Service to update exactly one Delivery Service, but Traffic Ops indicates that %d were updated", len(updResp.Response))
-	}
-	ds = updResp.Response[0]
-	if ds.ID == nil {
-		t.Fatal("Traffic Ops returned a representation of a Delivery Service that had null or undefined ID")
-	}
-	assignResp, _, err := TOSession.CreateDeliveryServiceServers(*ds.ID, []int{*otherServer.ID}, false, client.RequestOptions{})
-	if err != nil {
-		t.Fatalf("unable to assign server '%s' to Delivery Service '%s': %v - alerts: %+v", *otherServer.HostName, topDSXmlID, err, assignResp.Alerts)
-	}
-	ds.Topology, ds.FirstHeaderRewrite, ds.InnerHeaderRewrite, ds.LastHeaderRewrite = &dsTopologyField, &dsFirstHeaderRewriteField, &innerHeaderRewriteField, &lastHeaderRewriteField
-	updResp, _, err = TOSession.UpdateDeliveryService(*ds.ID, ds, client.RequestOptions{})
-	if err != nil {
-		t.Fatalf("unable to re-add topology-related fields to deliveryservice %s: %v - alerts: %+v", topDSXmlID, err, updResp.Alerts)
-	}
-
-	opts.Header = nil
-	opts.QueryParameters.Set("dsId", strconv.Itoa(*ds.ID))
-	expectedHostnames := map[string]bool{
-		"edge1-cdn1-cg3":                 false,
-		"edge2-cdn1-cg3":                 false,
-		"atlanta-mid-01":                 false,
-		"atlanta-mid-16":                 false,
-		"edgeInCachegroup3":              false,
-		"midInSecondaryCachegroupInCDN1": false,
-	}
-	response, _, err := TOSession.GetServers(opts)
-	if err != nil {
-		t.Fatalf("Failed to get servers by Topology-based Delivery Service ID with xmlId %s: %v - alerts: %+v", topDSXmlID, err, response.Alerts)
-	}
-	if len(response.Response) == 0 {
-		t.Fatalf("Did not find any servers for Topology-based Delivery Service with xmlId %s", topDSXmlID)
-	}
-	for _, server := range response.Response {
-		if server.HostName == nil {
-			t.Fatal("Traffic Ops responded with a representation for a server with null or undefined Host Name")
-		}
-		if _, exists := expectedHostnames[*server.HostName]; !exists {
-			t.Fatalf("expected hostnames %v, actual %s", expectedHostnames, *server.HostName)
-		}
-		expectedHostnames[*server.HostName] = true
-	}
-	var notInResponse []string
-	for hostName, inResponse := range expectedHostnames {
-		if !inResponse {
-			notInResponse = append(notInResponse, hostName)
-		}
-	}
-	if len(notInResponse) != 0 {
-		t.Fatalf("%d servers missing from the response: %s", len(notInResponse), strings.Join(notInResponse, ", "))
-	}
-	const originHostname = "denver-mso-org-01"
-	if resp, _, err := TOSession.AssignServersToDeliveryService([]string{originHostname}, topDSXmlID, client.RequestOptions{}); err != nil {
-		t.Fatalf("assigning origin server '%s' to Delivery Service '%s': %v - alerts: %+v", originHostname, topDSXmlID, err, resp.Alerts)
-	}
-	response, _, err = TOSession.GetServers(opts)
-	if err != nil {
-		t.Fatalf("Failed to get servers by Topology-based Delivery Service ID with xmlId %s: %v - alerts: %+v", topDSXmlID, err, response.Alerts)
-	}
-	if len(response.Response) == 0 {
-		t.Fatalf("Did not find any servers for Topology-based Delivery Service with xmlId %s", topDSXmlID)
-	}
-	containsOrigin := false
-	for _, server := range response.Response {
-		if server.HostName == nil || *server.HostName != originHostname {
-			continue
-		}
-		containsOrigin = true
-		break
-	}
-	if !containsOrigin {
-		t.Fatalf("did not find origin server %s when querying servers by dsId after assigning %s to delivery service %s", originHostname, originHostname, topDSXmlID)
-	}
-
-	const topDsWithNoMids = "ds-based-top-with-no-mids"
-	dses, _, err = TOSession.GetDeliveryServices(client.RequestOptions{QueryParameters: url.Values{"xmlId": []string{topDsWithNoMids}}})
-	if err != nil {
-		t.Fatalf("Failed to get Delivery Services: %v - alerts: %+v", err, dses.Alerts)
-	}
-	if len(dses.Response) < 1 {
-		t.Fatal("Failed to get at least one Delivery Service")
-	}
-
-	ds = dses.Response[0]
-	if ds.ID == nil {
-		t.Fatal("Got Delivery Service with nil ID")
-	}
-	opts.QueryParameters.Set("dsId", strconv.Itoa(*ds.ID))
-
-	response, _, err = TOSession.GetServers(opts)
-	if err != nil {
-		t.Fatalf("Failed to get servers by Topology-based Delivery Service ID with xmlId %s: %s", topDsWithNoMids, err)
-	}
-	if len(response.Response) == 0 {
-		t.Fatalf("Did not find any servers for Topology-based Delivery Service with xmlId %s: %s", topDsWithNoMids, err)
-	}
-	for _, server := range response.Response {
-		if server.HostName == nil {
-			t.Fatal("Traffic Ops returned a server with null or undefined Host Name")
-		}
-		if server.Type == tc.CacheTypeMid.String() {
-			t.Fatalf("Expected to find no %s-typed servers when querying servers by the ID for Delivery Service with XMLID %s but found %s-typed server %s", tc.CacheTypeMid, topDsWithNoMids, tc.CacheTypeMid, *server.HostName)
-		}
-	}
-
-	opts.QueryParameters.Del("dsId")
-	opts.QueryParameters.Set("topology", topology)
-	expectedHostnames = map[string]bool{
-		originHostname:                   false,
-		"denver-mso-org-02":              false,
-		"edge1-cdn1-cg3":                 false,
-		"edge2-cdn1-cg3":                 false,
-		"atlanta-mid-01":                 false,
-		"atlanta-mid-16":                 false,
-		"atlanta-mid-17":                 false,
-		"edgeInCachegroup3":              false,
-		"midInParentCachegroup":          false,
-		"midInSecondaryCachegroup":       false,
-		"midInSecondaryCachegroupInCDN1": false,
-		"test-mso-org-01":                false,
-	}
-	response, _, err = TOSession.GetServers(opts)
-	if err != nil {
-		t.Fatalf("Failed to get servers belonging to Cache Groups in Topology %s: %v - alerts: %+v", topology, err, response.Alerts)
-	}
-	if len(response.Response) == 0 {
-		t.Fatalf("Did not find any servers belonging to Cache Groups in Topology %s:", topology)
-	}
-	for _, server := range response.Response {
-		if server.HostName == nil {
-			t.Fatal("Traffic Ops returned a server with null or undefined Host Name")
-		}
-		if _, exists := expectedHostnames[*server.HostName]; !exists {
-			t.Fatalf("expected hostnames %v, actual %s", expectedHostnames, *server.HostName)
-		}
-		expectedHostnames[*server.HostName] = true
-	}
-	notInResponse = []string{}
-	for hostName, inResponse := range expectedHostnames {
-		if !inResponse {
-			notInResponse = append(notInResponse, hostName)
-		}
-	}
-	if len(notInResponse) != 0 {
-		t.Fatalf("%d servers missing from the response: %s", len(notInResponse), strings.Join(notInResponse, ", "))
-	}
-	opts.QueryParameters.Del("topology")
-
-	resp, _, err := TOSession.GetServers(client.RequestOptions{})
-	if err != nil {
-		t.Fatalf("Failed to get servers: %v - alerts: %+v", err, resp.Alerts)
-	}
-
-	if len(resp.Response) < 1 {
-		t.Fatal("Failed to get at least one server")
-	}
-
-	s := resp.Response[0]
-
-	opts.QueryParameters.Set("type", s.Type)
-	if resp, _, err := TOSession.GetServers(opts); err != nil {
-		t.Errorf("Error getting servers by Type: %v - alerts: %+v", err, resp.Alerts)
-	}
-	opts.QueryParameters.Del("type")
-
-	if s.CachegroupID == nil {
-		t.Error("Found server with no Cache Group ID")
-	} else {
-		opts.QueryParameters.Add("cachegroup", strconv.Itoa(*s.CachegroupID))
-		if resp, _, err := TOSession.GetServers(opts); err != nil {
-			t.Errorf("Error getting servers by Cache Group ID: %v - alerts: %+v", err, resp.Alerts)
-		}
-		opts.QueryParameters.Del("cachegroup")
-	}
-
-	if s.Status == nil {
-		t.Error("Found server with no status")
-	} else {
-		opts.QueryParameters.Add("status", *s.Status)
-		if resp, _, err := TOSession.GetServers(opts); err != nil {
-			t.Errorf("Error getting servers by status: %v - alerts: %+v", err, resp.Alerts)
-		}
-		opts.QueryParameters.Del("status")
-	}
-
-	opts.QueryParameters.Add("name", s.ProfileNames[0])
-	pr, _, err := TOSession.GetProfiles(opts)
-	if err != nil {
-		t.Fatalf("failed to query profile: %v", err)
-	}
-	if len(pr.Response) != 1 {
-		t.Error("Found server with no Profile ID")
-	} else {
-		profileName := pr.Response[0].Name
-		opts.QueryParameters.Add("profileName", profileName)
-		if resp, _, err := TOSession.GetServers(opts); err != nil {
-			t.Errorf("Error getting servers by Profile ID: %v - alerts: %+v", err, resp.Alerts)
-		}
-		opts.QueryParameters.Del("profileName")
-	}
-
-	cgs, _, err := TOSession.GetCacheGroups(client.RequestOptions{})
-	if err != nil {
-		t.Fatalf("Failed to get Cache Groups: %v", err)
-	}
-	if len(cgs.Response) < 1 {
-		t.Fatal("Failed to get at least one Cache Group")
-	}
-	if cgs.Response[0].ID == nil {
-		t.Fatal("Cache Group found with no ID")
-	}
-
-	opts.QueryParameters.Add("parentCacheGroup", strconv.Itoa(*cgs.Response[0].ID))
-	if resp, _, err = TOSession.GetServers(opts); err != nil {
-		t.Errorf("Error getting servers by parent Cache Group: %v - alerts: %+v", err, resp.Alerts)
->>>>>>> 9b298a06
 	}
 }
 
