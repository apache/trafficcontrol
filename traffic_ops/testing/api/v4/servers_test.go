--- conflicted
+++ resolved
@@ -218,13 +218,8 @@
 		t.Fatalf("expected to get %d server from cdn %s from cachegroup %s in topology %s, got %d servers", expectedLength, cdnName, cacheGroupName, topologyName, len(servers.Response))
 	}
 	server := servers.Response[0]
-<<<<<<< HEAD
-	if server.ID == nil || server.CDNID == nil || server.ProfileNames[0] == "" || server.CachegroupID == nil || server.HostName == nil {
-		t.Fatal("Traffic Ops returned a representation for a server with null or undefined ID and/or CDN ID and/or Profile ID and/or Cache Group ID and/or Host Name")
-=======
 	if server.ID == nil || server.CDNID == nil || len(server.ProfileNames) == 0 || server.CachegroupID == nil || server.HostName == nil {
 		t.Fatal("Traffic Ops returned a representation for a server with null or undefined ID and/or CDN ID and/or Profile Names and/or Cache Group ID and/or Host Name")
->>>>>>> acce8f18
 	}
 
 	_, reqInf, err := TOSession.DeleteServer(*server.ID, client.RequestOptions{})
@@ -622,11 +617,7 @@
 	}
 
 	server := resp.Response[0]
-<<<<<<< HEAD
-	if server.ProfileNames[0] == "" || server.ID == nil || server.HostName == nil {
-=======
 	if len(server.ProfileNames) == 0 || server.ID == nil || server.HostName == nil {
->>>>>>> acce8f18
 		t.Fatal("Traffic Ops returned a representation of a server with null or undefined ID and/or Profile and/or Host Name")
 	}
 	originalProfile := server.ProfileNames
@@ -636,10 +627,6 @@
 	}
 
 	server.ProfileNames = []string{""}
-<<<<<<< HEAD
-	//server.ProfileID = nil
-=======
->>>>>>> acce8f18
 	_, reqInfo, _ := TOSession.CreateServer(server, client.RequestOptions{})
 	if reqInfo.StatusCode != 400 {
 		t.Fatalf("Expected status code: %v but got: %v", "400", reqInfo.StatusCode)
@@ -1024,26 +1011,6 @@
 		}
 	}
 	_, _, err = TOSession.CreateServer(tc.ServerV40{
-<<<<<<< HEAD
-		CommonServerPropertiesV40: tc.CommonServerPropertiesV40{
-			Cachegroup: server.Cachegroup,
-			CDNName:    server.CDNName,
-			DomainName: util.StrPtr("mydomain"),
-			FQDN:       util.StrPtr("myfqdn"),
-			FqdnTime:   time.Time{},
-			HostName:   util.StrPtr("myhostname"),
-			HTTPSPort:  util.IntPtr(443),
-			LastUpdated: &tc.TimeNoMod{
-				Time:  time.Time{},
-				Valid: false,
-			},
-			PhysLocation: server.PhysLocation,
-			ProfileNames: server.ProfileNames,
-			StatusID:     server.StatusID,
-			Type:         server.Type,
-			UpdPending:   util.BoolPtr(false),
-			XMPPID:       &xmppID,
-=======
 		Cachegroup: server.Cachegroup,
 		CDNName:    server.CDNName,
 		DomainName: util.StrPtr("mydomain"),
@@ -1054,7 +1021,6 @@
 		LastUpdated: &tc.TimeNoMod{
 			Time:  time.Time{},
 			Valid: false,
->>>>>>> acce8f18
 		},
 		PhysLocation: server.PhysLocation,
 		ProfileNames: server.ProfileNames,
