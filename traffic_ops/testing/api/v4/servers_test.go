--- conflicted
+++ resolved
@@ -33,7 +33,6 @@
 )
 
 func TestServers(t *testing.T) {
-<<<<<<< HEAD
 	WithObjs(t, []TCObj{CDNs, Types, Tenants, Users, Parameters, Profiles, Statuses, Divisions, Regions, PhysLocations, CacheGroups, Servers, Topologies, ServiceCategories, DeliveryServices, DeliveryServiceServerAssignments}, func() {
 
 		currentTime := time.Now().UTC().Add(-15 * time.Second)
@@ -198,81 +197,6 @@
 						"tcpPort":        8080,
 						"typeId":         GetTypeId(t, "EDGE"),
 						"updPending":     true,
-=======
-	WithObjs(t, []TCObj{CDNs, Types, Tenants, Users, Parameters, Profiles, Statuses, Divisions, Regions, PhysLocations, CacheGroups, Servers, Topologies, ServiceCategories, DeliveryServices}, func() {
-		GetTestServersIMS(t)
-		currentTime := time.Now().UTC().Add(-5 * time.Second)
-		time := currentTime.Format(time.RFC1123)
-		var header http.Header
-		header = make(map[string][]string)
-		header.Set(rfc.IfModifiedSince, time)
-		header.Set(rfc.IfUnmodifiedSince, time)
-		UpdateTestServers(t)
-		UpdateTestServersWithHeaders(t, header)
-		GetTestServers(t)
-		GetTestServersIMSAfterChange(t, header)
-		GetTestServersQueryParameters(t)
-		header = make(map[string][]string)
-		etag := rfc.ETag(currentTime)
-		header.Set(rfc.IfMatch, etag)
-		UpdateTestServersWithHeaders(t, header)
-		CreateTestBlankFields(t)
-		CreateTestServerWithoutProfileID(t)
-		UniqueIPProfileTestServers(t)
-		UpdateTestServerStatus(t)
-		LastServerInTopologyCacheGroup(t)
-		GetServersForNonExistentDeliveryService(t)
-		CUDServerWithLocks(t)
-		GetTestPaginationSupportServers(t)
-	})
-}
-
-func CUDServerWithLocks(t *testing.T) {
-	resp, _, err := TOSession.GetTenants(client.RequestOptions{})
-	if err != nil {
-		t.Fatalf("could not GET tenants: %v", err)
-	}
-	if len(resp.Response) == 0 {
-		t.Fatalf("didn't get any tenant in response")
-	}
-
-	// Create a new user with operations level privileges
-	user1 := tc.UserV4{
-		Username:             "lock_user1",
-		RegistrationSent:     new(time.Time),
-		LocalPassword:        util.StrPtr("test_pa$$word"),
-		ConfirmLocalPassword: util.StrPtr("test_pa$$word"),
-		Role:                 "operations",
-	}
-	user1.Email = util.StrPtr("lockuseremail@domain.com")
-	user1.TenantID = resp.Response[0].ID
-	user1.FullName = util.StrPtr("firstName LastName")
-	_, _, err = TOSession.CreateUser(user1, client.RequestOptions{})
-	if err != nil {
-		t.Fatalf("could not create test user with username: %s", user1.Username)
-	}
-	defer ForceDeleteTestUsersByUsernames(t, []string{"lock_user1"})
-
-	// Establish a session with the newly created non admin level user
-	userSession, _, err := client.LoginWithAgent(Config.TrafficOps.URL, user1.Username, *user1.LocalPassword, true, "to-api-v4-client-tests", false, toReqTimeout)
-	if err != nil {
-		t.Fatalf("could not login with user lock_user1: %v", err)
-	}
-	if len(testData.Servers) == 0 {
-		t.Fatalf("no servers to run the test on, quitting")
-	}
-
-	server := testData.Servers[0]
-	server.HostName = util.StrPtr("cdn_locks_test_server")
-	server.Interfaces = []tc.ServerInterfaceInfoV40{
-		{
-			ServerInterfaceInfo: tc.ServerInterfaceInfo{
-				IPAddresses: []tc.ServerIPAddress{
-					{
-						Address:        "123.32.43.21",
-						Gateway:        util.StrPtr("100.100.100.100"),
-						ServiceAddress: true,
->>>>>>> 2f7c955e
 					},
 					Expectations: utils.CkRequest(utils.NoError(), utils.HasStatus(http.StatusOK),
 						validateServerFieldsForUpdate("atl-edge-01", map[string]interface{}{
@@ -536,7 +460,7 @@
 	}
 }
 
-<<<<<<< HEAD
+
 func validateServerTypeIsNotMid() utils.CkReqFunc {
 	return func(t *testing.T, _ toclientlib.ReqInf, resp interface{}, _ tc.Alerts, _ error) {
 		assert.RequireNotNil(t, resp, "Expected response to not be nil.")
@@ -552,168 +476,6 @@
 func validateServerPagination(paginationParam string) utils.CkReqFunc {
 	return func(t *testing.T, _ toclientlib.ReqInf, resp interface{}, _ tc.Alerts, _ error) {
 		paginationResp := resp.([]tc.ServerV40)
-=======
-func GetTestServersQueryParameters(t *testing.T) {
-	dses, _, err := TOSession.GetDeliveryServices(client.RequestOptions{QueryParameters: url.Values{"xmlId": []string{"ds1"}}})
-	if err != nil {
-		t.Fatalf("Failed to get Delivery Services: %v - alerts: %+v", err, dses.Alerts)
-	}
-	if len(dses.Response) < 1 {
-		t.Fatal("Failed to get at least one Delivery Service")
-	}
-
-	ds := dses.Response[0]
-	if ds.ID == nil {
-		t.Fatal("Traffic Ops returned a representation of a Delivery Service with null or undefined ID")
-	}
-
-	AssignTestDeliveryService(t)
-	opts := client.NewRequestOptions()
-	opts.QueryParameters.Set("dsId", strconv.Itoa(*ds.ID))
-	servers, _, err := TOSession.GetServers(opts)
-	if err != nil {
-		t.Fatalf("Failed to get server by Delivery Service ID: %v - alerts: %+v", err, servers.Alerts)
-	}
-	if len(servers.Response) != 3 {
-		t.Fatalf("expected to get 3 servers for Delivery Service: %d, actual: %d", *ds.ID, len(servers.Response))
-	}
-
-	currentTime := time.Now().UTC().Add(5 * time.Second)
-	timestamp := currentTime.Format(time.RFC1123)
-
-	opts.Header.Set(rfc.IfModifiedSince, timestamp)
-	_, reqInf, _ := TOSession.GetServers(opts)
-	if reqInf.StatusCode != http.StatusNotModified {
-		t.Errorf("Expected a status code of 304, got %v", reqInf.StatusCode)
-	}
-
-	dses, _, err = TOSession.GetDeliveryServices(client.RequestOptions{})
-	if err != nil {
-		t.Fatalf("Failed to get Delivery Services: %v - alerts: %+v", err, dses.Alerts)
-	}
-
-	foundTopDs := false
-	const (
-		topDSXmlID = "ds-top"
-		topology   = "mso-topology"
-	)
-	for _, ds = range dses.Response {
-		if ds.XMLID == nil || ds.ID == nil {
-			t.Error("Traffic Ops returned a representation of a Delivery Service that had a null or undefined XMLID and/or ID")
-			continue
-		}
-		if *ds.XMLID != topDSXmlID {
-			continue
-		}
-		if ds.Topology == nil || ds.FirstHeaderRewrite == nil || ds.InnerHeaderRewrite == nil || ds.LastHeaderRewrite == nil {
-			t.Errorf("Traffic Ops returned a representation of Delivery Service '%s' that had a null or undefined Topology and/or First Header Rewrite text and/or Inner Header Rewrite text and/or Last Header Rewrite text", topDSXmlID)
-			continue
-		}
-		foundTopDs = true
-		break
-	}
-	if !foundTopDs {
-		t.Fatalf("unable to find deliveryservice %s", topDSXmlID)
-	}
-
-	/* Create a deliveryservice server assignment that should not show up in the
-	 * client.GetServers( response because ds-top is topology-based
-	 */
-	const otherServerHostname = "topology-edge-02"
-	serverResponse, _, err := TOSession.GetServers(client.RequestOptions{QueryParameters: url.Values{"hostName": []string{otherServerHostname}}})
-	if err != nil {
-		t.Fatalf("getting server by Host Name %s: %v - alerts: %+v", otherServerHostname, err, serverResponse.Alerts)
-	}
-	if len(serverResponse.Response) != 1 {
-		t.Fatalf("unable to find server with hostname %s", otherServerHostname)
-	}
-	otherServer := serverResponse.Response[0]
-	if otherServer.ID == nil || otherServer.HostName == nil {
-		t.Fatal("Traffic Ops returned a representation of a Server that had a null or undefined ID and/or Host Name")
-	}
-
-	dsTopologyField, dsFirstHeaderRewriteField, innerHeaderRewriteField, lastHeaderRewriteField := *ds.Topology, *ds.FirstHeaderRewrite, *ds.InnerHeaderRewrite, *ds.LastHeaderRewrite
-	ds.Topology, ds.FirstHeaderRewrite, ds.InnerHeaderRewrite, ds.LastHeaderRewrite = nil, nil, nil, nil
-	updResp, _, err := TOSession.UpdateDeliveryService(*ds.ID, ds, client.RequestOptions{})
-	if err != nil {
-		t.Fatalf("unable to temporary remove topology-related fields from deliveryservice '%s': %v - alerts: %+v", topDSXmlID, err, updResp.Alerts)
-	}
-	if len(updResp.Response) != 1 {
-		t.Fatalf("Expected updating a Delivery Service to update exactly one Delivery Service, but Traffic Ops indicates that %d were updated", len(updResp.Response))
-	}
-	ds = updResp.Response[0]
-	if ds.ID == nil {
-		t.Fatal("Traffic Ops returned a representation of a Delivery Service that had null or undefined ID")
-	}
-	assignResp, _, err := TOSession.CreateDeliveryServiceServers(*ds.ID, []int{*otherServer.ID}, false, client.RequestOptions{})
-	if err != nil {
-		t.Fatalf("unable to assign server '%s' to Delivery Service '%s': %v - alerts: %+v", *otherServer.HostName, topDSXmlID, err, assignResp.Alerts)
-	}
-	ds.Topology, ds.FirstHeaderRewrite, ds.InnerHeaderRewrite, ds.LastHeaderRewrite = &dsTopologyField, &dsFirstHeaderRewriteField, &innerHeaderRewriteField, &lastHeaderRewriteField
-	updResp, _, err = TOSession.UpdateDeliveryService(*ds.ID, ds, client.RequestOptions{})
-	if err != nil {
-		t.Fatalf("unable to re-add topology-related fields to deliveryservice %s: %v - alerts: %+v", topDSXmlID, err, updResp.Alerts)
-	}
-
-	opts.Header = nil
-	opts.QueryParameters.Set("dsId", strconv.Itoa(*ds.ID))
-	expectedHostnames := map[string]bool{
-		"edge1-cdn1-cg3":                 false,
-		"edge2-cdn1-cg3":                 false,
-		"atlanta-mid-01":                 false,
-		"atlanta-mid-16":                 false,
-		"edgeInCachegroup3":              false,
-		"midInSecondaryCachegroupInCDN1": false,
-	}
-	response, _, err := TOSession.GetServers(opts)
-	if err != nil {
-		t.Fatalf("Failed to get servers by Topology-based Delivery Service ID with xmlId %s: %v - alerts: %+v", topDSXmlID, err, response.Alerts)
-	}
-	if len(response.Response) == 0 {
-		t.Fatalf("Did not find any servers for Topology-based Delivery Service with xmlId %s", topDSXmlID)
-	}
-	for _, server := range response.Response {
-		if server.HostName == nil {
-			t.Fatal("Traffic Ops responded with a representation for a server with null or undefined Host Name")
-		}
-		if _, exists := expectedHostnames[*server.HostName]; !exists {
-			t.Fatalf("expected hostnames %v, actual %s", expectedHostnames, *server.HostName)
-		}
-		expectedHostnames[*server.HostName] = true
-	}
-	var notInResponse []string
-	for hostName, inResponse := range expectedHostnames {
-		if !inResponse {
-			notInResponse = append(notInResponse, hostName)
-		}
-	}
-	if len(notInResponse) != 0 {
-		t.Fatalf("%d servers missing from the response: %s", len(notInResponse), strings.Join(notInResponse, ", "))
-	}
-	const originHostname = "denver-mso-org-01"
-	if resp, _, err := TOSession.AssignServersToDeliveryService([]string{originHostname}, topDSXmlID, client.RequestOptions{}); err != nil {
-		t.Fatalf("assigning origin server '%s' to Delivery Service '%s': %v - alerts: %+v", originHostname, topDSXmlID, err, resp.Alerts)
-	}
-	response, _, err = TOSession.GetServers(opts)
-	if err != nil {
-		t.Fatalf("Failed to get servers by Topology-based Delivery Service ID with xmlId %s: %v - alerts: %+v", topDSXmlID, err, response.Alerts)
-	}
-	if len(response.Response) == 0 {
-		t.Fatalf("Did not find any servers for Topology-based Delivery Service with xmlId %s", topDSXmlID)
-	}
-	containsOrigin := false
-	for _, server := range response.Response {
-		if server.HostName == nil || *server.HostName != originHostname {
-			continue
-		}
-		containsOrigin = true
-		break
-	}
-	if !containsOrigin {
-		t.Fatalf("did not find origin server %s when querying servers by dsId after assigning %s to delivery service %s", originHostname, originHostname, topDSXmlID)
-	}
->>>>>>> 2f7c955e
-
 		opts := client.NewRequestOptions()
 		opts.QueryParameters.Set("orderby", "id")
 		respBase, _, err := TOSession.GetServers(opts)
