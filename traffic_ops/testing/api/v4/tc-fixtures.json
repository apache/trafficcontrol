--- conflicted
+++ resolved
@@ -2014,17 +2014,16 @@
             "value": "/remap/config/location/parameter/"
         },
         {
-<<<<<<< HEAD
             "configFile": "global",
             "name": "refetch_enabled",
             "secure": false,
             "value": "true"
-=======
+        },
+        {
             "configFile": "secure.config",
             "name": "testSecure",
             "secure": true,
             "value": "hidden value"
->>>>>>> 3bfe8e7e
         }
 
     ],
