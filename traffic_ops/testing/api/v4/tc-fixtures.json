--- conflicted
+++ resolved
@@ -4919,11 +4919,7 @@
             "cdnName": "cdn1",
             "domainName": "ga.atlanta.kabletown.net",
             "guid": null,
-<<<<<<< HEAD
-            "hostName": "admin-down-server",
-=======
             "hostName": "revalpnd-legacy-true",
->>>>>>> bf473034
             "httpsPort": 443,
             "iloIpAddress": "",
             "iloIpGateway": "",
@@ -4934,15 +4930,6 @@
                 {
                     "ipAddresses": [
                         {
-<<<<<<< HEAD
-                            "address": "127.0.0.22/30",
-                            "gateway": "127.0.0.22",
-                            "serviceAddress": true
-                        },
-                        {
-                            "address": "2345:1234:13:8::1/64",
-                            "gateway": "2345:1234:13:8::1",
-=======
                             "address": "127.0.43.1/30",
                             "gateway": "127.0.43.1",
                             "serviceAddress": true
@@ -5252,7 +5239,6 @@
                         {
                             "address": "2345:1234:47:8::1/64",
                             "gateway": "2345:1234:47:8::1",
->>>>>>> bf473034
                             "serviceAddress": false
                         }
                     ],
@@ -5272,13 +5258,6 @@
             "profile": "EDGE1",
             "rack": "RR 119.02",
             "revalPending": false,
-<<<<<<< HEAD
-            "status": "ADMIN_DOWN",
-            "tcpPort": 80,
-            "type": "EDGE",
-            "updPending": false,
-            "xmppId": "atlanta-edge-01\\\\@ocdn.kabletown.net",
-=======
 			"revalUpdateTime": "2022-01-01T17:00:00-07:00",
 			"revalApplyTime": "1969-12-31T17:00:00-07:00",
             "status": "REPORTED",
@@ -5337,7 +5316,55 @@
             "tcpPort": 80,
             "type": "EDGE",
             "xmppId": "config-update-time\\\\@ocdn.kabletown.net",
->>>>>>> bf473034
+            "xmppPasswd": "X"
+        },
+        {
+            "cachegroup": "cachegroup1",
+            "cdnName": "cdn1",
+            "domainName": "ga.atlanta.kabletown.net",
+            "guid": null,
+            "hostName": "admin-down-server",
+            "httpsPort": 443,
+            "iloIpAddress": "",
+            "iloIpGateway": "",
+            "iloIpNetmask": "",
+            "iloPassword": "",
+            "iloUsername": "",
+            "interfaces": [
+                {
+                    "ipAddresses": [
+                        {
+                            "address": "127.0.0.22/30",
+                            "gateway": "127.0.0.22",
+                            "serviceAddress": true
+                        },
+                        {
+                            "address": "2345:1234:13:8::1/64",
+                            "gateway": "2345:1234:13:8::1",
+                            "serviceAddress": false
+                        }
+                    ],
+                    "maxBandwidth": null,
+                    "monitor": true,
+                    "mtu": 9000,
+                    "name": "bond0",
+                    "routerHostName": "router1",
+                    "routerPort": "9000"
+                }
+            ],
+            "mgmtIpAddress": "",
+            "mgmtIpGateway": "",
+            "mgmtIpNetmask": "",
+            "offlineReason": null,
+            "physLocation": "Denver",
+            "profile": "EDGE1",
+            "rack": "RR 119.02",
+            "revalPending": false,
+            "status": "ADMIN_DOWN",
+            "tcpPort": 80,
+            "type": "EDGE",
+            "updPending": false,
+            "xmppId": "atlanta-edge-01\\\\@ocdn.kabletown.net",
             "xmppPasswd": "X"
         }
     ],
