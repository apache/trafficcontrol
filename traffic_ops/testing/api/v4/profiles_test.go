--- conflicted
+++ resolved
@@ -245,17 +245,10 @@
 					continue
 				}
 			}
-<<<<<<< HEAD
-			params.Set("name", *param.Name)
-			params.Set("configFile", *param.ConfigFile)
-			params.Set("value", *param.Value)
-			p, _, err := TOSession.GetParameters(params, nil)
-=======
 			paramOpts.QueryParameters.Set("name", *param.Name)
 			paramOpts.QueryParameters.Set("configFile", *param.ConfigFile)
 			paramOpts.QueryParameters.Set("value", *param.Value)
 			p, _, err := TOSession.GetParameters(paramOpts)
->>>>>>> 72fcbf7b
 			if err != nil {
 				t.Errorf("could not get Parameter %+v: %v - alerts: %+v", param, err, p.Alerts)
 			}
