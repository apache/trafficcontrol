package v4

/*

   Licensed under the Apache License, Version 2.0 (the "License");
   you may not use this file except in compliance with the License.
   You may obtain a copy of the License at

   http://www.apache.org/licenses/LICENSE-2.0

   Unless required by applicable law or agreed to in writing, software
   distributed under the License is distributed on an "AS IS" BASIS,
   WITHOUT WARRANTIES OR CONDITIONS OF ANY KIND, either express or implied.
   See the License for the specific language governing permissions and
   limitations under the License.
*/

import (
	"net/http"
	"sort"
	"strconv"
	"strings"
	"testing"
	"time"

	"github.com/apache/trafficcontrol/lib/go-rfc"
	"github.com/apache/trafficcontrol/lib/go-tc"
	client "github.com/apache/trafficcontrol/traffic_ops/v4-client"
)

var fedIDs []int

func TestCDNFederations(t *testing.T) {
	WithObjs(t, []TCObj{CDNs, Types, Parameters, Profiles, Tenants, CacheGroups, Statuses, Divisions, Regions, PhysLocations, Servers, Topologies, ServiceCategories, DeliveryServices, CDNFederations}, func() {
		SortTestCDNFederations(t)
		UpdateTestCDNFederations(t)
		GetTestCDNFederations(t)
		GetTestCDNFederationsIMS(t)
		currentTime := time.Now().UTC().Add(-5 * time.Second)
		time := currentTime.Format(time.RFC1123)
		var header http.Header
		header = make(map[string][]string)
		header.Set(rfc.IfUnmodifiedSince, time)
		UpdateTestCDNFederationsWithHeaders(t, header)
		header = make(map[string][]string)
		etag := rfc.ETag(currentTime)
		header.Set(rfc.IfMatch, etag)
		UpdateTestCDNFederationsWithHeaders(t, header)
	})
}

func UpdateTestCDNFederationsWithHeaders(t *testing.T, h http.Header) {
	opts := client.NewRequestOptions()
	opts.Header = h
	for _, id := range fedIDs {
		opts.QueryParameters.Set("id", strconv.Itoa(id))
		fed, _, err := TOSession.GetCDNFederationsByName("cdn1", opts)
		if err != nil {
			t.Errorf("cannot GET federation by id: %v - alerts: %+v", err, fed.Alerts)
		}
		if len(fed.Response) > 0 {
			expectedCName := "new.cname."
			fed.Response[0].CName = &expectedCName
			_, reqInf, err := TOSession.UpdateCDNFederation(fed.Response[0], "cdn1", id, opts)
			if err == nil {
				t.Errorf("Expected an error saying precondition failed, but got none")
			}
			if reqInf.StatusCode != http.StatusPreconditionFailed {
				t.Errorf("Expected status code 412, got %v", reqInf.StatusCode)
			}
		}
	}
}

func TestFederationFederationResolvers(t *testing.T) {
	WithObjs(t, []TCObj{CDNs, Types, Parameters, Profiles, Tenants, CacheGroups, Statuses, Divisions, Regions, PhysLocations, Servers, Topologies, ServiceCategories, DeliveryServices, CDNFederations, FederationResolvers}, func() {
		AssignTestFederationFederationResolvers(t)
		GetTestFederationFederationResolvers(t)
	})
}

func CreateTestCDNFederations(t *testing.T) {

	// Every federation is associated with a cdn
	for i, f := range testData.Federations {

		// CDNs test data and Federations test data are not naturally parallel
		if i >= len(testData.CDNs) {
			break
		}
		opts := client.NewRequestOptions()
		opts.QueryParameters.Set("xmlId", "ds1")
		resp, _, err := TOSession.GetDeliveryServices(opts)
		if err != nil {
			t.Errorf("could not get delivery service by xml ID: %v", err)
		}
		if len(resp.Response) != 1 {
			t.Fatalf("expected one response for delivery service, but got %d", len(resp.Response))
		}
		data, _, err := TOSession.CreateCDNFederation(f, "cdn1", client.RequestOptions{})
		if err != nil {
			t.Errorf("could not create CDN Federations: %v - alerts: %+v", err, data.Alerts)
		}

		// need to save the ids, otherwise the other tests won't be able to reference the federations
		if data.Response.ID == nil {
			t.Error("Federation id is nil after posting")
		} else {
			fedIDs = append(fedIDs, *data.Response.ID)
			_, _, err = TOSession.CreateFederationDeliveryServices(*data.Response.ID, []int{*resp.Response[0].ID}, false, client.NewRequestOptions())
			if err != nil {
				t.Errorf("could not create federation delivery service: %v", err)
			}
		}
	}
}

// This test will not work unless a given CDN has more than one federation associated with it.
func SortTestCDNFederations(t *testing.T) {
	var sortedList []string

	//Create a new federation under the same CDN
	cname := "bar.foo."
	ttl := 50
	description := "test"
	f := tc.CDNFederation{ID: nil, CName: &cname, TTL: &ttl, Description: &description, LastUpdated: nil}
	data, _, err := TOSession.CreateCDNFederation(f, "cdn1", client.RequestOptions{})
	if err != nil {
		t.Errorf("could not create CDN Federations: %v - alerts: %+v", err, data.Alerts)
	}
	id := *data.Response.ID

	//Get list of federations for one type of cdn
	opts := client.NewRequestOptions()
	opts.QueryParameters.Set("orderby", "cname")
	resp, _, err := TOSession.GetCDNFederationsByName("cdn1", opts)
	if err != nil {
		t.Fatalf("Expected no error, but got %v - alerts: %+v", err, resp.Alerts)
	}
	for i := range resp.Response {
		sortedList = append(sortedList, *resp.Response[i].CName)
	}

	// Check if list was sorted
	res := sort.SliceIsSorted(sortedList, func(p, q int) bool {
		return sortedList[p] < sortedList[q]
	})
	if res != true {
		t.Errorf("list is not sorted by their names: %v", sortedList)
	}

	// Delete the newly created federation
	resp1, _, err := TOSession.DeleteCDNFederation("cdn1", id, client.RequestOptions{})
	if err != nil {
		t.Errorf("cannot delete federation #%d: %v - alerts: %+v", id, err, resp1.Alerts)
	}
}

func UpdateTestCDNFederations(t *testing.T) {
	opts := client.NewRequestOptions()
	for _, id := range fedIDs {
		opts.QueryParameters.Set("id", strconv.Itoa(id))
		fed, _, err := TOSession.GetCDNFederationsByName("cdn1", opts)
		if err != nil {
			t.Errorf("cannot get federation by id: %v - alerts: %+v", err, fed.Alerts)
			continue
		}
		if len(fed.Response) < 1 {
			t.Error("Response from Traffic Ops included no Federations")
			continue
		}

		expectedCName := "new.cname."
		fed.Response[0].CName = &expectedCName
		resp, _, err := TOSession.UpdateCDNFederation(fed.Response[0], "cdn1", id, client.RequestOptions{})
		if err != nil {
			t.Errorf("cannot update federation by id: %v - alerts: %+v", err, resp.Alerts)
		}

		resp2, _, err := TOSession.GetCDNFederationsByName("cdn1", opts)
		if err != nil {
			t.Errorf("cannot get federation by id after update: %v - alerts: %+v", err, resp2.Alerts)
		}
		if len(resp2.Response) < 1 {
			t.Error("cannot get federation by id after update: Federation not found in Traffic Ops response")
		}

		if resp2.Response[0].CName == nil {
			t.Error("CName is nil after updating")
		} else if *resp2.Response[0].CName != expectedCName {
			t.Errorf("results do not match actual: %s, expected: %s", *resp2.Response[0].CName, expectedCName)
		}

	}
}

func GetTestCDNFederations(t *testing.T) {

	// TOSession.GetCDNFederationsByName can't be tested until
	// POST /federations/{{id}}/deliveryservices has been
	// created. (DELETE cdns/:name/federations/:id may need to
	// clean up fedIDs connection?)

	opts := client.NewRequestOptions()
	for _, id := range fedIDs {
		opts.QueryParameters.Set("id", strconv.Itoa(id))
		data, _, err := TOSession.GetCDNFederationsByName("cdn1", opts)
		if err != nil {
			t.Errorf("could not get federations: %v - alerts: %+v", err, data.Alerts)
		}
	}
}

func GetTestCDNFederationsIMS(t *testing.T) {
	futureTime := time.Now().AddDate(0, 0, 1)
	fmtFutureTime := futureTime.Format(time.RFC1123)
	opts := client.NewRequestOptions()
	opts.Header.Set(rfc.IfModifiedSince, fmtFutureTime)
	for _, id := range fedIDs {
		opts.QueryParameters.Set("id", strconv.Itoa(id))
		data, reqInf, err := TOSession.GetCDNFederationsByName("cdn1", opts)
		if err != nil {
			t.Errorf("could not get federations: %v - alerts: %+v", err, data.Alerts)
		}
		if reqInf.StatusCode != http.StatusNotModified {
			t.Fatalf("Expected 304 status code, got %v", reqInf.StatusCode)
		}
	}

	pastTime := time.Now().AddDate(0, 0, -1)
	fmtPastTime := pastTime.Format(time.RFC1123)
	opts = client.NewRequestOptions()
	opts.Header.Set(rfc.IfModifiedSince, fmtPastTime)
	for _, id := range fedIDs {
		opts.QueryParameters.Set("id", strconv.Itoa(id))
		data, reqInf, err := TOSession.GetCDNFederationsByName("cdn1", opts)
		if err != nil {
			t.Errorf("could not get federations: %v - alerts: %+v", err, data.Alerts)
		}
		if reqInf.StatusCode != http.StatusOK {
			t.Fatalf("Expected 200 status code, got %v", reqInf.StatusCode)
		}
	}
}

func AssignTestFederationFederationResolvers(t *testing.T) {
	// Setup
	if len(fedIDs) < 2 {
		t.Fatal("not enough federations to test")
	}

	frCnt := len(testData.FederationResolvers)
	if frCnt < 2 {
		t.Fatal("not enough federation resolvers to test")
	}

	frs, _, err := TOSession.GetFederationResolvers(client.RequestOptions{})
	if err != nil {
		t.Fatalf("Unexpected error getting Federation Resolvers: %v - alerts: %+v", err, frs.Alerts)
	}
	if len(frs.Response) != frCnt {
		t.Fatalf("Wrong number of Federation Resolvers from GET, want %d got %d", frCnt, len(frs.Response))
	}

	frIDs := make([]int, 0, len(frs.Response))
	for _, fr := range frs.Response {
		if fr.ID == nil {
			// Because we need 'frCnt' resolver ids, this is not recoverable
			t.Fatal("Traffic Ops returned a representation for a Federation Resolver with null or undefined ID")
		}
		frIDs = append(frIDs, int(*fr.ID))
	}

	// Test Cases
	testCases := []struct {
		description string
		fedID       int
		resolverIDs []int
		replace     bool
		err         string
	}{
		{
			description: "Successfully assign one federation_resolver to a federation",
			fedID:       fedIDs[0],
			resolverIDs: frIDs[0:0],
			replace:     false,
			err:         "",
		},
		{
			description: "Successfully assign multiple federation_resolver to a federation",
			fedID:       fedIDs[0],
			resolverIDs: frIDs[1:frCnt],
			replace:     false,
			err:         "",
		},
		{
			description: "Successfully replace all federation_resolver for a federation",
			fedID:       fedIDs[0],
			resolverIDs: frIDs[0:frCnt],
			replace:     true,
			err:         "",
		},
		{
			description: "Fail to assign federation_resolver to a federation when federation does not exist",
			fedID:       -1,
			resolverIDs: frIDs[0:0],
			replace:     false,
			err:         "no such Federation",
		},
	}

	for _, c := range testCases {
		t.Run(c.description, func(t *testing.T) {
			resp, _, err := TOSession.AssignFederationFederationResolver(c.fedID, c.resolverIDs, c.replace, client.RequestOptions{})
			if err != nil {
				if c.err == "" {
					t.Errorf("Unexpected error assigning Federation Resolvers to Federation: %v - alerts: %+v", err, resp.Alerts)
					return
				}
				found := false
				for _, alert := range resp.Alerts.Alerts {
					if alert.Level == tc.ErrorLevel.String() && strings.Contains(alert.Text, c.err) {
						found = true
					}
				}
				if !found {
					t.Errorf("Expected to find an error-level alert relating to '%s', but didn't - err: %v - alerts: %+v", c.err, err, resp.Alerts)
				}
			} else if c.err != "" {
				t.Errorf("Expected to get an error assigning Federation Resolvers to Federation, but didn't - alerts: %+v", resp.Alerts)
			}
		})
	}

}

func GetTestFederationFederationResolvers(t *testing.T) {
	if len(fedIDs) < 2 {
		t.Fatal("not enough federations to test")
	}

	testCases := []struct {
		description string
		fedID       int
		hasRecords  bool
	}{
		{
			description: "successfully get federation_federation_resolvers for a federation with some",
			fedID:       fedIDs[0],
			hasRecords:  true,
		},
		{
			description: "successfully get federation_federation_resolvers for a federation without any",
			fedID:       fedIDs[1],
			hasRecords:  false,
		},
	}

	for _, c := range testCases {
		t.Run(c.description, func(t *testing.T) {
			resp, _, err := TOSession.GetFederationFederationResolvers(c.fedID, client.RequestOptions{})
			if err != nil {
				t.Fatalf("Error getting federation federation resolvers by federation id %d: %v - alerts: %+v", c.fedID, err, resp.Alerts)
			}
			if len(resp.Response) == 0 && c.hasRecords {
				t.Fatalf("expected federation of ID %d to have associated federation resolvers, but had 0", c.fedID)
			}
		})
	}
}

func DeleteTestCDNFederations(t *testing.T) {
	opts := client.NewRequestOptions()
	for _, id := range fedIDs {
		resp, _, err := TOSession.DeleteCDNFederation("cdn1", id, opts)
		if err != nil {
			t.Errorf("cannot delete federation #%d: %v - alerts: %+v", id, err, resp.Alerts)
		}

		opts.QueryParameters.Set("id", strconv.Itoa(id))
<<<<<<< HEAD
		data, _, _ := TOSession.GetCDNFederationsByName("foo", opts)
=======
		data, _, err := TOSession.GetCDNFederationsByName("cdn1", opts)
>>>>>>> a30bbcb1
		if len(data.Response) != 0 {
			t.Error("expected federation to be deleted")
		}
		opts.QueryParameters.Del("id")
	}
	fedIDs = nil // reset the global variable for the next test
}<|MERGE_RESOLUTION|>--- conflicted
+++ resolved
@@ -378,11 +378,7 @@
 		}
 
 		opts.QueryParameters.Set("id", strconv.Itoa(id))
-<<<<<<< HEAD
-		data, _, _ := TOSession.GetCDNFederationsByName("foo", opts)
-=======
 		data, _, err := TOSession.GetCDNFederationsByName("cdn1", opts)
->>>>>>> a30bbcb1
 		if len(data.Response) != 0 {
 			t.Error("expected federation to be deleted")
 		}
