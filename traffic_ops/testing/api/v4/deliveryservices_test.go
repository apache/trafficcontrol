package v4

/*

   Licensed under the Apache License, Version 2.0 (the "License");
   you may not use this file except in compliance with the License.
   You may obtain a copy of the License at

   http://www.apache.org/licenses/LICENSE-2.0

   Unless required by applicable law or agreed to in writing, software
   distributed under the License is distributed on an "AS IS" BASIS,
   WITHOUT WARRANTIES OR CONDITIONS OF ANY KIND, either express or implied.
   See the License for the specific language governing permissions and
   limitations under the License.
*/

import (
	"encoding/json"
	"net/http"
	"net/url"
	"strconv"
	"testing"
	"time"

	"github.com/apache/trafficcontrol/lib/go-rfc"
	"github.com/apache/trafficcontrol/lib/go-tc"
	"github.com/apache/trafficcontrol/traffic_ops/testing/api/assert"
	"github.com/apache/trafficcontrol/traffic_ops/testing/api/utils"
	"github.com/apache/trafficcontrol/traffic_ops/toclientlib"
	client "github.com/apache/trafficcontrol/traffic_ops/v4-client"
)

func TestDeliveryServices(t *testing.T) {
	WithObjs(t, []TCObj{CDNs, Types, Tenants, Users, Parameters, Profiles, Statuses, Divisions, Regions, PhysLocations, CacheGroups, Servers, Topologies, ServerCapabilities, ServiceCategories, DeliveryServices, DeliveryServicesRequiredCapabilities, DeliveryServiceServerAssignments}, func() {

		currentTime := time.Now().UTC().Add(-15 * time.Second)
		currentTimeRFC := currentTime.Format(time.RFC1123)
		tomorrow := currentTime.AddDate(0, 0, 1).Format(time.RFC1123)

		tenant4UserSession := utils.CreateV4Session(t, Config.TrafficOps.URL, "tenant4user", "pa$$word", Config.Default.Session.TimeoutInSecs)

		methodTests := utils.V4TestCase{
			"GET": {
				"NOT MODIFIED when NO CHANGES made": {
					ClientSession: TOSession, RequestOpts: client.RequestOptions{Header: http.Header{rfc.IfModifiedSince: {tomorrow}}},
					Expectations: utils.CkRequest(utils.NoError(), utils.HasStatus(http.StatusNotModified)),
				},
				"OK when VALID request": {
					ClientSession: TOSession, Expectations: utils.CkRequest(utils.NoError(), utils.HasStatus(http.StatusOK),
						utils.ResponseLengthGreaterOrEqual(1)),
				},
				"OK when VALID ACCESSIBLETO parameter": {
					ClientSession: TOSession, RequestOpts: client.RequestOptions{QueryParameters: url.Values{"accessibleTo": {"1"}}},
					Expectations: utils.CkRequest(utils.NoError(), utils.HasStatus(http.StatusOK), utils.ResponseLengthGreaterOrEqual(1)),
				},
				"OK when ACTIVE=TRUE": {
					ClientSession: TOSession, RequestOpts: client.RequestOptions{QueryParameters: url.Values{"active": {"true"}}},
					Expectations: utils.CkRequest(utils.NoError(), utils.HasStatus(http.StatusOK), utils.ResponseLengthGreaterOrEqual(1),
						validateDSExpectedFields(map[string]interface{}{"Active": true})),
				},
				"OK when ACTIVE=FALSE": {
					ClientSession: TOSession, RequestOpts: client.RequestOptions{QueryParameters: url.Values{"active": {"false"}}},
					Expectations: utils.CkRequest(utils.NoError(), utils.HasStatus(http.StatusOK), utils.ResponseLengthGreaterOrEqual(1),
						validateDSExpectedFields(map[string]interface{}{"Active": false})),
				},
				"OK when VALID CDN parameter": {
					ClientSession: TOSession, RequestOpts: client.RequestOptions{QueryParameters: url.Values{"cdn": {"cdn1"}}},
					Expectations: utils.CkRequest(utils.NoError(), utils.HasStatus(http.StatusOK), utils.ResponseLengthGreaterOrEqual(1),
						validateDSExpectedFields(map[string]interface{}{"CDNName": "cdn1"})),
				},
				"OK when VALID LOGSENABLED parameter": {
					ClientSession: TOSession, RequestOpts: client.RequestOptions{QueryParameters: url.Values{"logsEnabled": {"false"}}},
					Expectations: utils.CkRequest(utils.NoError(), utils.HasStatus(http.StatusOK), utils.ResponseLengthGreaterOrEqual(1),
						validateDSExpectedFields(map[string]interface{}{"LogsEnabled": false})),
				},
				"OK when VALID PROFILE parameter": {
					ClientSession: TOSession, RequestOpts: client.RequestOptions{QueryParameters: url.Values{"profile": {"ATS_EDGE_TIER_CACHE"}}},
					Expectations: utils.CkRequest(utils.NoError(), utils.HasStatus(http.StatusOK), utils.ResponseLengthGreaterOrEqual(1),
						validateDSExpectedFields(map[string]interface{}{"ProfileName": "ATS_EDGE_TIER_CACHE"})),
				},
				"OK when VALID SERVICECATEGORY parameter": {
					ClientSession: TOSession, RequestOpts: client.RequestOptions{QueryParameters: url.Values{"serviceCategory": {"serviceCategory1"}}},
					Expectations: utils.CkRequest(utils.NoError(), utils.HasStatus(http.StatusOK), utils.ResponseLengthGreaterOrEqual(1),
						validateDSExpectedFields(map[string]interface{}{"ServiceCategory": "serviceCategory1"})),
				},
				"OK when VALID TENANT parameter": {
					ClientSession: TOSession, RequestOpts: client.RequestOptions{QueryParameters: url.Values{"tenant": {"tenant1"}}},
					Expectations: utils.CkRequest(utils.NoError(), utils.HasStatus(http.StatusOK), utils.ResponseLengthGreaterOrEqual(1),
						validateDSExpectedFields(map[string]interface{}{"Tenant": "tenant1"})),
				},
				"OK when VALID TOPOLOGY parameter": {
					ClientSession: TOSession, RequestOpts: client.RequestOptions{QueryParameters: url.Values{"topology": {"mso-topology"}}},
					Expectations: utils.CkRequest(utils.NoError(), utils.HasStatus(http.StatusOK), utils.ResponseLengthGreaterOrEqual(1),
						validateDSExpectedFields(map[string]interface{}{"Topology": "mso-topology"})),
				},
				"OK when VALID TYPE parameter": {
					ClientSession: TOSession, RequestOpts: client.RequestOptions{QueryParameters: url.Values{"type": {"HTTP"}}},
					Expectations: utils.CkRequest(utils.NoError(), utils.HasStatus(http.StatusOK), utils.ResponseLengthGreaterOrEqual(1),
						validateDSExpectedFields(map[string]interface{}{"Type": tc.DSTypeHTTP})),
				},
				"OK when VALID XMLID parameter": {
					ClientSession: TOSession, RequestOpts: client.RequestOptions{QueryParameters: url.Values{"xmlId": {"ds1"}}},
					Expectations: utils.CkRequest(utils.NoError(), utils.HasStatus(http.StatusOK), utils.ResponseHasLength(1),
						validateDSExpectedFields(map[string]interface{}{"XMLID": "ds1"})),
				},
				"EMPTY RESPONSE when INVALID ACCESSIBLETO parameter": {
					ClientSession: TOSession, RequestOpts: client.RequestOptions{QueryParameters: url.Values{"accessibleTo": {"10000"}}},
					Expectations: utils.CkRequest(utils.NoError(), utils.HasStatus(http.StatusOK), utils.ResponseHasLength(0)),
				},
				"EMPTY RESPONSE when INVALID CDN parameter": {
					ClientSession: TOSession, RequestOpts: client.RequestOptions{QueryParameters: url.Values{"cdn": {"10000"}}},
					Expectations: utils.CkRequest(utils.NoError(), utils.HasStatus(http.StatusOK), utils.ResponseHasLength(0)),
				},
				"EMPTY RESPONSE when INVALID PROFILE parameter": {
					ClientSession: TOSession, RequestOpts: client.RequestOptions{QueryParameters: url.Values{"profile": {"10000"}}},
					Expectations: utils.CkRequest(utils.NoError(), utils.HasStatus(http.StatusOK), utils.ResponseHasLength(0)),
				},
				"EMPTY RESPONSE when INVALID TENANT parameter": {
					ClientSession: TOSession, RequestOpts: client.RequestOptions{QueryParameters: url.Values{"tenant": {"10000"}}},
					Expectations: utils.CkRequest(utils.NoError(), utils.HasStatus(http.StatusOK), utils.ResponseHasLength(0)),
				},
				"EMPTY RESPONSE when INVALID TYPE parameter": {
					ClientSession: TOSession, RequestOpts: client.RequestOptions{QueryParameters: url.Values{"type": {"10000"}}},
					Expectations: utils.CkRequest(utils.NoError(), utils.HasStatus(http.StatusOK), utils.ResponseHasLength(0)),
				},
				"EMPTY RESPONSE when INVALID XMLID parameter": {
					ClientSession: TOSession, RequestOpts: client.RequestOptions{QueryParameters: url.Values{"xmlId": {"invalid_xml_id"}}},
					Expectations: utils.CkRequest(utils.NoError(), utils.HasStatus(http.StatusOK), utils.ResponseHasLength(0)),
				},
				"FIRST RESULT when LIMIT=1": {
					ClientSession: TOSession, RequestOpts: client.RequestOptions{QueryParameters: url.Values{"orderby": {"id"}, "limit": {"1"}}},
					Expectations: utils.CkRequest(utils.NoError(), utils.HasStatus(http.StatusOK), validatePagination("limit")),
				},
				"SECOND RESULT when LIMIT=1 OFFSET=1": {
					ClientSession: TOSession, RequestOpts: client.RequestOptions{QueryParameters: url.Values{"orderby": {"id"}, "limit": {"1"}, "offset": {"1"}}},
					Expectations: utils.CkRequest(utils.NoError(), utils.HasStatus(http.StatusOK), validatePagination("offset")),
				},
				"SECOND RESULT when LIMIT=1 PAGE=2": {
					ClientSession: TOSession, RequestOpts: client.RequestOptions{QueryParameters: url.Values{"orderby": {"id"}, "limit": {"1"}, "page": {"2"}}},
					Expectations: utils.CkRequest(utils.NoError(), utils.HasStatus(http.StatusOK), validatePagination("page")),
				},
				"BAD REQUEST when INVALID LIMIT parameter": {
					ClientSession: TOSession, RequestOpts: client.RequestOptions{QueryParameters: url.Values{"limit": {"-2"}}},
					Expectations: utils.CkRequest(utils.HasError(), utils.HasStatus(http.StatusBadRequest)),
				},
				"BAD REQUEST when INVALID OFFSET parameter": {
					ClientSession: TOSession, RequestOpts: client.RequestOptions{QueryParameters: url.Values{"limit": {"1"}, "offset": {"0"}}},
					Expectations: utils.CkRequest(utils.HasError(), utils.HasStatus(http.StatusBadRequest)),
				},
				"BAD REQUEST when INVALID PAGE parameter": {
					ClientSession: TOSession, RequestOpts: client.RequestOptions{QueryParameters: url.Values{"limit": {"1"}, "page": {"0"}}},
					Expectations: utils.CkRequest(utils.HasError(), utils.HasStatus(http.StatusBadRequest)),
				},
				"VALID when SORTORDER param is DESC": {
					ClientSession: TOSession, RequestOpts: client.RequestOptions{QueryParameters: url.Values{"sortOrder": {"desc"}}},
					Expectations: utils.CkRequest(utils.NoError(), utils.HasStatus(http.StatusOK), validateDescSort()),
				},
				"EMPTY RESPONSE when TENANT attempts reading DS OUTSIDE TENANCY": {
					ClientSession: tenant4UserSession,
					RequestOpts:   client.RequestOptions{QueryParameters: url.Values{"xmlId": {"ds3"}}},
					Expectations:  utils.CkRequest(utils.NoError(), utils.HasStatus(http.StatusOK), utils.ResponseHasLength(0)),
				},
			},
			"POST": {
				"CREATED when VALID request WITH GEO LIMIT COUNTRIES": {
					ClientSession: TOSession,
					RequestBody: generateDeliveryService(t, map[string]interface{}{
						"geoLimit":          2,
						"geoLimitCountries": []string{"US", "CA"},
						"xmlId":             "geolimit-test",
					}),
					Expectations: utils.CkRequest(utils.NoError(), utils.HasStatus(http.StatusCreated), utils.ResponseHasLength(1),
						validateDSExpectedFields(map[string]interface{}{"GeoLimitCountries": tc.GeoLimitCountriesType{"US", "CA"}})),
				},
				"BAD REQUEST when using LONG DESCRIPTION 2 and 3 fields": {
					ClientSession: TOSession,
					RequestBody: generateDeliveryService(t, map[string]interface{}{
						"longDesc1": "long desc 1",
						"longDesc2": "long desc 2",
						"xmlId":     "ld1-ld2-test",
					}),
					Expectations: utils.CkRequest(utils.HasError(), utils.HasStatus(http.StatusBadRequest)),
				},
				"BAD REQUEST when XMLID left EMPTY": {
					ClientSession: TOSession,
					RequestBody: generateDeliveryService(t, map[string]interface{}{
						"xmlId": "",
					}),
					Expectations: utils.CkRequest(utils.HasError(), utils.HasStatus(http.StatusBadRequest)),
				},
				"BAD REQUEST when XMLID is NIL": {
					ClientSession: TOSession,
					RequestBody: generateDeliveryService(t, map[string]interface{}{
						"xmlId": nil,
					}),
					Expectations: utils.CkRequest(utils.HasError(), utils.HasStatus(http.StatusBadRequest)),
				},
				"BAD REQUEST when TOPOLOGY DOESNT EXIST": {
					ClientSession: TOSession,
					RequestBody: generateDeliveryService(t, map[string]interface{}{
						"topology": "topology-doesnt-exist",
					}),
					Expectations: utils.CkRequest(utils.HasError(), utils.HasStatus(http.StatusBadRequest)),
				},
				"BAD REQUEST when creating STEERING DS with TLS VERSIONS": {
					ClientSession: TOSession,
					RequestBody: generateDeliveryService(t, map[string]interface{}{
						"tlsVersions": []string{"1.1"},
						"typeId":      GetTypeId(t, "STEERING"),
						"xmlId":       "test-TLS-creation-steering",
					}),
					Expectations: utils.CkRequest(utils.HasError(), utils.HasStatus(http.StatusBadRequest)),
				},
				"OK when creating HTTP DS with TLS VERSIONS": {
					ClientSession: TOSession,
					RequestBody: generateDeliveryService(t, map[string]interface{}{
						"tlsVersions": []string{"1.1"},
						"xmlId":       "test-TLS-creation-http",
					}),
					Expectations: utils.CkRequest(utils.NoError(), utils.HasStatus(http.StatusCreated), utils.ResponseHasLength(1)),
				},
				"BAD REQUEST when creating DS with TENANCY NOT THE SAME AS CURRENT TENANT": {
					ClientSession: tenant4UserSession,
					RequestBody: generateDeliveryService(t, map[string]interface{}{
						"tenantId": GetTenantId(t, "tenant3"),
						"xmlId":    "test-tenancy",
					}),
					Expectations: utils.CkRequest(utils.HasError(), utils.HasStatus(http.StatusForbidden), utils.ResponseHasLength(0)),
				},
			},
			"PUT": {
				"BAD REQUEST when using LONG DESCRIPTION 2 and 3 fields": {
					EndpointId: GetDeliveryServiceId(t, "ds1"), ClientSession: TOSession,
					RequestBody: generateDeliveryService(t, map[string]interface{}{
						"longDesc1": "long desc 1",
						"longDesc2": "long desc 2",
						"xmlId":     "ds1",
					}),
					Expectations: utils.CkRequest(utils.HasError(), utils.HasStatus(http.StatusBadRequest)),
				},
				"OK when VALID request": {
					EndpointId: GetDeliveryServiceId(t, "ds1"), ClientSession: TOSession,
					RequestBody: generateDeliveryService(t, map[string]interface{}{
						"maxRequestHeaderBytes": 131080,
						"longDesc":              "something different",
						"maxDNSAnswers":         164598,
						"maxOriginConnections":  100,
						"active":                false,
						"displayName":           "newds1displayname",
						"dscp":                  41,
						"geoLimit":              1,
						"initialDispersion":     2,
						"ipv6RoutingEnabled":    false,
						"logsEnabled":           false,
						"missLat":               42.881944,
						"missLong":              -88.627778,
						"multiSiteOrigin":       true,
						"orgServerFqdn":         "http://origin.example.net",
						"protocol":              2,
						"qStringIgnore":         0,
						"regionalGeoBlocking":   true,
					}),
					Expectations: utils.CkRequest(utils.NoError(), utils.HasStatus(http.StatusOK),
						validateDSExpectedFields(map[string]interface{}{"MaxRequestHeaderSize": 131080,
							"LongDesc": "something different", "MaxDNSAnswers": 164598, "MaxOriginConnections": 100,
							"Active": false, "DisplayName": "newds1displayname", "DSCP": 41, "GeoLimit": 1,
							"InitialDispersion": 2, "IPV6RoutingEnabled": false, "LogsEnabled": false, "MissLat": 42.881944,
							"MissLong": -88.627778, "MultiSiteOrigin": true, "OrgServerFQDN": "http://origin.example.net",
							"Protocol": 2, "QStringIgnore": 0, "RegionalGeoBlocking": true,
						})),
				},
				"BAD REQUEST when INVALID REMAP TEXT": {
					EndpointId: GetDeliveryServiceId(t, "ds1"), ClientSession: TOSession,
					RequestBody: generateDeliveryService(t, map[string]interface{}{
						"remapText": "@plugin=tslua.so @pparam=/opt/trafficserver/etc/trafficserver/remapPlugin1.lua\nline2",
					}),
					Expectations: utils.CkRequest(utils.HasError(), utils.HasStatus(http.StatusBadRequest)),
				},
				"BAD REQUEST when MISSING SLICE PLUGIN SIZE": {
					EndpointId: GetDeliveryServiceId(t, "ds1"), ClientSession: TOSession,
					RequestBody: generateDeliveryService(t, map[string]interface{}{
						"rangeRequestHandling": 3,
					}),
					Expectations: utils.CkRequest(utils.HasError(), utils.HasStatus(http.StatusBadRequest)),
				},
				"BAD REQUEST when SLICE PLUGIN SIZE SET with INVALID RANGE REQUEST SETTING": {
					EndpointId: GetDeliveryServiceId(t, "ds1"), ClientSession: TOSession,
					RequestBody: generateDeliveryService(t, map[string]interface{}{
						"rangeRequestHandling": 1,
						"rangeSliceBlockSize":  262144,
					}),
					Expectations: utils.CkRequest(utils.HasError(), utils.HasStatus(http.StatusBadRequest)),
				},
				"BAD REQUEST when SLICE PLUGIN SIZE TOO SMALL": {
					EndpointId: GetDeliveryServiceId(t, "ds1"), ClientSession: TOSession,
					RequestBody: generateDeliveryService(t, map[string]interface{}{
						"rangeRequestHandling": 3,
						"rangeSliceBlockSize":  0,
					}),
					Expectations: utils.CkRequest(utils.HasError(), utils.HasStatus(http.StatusBadRequest)),
				},
				"BAD REQUEST when SLICE PLUGIN SIZE TOO LARGE": {
					EndpointId: GetDeliveryServiceId(t, "ds1"), ClientSession: TOSession,
					RequestBody: generateDeliveryService(t, map[string]interface{}{
						"rangeRequestHandling": 3,
						"rangeSliceBlockSize":  40000000,
					}),
					Expectations: utils.CkRequest(utils.HasError(), utils.HasStatus(http.StatusBadRequest)),
				},
				"BAD REQUEST when ADDING TOPOLOGY to CLIENT STEERING DS": {
					EndpointId: GetDeliveryServiceId(t, "ds-client-steering"), ClientSession: TOSession,
					RequestBody: generateDeliveryService(t, map[string]interface{}{
						"topology": "mso-topology",
						"xmlId":    "ds-client-steering",
						"typeId":   GetTypeId(t, "CLIENT_STEERING"),
					}),
					Expectations: utils.CkRequest(utils.HasError(), utils.HasStatus(http.StatusBadRequest)),
				},
				"BAD REQUEST when TOPOLOGY DOESNT EXIST": {
					EndpointId: GetDeliveryServiceId(t, "ds1"), ClientSession: TOSession,
					RequestBody: generateDeliveryService(t, map[string]interface{}{
						"topology": "",
						"xmlId":    "ds1",
					}),
					Expectations: utils.CkRequest(utils.HasError(), utils.HasStatus(http.StatusBadRequest)),
				},
				"BAD REQUEST when ADDING TOPOLOGY to DS with DS REQUIRED CAPABILITY": {
					EndpointId: GetDeliveryServiceId(t, "ds1"), ClientSession: TOSession,
					RequestBody: generateDeliveryService(t, map[string]interface{}{
						"topology": "top-for-ds-req",
						"xmlId":    "ds1",
					}),
					Expectations: utils.CkRequest(utils.HasError(), utils.HasStatus(http.StatusBadRequest)),
				},
				"BAD REQUEST when ADDING TOPOLOGY to DS when NO CACHES in SAME CDN as DS": {
					EndpointId: GetDeliveryServiceId(t, "top-ds-in-cdn2"), ClientSession: TOSession,
					RequestBody: generateDeliveryService(t, map[string]interface{}{
						"cdnId":    GetCDNId(t, "cdn2"),
						"topology": "top-with-caches-in-cdn1",
						"xmlId":    "top-ds-in-cdn2",
					}),
					Expectations: utils.CkRequest(utils.HasError(), utils.HasStatus(http.StatusBadRequest)),
				},
				"OK when REMOVING TOPOLOGY": {
					EndpointId: GetDeliveryServiceId(t, "ds-based-top-with-no-mids"), ClientSession: TOSession,
					RequestBody: generateDeliveryService(t, map[string]interface{}{
						"topology": nil,
						"xmlId":    "ds-based-top-with-no-mids",
					}),
					Expectations: utils.CkRequest(utils.NoError(), utils.HasStatus(http.StatusOK)),
				},
				"OK when DS with TOPOLOGY updates HEADER REWRITE FIELDS": {
					EndpointId: GetDeliveryServiceId(t, "ds-top"), ClientSession: TOSession,
					RequestBody: generateDeliveryService(t, map[string]interface{}{
						"firstHeaderRewrite": "foo",
						"innerHeaderRewrite": "bar",
						"lastHeaderRewrite":  "baz",
						"topology":           "mso-topology",
						"xmlId":              "ds-top",
					}),
					Expectations: utils.CkRequest(utils.NoError(), utils.HasStatus(http.StatusOK)),
				},
				"BAD REQUEST when DS with NO TOPOLOGY updates HEADER REWRITE FIELDS": {
					EndpointId: GetDeliveryServiceId(t, "ds1"), ClientSession: TOSession,
					RequestBody: generateDeliveryService(t, map[string]interface{}{
						"firstHeaderRewrite": "foo",
						"innerHeaderRewrite": "bar",
						"lastHeaderRewrite":  "baz",
					}),
					Expectations: utils.CkRequest(utils.HasError(), utils.HasStatus(http.StatusBadRequest)),
				},
				"BAD REQUEST when DS with TOPOLOGY updates LEGACY HEADER REWRITE FIELDS": {
					EndpointId: GetDeliveryServiceId(t, "ds-top"), ClientSession: TOSession,
					RequestBody: generateDeliveryService(t, map[string]interface{}{
						"edgeHeaderRewrite": "foo",
						"midHeaderRewrite":  "bar",
						"topology":          "mso-topology",
						"xmlId":             "ds-top",
					}),
					Expectations: utils.CkRequest(utils.HasError(), utils.HasStatus(http.StatusBadRequest)),
				},
				"OK when DS with NO TOPOLOGY updates LEGACY HEADER REWRITE FIELDS": {
					EndpointId: GetDeliveryServiceId(t, "ds1"), ClientSession: TOSession,
					RequestBody: generateDeliveryService(t, map[string]interface{}{
						"profileId":         GetProfileId(t, "ATS_EDGE_TIER_CACHE"),
						"edgeHeaderRewrite": "foo",
						"midHeaderRewrite":  "bar",
						"xmlId":             "ds1",
					}),
					Expectations: utils.CkRequest(utils.NoError(), utils.HasStatus(http.StatusOK)),
				},
				"OK when UPDATING MINOR VERSION FIELDS": {
					EndpointId: GetDeliveryServiceId(t, "ds-test-minor-versions"), ClientSession: TOSession,
					RequestBody: generateDeliveryService(t, map[string]interface{}{
						"consistentHashQueryParams": []string{"d", "e", "f"},
						"consistentHashRegex":       "foo",
						"deepCachingType":           "NEVER",
						"fqPacingRate":              41,
						"maxOriginConnections":      500,
						"routingName":               "cdn",
						"signingAlgorithm":          "uri_signing",
						"tenantId":                  GetTenantId(t, "tenant1"),
						"trRequestHeaders":          "X-ooF\nX-raB",
						"trResponseHeaders":         "Access-Control-Max-Age: 600\nContent-Type: text/html; charset=utf-8",
						"xmlId":                     "ds-test-minor-versions",
					}),
					Expectations: utils.CkRequest(utils.NoError(), utils.HasStatus(http.StatusOK),
						validateDSExpectedFields(map[string]interface{}{"ConsistentHashQueryParams": []string{"d", "e", "f"},
							"ConsistentHashRegex": "foo", "DeepCachingType": tc.DeepCachingTypeNever, "FQPacingRate": 41, "MaxOriginConnections": 500,
							"SigningAlgorithm": "uri_signing", "Tenant": "tenant1", "TRRequestHeaders": "X-ooF\nX-raB",
							"TRResponseHeaders": "Access-Control-Max-Age: 600\nContent-Type: text/html; charset=utf-8",
						})),
				},
				"BAD REQUEST when INVALID COUNTRY CODE": {
					EndpointId: GetDeliveryServiceId(t, "ds1"), ClientSession: TOSession,
					RequestBody: generateDeliveryService(t, map[string]interface{}{
						"geoLimit":          2,
						"geoLimitCountries": []string{"US", "CA", "12"},
						"xmlId":             "invalid-geolimit-test",
					}),
					Expectations: utils.CkRequest(utils.HasError(), utils.HasStatus(http.StatusBadRequest)),
				},
				"BAD REQUEST when CHANGING TOPOLOGY of DS with ORG SERVERS ASSIGNED": {
					EndpointId: GetDeliveryServiceId(t, "ds-top"), ClientSession: TOSession,
					RequestBody: generateDeliveryService(t, map[string]interface{}{
						"topology": "another-topology",
						"xmlId":    "ds-top",
					}),
					Expectations: utils.CkRequest(utils.HasError(), utils.HasStatus(http.StatusBadRequest)),
				},
				"BAD REQUEST when UPDATING DS OUTSIDE TENANCY": {
					EndpointId: GetDeliveryServiceId(t, "ds3"), ClientSession: tenant4UserSession,
					RequestBody:  generateDeliveryService(t, map[string]interface{}{"xmlId": "ds3"}),
					Expectations: utils.CkRequest(utils.HasError(), utils.HasStatus(http.StatusForbidden)),
				},
				"PRECONDITION FAILED when updating with IMS & IUS Headers": {
					EndpointId: GetDeliveryServiceId(t, "ds1"), ClientSession: TOSession,
					RequestOpts:  client.RequestOptions{Header: http.Header{rfc.IfUnmodifiedSince: {currentTimeRFC}}},
					RequestBody:  generateDeliveryService(t, map[string]interface{}{"xmlId": "ds1"}),
					Expectations: utils.CkRequest(utils.HasError(), utils.HasStatus(http.StatusPreconditionFailed)),
				},
				"PRECONDITION FAILED when updating with IFMATCH ETAG Header": {
					EndpointId: GetDeliveryServiceId(t, "ds1"), ClientSession: TOSession,
					RequestBody:  generateDeliveryService(t, map[string]interface{}{"xmlId": "ds1"}),
					RequestOpts:  client.RequestOptions{Header: http.Header{rfc.IfMatch: {rfc.ETag(currentTime)}}},
					Expectations: utils.CkRequest(utils.HasError(), utils.HasStatus(http.StatusPreconditionFailed)),
				},
			},
			"DELETE": {
				"BAD REQUEST when DELETING DS OUTSIDE TENANCY": {
					EndpointId: GetDeliveryServiceId(t, "ds3"), ClientSession: tenant4UserSession,
					Expectations: utils.CkRequest(utils.HasError(), utils.HasStatus(http.StatusForbidden)),
				},
			},
			"GET AFTER CHANGES": {
				"OK when CHANGES made": {
					ClientSession: TOSession,
					RequestOpts:   client.RequestOptions{Header: http.Header{rfc.IfModifiedSince: {currentTimeRFC}}},
					Expectations:  utils.CkRequest(utils.NoError(), utils.HasStatus(http.StatusOK)),
				},
			},
			"DELIVERY SERVICES CAPACITY": {
				"OK when VALID request": {
					EndpointId: GetDeliveryServiceId(t, "ds1"), ClientSession: TOSession,
					Expectations: utils.CkRequest(utils.NoError(), utils.HasStatus(http.StatusOK)),
				},
			},
		}

		for method, testCases := range methodTests {
			t.Run(method, func(t *testing.T) {
				for name, testCase := range testCases {
					ds := tc.DeliveryServiceV4{}

					if val, ok := testCase.RequestOpts.QueryParameters["accessibleTo"]; ok {
						if _, err := strconv.Atoi(val[0]); err != nil {
							testCase.RequestOpts.QueryParameters.Set("accessibleTo", strconv.Itoa(GetTenantId(t, val[0])))
						}
					}
					if val, ok := testCase.RequestOpts.QueryParameters["cdn"]; ok {
						if _, err := strconv.Atoi(val[0]); err != nil {
							testCase.RequestOpts.QueryParameters.Set("cdn", strconv.Itoa(GetCDNId(t, val[0])))
						}
					}
					if val, ok := testCase.RequestOpts.QueryParameters["profile"]; ok {
						if _, err := strconv.Atoi(val[0]); err != nil {
							testCase.RequestOpts.QueryParameters.Set("profile", strconv.Itoa(GetProfileId(t, val[0])))
						}
					}
					if val, ok := testCase.RequestOpts.QueryParameters["type"]; ok {
						if _, err := strconv.Atoi(val[0]); err != nil {
							testCase.RequestOpts.QueryParameters.Set("type", strconv.Itoa(GetTypeId(t, val[0])))
						}
					}
					if val, ok := testCase.RequestOpts.QueryParameters["tenant"]; ok {
						if _, err := strconv.Atoi(val[0]); err != nil {
							testCase.RequestOpts.QueryParameters.Set("tenant", strconv.Itoa(GetTenantId(t, val[0])))
						}
					}

					if testCase.RequestBody != nil {
						dat, err := json.Marshal(testCase.RequestBody)
						assert.NoError(t, err, "Error occurred when marshalling request body: %v", err)
						err = json.Unmarshal(dat, &ds)
						assert.NoError(t, err, "Error occurred when unmarshalling request body: %v", err)
					}

					switch method {
					case "GET", "GET AFTER CHANGES":
						t.Run(name, func(t *testing.T) {
							resp, reqInf, err := testCase.ClientSession.GetDeliveryServices(testCase.RequestOpts)
							for _, check := range testCase.Expectations {
								check(t, reqInf, resp.Response, resp.Alerts, err)
							}
						})
					case "POST":
						t.Run(name, func(t *testing.T) {
							resp, reqInf, err := testCase.ClientSession.CreateDeliveryService(ds, testCase.RequestOpts)
							for _, check := range testCase.Expectations {
								check(t, reqInf, resp.Response, resp.Alerts, err)
							}
						})
					case "PUT":
						t.Run(name, func(t *testing.T) {
							resp, reqInf, err := testCase.ClientSession.UpdateDeliveryService(testCase.EndpointId(), ds, testCase.RequestOpts)
							for _, check := range testCase.Expectations {
								check(t, reqInf, resp.Response, resp.Alerts, err)
							}
						})
					case "DELETE":
						t.Run(name, func(t *testing.T) {
							resp, reqInf, err := testCase.ClientSession.DeleteDeliveryService(testCase.EndpointId(), testCase.RequestOpts)
							for _, check := range testCase.Expectations {
								check(t, reqInf, nil, resp.Alerts, err)
							}
						})
					case "DELIVERY SERVICES CAPACITY":
						t.Run(name, func(t *testing.T) {
							resp, reqInf, err := testCase.ClientSession.GetDeliveryServiceCapacity(testCase.EndpointId(), testCase.RequestOpts)
							for _, check := range testCase.Expectations {
								check(t, reqInf, nil, resp.Alerts, err)
							}
						})
					}
				}
			})
		}
	})
}

func validateDSExpectedFields(expectedResp map[string]interface{}) utils.CkReqFunc {
	return func(t *testing.T, _ toclientlib.ReqInf, resp interface{}, _ tc.Alerts, _ error) {
		dsResp := resp.([]tc.DeliveryServiceV40)
		for field, expected := range expectedResp {
			for _, ds := range dsResp {
				switch field {
				case "Active":
					assert.Equal(t, expected, *ds.Active, "Expected Active to be %v, but got %v", expected, *ds.Active)
				case "DeepCachingType":
					assert.Equal(t, expected, *ds.DeepCachingType, "Expected DeepCachingType to be %v, but got %v", expected, *ds.DeepCachingType)
				case "CDNName":
					assert.Equal(t, expected, *ds.CDNName, "Expected CDNName to be %v, but got %v", expected, *ds.CDNName)
				case "ConsistentHashRegex":
					assert.Equal(t, expected, *ds.ConsistentHashRegex, "Expected ConsistentHashRegex to be %v, but got %v", expected, *ds.ConsistentHashRegex)
				case "ConsistentHashQueryParams":
					assert.Exactly(t, expected, ds.ConsistentHashQueryParams, "Expected ConsistentHashQueryParams to be %v, but got %v", expected, ds.ConsistentHashQueryParams)
				case "DisplayName":
					assert.Equal(t, expected, *ds.DisplayName, "Expected DisplayName to be %v, but got %v", expected, *ds.DisplayName)
				case "DSCP":
					assert.Equal(t, expected, *ds.DSCP, "Expected DSCP to be %v, but got %v", expected, *ds.DSCP)
				case "FQPacingRate":
					assert.Equal(t, expected, *ds.FQPacingRate, "Expected FQPacingRate to be %v, but got %v", expected, *ds.FQPacingRate)
				case "GeoLimit":
					assert.Equal(t, expected, *ds.GeoLimit, "Expected GeoLimit to be %v, but got &v", expected, ds.GeoLimit)
				case "GeoLimitCountries":
					assert.Exactly(t, expected, ds.GeoLimitCountries, "Expected GeoLimitCountries to be %v, but got &v", expected, ds.GeoLimitCountries)
				case "InitialDispersion":
					assert.Equal(t, expected, *ds.InitialDispersion, "Expected InitialDispersion to be %v, but got &v", expected, ds.InitialDispersion)
				case "IPV6RoutingEnabled":
					assert.Equal(t, expected, *ds.IPV6RoutingEnabled, "Expected IPV6RoutingEnabled to be %v, but got &v", expected, ds.IPV6RoutingEnabled)
				case "LogsEnabled":
					assert.Equal(t, expected, *ds.LogsEnabled, "Expected LogsEnabled to be %v, but got %v", expected, *ds.LogsEnabled)
				case "LongDesc":
					assert.Equal(t, expected, *ds.LongDesc, "Expected LongDesc to be %v, but got %v", expected, *ds.LongDesc)
				case "MaxDNSAnswers":
					assert.Equal(t, expected, *ds.MaxDNSAnswers, "Expected MaxDNSAnswers to be %v, but got %v", expected, *ds.MaxDNSAnswers)
				case "MaxOriginConnections":
					assert.Equal(t, expected, *ds.MaxOriginConnections, "Expected MaxOriginConnections to be %v, but got %v", expected, *ds.MaxOriginConnections)
				case "MaxRequestHeaderSize":
					assert.Equal(t, expected, *ds.MaxRequestHeaderBytes, "Expected MaxRequestHeaderBytes to be %v, but got %v", expected, *ds.MaxRequestHeaderBytes)
				case "MissLat":
					assert.Equal(t, expected, *ds.MissLat, "Expected MissLat to be %v, but got %v", expected, *ds.MissLat)
				case "MissLong":
					assert.Equal(t, expected, *ds.MissLong, "Expected MissLong to be %v, but got %v", expected, *ds.MissLong)
				case "MultiSiteOrigin":
					assert.Equal(t, expected, *ds.MultiSiteOrigin, "Expected MultiSiteOrigin to be %v, but got %v", expected, *ds.MultiSiteOrigin)
				case "OrgServerFQDN":
					assert.Equal(t, expected, *ds.OrgServerFQDN, "Expected OrgServerFQDN to be %v, but got %v", expected, *ds.OrgServerFQDN)
				case "ProfileName":
					assert.Equal(t, expected, *ds.ProfileName, "Expected ProfileName to be %v, but got %v", expected, *ds.ProfileName)
				case "Protocol":
					assert.Equal(t, expected, *ds.Protocol, "Expected Protocol to be %v, but got %v", expected, *ds.Protocol)
				case "QStringIgnore":
					assert.Equal(t, expected, *ds.QStringIgnore, "Expected QStringIgnore to be %v, but got %v", expected, *ds.QStringIgnore)
				case "RegionalGeoBlocking":
					assert.Equal(t, expected, *ds.RegionalGeoBlocking, "Expected QStringIgnore to be %v, but got %v", expected, *ds.RegionalGeoBlocking)
				case "ServiceCategory":
					assert.Equal(t, expected, *ds.ServiceCategory, "Expected ServiceCategory to be %v, but got %v", expected, *ds.ServiceCategory)
				case "SigningAlgorithm":
					assert.Equal(t, expected, *ds.SigningAlgorithm, "Expected SigningAlgorithm to be %v, but got %v", expected, *ds.SigningAlgorithm)
				case "Tenant":
					assert.Equal(t, expected, *ds.Tenant, "Expected Tenant to be %v, but got %v", expected, *ds.Tenant)
				case "Topology":
					assert.Equal(t, expected, *ds.Topology, "Expected Topology to be %v, but got %v", expected, *ds.Topology)
				case "TRRequestHeaders":
					assert.Equal(t, expected, *ds.TRRequestHeaders, "Expected TRRequestHeaders to be %v, but got %v", expected, *ds.TRRequestHeaders)
				case "TRResponseHeaders":
					assert.Equal(t, expected, *ds.TRResponseHeaders, "Expected TRResponseHeaders to be %v, but got %v", expected, *ds.TRResponseHeaders)
				case "Type":
					assert.Equal(t, expected, *ds.Type, "Expected Type to be %v, but got %v", expected, *ds.Type)
				case "XMLID":
					assert.Equal(t, expected, *ds.XMLID, "Expected XMLID to be %v, but got %v", expected, *ds.XMLID)
				default:
					t.Errorf("Expected field: %v, does not exist in response", field)
				}
			}
		}
	}
}

func validatePagination(paginationParam string) utils.CkReqFunc {
	return func(t *testing.T, _ toclientlib.ReqInf, resp interface{}, _ tc.Alerts, _ error) {
		paginationResp := resp.([]tc.DeliveryServiceV40)

		opts := client.NewRequestOptions()
		opts.QueryParameters.Set("orderby", "id")
		respBase, _, err := TOSession.GetDeliveryServices(opts)
		assert.RequireNoError(t, err, "Cannot get Delivery Services: %v - alerts: %+v", err, respBase.Alerts)

		ds := respBase.Response
		assert.RequireGreaterOrEqual(t, len(ds), 3, "Need at least 3 Delivery Services in Traffic Ops to test pagination support, found: %d", len(ds))
		switch paginationParam {
		case "limit:":
			assert.Exactly(t, ds[:1], paginationResp, "expected GET Delivery Services with limit = 1 to return first result")
		case "offset":
			assert.Exactly(t, ds[1:2], paginationResp, "expected GET Delivery Services with limit = 1, offset = 1 to return second result")
		case "page":
			assert.Exactly(t, ds[1:2], paginationResp, "expected GET Delivery Services with limit = 1, page = 2 to return second result")
		}
	}
}

func validateDescSort() utils.CkReqFunc {
	return func(t *testing.T, _ toclientlib.ReqInf, resp interface{}, alerts tc.Alerts, _ error) {
		dsDescResp := resp.([]tc.DeliveryServiceV40)
		var descSortedList []string
		var ascSortedList []string
		assert.GreaterOrEqual(t, len(dsDescResp), 2, "Need at least 2 XMLIDs in Traffic Ops to test desc sort, found: %d", len(dsDescResp))
		// Get delivery services in the default ascending order for comparison.
		dsAscResp, _, err := TOSession.GetDeliveryServices(client.RequestOptions{})
		assert.NoError(t, err, "Unexpected error getting Delivery Services with default sort order: %v - alerts: %+v", err, dsAscResp.Alerts)
		assert.GreaterOrEqual(t, len(dsAscResp.Response), 2, "Need at least 2 XMLIDs in Traffic Ops to test sort, found %d", len(dsAscResp.Response))
		// Verify the response match in length, i.e. equal amount of delivery services.
		assert.Equal(t, len(dsAscResp.Response), len(dsDescResp), "Expected descending order response length: %v, to match ascending order response length %v", len(dsAscResp.Response), len(dsDescResp))
		// Insert xmlIDs to the front of a new list, so they are now reversed to be in ascending order.
		for _, ds := range dsDescResp {
			descSortedList = append([]string{*ds.XMLID}, descSortedList...)
		}
		// Insert xmlIDs by appending to a new list, so they stay in ascending order.
		for _, ds := range dsAscResp.Response {
			ascSortedList = append(ascSortedList, *ds.XMLID)
		}
		assert.Exactly(t, ascSortedList, descSortedList, "Delivery Service responses are not equal after reversal: %v - %v", ascSortedList, descSortedList)
	}
}

func GetCDNId(t *testing.T, cdnName string) int {
	opts := client.NewRequestOptions()
	opts.QueryParameters.Set("name", cdnName)
	resp, _, err := TOSession.GetCDNs(opts)

	assert.RequireNoError(t, err, "Get CDNs Request failed with error: %v", err)
	assert.RequireEqual(t, 1, len(resp.Response), "Expected response object length 1, but got %d", len(resp.Response))
	assert.RequireNotNil(t, &resp.Response[0].ID, "Expected id to not be nil")

	return resp.Response[0].ID
}

func GetDeliveryServiceId(t *testing.T, xmlId string) func() int {
	return func() int {
		opts := client.NewRequestOptions()
		opts.QueryParameters.Set("xmlId", xmlId)

		resp, _, err := TOSession.GetDeliveryServices(opts)
		assert.RequireNoError(t, err, "Get Delivery Service Request failed with error: %v", err)
		assert.RequireEqual(t, 1, len(resp.Response), "Expected delivery service response object length 1, but got %d", len(resp.Response))
		assert.RequireNotNil(t, resp.Response[0].ID, "Expected id to not be nil")

		return *resp.Response[0].ID
	}
}

func GetProfileId(t *testing.T, profileName string) int {
	opts := client.NewRequestOptions()
	opts.QueryParameters.Set("name", profileName)
	resp, _, err := TOSession.GetProfiles(opts)

	assert.RequireNoError(t, err, "Get Profiles Request failed with error: %v", err)
	assert.RequireEqual(t, 1, len(resp.Response), "Expected response object length 1, but got %d", len(resp.Response))
	assert.RequireNotNil(t, &resp.Response[0].ID, "Expected id to not be nil")

	return resp.Response[0].ID
}

func GetTenantId(t *testing.T, tenantName string) int {
	opts := client.NewRequestOptions()
	opts.QueryParameters.Set("name", tenantName)
	resp, _, err := TOSession.GetTenants(opts)

	assert.RequireNoError(t, err, "Get Tenants Request failed with error: %v", err)
	assert.RequireEqual(t, 1, len(resp.Response), "Expected response object length 1, but got %d", len(resp.Response))
	assert.RequireNotNil(t, &resp.Response[0].ID, "Expected id to not be nil")

	return resp.Response[0].ID
}

func generateDeliveryService(t *testing.T, requestDS map[string]interface{}) map[string]interface{} {
	// map for the most basic HTTP Delivery Service a user can create
	genericHTTPDS := map[string]interface{}{
		"active":               true,
		"cdnName":              "cdn1",
		"cdnId":                GetCDNId(t, "cdn1"),
		"displayName":          "test ds",
		"dscp":                 0,
		"geoLimit":             0,
		"geoProvider":          0,
		"initialDispersion":    1,
		"ipv6RoutingEnabled":   false,
		"logsEnabled":          false,
		"missLat":              0.0,
		"missLong":             0.0,
		"multiSiteOrigin":      false,
		"orgServerFqdn":        "http://ds.test",
		"protocol":             0,
		"profileName":          "ATS_EDGE_TIER_CACHE",
		"qstringIgnore":        0,
		"rangeRequestHandling": 0,
		"regionalGeoBlocking":  false,
		"routingName":          "ccr-ds1",
		"tenant":               "tenant1",
		"type":                 tc.DSTypeHTTP,
		"typeId":               GetTypeId(t, "HTTP"),
		"xmlId":                "ds1",
	}
	for k, v := range requestDS {
		genericHTTPDS[k] = v
	}
	return genericHTTPDS
}

func CreateTestDeliveryServices(t *testing.T) {
	for _, ds := range testData.DeliveryServices {
		ds = ds.RemoveLD1AndLD2()
		if ds.XMLID == nil {
			t.Error("Found a Delivery Service in testing data with null or undefined XMLID")
			continue
		}
		resp, _, err := TOSession.CreateDeliveryService(ds, client.RequestOptions{})
		assert.NoError(t, err, "Could not create Delivery Service '%s': %v - alerts: %+v", *ds.XMLID, err, resp.Alerts)
	}
}

func DeleteTestDeliveryServices(t *testing.T) {
	dses, _, err := TOSession.GetDeliveryServices(client.RequestOptions{})
	assert.NoError(t, err, "Cannot get Delivery Services: %v - alerts: %+v", err, dses.Alerts)

<<<<<<< HEAD
// Note that this test will break if anyone ever adds or modifies the test data
// Delivery Services such that any of them has more than 0 but not 3 Consistent
// Hashing Query Parameters - OR such that more than (but not less than) 2
// Delivery Services has more than 0 (but not necessarily exactly 3) Consistent
// Hashing Query Parameters.
func GetTestDeliveryServices(t *testing.T) {
	actualDSes, _, err := TOSession.GetDeliveryServices(client.RequestOptions{})
	if err != nil {
		t.Errorf("cannot get Delivery Services: %v - alerts: %+v", err, actualDSes.Alerts)
	}
	actualDSMap := make(map[string]tc.DeliveryServiceV4, len(actualDSes.Response))
	for _, ds := range actualDSes.Response {
		if ds.XMLID == nil {
			t.Error("Traffic Ops returned a representation of a Delivery Service with null or undefined XMLID")
			continue
		}
		actualDSMap[*ds.XMLID] = ds
	}
	cnt := 0
	for _, ds := range testData.DeliveryServices {
		if ds.XMLID == nil {
			t.Error("Delivery Service found in test data with null or undefined XMLID")
			continue
		}
		if _, ok := actualDSMap[*ds.XMLID]; !ok {
			t.Errorf("GET DeliveryService missing: %s", *ds.XMLID)
		}
		// exactly one ds should have exactly 3 query params. the rest should have none
		if c := len(ds.ConsistentHashQueryParams); c > 0 {
			if c != 3 {
				t.Errorf("deliveryservice %s has %d query params; expected 3 or 0", *ds.XMLID, c)
			}
			cnt++
		}
	}
	if cnt > 2 {
		t.Errorf("exactly 2 deliveryservices should have more than one query param; found %d", cnt)
	}
}

func GetInactiveTestDeliveryServices(t *testing.T) {
	opts := client.NewRequestOptions()
	opts.QueryParameters.Set("active", strconv.FormatBool(false))
	inactiveDSes, _, err := TOSession.GetDeliveryServices(opts)
	if err != nil {
		t.Errorf("cannot get inactive Delivery Services: %v - alerts: %+v", err, inactiveDSes.Alerts)
	}
	for _, ds := range inactiveDSes.Response {
		if ds.Active == nil {
			t.Error("Traffic Ops returned a representation for a Delivery Service with null or undefined 'active'")
			continue
		}
		if *ds.Active != false {
			t.Errorf("expected all delivery services to be inactive, but got atleast one active DS")
		}
	}

	opts.QueryParameters.Set("active", strconv.FormatBool(true))
	activeDSes, _, err := TOSession.GetDeliveryServices(opts)
	if err != nil {
		t.Errorf("cannot get active Delivery Services: %v - alerts: %+v", err, activeDSes.Alerts)
	}
	for _, ds := range activeDSes.Response {
		if ds.Active == nil {
			t.Error("Traffic Ops returned a representation for a Delivery Service with null or undefined 'active'")
			continue
		}
		if *ds.Active != true {
			t.Errorf("expected all delivery services to be active, but got atleast one inactive DS")
		}
	}
}

func GetTestDeliveryServicesCapacity(t *testing.T) {
	actualDSes, _, err := TOSession.GetDeliveryServices(client.RequestOptions{})
	if err != nil {
		t.Errorf("cannot get Delivery Services: %v - alerts: %+v", err, actualDSes.Alerts)
	}
	actualDSMap := map[string]tc.DeliveryServiceV4{}
	for _, ds := range actualDSes.Response {
		if ds.ID == nil || ds.XMLID == nil {
			t.Error("Traffic Ops returned a representation for a Delivery Service with null or undefined XMLID and/or ID")
			continue
		}
		actualDSMap[*ds.XMLID] = ds
		capDS, _, err := TOSession.GetDeliveryServiceCapacity(*ds.ID, client.RequestOptions{})
		if err != nil {
			t.Errorf(`cannot get Delivery Service "%s"'s (#%d) Capacity: %v - alerts: %+v`, *ds.XMLID, *ds.ID, err, capDS.Alerts)
		}
	}

}

func UpdateTestDeliveryServices(t *testing.T) {
	if len(testData.DeliveryServices) < 1 {
		t.Fatal("Need at least one Delivery Service to test updating a Delivery Service")
	}
	firstDS := testData.DeliveryServices[0]
	if firstDS.XMLID == nil {
		t.Fatal("Found a Delivery Service in the test data with a null or undefined XMLID")
	}

	dses, _, err := TOSession.GetDeliveryServices(client.RequestOptions{})
	if err != nil {
		t.Errorf("cannot get Delivery Services: %v - alerts: %+v", err, dses.Alerts)
	}

	var remoteDS tc.DeliveryServiceV4
	found := false
	for _, ds := range dses.Response {
		if ds.XMLID == nil {
			t.Error("Traffic Ops returned a representation for a Delivery Service with null or undefined XMLID")
			continue
		}
		if *ds.XMLID == *firstDS.XMLID {
			found = true
			remoteDS = ds
			break
		}
	}
	if !found {
		t.Errorf("GET Delivery Services missing: %v", firstDS.XMLID)
	}
	if remoteDS.ID == nil {
		t.Fatal("Traffic Ops returned a representation for a Delivery Service with null or undefined ID") //... or it returned no DSes at all
	}

	updatedMaxRequestHeaderSize := 131080
	updatedLongDesc := "something different"
	updatedMaxDNSAnswers := 164598
	updatedMaxOriginConnections := 100
	updatedActive := false
	updatedDisplayName := "newds1displayname"
	updatedDscp := 41
	updatedGeoLimit := 1
	updatedInitialDispersion := 2
	updatedIpv6RoutingEnabled := false
	updatedLogsEnabled := false
	updatedMissLat := 42.881944
	updatedMissLong := -88.627778
	updateMultisiteOrigin := true
	updatedOrgServerFqdn := "http://origin.example.net"
	updateProtocol := 2
	updateQstringIgnore := 0
	updateRegionalGeoBlocking := true

	remoteDS.MaxRequestHeaderBytes = &updatedMaxRequestHeaderSize
	remoteDS.LongDesc = &updatedLongDesc
	remoteDS.MaxDNSAnswers = &updatedMaxDNSAnswers
	remoteDS.MaxOriginConnections = &updatedMaxOriginConnections
	remoteDS.MatchList = nil // verify that this field is optional in a PUT request, doesn't cause nil dereference panic
	remoteDS.Active = &updatedActive
	remoteDS.DisplayName = &updatedDisplayName
	remoteDS.DSCP = &updatedDscp
	remoteDS.GeoLimit = &updatedGeoLimit
	remoteDS.InitialDispersion = &updatedInitialDispersion
	remoteDS.IPV6RoutingEnabled = &updatedIpv6RoutingEnabled
	remoteDS.LogsEnabled = &updatedLogsEnabled
	remoteDS.MissLat = &updatedMissLat
	remoteDS.MissLong = &updatedMissLong
	remoteDS.MultiSiteOrigin = &updateMultisiteOrigin
	remoteDS.OrgServerFQDN = &updatedOrgServerFqdn
	remoteDS.Protocol = &updateProtocol
	remoteDS.QStringIgnore = &updateQstringIgnore
	remoteDS.RegionalGeoBlocking = &updateRegionalGeoBlocking

	//Get TypeId by TypeName
	typeOpts := client.NewRequestOptions()
	typeOpts.QueryParameters.Set("name", "HTTP_LIVE")
	typeResp, _, err := TOSession.GetTypes(typeOpts)
	if err != nil {
		t.Errorf("cannot get type id by name: %v - alerts: %v", err, typeResp.Alerts)
	}
	if len(typeResp.Response) == 0 {
		t.Fatal("got an empty response for types")
	}
	remoteDS.TypeID = &typeResp.Response[0].ID

	//Get CDNId by CDNName
	cdnOpts := client.NewRequestOptions()
	if len(testData.CDNs) < 1 {
		t.Fatal("Need at least one CDN to update Delivery Service CDN")
	}
	firstCDN := testData.CDNs[0]
	cdnOpts.QueryParameters.Set("name", firstCDN.Name)
	cdnResp, _, err := TOSession.GetCDNs(cdnOpts)
	if err != nil {
		t.Fatalf("getting CDNs with name '%s': %v - alerts: %+v", "cdn1", err, cdnResp.Alerts)
	}
	if len(cdnResp.Response) != 1 {
		t.Fatalf("expected exactly 1 CDN named '%s' but found %d CDNs", "cdn1", len(cdnResp.Response))
	}
	remoteDS.CDNID = &cdnResp.Response[0].ID

	//Get ProfileId by ProfileName
	profileOpts := client.NewRequestOptions()
	if len(testData.Profiles) < 1 {
		t.Fatal("Need at least one Profile to update Delivery Service Profiles")
	}
	firstProfile := testData.Profiles[0]
	profileOpts.QueryParameters.Set("name", firstProfile.Name)
	profilesResp, _, err := TOSession.GetProfiles(profileOpts)
	if err != nil {
		t.Fatalf("couldn't get profiles: %v", err)
	}
	if len(profilesResp.Response) != 1 {
		t.Fatalf("expected just one profile in the response, but got %d", len(profilesResp.Response))
	}
	remoteDS.ProfileID = &profilesResp.Response[0].ID

	if updateResp, _, err := TOSession.UpdateDeliveryService(*remoteDS.ID, remoteDS, client.RequestOptions{}); err != nil {
		t.Errorf("cannot update Delivery Service: %v - %v", err, updateResp)
	}

	// Retrieve the delivery service to check whether the values were updated
	opts := client.NewRequestOptions()
	opts.QueryParameters.Set("id", strconv.Itoa(*remoteDS.ID))
	apiResp, _, err := TOSession.GetDeliveryServices(opts)
	if err != nil {
		t.Fatalf("cannot get Delivery Service #%d: %v - alerts: %+v", *remoteDS.ID, err, apiResp.Alerts)
	}
	if len(apiResp.Response) != 1 {
		t.Fatalf("expected exactly one Delivery Service to exist with ID %d, found: %d", *remoteDS.ID, len(apiResp.Response))
	}
	resp := apiResp.Response[0]
	if resp.LongDesc == nil {
		t.Error("Traffic Ops returned a representation for a Delivery Service with null or undefined long description")
	} else if *resp.LongDesc != updatedLongDesc {
		t.Errorf("long description do not match actual: %s, expected: %s", *resp.LongDesc, updatedLongDesc)
	}

	if resp.MaxDNSAnswers == nil {
		t.Error("Traffic Ops returned a representation for a Delivery Service with null or undefined max DNS answers")
	} else if *resp.MaxDNSAnswers != updatedMaxDNSAnswers {
		t.Errorf("max DNS answers do not match actual: %d, expected: %d", *resp.MaxDNSAnswers, updatedMaxDNSAnswers)
	}

	if resp.MaxOriginConnections == nil {
		t.Error("Traffic Ops returned a representation for a Delivery Service with null or undefined max origin connections")
	} else if *resp.MaxOriginConnections != updatedMaxOriginConnections {
		t.Errorf("max origin connections do not match actual: %d, expected: %d", resp.MaxOriginConnections, updatedMaxOriginConnections)
	}

	if resp.MaxRequestHeaderBytes == nil {
		t.Error("Traffic Ops returned a representation for a Delivery Service with null or undefined max request header bytes")
	} else if *resp.MaxRequestHeaderBytes != updatedMaxRequestHeaderSize {
		t.Errorf("max request header sizes do not match actual: %d, expected: %d", resp.MaxRequestHeaderBytes, updatedMaxRequestHeaderSize)
	}

	if resp.Active == nil {
		t.Error("Traffic Ops returned a representation for a Delivery Service with null or undefined Active")
	} else if *resp.Active != updatedActive {
		t.Errorf("Active do not match actual: %t, expected: %t", *resp.Active, updatedActive)
	}

	if resp.DisplayName == nil {
		t.Error("Traffic Ops returned a representation for a Delivery Service with null or undefined DisplayName")
	} else if *resp.DisplayName != updatedDisplayName {
		t.Errorf("DisplayName do not match actual: %s, expected: %s", *resp.DisplayName, updatedDisplayName)
	}

	if resp.DSCP == nil {
		t.Error("Traffic Ops returned a representation for a Delivery Service with null or undefined DSCP")
	} else if *resp.DSCP != updatedDscp {
		t.Errorf("DSCP do not match actual: %d, expected: %d", resp.DSCP, updatedDscp)
	}

	if resp.GeoLimit == nil {
		t.Error("Traffic Ops returned a representation for a Delivery Service with null or undefined GeoLimit")
	} else if *resp.GeoLimit != updatedGeoLimit {
		t.Errorf("GeoLimit do not match actual: %d, expected: %d", resp.GeoLimit, updatedGeoLimit)
	}

	if resp.InitialDispersion == nil {
		t.Error("Traffic Ops returned a representation for a Delivery Service with null or undefined InitialDispersion")
	} else if *resp.InitialDispersion != updatedInitialDispersion {
		t.Errorf("InitialDispersion do not match actual: %d, expected: %d", resp.InitialDispersion, updatedInitialDispersion)
	}

	if resp.IPV6RoutingEnabled == nil {
		t.Error("Traffic Ops returned a representation for a Delivery Service with null or undefined IPV6RoutingEnabled")
	} else if *resp.IPV6RoutingEnabled != updatedIpv6RoutingEnabled {
		t.Errorf("IPV6RoutingEnabled do not match actual: %t, expected: %t", *resp.IPV6RoutingEnabled, updatedIpv6RoutingEnabled)
	}

	if resp.LogsEnabled == nil {
		t.Error("Traffic Ops returned a representation for a Delivery Service with null or undefined LogsEnabled")
	} else if *resp.LogsEnabled != updatedLogsEnabled {
		t.Errorf("LogsEnabled do not match actual: %t, expected: %t", *resp.LogsEnabled, updatedLogsEnabled)
	}

	if resp.MissLat == nil {
		t.Error("Traffic Ops returned a representation for a Delivery Service with null or undefined MissLat")
	} else if *resp.MissLat != updatedMissLat {
		t.Errorf("MissLat do not match actual: %b, expected: %b", resp.MissLat, updatedMissLat)
	}

	if resp.MissLong == nil {
		t.Error("Traffic Ops returned a representation for a Delivery Service with null or undefined MissLong")
	} else if *resp.MissLong != updatedMissLong {
		t.Errorf("MissLong do not match actual: %b, expected: %b", resp.MissLong, updatedMissLong)
	}

	if resp.MultiSiteOrigin == nil {
		t.Error("Traffic Ops returned a representation for a Delivery Service with null or undefined MultiSiteOrigin")
	} else if *resp.MultiSiteOrigin != updateMultisiteOrigin {
		t.Errorf("MultiSiteOrigin do not match actual: %t, expected: %t", *resp.MultiSiteOrigin, updateMultisiteOrigin)
	}

	if resp.OrgServerFQDN == nil {
		t.Error("Traffic Ops returned a representation for a Delivery Service with null or undefined OrgServerFQDN")
	} else if *resp.OrgServerFQDN != updatedOrgServerFqdn {
		t.Errorf("OrgServerFQDN do not match actual: %s, expected: %s", *resp.OrgServerFQDN, updatedOrgServerFqdn)
	}

	if resp.Protocol == nil {
		t.Error("Traffic Ops returned a representation for a Delivery Service with null or undefined Protocol")
	} else if *resp.Protocol != updateProtocol {
		t.Errorf("Protocol do not match actual: %d, expected: %d", resp.Protocol, updateProtocol)
	}

	if resp.QStringIgnore == nil {
		t.Error("Traffic Ops returned a representation for a Delivery Service with null or undefined QStringIgnore")
	} else if *resp.QStringIgnore != updateQstringIgnore {
		t.Errorf("QStringIgnore do not match actual: %d, expected: %d", resp.QStringIgnore, updateQstringIgnore)
	}

	if resp.RegionalGeoBlocking == nil {
		t.Error("Traffic Ops returned a representation for a Delivery Service with null or undefined RegionalGeoBlocking")
	} else if *resp.RegionalGeoBlocking != updateRegionalGeoBlocking {
		t.Errorf("RegionalGeoBlocking do not match actual: %t, expected: %t", *resp.RegionalGeoBlocking, updateRegionalGeoBlocking)
	}
}

func UpdateNullableTestDeliveryServices(t *testing.T) {
	if len(testData.DeliveryServices) < 1 {
		t.Fatal("Need at least one Delivery Service to test updating nullable fields of a Delivery Service")
	}
	firstDS := testData.DeliveryServices[0]
	if firstDS.XMLID == nil {
		t.Fatal("Found a Delivery Service in the test data with a null or undefined XMLID")
	}

	dses, _, err := TOSession.GetDeliveryServices(client.RequestOptions{})
	if err != nil {
		t.Fatalf("cannot get Delivery Services: %v - alerts: %+v", err, dses.Alerts)
	}

	var remoteDS tc.DeliveryServiceV4
	found := false
	for _, ds := range dses.Response {
		if ds.XMLID == nil || ds.ID == nil {
			t.Error("Traffic Ops returned a representation for a Delivery Service with null or undefined XMLID and/or ID")
			continue
		}
		if *ds.XMLID == *firstDS.XMLID {
			found = true
			remoteDS = ds
			break
		}
	}
	if !found {
		t.Fatalf("GET Delivery Services missing: %v", firstDS.XMLID)
	}

	updatedLongDesc := "something else different"
	updatedMaxDNSAnswers := 164599
	remoteDS.LongDesc = &updatedLongDesc
	remoteDS.MaxDNSAnswers = &updatedMaxDNSAnswers

	if updateResp, _, err := TOSession.UpdateDeliveryService(*remoteDS.ID, remoteDS, client.RequestOptions{}); err != nil {
		t.Fatalf("cannot update Delivery Service #%d: %v - alerts: %+v", *remoteDS.ID, err, updateResp)
	}

	opts := client.NewRequestOptions()
	opts.QueryParameters.Set("id", strconv.Itoa(*remoteDS.ID))
	apiResp, _, err := TOSession.GetDeliveryServices(opts)
	if err != nil {
		t.Fatalf("cannot get Delivery Service #%d: %v - alerts: %+v", *remoteDS.ID, err, apiResp.Alerts)
	}
	if len(apiResp.Response) != 1 {
		t.Fatalf("Expected exactly one Delivery Service to exist with ID %d, found: %d", *remoteDS.ID, len(apiResp.Response))
	}
	resp := apiResp.Response[0]

	if resp.LongDesc == nil {
		t.Errorf("results do not match actual: <nil>, expected: %s", updatedLongDesc)
	} else if *resp.LongDesc != updatedLongDesc {
		t.Errorf("results do not match actual: %s, expected: %s", *resp.LongDesc, updatedLongDesc)
	}
	if resp.MaxDNSAnswers == nil {
		t.Fatalf("results do not match actual: <nil>, expected: %d", updatedMaxDNSAnswers)
	} else if *resp.MaxDNSAnswers != updatedMaxDNSAnswers {
		t.Fatalf("results do not match actual: %d, expected: %d", *resp.MaxDNSAnswers, updatedMaxDNSAnswers)
	}

}

// UpdateDeliveryServiceWithInvalidTopology ensures that a topology cannot be:
// - assigned to (CLIENT_)STEERING delivery services
// - assigned to any delivery services which have required capabilities that the topology can't satisfy
func UpdateDeliveryServiceWithInvalidTopology(t *testing.T) {
	dses, _, err := TOSession.GetDeliveryServices(client.RequestOptions{})
	if err != nil {
		t.Fatalf("cannot get Delivery Services: %v - alerts: %+v", err, dses.Alerts)
	}

	found := false
	var nonCSDS *tc.DeliveryServiceV4
	for _, ds := range dses.Response {
		if ds.Type == nil || ds.ID == nil {
			t.Error("Traffic Ops returned a representation for a Delivery Service that had null or undefined Type and/or ID")
			continue
		}
		if *ds.Type == tc.DSTypeClientSteering {
			found = true
			ds.Topology = util.StrPtr("my-topology")
			if _, _, err := TOSession.UpdateDeliveryService(*ds.ID, ds, client.RequestOptions{}); err == nil {
				t.Errorf("assigning topology to CLIENT_STEERING delivery service - expected: error, actual: no error")
			}
		} else if nonCSDS == nil {
			nonCSDS = new(tc.DeliveryServiceV4)
			*nonCSDS = ds
		}
	}
	if !found || nonCSDS == nil {
		t.Fatal("Expected at least one non-CLIENT_STEERING Delivery Service to exist")
	}

	nonCSDS.Topology = new(string)
	_, inf, err := TOSession.UpdateDeliveryService(*nonCSDS.ID, *nonCSDS, client.RequestOptions{})
	if err == nil {
		t.Error("Expected an error assigning a non-existent topology")
	}
	if inf.StatusCode < 400 || inf.StatusCode >= 500 {
		t.Errorf("Expected client-level error assigning a non-existent topology, got: %d", inf.StatusCode)
	}

	opts := client.NewRequestOptions()
	opts.QueryParameters.Add("xmlId", "ds-top-req-cap")
	dses, _, err = TOSession.GetDeliveryServices(opts)
	if err != nil {
		t.Fatalf("cannot get Delivery Service: %v - alerts: %+v", err, dses.Alerts)
	}
	if len(dses.Response) != 1 {
		t.Fatalf("expected: 1 DS, actual: %d", len(dses.Response))
	}
	ds := dses.Response[0]
	if ds.Topology == nil || ds.ID == nil || ds.XMLID == nil {
		t.Fatal("Traffic Ops returned a representation for a Delivery Service that had null or undefined Topology and/or XMLID and/or ID")
	}
	// unassign its topology, add a required capability that its topology
	// can't satisfy, then attempt to reassign its topology
	top := *ds.Topology
	ds.Topology = nil
	resp, _, err := TOSession.UpdateDeliveryService(*ds.ID, ds, client.RequestOptions{})
	if err != nil {
		t.Fatalf("updating DS to remove topology, expected: no error, actual: %v - alerts: %+v", err, resp.Alerts)
	}
	reqCap := tc.DeliveryServicesRequiredCapability{
		DeliveryServiceID:  ds.ID,
		RequiredCapability: util.StrPtr("asdf"),
	}
	dsrcResp, _, err := TOSession.CreateDeliveryServicesRequiredCapability(reqCap, client.RequestOptions{})
	if err != nil {
		t.Fatalf("adding 'asdf' required capability to '%s', expected: no error, actual: %v - alerts: %+v", *ds.XMLID, err, dsrcResp.Alerts)
	}
	ds.Topology = &top
	_, reqInf, err := TOSession.UpdateDeliveryService(*ds.ID, ds, client.RequestOptions{})
	if err == nil {
		t.Errorf("updating DS topology which doesn't meet the DS required capabilities - expected: error, actual: nil")
	}
	if reqInf.StatusCode < http.StatusBadRequest || reqInf.StatusCode >= http.StatusInternalServerError {
		t.Errorf("updating DS topology which doesn't meet the DS required capabilities - expected: 400-level status code, actual: %d", reqInf.StatusCode)
	}
	dsrcResp, _, err = TOSession.DeleteDeliveryServicesRequiredCapability(*ds.ID, "asdf", client.RequestOptions{})
	if err != nil {
		t.Fatalf("removing 'asdf' required capability from '%s', expected: no error, actual: %v - alerts: %+v", *ds.XMLID, err, dsrcResp.Alerts)
	}
	_, _, err = TOSession.UpdateDeliveryService(*ds.ID, ds, client.RequestOptions{})
	if err != nil {
		t.Errorf("updating DS topology - expected: no error, actual: %v", err)
	}

	const xmlID = "top-ds-in-cdn2"
	dses, _, err = TOSession.GetDeliveryServices(client.RequestOptions{QueryParameters: url.Values{"xmlId": {xmlID}}})
	if err != nil {
		t.Fatalf("getting Delivery Services filtered by XMLID '%s': %v - alerts: %+v", xmlID, err, dses.Alerts)
	}
	const expectedSize = 1
	if len(dses.Response) != expectedSize {
		t.Fatalf("expected %d Delivery Service with xmlId '%s' but instead received %d Delivery Services", expectedSize, xmlID, len(dses.Response))
	}
	ds = dses.Response[0]
	if ds.ID == nil {
		t.Fatal("Traffic Ops returned a representation for a Delivery Service that had null or undefined ID")
	}
	dsTopology := ds.Topology
	ds.Topology = nil
	resp, _, err = TOSession.UpdateDeliveryService(*ds.ID, ds, client.RequestOptions{})
	if err != nil {
		t.Fatalf("updating Delivery Service '%s' (#%d): %v - alerts: %+v", xmlID, *ds.ID, err, resp.Alerts)
	}
	if len(resp.Response) != 1 {
		t.Fatalf("Expected exactly one Delivery Service to have ID %d, found: %d", *ds.ID, len(resp.Response))
	}
	ds = resp.Response[0]
	if ds.CDNID == nil {
		t.Fatal("Traffic Ops returned a representation for a Delivery Service that had null or undefined CDN ID")
	}

	const cdn1Name = "cdn1"
	opts = client.NewRequestOptions()
	opts.QueryParameters.Set("name", cdn1Name)
	cdns, _, err := TOSession.GetCDNs(opts)
	if err != nil {
		t.Fatalf("getting CDN %s: %v - alerts: %+v", cdn1Name, err, cdns.Alerts)
	}
	if len(cdns.Response) != expectedSize {
		t.Fatalf("expected %d CDN with name %s but instead received %d CDNs", expectedSize, cdn1Name, len(cdns.Response))
	}
	cdn1 := cdns.Response[0]
	const cacheGroupName = "dtrc1"
	opts = client.RequestOptions{
		QueryParameters: url.Values{
			"name": {cacheGroupName},
		},
	}
	cachegroups, _, err := TOSession.GetCacheGroups(opts)
	if err != nil {
		t.Fatalf("getting Cache Group %s: %s", cacheGroupName, err.Error())
	}
	if len(cachegroups.Response) != expectedSize {
		t.Fatalf("expected %d Cache Group with name %s but instead received %d Cache Groups", expectedSize, cacheGroupName, len(cachegroups.Response))
	}
	cachegroup := cachegroups.Response[0]
	if cachegroup.ID == nil {
		t.Fatalf("Traffic Ops returned a representation for Cache Group '%s' that had null or undefined ID", cacheGroupName)
	}
	opts.QueryParameters = url.Values{"cdn": {strconv.Itoa(*ds.CDNID)}, "cachegroup": {strconv.Itoa(*cachegroup.ID)}}
	servers, _, err := TOSession.GetServers(opts)
	if err != nil {
		t.Fatalf("getting Server with params %v: %v - alerts: %+v", opts.QueryParameters, err, servers.Alerts)
	}
	if len(servers.Response) != expectedSize {
		t.Fatalf("expected %d Server returned for query params %v but instead received %d Servers", expectedSize, opts.QueryParameters, len(servers.Response))
	}
	server := servers.Response[0]
	if server.CDNID == nil {
		t.Error("Traffic Ops returned a representation for a Server that had null or undefined CDN ID")
		server.CDNID = new(int)
	}
	*server.CDNID = cdn1.ID

	if server.ProfileNames[0] == "" || server.ID == nil || server.HostName == nil {
		t.Fatal("Traffic Ops returned a representation for a Server that had null or undefined Profile and/or Profile ID and/or Profile Description and/or ID and/or Host Name")
	}
	// A profile specific to CDN 1 is required
	opts.QueryParameters.Set("name", server.ProfileNames[0])
	pr, _, err := TOSession.GetProfiles(opts)
	if err != nil {
		t.Fatalf("failed to query profiles: %v", err)
	}
	if len(pr.Response) != 1 {
		t.Fatalf("Expected exactly one Profile to exist, found: %d", len(pr.Response))
	}
	profileCopy := tc.ProfileCopy{
		Name:         server.ProfileNames[0] + "_BUT_IN_CDN1",
		ExistingID:   pr.Response[0].ID,
		ExistingName: server.ProfileNames[0],
		Description:  pr.Response[0].Description,
	}
	copyResp, _, err := TOSession.CopyProfile(profileCopy, client.RequestOptions{})
	if err != nil {
		t.Fatalf("copying Profile %s: %v - alerts: %+v", server.ProfileNames[0], err, copyResp.Alerts)
	}

	profileOpts := client.NewRequestOptions()
	profileOpts.QueryParameters.Set("name", profileCopy.Name)
	profiles, _, err := TOSession.GetProfiles(profileOpts)
	if err != nil {
		t.Fatalf("getting Profile %s: %v - alerts: %+v", profileCopy.Name, err, profiles.Alerts)
	}
	if len(profiles.Response) != expectedSize {
		t.Fatalf("expected %d Profile with name %s but instead received %d Profiles", expectedSize, profileCopy.Name, len(profiles.Response))
	}
	profile := profiles.Response[0]
	profile.CDNID = cdn1.ID
	alerts, _, err := TOSession.UpdateProfile(profile.ID, profile, client.RequestOptions{})
	if err != nil {
		t.Fatalf("updating Profile %s: %v - alerts: %+v", profile.Name, err, alerts.Alerts)
	}
	server.ProfileNames = []string{profile.Name}

	// Empty Cache Group dtrc1 with respect to CDN 2
	alerts, _, err = TOSession.UpdateServer(*server.ID, server, client.RequestOptions{})
	if err != nil {
		t.Fatalf("updating Server '%s': %v - alerts: %+v", *server.HostName, err, alerts.Alerts)
	}
	ds.Topology = dsTopology
	_, reqInf, err = TOSession.UpdateDeliveryService(*ds.ID, ds, client.RequestOptions{})
	if err == nil {
		t.Fatalf("expected 400-level error assigning Topology %s to Delivery Service %s because Cache Group %s has no Servers in it in CDN %d, no error received", *dsTopology, xmlID, cacheGroupName, *ds.CDNID)
	}
	if reqInf.StatusCode < http.StatusBadRequest || reqInf.StatusCode >= http.StatusInternalServerError {
		t.Fatalf("expected %d-level status code but received status code %d", http.StatusBadRequest, reqInf.StatusCode)
	}
	*server.CDNID = *ds.CDNID
	server.ProfileNames = []string{profileCopy.ExistingName}

	// Put things back the way they were
	alerts, _, err = TOSession.UpdateServer(*server.ID, server, client.RequestOptions{})
	if err != nil {
		t.Fatalf("updating Server '%s': %v - alerts: %+v", *server.HostName, err, alerts.Alerts)
	}

	alerts, _, err = TOSession.DeleteProfile(profile.ID, client.RequestOptions{})
	if err != nil {
		t.Fatalf("deleting Profile %s: %v - alerts: %+v", profile.Name, err, alerts.Alerts)
	}

	resp, reqInf, err = TOSession.UpdateDeliveryService(*ds.ID, ds, client.RequestOptions{})
	if err != nil {
		t.Fatalf("updating Delivery Service '%s': %v - alerts: %+v", xmlID, err, resp.Alerts)
	}
}

// UpdateDeliveryServiceTopologyHeaderRewriteFields ensures that a delivery service can only use firstHeaderRewrite,
// innerHeaderRewrite, or lastHeadeRewrite if a topology is assigned.
func UpdateDeliveryServiceTopologyHeaderRewriteFields(t *testing.T) {
	dses, _, err := TOSession.GetDeliveryServices(client.RequestOptions{})
	if err != nil {
		t.Fatalf("cannot get Delivery Services: %v - alerts: %+v", err, dses.Alerts)
	}
	foundTopology := false
	for _, ds := range dses.Response {
		if ds.ID == nil {
			t.Error("Traffic Ops returned a representation for a Delivery Service that had null or undefined ID")
			continue
		}
		if ds.Topology != nil {
			foundTopology = true
		}
		ds.FirstHeaderRewrite = util.StrPtr("foo")
		ds.InnerHeaderRewrite = util.StrPtr("bar")
		ds.LastHeaderRewrite = util.StrPtr("baz")
		resp, _, err := TOSession.UpdateDeliveryService(*ds.ID, ds, client.RequestOptions{})
		if ds.Topology != nil && err != nil {
			t.Errorf("expected: no error updating topology-based header rewrite fields for topology-based DS, actual: %v - alerts: %+v", err, resp.Alerts)
		}
		if ds.Topology == nil && err == nil {
			t.Error("expected: error updating topology-based header rewrite fields for non-topology-based DS, actual: nil")
		}
		ds.FirstHeaderRewrite = nil
		ds.InnerHeaderRewrite = nil
		ds.LastHeaderRewrite = nil
		ds.EdgeHeaderRewrite = util.StrPtr("foo")
		ds.MidHeaderRewrite = util.StrPtr("bar")
		resp, _, err = TOSession.UpdateDeliveryService(*ds.ID, ds, client.RequestOptions{})
		if ds.Topology != nil && err == nil {
			t.Errorf("expected: error updating legacy header rewrite fields for topology-based DS, actual: nil")
		}
		if ds.Topology == nil && err != nil {
			t.Errorf("expected: no error updating legacy header rewrite fields for non-topology-based DS, actual: %v - alerts: %+v", err, resp.Alerts)
		}
	}
	if !foundTopology {
		t.Errorf("expected: at least one topology-based delivery service, actual: none found")
	}
}

// UpdateDeliveryServiceWithInvalidRemapText ensures that a delivery service can't be updated with a remap text value with a line break in it.
func UpdateDeliveryServiceWithInvalidRemapText(t *testing.T) {
	if len(testData.DeliveryServices) < 1 {
		t.Fatal("Need at least one Delivery Service to test updating Delivery Service with invalid remap text")
	}
	firstDS := testData.DeliveryServices[0]
	if firstDS.XMLID == nil {
		t.Fatal("Found a Delivery Service in the test data that has null or undefined XMLID")
	}

	dses, _, err := TOSession.GetDeliveryServices(client.RequestOptions{})
	if err != nil {
		t.Fatalf("cannot get Delivery Services: %v - alerts: %+v", err, dses.Alerts)
	}

	var remoteDS tc.DeliveryServiceV4
	found := false
	for _, ds := range dses.Response {
		if ds.XMLID == nil || ds.ID == nil {
			t.Error("Traffic Ops returned a representation for a Delivery Service that had null or undefined XMLID and/or ID")
			continue
		}
		if *ds.XMLID == *firstDS.XMLID {
			found = true
			remoteDS = ds
			break
		}
	}
	if !found {
		t.Fatalf("GET Delivery Services missing: %s", *firstDS.XMLID)
	}

	updatedRemapText := "@plugin=tslua.so @pparam=/opt/trafficserver/etc/trafficserver/remapPlugin1.lua\nline2"
	remoteDS.RemapText = &updatedRemapText

	if _, _, err := TOSession.UpdateDeliveryService(*remoteDS.ID, remoteDS, client.RequestOptions{}); err == nil {
		t.Errorf("Delivery Service successfully updated with invalid remap text: %v", updatedRemapText)
	}
}

// UpdateDeliveryServiceWithInvalidSliceRangeRequest ensures that a delivery service can't be updated with a invalid slice range request handler setting.
func UpdateDeliveryServiceWithInvalidSliceRangeRequest(t *testing.T) {
	// GET a HTTP / DNS type DS
	var dsXML *string
	for _, ds := range testData.DeliveryServices {
		if ds.Type == nil {
			t.Error("Traffic Ops returned a representation for a Delivery Service that had null or undefined Type")
			continue
		}
		if ds.Type.IsDNS() || ds.Type.IsHTTP() {
			dsXML = ds.XMLID
			break
		}
	}
	if dsXML == nil {
		t.Fatal("no HTTP or DNS Delivery Services to test with")
	}

	dses, _, err := TOSession.GetDeliveryServices(client.RequestOptions{})
	if err != nil {
		t.Fatalf("cannot get Delivery Services: %v - alerts: %+v", err, dses.Alerts)
	}

	var remoteDS tc.DeliveryServiceV4
	found := false
=======
>>>>>>> 7c829aa9
	for _, ds := range dses.Response {
		delResp, _, err := TOSession.DeleteDeliveryService(*ds.ID, client.RequestOptions{})
		assert.NoError(t, err, "Could not delete Delivery Service: %v - alerts: %+v", err, delResp.Alerts)
		// Retrieve Delivery Service to see if it got deleted
		opts := client.NewRequestOptions()
		opts.QueryParameters.Set("id", strconv.Itoa(*ds.ID))
		getDS, _, err := TOSession.GetDeliveryServices(opts)
		assert.NoError(t, err, "Error deleting Delivery Service for '%s' : %v - alerts: %+v", *ds.XMLID, err, getDS.Alerts)
		assert.Equal(t, 0, len(getDS.Response), "Expected Delivery Service '%s' to be deleted", *ds.XMLID)
	}
}<|MERGE_RESOLUTION|>--- conflicted
+++ resolved
@@ -775,745 +775,6 @@
 	dses, _, err := TOSession.GetDeliveryServices(client.RequestOptions{})
 	assert.NoError(t, err, "Cannot get Delivery Services: %v - alerts: %+v", err, dses.Alerts)
 
-<<<<<<< HEAD
-// Note that this test will break if anyone ever adds or modifies the test data
-// Delivery Services such that any of them has more than 0 but not 3 Consistent
-// Hashing Query Parameters - OR such that more than (but not less than) 2
-// Delivery Services has more than 0 (but not necessarily exactly 3) Consistent
-// Hashing Query Parameters.
-func GetTestDeliveryServices(t *testing.T) {
-	actualDSes, _, err := TOSession.GetDeliveryServices(client.RequestOptions{})
-	if err != nil {
-		t.Errorf("cannot get Delivery Services: %v - alerts: %+v", err, actualDSes.Alerts)
-	}
-	actualDSMap := make(map[string]tc.DeliveryServiceV4, len(actualDSes.Response))
-	for _, ds := range actualDSes.Response {
-		if ds.XMLID == nil {
-			t.Error("Traffic Ops returned a representation of a Delivery Service with null or undefined XMLID")
-			continue
-		}
-		actualDSMap[*ds.XMLID] = ds
-	}
-	cnt := 0
-	for _, ds := range testData.DeliveryServices {
-		if ds.XMLID == nil {
-			t.Error("Delivery Service found in test data with null or undefined XMLID")
-			continue
-		}
-		if _, ok := actualDSMap[*ds.XMLID]; !ok {
-			t.Errorf("GET DeliveryService missing: %s", *ds.XMLID)
-		}
-		// exactly one ds should have exactly 3 query params. the rest should have none
-		if c := len(ds.ConsistentHashQueryParams); c > 0 {
-			if c != 3 {
-				t.Errorf("deliveryservice %s has %d query params; expected 3 or 0", *ds.XMLID, c)
-			}
-			cnt++
-		}
-	}
-	if cnt > 2 {
-		t.Errorf("exactly 2 deliveryservices should have more than one query param; found %d", cnt)
-	}
-}
-
-func GetInactiveTestDeliveryServices(t *testing.T) {
-	opts := client.NewRequestOptions()
-	opts.QueryParameters.Set("active", strconv.FormatBool(false))
-	inactiveDSes, _, err := TOSession.GetDeliveryServices(opts)
-	if err != nil {
-		t.Errorf("cannot get inactive Delivery Services: %v - alerts: %+v", err, inactiveDSes.Alerts)
-	}
-	for _, ds := range inactiveDSes.Response {
-		if ds.Active == nil {
-			t.Error("Traffic Ops returned a representation for a Delivery Service with null or undefined 'active'")
-			continue
-		}
-		if *ds.Active != false {
-			t.Errorf("expected all delivery services to be inactive, but got atleast one active DS")
-		}
-	}
-
-	opts.QueryParameters.Set("active", strconv.FormatBool(true))
-	activeDSes, _, err := TOSession.GetDeliveryServices(opts)
-	if err != nil {
-		t.Errorf("cannot get active Delivery Services: %v - alerts: %+v", err, activeDSes.Alerts)
-	}
-	for _, ds := range activeDSes.Response {
-		if ds.Active == nil {
-			t.Error("Traffic Ops returned a representation for a Delivery Service with null or undefined 'active'")
-			continue
-		}
-		if *ds.Active != true {
-			t.Errorf("expected all delivery services to be active, but got atleast one inactive DS")
-		}
-	}
-}
-
-func GetTestDeliveryServicesCapacity(t *testing.T) {
-	actualDSes, _, err := TOSession.GetDeliveryServices(client.RequestOptions{})
-	if err != nil {
-		t.Errorf("cannot get Delivery Services: %v - alerts: %+v", err, actualDSes.Alerts)
-	}
-	actualDSMap := map[string]tc.DeliveryServiceV4{}
-	for _, ds := range actualDSes.Response {
-		if ds.ID == nil || ds.XMLID == nil {
-			t.Error("Traffic Ops returned a representation for a Delivery Service with null or undefined XMLID and/or ID")
-			continue
-		}
-		actualDSMap[*ds.XMLID] = ds
-		capDS, _, err := TOSession.GetDeliveryServiceCapacity(*ds.ID, client.RequestOptions{})
-		if err != nil {
-			t.Errorf(`cannot get Delivery Service "%s"'s (#%d) Capacity: %v - alerts: %+v`, *ds.XMLID, *ds.ID, err, capDS.Alerts)
-		}
-	}
-
-}
-
-func UpdateTestDeliveryServices(t *testing.T) {
-	if len(testData.DeliveryServices) < 1 {
-		t.Fatal("Need at least one Delivery Service to test updating a Delivery Service")
-	}
-	firstDS := testData.DeliveryServices[0]
-	if firstDS.XMLID == nil {
-		t.Fatal("Found a Delivery Service in the test data with a null or undefined XMLID")
-	}
-
-	dses, _, err := TOSession.GetDeliveryServices(client.RequestOptions{})
-	if err != nil {
-		t.Errorf("cannot get Delivery Services: %v - alerts: %+v", err, dses.Alerts)
-	}
-
-	var remoteDS tc.DeliveryServiceV4
-	found := false
-	for _, ds := range dses.Response {
-		if ds.XMLID == nil {
-			t.Error("Traffic Ops returned a representation for a Delivery Service with null or undefined XMLID")
-			continue
-		}
-		if *ds.XMLID == *firstDS.XMLID {
-			found = true
-			remoteDS = ds
-			break
-		}
-	}
-	if !found {
-		t.Errorf("GET Delivery Services missing: %v", firstDS.XMLID)
-	}
-	if remoteDS.ID == nil {
-		t.Fatal("Traffic Ops returned a representation for a Delivery Service with null or undefined ID") //... or it returned no DSes at all
-	}
-
-	updatedMaxRequestHeaderSize := 131080
-	updatedLongDesc := "something different"
-	updatedMaxDNSAnswers := 164598
-	updatedMaxOriginConnections := 100
-	updatedActive := false
-	updatedDisplayName := "newds1displayname"
-	updatedDscp := 41
-	updatedGeoLimit := 1
-	updatedInitialDispersion := 2
-	updatedIpv6RoutingEnabled := false
-	updatedLogsEnabled := false
-	updatedMissLat := 42.881944
-	updatedMissLong := -88.627778
-	updateMultisiteOrigin := true
-	updatedOrgServerFqdn := "http://origin.example.net"
-	updateProtocol := 2
-	updateQstringIgnore := 0
-	updateRegionalGeoBlocking := true
-
-	remoteDS.MaxRequestHeaderBytes = &updatedMaxRequestHeaderSize
-	remoteDS.LongDesc = &updatedLongDesc
-	remoteDS.MaxDNSAnswers = &updatedMaxDNSAnswers
-	remoteDS.MaxOriginConnections = &updatedMaxOriginConnections
-	remoteDS.MatchList = nil // verify that this field is optional in a PUT request, doesn't cause nil dereference panic
-	remoteDS.Active = &updatedActive
-	remoteDS.DisplayName = &updatedDisplayName
-	remoteDS.DSCP = &updatedDscp
-	remoteDS.GeoLimit = &updatedGeoLimit
-	remoteDS.InitialDispersion = &updatedInitialDispersion
-	remoteDS.IPV6RoutingEnabled = &updatedIpv6RoutingEnabled
-	remoteDS.LogsEnabled = &updatedLogsEnabled
-	remoteDS.MissLat = &updatedMissLat
-	remoteDS.MissLong = &updatedMissLong
-	remoteDS.MultiSiteOrigin = &updateMultisiteOrigin
-	remoteDS.OrgServerFQDN = &updatedOrgServerFqdn
-	remoteDS.Protocol = &updateProtocol
-	remoteDS.QStringIgnore = &updateQstringIgnore
-	remoteDS.RegionalGeoBlocking = &updateRegionalGeoBlocking
-
-	//Get TypeId by TypeName
-	typeOpts := client.NewRequestOptions()
-	typeOpts.QueryParameters.Set("name", "HTTP_LIVE")
-	typeResp, _, err := TOSession.GetTypes(typeOpts)
-	if err != nil {
-		t.Errorf("cannot get type id by name: %v - alerts: %v", err, typeResp.Alerts)
-	}
-	if len(typeResp.Response) == 0 {
-		t.Fatal("got an empty response for types")
-	}
-	remoteDS.TypeID = &typeResp.Response[0].ID
-
-	//Get CDNId by CDNName
-	cdnOpts := client.NewRequestOptions()
-	if len(testData.CDNs) < 1 {
-		t.Fatal("Need at least one CDN to update Delivery Service CDN")
-	}
-	firstCDN := testData.CDNs[0]
-	cdnOpts.QueryParameters.Set("name", firstCDN.Name)
-	cdnResp, _, err := TOSession.GetCDNs(cdnOpts)
-	if err != nil {
-		t.Fatalf("getting CDNs with name '%s': %v - alerts: %+v", "cdn1", err, cdnResp.Alerts)
-	}
-	if len(cdnResp.Response) != 1 {
-		t.Fatalf("expected exactly 1 CDN named '%s' but found %d CDNs", "cdn1", len(cdnResp.Response))
-	}
-	remoteDS.CDNID = &cdnResp.Response[0].ID
-
-	//Get ProfileId by ProfileName
-	profileOpts := client.NewRequestOptions()
-	if len(testData.Profiles) < 1 {
-		t.Fatal("Need at least one Profile to update Delivery Service Profiles")
-	}
-	firstProfile := testData.Profiles[0]
-	profileOpts.QueryParameters.Set("name", firstProfile.Name)
-	profilesResp, _, err := TOSession.GetProfiles(profileOpts)
-	if err != nil {
-		t.Fatalf("couldn't get profiles: %v", err)
-	}
-	if len(profilesResp.Response) != 1 {
-		t.Fatalf("expected just one profile in the response, but got %d", len(profilesResp.Response))
-	}
-	remoteDS.ProfileID = &profilesResp.Response[0].ID
-
-	if updateResp, _, err := TOSession.UpdateDeliveryService(*remoteDS.ID, remoteDS, client.RequestOptions{}); err != nil {
-		t.Errorf("cannot update Delivery Service: %v - %v", err, updateResp)
-	}
-
-	// Retrieve the delivery service to check whether the values were updated
-	opts := client.NewRequestOptions()
-	opts.QueryParameters.Set("id", strconv.Itoa(*remoteDS.ID))
-	apiResp, _, err := TOSession.GetDeliveryServices(opts)
-	if err != nil {
-		t.Fatalf("cannot get Delivery Service #%d: %v - alerts: %+v", *remoteDS.ID, err, apiResp.Alerts)
-	}
-	if len(apiResp.Response) != 1 {
-		t.Fatalf("expected exactly one Delivery Service to exist with ID %d, found: %d", *remoteDS.ID, len(apiResp.Response))
-	}
-	resp := apiResp.Response[0]
-	if resp.LongDesc == nil {
-		t.Error("Traffic Ops returned a representation for a Delivery Service with null or undefined long description")
-	} else if *resp.LongDesc != updatedLongDesc {
-		t.Errorf("long description do not match actual: %s, expected: %s", *resp.LongDesc, updatedLongDesc)
-	}
-
-	if resp.MaxDNSAnswers == nil {
-		t.Error("Traffic Ops returned a representation for a Delivery Service with null or undefined max DNS answers")
-	} else if *resp.MaxDNSAnswers != updatedMaxDNSAnswers {
-		t.Errorf("max DNS answers do not match actual: %d, expected: %d", *resp.MaxDNSAnswers, updatedMaxDNSAnswers)
-	}
-
-	if resp.MaxOriginConnections == nil {
-		t.Error("Traffic Ops returned a representation for a Delivery Service with null or undefined max origin connections")
-	} else if *resp.MaxOriginConnections != updatedMaxOriginConnections {
-		t.Errorf("max origin connections do not match actual: %d, expected: %d", resp.MaxOriginConnections, updatedMaxOriginConnections)
-	}
-
-	if resp.MaxRequestHeaderBytes == nil {
-		t.Error("Traffic Ops returned a representation for a Delivery Service with null or undefined max request header bytes")
-	} else if *resp.MaxRequestHeaderBytes != updatedMaxRequestHeaderSize {
-		t.Errorf("max request header sizes do not match actual: %d, expected: %d", resp.MaxRequestHeaderBytes, updatedMaxRequestHeaderSize)
-	}
-
-	if resp.Active == nil {
-		t.Error("Traffic Ops returned a representation for a Delivery Service with null or undefined Active")
-	} else if *resp.Active != updatedActive {
-		t.Errorf("Active do not match actual: %t, expected: %t", *resp.Active, updatedActive)
-	}
-
-	if resp.DisplayName == nil {
-		t.Error("Traffic Ops returned a representation for a Delivery Service with null or undefined DisplayName")
-	} else if *resp.DisplayName != updatedDisplayName {
-		t.Errorf("DisplayName do not match actual: %s, expected: %s", *resp.DisplayName, updatedDisplayName)
-	}
-
-	if resp.DSCP == nil {
-		t.Error("Traffic Ops returned a representation for a Delivery Service with null or undefined DSCP")
-	} else if *resp.DSCP != updatedDscp {
-		t.Errorf("DSCP do not match actual: %d, expected: %d", resp.DSCP, updatedDscp)
-	}
-
-	if resp.GeoLimit == nil {
-		t.Error("Traffic Ops returned a representation for a Delivery Service with null or undefined GeoLimit")
-	} else if *resp.GeoLimit != updatedGeoLimit {
-		t.Errorf("GeoLimit do not match actual: %d, expected: %d", resp.GeoLimit, updatedGeoLimit)
-	}
-
-	if resp.InitialDispersion == nil {
-		t.Error("Traffic Ops returned a representation for a Delivery Service with null or undefined InitialDispersion")
-	} else if *resp.InitialDispersion != updatedInitialDispersion {
-		t.Errorf("InitialDispersion do not match actual: %d, expected: %d", resp.InitialDispersion, updatedInitialDispersion)
-	}
-
-	if resp.IPV6RoutingEnabled == nil {
-		t.Error("Traffic Ops returned a representation for a Delivery Service with null or undefined IPV6RoutingEnabled")
-	} else if *resp.IPV6RoutingEnabled != updatedIpv6RoutingEnabled {
-		t.Errorf("IPV6RoutingEnabled do not match actual: %t, expected: %t", *resp.IPV6RoutingEnabled, updatedIpv6RoutingEnabled)
-	}
-
-	if resp.LogsEnabled == nil {
-		t.Error("Traffic Ops returned a representation for a Delivery Service with null or undefined LogsEnabled")
-	} else if *resp.LogsEnabled != updatedLogsEnabled {
-		t.Errorf("LogsEnabled do not match actual: %t, expected: %t", *resp.LogsEnabled, updatedLogsEnabled)
-	}
-
-	if resp.MissLat == nil {
-		t.Error("Traffic Ops returned a representation for a Delivery Service with null or undefined MissLat")
-	} else if *resp.MissLat != updatedMissLat {
-		t.Errorf("MissLat do not match actual: %b, expected: %b", resp.MissLat, updatedMissLat)
-	}
-
-	if resp.MissLong == nil {
-		t.Error("Traffic Ops returned a representation for a Delivery Service with null or undefined MissLong")
-	} else if *resp.MissLong != updatedMissLong {
-		t.Errorf("MissLong do not match actual: %b, expected: %b", resp.MissLong, updatedMissLong)
-	}
-
-	if resp.MultiSiteOrigin == nil {
-		t.Error("Traffic Ops returned a representation for a Delivery Service with null or undefined MultiSiteOrigin")
-	} else if *resp.MultiSiteOrigin != updateMultisiteOrigin {
-		t.Errorf("MultiSiteOrigin do not match actual: %t, expected: %t", *resp.MultiSiteOrigin, updateMultisiteOrigin)
-	}
-
-	if resp.OrgServerFQDN == nil {
-		t.Error("Traffic Ops returned a representation for a Delivery Service with null or undefined OrgServerFQDN")
-	} else if *resp.OrgServerFQDN != updatedOrgServerFqdn {
-		t.Errorf("OrgServerFQDN do not match actual: %s, expected: %s", *resp.OrgServerFQDN, updatedOrgServerFqdn)
-	}
-
-	if resp.Protocol == nil {
-		t.Error("Traffic Ops returned a representation for a Delivery Service with null or undefined Protocol")
-	} else if *resp.Protocol != updateProtocol {
-		t.Errorf("Protocol do not match actual: %d, expected: %d", resp.Protocol, updateProtocol)
-	}
-
-	if resp.QStringIgnore == nil {
-		t.Error("Traffic Ops returned a representation for a Delivery Service with null or undefined QStringIgnore")
-	} else if *resp.QStringIgnore != updateQstringIgnore {
-		t.Errorf("QStringIgnore do not match actual: %d, expected: %d", resp.QStringIgnore, updateQstringIgnore)
-	}
-
-	if resp.RegionalGeoBlocking == nil {
-		t.Error("Traffic Ops returned a representation for a Delivery Service with null or undefined RegionalGeoBlocking")
-	} else if *resp.RegionalGeoBlocking != updateRegionalGeoBlocking {
-		t.Errorf("RegionalGeoBlocking do not match actual: %t, expected: %t", *resp.RegionalGeoBlocking, updateRegionalGeoBlocking)
-	}
-}
-
-func UpdateNullableTestDeliveryServices(t *testing.T) {
-	if len(testData.DeliveryServices) < 1 {
-		t.Fatal("Need at least one Delivery Service to test updating nullable fields of a Delivery Service")
-	}
-	firstDS := testData.DeliveryServices[0]
-	if firstDS.XMLID == nil {
-		t.Fatal("Found a Delivery Service in the test data with a null or undefined XMLID")
-	}
-
-	dses, _, err := TOSession.GetDeliveryServices(client.RequestOptions{})
-	if err != nil {
-		t.Fatalf("cannot get Delivery Services: %v - alerts: %+v", err, dses.Alerts)
-	}
-
-	var remoteDS tc.DeliveryServiceV4
-	found := false
-	for _, ds := range dses.Response {
-		if ds.XMLID == nil || ds.ID == nil {
-			t.Error("Traffic Ops returned a representation for a Delivery Service with null or undefined XMLID and/or ID")
-			continue
-		}
-		if *ds.XMLID == *firstDS.XMLID {
-			found = true
-			remoteDS = ds
-			break
-		}
-	}
-	if !found {
-		t.Fatalf("GET Delivery Services missing: %v", firstDS.XMLID)
-	}
-
-	updatedLongDesc := "something else different"
-	updatedMaxDNSAnswers := 164599
-	remoteDS.LongDesc = &updatedLongDesc
-	remoteDS.MaxDNSAnswers = &updatedMaxDNSAnswers
-
-	if updateResp, _, err := TOSession.UpdateDeliveryService(*remoteDS.ID, remoteDS, client.RequestOptions{}); err != nil {
-		t.Fatalf("cannot update Delivery Service #%d: %v - alerts: %+v", *remoteDS.ID, err, updateResp)
-	}
-
-	opts := client.NewRequestOptions()
-	opts.QueryParameters.Set("id", strconv.Itoa(*remoteDS.ID))
-	apiResp, _, err := TOSession.GetDeliveryServices(opts)
-	if err != nil {
-		t.Fatalf("cannot get Delivery Service #%d: %v - alerts: %+v", *remoteDS.ID, err, apiResp.Alerts)
-	}
-	if len(apiResp.Response) != 1 {
-		t.Fatalf("Expected exactly one Delivery Service to exist with ID %d, found: %d", *remoteDS.ID, len(apiResp.Response))
-	}
-	resp := apiResp.Response[0]
-
-	if resp.LongDesc == nil {
-		t.Errorf("results do not match actual: <nil>, expected: %s", updatedLongDesc)
-	} else if *resp.LongDesc != updatedLongDesc {
-		t.Errorf("results do not match actual: %s, expected: %s", *resp.LongDesc, updatedLongDesc)
-	}
-	if resp.MaxDNSAnswers == nil {
-		t.Fatalf("results do not match actual: <nil>, expected: %d", updatedMaxDNSAnswers)
-	} else if *resp.MaxDNSAnswers != updatedMaxDNSAnswers {
-		t.Fatalf("results do not match actual: %d, expected: %d", *resp.MaxDNSAnswers, updatedMaxDNSAnswers)
-	}
-
-}
-
-// UpdateDeliveryServiceWithInvalidTopology ensures that a topology cannot be:
-// - assigned to (CLIENT_)STEERING delivery services
-// - assigned to any delivery services which have required capabilities that the topology can't satisfy
-func UpdateDeliveryServiceWithInvalidTopology(t *testing.T) {
-	dses, _, err := TOSession.GetDeliveryServices(client.RequestOptions{})
-	if err != nil {
-		t.Fatalf("cannot get Delivery Services: %v - alerts: %+v", err, dses.Alerts)
-	}
-
-	found := false
-	var nonCSDS *tc.DeliveryServiceV4
-	for _, ds := range dses.Response {
-		if ds.Type == nil || ds.ID == nil {
-			t.Error("Traffic Ops returned a representation for a Delivery Service that had null or undefined Type and/or ID")
-			continue
-		}
-		if *ds.Type == tc.DSTypeClientSteering {
-			found = true
-			ds.Topology = util.StrPtr("my-topology")
-			if _, _, err := TOSession.UpdateDeliveryService(*ds.ID, ds, client.RequestOptions{}); err == nil {
-				t.Errorf("assigning topology to CLIENT_STEERING delivery service - expected: error, actual: no error")
-			}
-		} else if nonCSDS == nil {
-			nonCSDS = new(tc.DeliveryServiceV4)
-			*nonCSDS = ds
-		}
-	}
-	if !found || nonCSDS == nil {
-		t.Fatal("Expected at least one non-CLIENT_STEERING Delivery Service to exist")
-	}
-
-	nonCSDS.Topology = new(string)
-	_, inf, err := TOSession.UpdateDeliveryService(*nonCSDS.ID, *nonCSDS, client.RequestOptions{})
-	if err == nil {
-		t.Error("Expected an error assigning a non-existent topology")
-	}
-	if inf.StatusCode < 400 || inf.StatusCode >= 500 {
-		t.Errorf("Expected client-level error assigning a non-existent topology, got: %d", inf.StatusCode)
-	}
-
-	opts := client.NewRequestOptions()
-	opts.QueryParameters.Add("xmlId", "ds-top-req-cap")
-	dses, _, err = TOSession.GetDeliveryServices(opts)
-	if err != nil {
-		t.Fatalf("cannot get Delivery Service: %v - alerts: %+v", err, dses.Alerts)
-	}
-	if len(dses.Response) != 1 {
-		t.Fatalf("expected: 1 DS, actual: %d", len(dses.Response))
-	}
-	ds := dses.Response[0]
-	if ds.Topology == nil || ds.ID == nil || ds.XMLID == nil {
-		t.Fatal("Traffic Ops returned a representation for a Delivery Service that had null or undefined Topology and/or XMLID and/or ID")
-	}
-	// unassign its topology, add a required capability that its topology
-	// can't satisfy, then attempt to reassign its topology
-	top := *ds.Topology
-	ds.Topology = nil
-	resp, _, err := TOSession.UpdateDeliveryService(*ds.ID, ds, client.RequestOptions{})
-	if err != nil {
-		t.Fatalf("updating DS to remove topology, expected: no error, actual: %v - alerts: %+v", err, resp.Alerts)
-	}
-	reqCap := tc.DeliveryServicesRequiredCapability{
-		DeliveryServiceID:  ds.ID,
-		RequiredCapability: util.StrPtr("asdf"),
-	}
-	dsrcResp, _, err := TOSession.CreateDeliveryServicesRequiredCapability(reqCap, client.RequestOptions{})
-	if err != nil {
-		t.Fatalf("adding 'asdf' required capability to '%s', expected: no error, actual: %v - alerts: %+v", *ds.XMLID, err, dsrcResp.Alerts)
-	}
-	ds.Topology = &top
-	_, reqInf, err := TOSession.UpdateDeliveryService(*ds.ID, ds, client.RequestOptions{})
-	if err == nil {
-		t.Errorf("updating DS topology which doesn't meet the DS required capabilities - expected: error, actual: nil")
-	}
-	if reqInf.StatusCode < http.StatusBadRequest || reqInf.StatusCode >= http.StatusInternalServerError {
-		t.Errorf("updating DS topology which doesn't meet the DS required capabilities - expected: 400-level status code, actual: %d", reqInf.StatusCode)
-	}
-	dsrcResp, _, err = TOSession.DeleteDeliveryServicesRequiredCapability(*ds.ID, "asdf", client.RequestOptions{})
-	if err != nil {
-		t.Fatalf("removing 'asdf' required capability from '%s', expected: no error, actual: %v - alerts: %+v", *ds.XMLID, err, dsrcResp.Alerts)
-	}
-	_, _, err = TOSession.UpdateDeliveryService(*ds.ID, ds, client.RequestOptions{})
-	if err != nil {
-		t.Errorf("updating DS topology - expected: no error, actual: %v", err)
-	}
-
-	const xmlID = "top-ds-in-cdn2"
-	dses, _, err = TOSession.GetDeliveryServices(client.RequestOptions{QueryParameters: url.Values{"xmlId": {xmlID}}})
-	if err != nil {
-		t.Fatalf("getting Delivery Services filtered by XMLID '%s': %v - alerts: %+v", xmlID, err, dses.Alerts)
-	}
-	const expectedSize = 1
-	if len(dses.Response) != expectedSize {
-		t.Fatalf("expected %d Delivery Service with xmlId '%s' but instead received %d Delivery Services", expectedSize, xmlID, len(dses.Response))
-	}
-	ds = dses.Response[0]
-	if ds.ID == nil {
-		t.Fatal("Traffic Ops returned a representation for a Delivery Service that had null or undefined ID")
-	}
-	dsTopology := ds.Topology
-	ds.Topology = nil
-	resp, _, err = TOSession.UpdateDeliveryService(*ds.ID, ds, client.RequestOptions{})
-	if err != nil {
-		t.Fatalf("updating Delivery Service '%s' (#%d): %v - alerts: %+v", xmlID, *ds.ID, err, resp.Alerts)
-	}
-	if len(resp.Response) != 1 {
-		t.Fatalf("Expected exactly one Delivery Service to have ID %d, found: %d", *ds.ID, len(resp.Response))
-	}
-	ds = resp.Response[0]
-	if ds.CDNID == nil {
-		t.Fatal("Traffic Ops returned a representation for a Delivery Service that had null or undefined CDN ID")
-	}
-
-	const cdn1Name = "cdn1"
-	opts = client.NewRequestOptions()
-	opts.QueryParameters.Set("name", cdn1Name)
-	cdns, _, err := TOSession.GetCDNs(opts)
-	if err != nil {
-		t.Fatalf("getting CDN %s: %v - alerts: %+v", cdn1Name, err, cdns.Alerts)
-	}
-	if len(cdns.Response) != expectedSize {
-		t.Fatalf("expected %d CDN with name %s but instead received %d CDNs", expectedSize, cdn1Name, len(cdns.Response))
-	}
-	cdn1 := cdns.Response[0]
-	const cacheGroupName = "dtrc1"
-	opts = client.RequestOptions{
-		QueryParameters: url.Values{
-			"name": {cacheGroupName},
-		},
-	}
-	cachegroups, _, err := TOSession.GetCacheGroups(opts)
-	if err != nil {
-		t.Fatalf("getting Cache Group %s: %s", cacheGroupName, err.Error())
-	}
-	if len(cachegroups.Response) != expectedSize {
-		t.Fatalf("expected %d Cache Group with name %s but instead received %d Cache Groups", expectedSize, cacheGroupName, len(cachegroups.Response))
-	}
-	cachegroup := cachegroups.Response[0]
-	if cachegroup.ID == nil {
-		t.Fatalf("Traffic Ops returned a representation for Cache Group '%s' that had null or undefined ID", cacheGroupName)
-	}
-	opts.QueryParameters = url.Values{"cdn": {strconv.Itoa(*ds.CDNID)}, "cachegroup": {strconv.Itoa(*cachegroup.ID)}}
-	servers, _, err := TOSession.GetServers(opts)
-	if err != nil {
-		t.Fatalf("getting Server with params %v: %v - alerts: %+v", opts.QueryParameters, err, servers.Alerts)
-	}
-	if len(servers.Response) != expectedSize {
-		t.Fatalf("expected %d Server returned for query params %v but instead received %d Servers", expectedSize, opts.QueryParameters, len(servers.Response))
-	}
-	server := servers.Response[0]
-	if server.CDNID == nil {
-		t.Error("Traffic Ops returned a representation for a Server that had null or undefined CDN ID")
-		server.CDNID = new(int)
-	}
-	*server.CDNID = cdn1.ID
-
-	if server.ProfileNames[0] == "" || server.ID == nil || server.HostName == nil {
-		t.Fatal("Traffic Ops returned a representation for a Server that had null or undefined Profile and/or Profile ID and/or Profile Description and/or ID and/or Host Name")
-	}
-	// A profile specific to CDN 1 is required
-	opts.QueryParameters.Set("name", server.ProfileNames[0])
-	pr, _, err := TOSession.GetProfiles(opts)
-	if err != nil {
-		t.Fatalf("failed to query profiles: %v", err)
-	}
-	if len(pr.Response) != 1 {
-		t.Fatalf("Expected exactly one Profile to exist, found: %d", len(pr.Response))
-	}
-	profileCopy := tc.ProfileCopy{
-		Name:         server.ProfileNames[0] + "_BUT_IN_CDN1",
-		ExistingID:   pr.Response[0].ID,
-		ExistingName: server.ProfileNames[0],
-		Description:  pr.Response[0].Description,
-	}
-	copyResp, _, err := TOSession.CopyProfile(profileCopy, client.RequestOptions{})
-	if err != nil {
-		t.Fatalf("copying Profile %s: %v - alerts: %+v", server.ProfileNames[0], err, copyResp.Alerts)
-	}
-
-	profileOpts := client.NewRequestOptions()
-	profileOpts.QueryParameters.Set("name", profileCopy.Name)
-	profiles, _, err := TOSession.GetProfiles(profileOpts)
-	if err != nil {
-		t.Fatalf("getting Profile %s: %v - alerts: %+v", profileCopy.Name, err, profiles.Alerts)
-	}
-	if len(profiles.Response) != expectedSize {
-		t.Fatalf("expected %d Profile with name %s but instead received %d Profiles", expectedSize, profileCopy.Name, len(profiles.Response))
-	}
-	profile := profiles.Response[0]
-	profile.CDNID = cdn1.ID
-	alerts, _, err := TOSession.UpdateProfile(profile.ID, profile, client.RequestOptions{})
-	if err != nil {
-		t.Fatalf("updating Profile %s: %v - alerts: %+v", profile.Name, err, alerts.Alerts)
-	}
-	server.ProfileNames = []string{profile.Name}
-
-	// Empty Cache Group dtrc1 with respect to CDN 2
-	alerts, _, err = TOSession.UpdateServer(*server.ID, server, client.RequestOptions{})
-	if err != nil {
-		t.Fatalf("updating Server '%s': %v - alerts: %+v", *server.HostName, err, alerts.Alerts)
-	}
-	ds.Topology = dsTopology
-	_, reqInf, err = TOSession.UpdateDeliveryService(*ds.ID, ds, client.RequestOptions{})
-	if err == nil {
-		t.Fatalf("expected 400-level error assigning Topology %s to Delivery Service %s because Cache Group %s has no Servers in it in CDN %d, no error received", *dsTopology, xmlID, cacheGroupName, *ds.CDNID)
-	}
-	if reqInf.StatusCode < http.StatusBadRequest || reqInf.StatusCode >= http.StatusInternalServerError {
-		t.Fatalf("expected %d-level status code but received status code %d", http.StatusBadRequest, reqInf.StatusCode)
-	}
-	*server.CDNID = *ds.CDNID
-	server.ProfileNames = []string{profileCopy.ExistingName}
-
-	// Put things back the way they were
-	alerts, _, err = TOSession.UpdateServer(*server.ID, server, client.RequestOptions{})
-	if err != nil {
-		t.Fatalf("updating Server '%s': %v - alerts: %+v", *server.HostName, err, alerts.Alerts)
-	}
-
-	alerts, _, err = TOSession.DeleteProfile(profile.ID, client.RequestOptions{})
-	if err != nil {
-		t.Fatalf("deleting Profile %s: %v - alerts: %+v", profile.Name, err, alerts.Alerts)
-	}
-
-	resp, reqInf, err = TOSession.UpdateDeliveryService(*ds.ID, ds, client.RequestOptions{})
-	if err != nil {
-		t.Fatalf("updating Delivery Service '%s': %v - alerts: %+v", xmlID, err, resp.Alerts)
-	}
-}
-
-// UpdateDeliveryServiceTopologyHeaderRewriteFields ensures that a delivery service can only use firstHeaderRewrite,
-// innerHeaderRewrite, or lastHeadeRewrite if a topology is assigned.
-func UpdateDeliveryServiceTopologyHeaderRewriteFields(t *testing.T) {
-	dses, _, err := TOSession.GetDeliveryServices(client.RequestOptions{})
-	if err != nil {
-		t.Fatalf("cannot get Delivery Services: %v - alerts: %+v", err, dses.Alerts)
-	}
-	foundTopology := false
-	for _, ds := range dses.Response {
-		if ds.ID == nil {
-			t.Error("Traffic Ops returned a representation for a Delivery Service that had null or undefined ID")
-			continue
-		}
-		if ds.Topology != nil {
-			foundTopology = true
-		}
-		ds.FirstHeaderRewrite = util.StrPtr("foo")
-		ds.InnerHeaderRewrite = util.StrPtr("bar")
-		ds.LastHeaderRewrite = util.StrPtr("baz")
-		resp, _, err := TOSession.UpdateDeliveryService(*ds.ID, ds, client.RequestOptions{})
-		if ds.Topology != nil && err != nil {
-			t.Errorf("expected: no error updating topology-based header rewrite fields for topology-based DS, actual: %v - alerts: %+v", err, resp.Alerts)
-		}
-		if ds.Topology == nil && err == nil {
-			t.Error("expected: error updating topology-based header rewrite fields for non-topology-based DS, actual: nil")
-		}
-		ds.FirstHeaderRewrite = nil
-		ds.InnerHeaderRewrite = nil
-		ds.LastHeaderRewrite = nil
-		ds.EdgeHeaderRewrite = util.StrPtr("foo")
-		ds.MidHeaderRewrite = util.StrPtr("bar")
-		resp, _, err = TOSession.UpdateDeliveryService(*ds.ID, ds, client.RequestOptions{})
-		if ds.Topology != nil && err == nil {
-			t.Errorf("expected: error updating legacy header rewrite fields for topology-based DS, actual: nil")
-		}
-		if ds.Topology == nil && err != nil {
-			t.Errorf("expected: no error updating legacy header rewrite fields for non-topology-based DS, actual: %v - alerts: %+v", err, resp.Alerts)
-		}
-	}
-	if !foundTopology {
-		t.Errorf("expected: at least one topology-based delivery service, actual: none found")
-	}
-}
-
-// UpdateDeliveryServiceWithInvalidRemapText ensures that a delivery service can't be updated with a remap text value with a line break in it.
-func UpdateDeliveryServiceWithInvalidRemapText(t *testing.T) {
-	if len(testData.DeliveryServices) < 1 {
-		t.Fatal("Need at least one Delivery Service to test updating Delivery Service with invalid remap text")
-	}
-	firstDS := testData.DeliveryServices[0]
-	if firstDS.XMLID == nil {
-		t.Fatal("Found a Delivery Service in the test data that has null or undefined XMLID")
-	}
-
-	dses, _, err := TOSession.GetDeliveryServices(client.RequestOptions{})
-	if err != nil {
-		t.Fatalf("cannot get Delivery Services: %v - alerts: %+v", err, dses.Alerts)
-	}
-
-	var remoteDS tc.DeliveryServiceV4
-	found := false
-	for _, ds := range dses.Response {
-		if ds.XMLID == nil || ds.ID == nil {
-			t.Error("Traffic Ops returned a representation for a Delivery Service that had null or undefined XMLID and/or ID")
-			continue
-		}
-		if *ds.XMLID == *firstDS.XMLID {
-			found = true
-			remoteDS = ds
-			break
-		}
-	}
-	if !found {
-		t.Fatalf("GET Delivery Services missing: %s", *firstDS.XMLID)
-	}
-
-	updatedRemapText := "@plugin=tslua.so @pparam=/opt/trafficserver/etc/trafficserver/remapPlugin1.lua\nline2"
-	remoteDS.RemapText = &updatedRemapText
-
-	if _, _, err := TOSession.UpdateDeliveryService(*remoteDS.ID, remoteDS, client.RequestOptions{}); err == nil {
-		t.Errorf("Delivery Service successfully updated with invalid remap text: %v", updatedRemapText)
-	}
-}
-
-// UpdateDeliveryServiceWithInvalidSliceRangeRequest ensures that a delivery service can't be updated with a invalid slice range request handler setting.
-func UpdateDeliveryServiceWithInvalidSliceRangeRequest(t *testing.T) {
-	// GET a HTTP / DNS type DS
-	var dsXML *string
-	for _, ds := range testData.DeliveryServices {
-		if ds.Type == nil {
-			t.Error("Traffic Ops returned a representation for a Delivery Service that had null or undefined Type")
-			continue
-		}
-		if ds.Type.IsDNS() || ds.Type.IsHTTP() {
-			dsXML = ds.XMLID
-			break
-		}
-	}
-	if dsXML == nil {
-		t.Fatal("no HTTP or DNS Delivery Services to test with")
-	}
-
-	dses, _, err := TOSession.GetDeliveryServices(client.RequestOptions{})
-	if err != nil {
-		t.Fatalf("cannot get Delivery Services: %v - alerts: %+v", err, dses.Alerts)
-	}
-
-	var remoteDS tc.DeliveryServiceV4
-	found := false
-=======
->>>>>>> 7c829aa9
 	for _, ds := range dses.Response {
 		delResp, _, err := TOSession.DeleteDeliveryService(*ds.ID, client.RequestOptions{})
 		assert.NoError(t, err, "Could not delete Delivery Service: %v - alerts: %+v", err, delResp.Alerts)
