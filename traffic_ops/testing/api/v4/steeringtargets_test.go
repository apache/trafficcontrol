--- conflicted
+++ resolved
@@ -43,32 +43,20 @@
 		methodTests := utils.TestCase[client.Session, client.RequestOptions, tc.SteeringTargetNullable]{
 			"GET": {
 				"NOT MODIFIED when NO CHANGES made": {
-<<<<<<< HEAD
-					EndpointId:    totest.GetDeliveryServiceId(t, TOSession, "ds1"),
-=======
-					EndpointID:    GetDeliveryServiceId(t, "ds1"),
->>>>>>> f4898653
+					EndpointID:    totest.GetDeliveryServiceId(t, TOSession, "ds1"),
 					ClientSession: steeringUserSession,
 					RequestOpts:   client.RequestOptions{Header: http.Header{rfc.IfModifiedSince: {tomorrow}}},
 					Expectations:  utils.CkRequest(utils.NoError(), utils.HasStatus(http.StatusNotModified)),
 				},
 				"OK when VALID request": {
-<<<<<<< HEAD
-					EndpointId:    totest.GetDeliveryServiceId(t, TOSession, "ds1"),
-=======
-					EndpointID:    GetDeliveryServiceId(t, "ds1"),
->>>>>>> f4898653
+					EndpointID:    totest.GetDeliveryServiceId(t, TOSession, "ds1"),
 					ClientSession: steeringUserSession,
 					Expectations: utils.CkRequest(utils.NoError(), utils.HasStatus(http.StatusOK), utils.ResponseHasLength(1),
 						validateSteeringTargetFields(map[string]interface{}{"DeliveryService": "ds1", "DeliveryServiceID": uint64(totest.GetDeliveryServiceId(t, TOSession, "ds1")()),
 							"Target": "ds2", "TargetID": uint64(totest.GetDeliveryServiceId(t, TOSession, "ds2")()), "Type": "STEERING_WEIGHT", "TypeID": GetTypeID(t, "STEERING_WEIGHT")(), "Value": util.JSONIntStr(42)})),
 				},
 				"OK when CHANGES made": {
-<<<<<<< HEAD
-					EndpointId:    totest.GetDeliveryServiceId(t, TOSession, "ds1"),
-=======
-					EndpointID:    GetDeliveryServiceId(t, "ds1"),
->>>>>>> f4898653
+					EndpointID:    totest.GetDeliveryServiceId(t, TOSession, "ds1"),
 					ClientSession: steeringUserSession,
 					RequestOpts:   client.RequestOptions{Header: http.Header{rfc.IfModifiedSince: {currentTimeRFC}}},
 					Expectations:  utils.CkRequest(utils.NoError(), utils.HasStatus(http.StatusOK)),
