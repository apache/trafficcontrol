--- conflicted
+++ resolved
@@ -400,17 +400,10 @@
 	opts.QueryParameters.Set("id", "10000")
 	resp, _, err := TOSession.GetDivisions(opts)
 	if err != nil {
-<<<<<<< HEAD
-		t.Errorf("Getting Division by Invalid ID %v", err)
-	}
-	if len(resp) >= 1 {
-		t.Errorf("Invalid ID shouldn't have any response %v Error %v", resp, err)
-=======
 		t.Errorf("Unexpected error getting Division by presumably invalid ID (10000): %v - alerts: %+v", err, resp.Alerts)
 	}
 	if len(resp.Response) >= 1 {
 		t.Errorf("Expected to find exactly zero Divisions with presumably invalid ID (10000), found: %d", len(resp.Response))
->>>>>>> 72fcbf7b
 	}
 }
 
