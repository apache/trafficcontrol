--- conflicted
+++ resolved
@@ -22,11 +22,7 @@
 	"time"
 
 	"github.com/apache/trafficcontrol/lib/go-rfc"
-<<<<<<< HEAD
-	"github.com/apache/trafficcontrol/lib/go-tc"
-=======
 	tc "github.com/apache/trafficcontrol/lib/go-tc"
->>>>>>> 358e75f3
 )
 
 func TestPhysLocations(t *testing.T) {
@@ -39,11 +35,8 @@
 		var header http.Header
 		header = make(map[string][]string)
 		header.Set(rfc.IfModifiedSince, time)
-<<<<<<< HEAD
 		header.Set(rfc.IfUnmodifiedSince, time)
-=======
 		SortTestPhysLocations(t)
->>>>>>> 358e75f3
 		UpdateTestPhysLocations(t)
 		UpdateTestPhysLocationsWithHeaders(t, header)
 		GetTestPhysLocations(t)
