package v3

/*

   Licensed under the Apache License, Version 2.0 (the "License");
   you may not use this file except in compliance with the License.
   You may obtain a copy of the License at

   http://www.apache.org/licenses/LICENSE-2.0

   Unless required by applicable law or agreed to in writing, software
   distributed under the License is distributed on an "AS IS" BASIS,
   WITHOUT WARRANTIES OR CONDITIONS OF ANY KIND, either express or implied.
   See the License for the specific language governing permissions and
   limitations under the License.
*/

import (
	"fmt"
	"net/http"
	"net/url"
	"strconv"
	"testing"
	"time"

	"github.com/apache/trafficcontrol/lib/go-rfc"
<<<<<<< HEAD
=======
	"github.com/apache/trafficcontrol/lib/go-tc"
	"github.com/apache/trafficcontrol/lib/go-util"
>>>>>>> 6a20d6f7
)

func TestServers(t *testing.T) {
	WithObjs(t, []TCObj{CDNs, Types, Tenants, Users, Parameters, Profiles, Statuses, Divisions, Regions, PhysLocations, CacheGroups, Topologies, DeliveryServices, Servers}, func() {
		GetTestServersIMS(t)
		currentTime := time.Now().UTC().Add(-5 * time.Second)
		time := currentTime.Format(time.RFC1123)
		var header http.Header
		header = make(map[string][]string)
		header.Set(rfc.IfModifiedSince, time)
		header.Set(rfc.IfUnmodifiedSince, time)
		UpdateTestServers(t)
		UpdateTestServersWithHeaders(t, header)
		GetTestServersDetails(t)
		GetTestServers(t)
		GetTestServersIMSAfterChange(t, header)
		GetTestServersQueryParameters(t)
<<<<<<< HEAD
		header = make(map[string][]string)
		etag := rfc.ETag(currentTime)
		header.Set(rfc.IfMatch, etag)
		UpdateTestServersWithHeaders(t, header)
=======
		UniqueIPProfileTestServers(t)
>>>>>>> 6a20d6f7
	})
}

func UpdateTestServersWithHeaders(t *testing.T, header http.Header) {
	if len(testData.Servers) < 1 {
		t.Fatal("Need at least one server to test updating")
	}

	firstServer := testData.Servers[0]
	if firstServer.HostName == nil {
		t.Fatalf("First test server had nil hostname: %+v", firstServer)
	}

	hostName := *firstServer.HostName
	params := url.Values{}
	params.Add("hostName", hostName)

	// Retrieve the server by hostname so we can get the id for the Update
	resp, _, err := TOSession.GetServers(&params, header)
	if err != nil {
		t.Fatalf("cannot GET Server by hostname '%s': %v - %v", hostName, err, resp.Alerts)
	}
	if len(resp.Response) < 1 {
		t.Fatalf("Expected at least one server to exist by hostname '%s'", hostName)
	}
	if len(resp.Response) > 1 {
		t.Errorf("Expected exactly one server to exist by hostname '%s' - actual: %d", hostName, len(resp.Response))
		t.Logf("Testing will proceed with server: %+v", resp.Response[0])
	}

	remoteServer := resp.Response[0]
	if remoteServer.ID == nil {
		t.Fatalf("Got null ID for server '%s'", hostName)
	}

	// Creating idParam to get server when hostname changes.
	id := fmt.Sprintf("%v", *resp.Response[0].ID)
	idParam := url.Values{}
	idParam.Add("id", id)

	infs := remoteServer.Interfaces
	if len(infs) < 1 {
		t.Fatalf("Expected server '%s' to have at least one network interface", hostName)
	}
	inf := infs[0]

	updatedServerInterface := "bond1"
	updatedServerRack := "RR 119.03"
	updatedHostName := "atl-edge-01"

	// update rack, interfaceName and hostName values on server
	inf.Name = updatedServerInterface
	infs[0] = inf
	remoteServer.Interfaces = infs
	remoteServer.Rack = &updatedServerRack
	remoteServer.HostName = &updatedHostName

	_, reqInf, err := TOSession.UpdateServerByID(*remoteServer.ID, remoteServer, header)
	if err == nil {
		t.Errorf("Expected error about precondition failed, but got none")
	}
	if reqInf.StatusCode != http.StatusPreconditionFailed {
		t.Errorf("Expected status code 412, got %v", reqInf.StatusCode)
	}
}

func GetTestServersIMSAfterChange(t *testing.T, header http.Header) {
	params := url.Values{}
	for _, server := range testData.Servers {
		if server.HostName == nil {
			t.Errorf("found server with nil hostname: %+v", server)
			continue
		}
		params.Set("hostName", *server.HostName)
		_, reqInf, err := TOSession.GetServers(&params, header)
		if err != nil {
			t.Fatalf("Expected no error, but got %v", err.Error())
		}
		if reqInf.StatusCode != http.StatusOK {
			t.Fatalf("Expected 200 status code, got %v", reqInf.StatusCode)
		}
	}
	currentTime := time.Now().UTC()
	currentTime = currentTime.Add(1 * time.Second)
	timeStr := currentTime.Format(time.RFC1123)
	header.Set(rfc.IfModifiedSince, timeStr)
	for _, server := range testData.Servers {
		if server.HostName == nil {
			t.Errorf("found server with nil hostname: %+v", server)
			continue
		}
		params.Set("hostName", *server.HostName)
		_, reqInf, err := TOSession.GetServers(&params, header)
		if err != nil {
			t.Fatalf("Expected no error, but got %v", err.Error())
		}
		if reqInf.StatusCode != http.StatusNotModified {
			t.Fatalf("Expected 304 status code, got %v", reqInf.StatusCode)
		}
	}
}

func GetTestServersIMS(t *testing.T) {
	var header http.Header
	header = make(map[string][]string)
	futureTime := time.Now().AddDate(0, 0, 1)
	time := futureTime.Format(time.RFC1123)
	header.Set(rfc.IfModifiedSince, time)
	params := url.Values{}
	for _, server := range testData.Servers {
		if server.HostName == nil {
			t.Errorf("found server with nil hostname: %+v", server)
			continue
		}
		params.Set("hostName", *server.HostName)
		_, reqInf, err := TOSession.GetServers(&params, header)
		if err != nil {
			t.Fatalf("Expected no error, but got %v", err.Error())
		}
		if reqInf.StatusCode != http.StatusNotModified {
			t.Fatalf("Expected 304 status code, got %v", reqInf.StatusCode)
		}
	}
}

func CreateTestServers(t *testing.T) {
	// loop through servers, assign FKs and create
	for _, server := range testData.Servers {
		if server.HostName == nil {
			t.Errorf("found server with nil hostname: %+v", server)
			continue
		}
		resp, _, err := TOSession.CreateServer(server)
		t.Log("Response: ", server.HostName, " ", resp)
		if err != nil {
			t.Errorf("could not CREATE servers: %v", err)
		}
	}
}

func GetTestServers(t *testing.T) {
	params := url.Values{}
	for _, server := range testData.Servers {
		if server.HostName == nil {
			t.Errorf("found server with nil hostname: %+v", server)
			continue
		}
		params.Set("hostName", *server.HostName)
		resp, _, err := TOSession.GetServers(&params, nil)
		if err != nil {
			t.Errorf("cannot GET Server by name '%s': %v - %v", *server.HostName, err, resp.Alerts)
		} else if resp.Summary.Count != 1 {
			t.Errorf("incorrect server count, expected: 1, actual: %d", resp.Summary.Count)
		}
	}
}

func GetTestServersDetails(t *testing.T) {

	for _, server := range testData.Servers {
		if server.HostName == nil {
			t.Errorf("found server with nil hostname: %+v", server)
			continue
		}
		resp, _, err := TOSession.GetServerDetailsByHostName(*server.HostName, nil)
		if err != nil {
			t.Errorf("cannot GET Server Details by name: %v - %v", err, resp)
		}
	}
}

func GetTestServersQueryParameters(t *testing.T) {
	dses, _, err := TOSession.GetDeliveryServicesNullable(nil)
	if err != nil {
		t.Fatalf("Failed to get Delivery Services: %v", err)
	}
	if len(dses) < 1 {
		t.Fatal("Failed to get at least one Delivery Service")
	}

	ds := dses[0]
	if ds.ID == nil {
		t.Fatal("Got Delivery Service with nil ID")
	}

	params := url.Values{}
	params.Add("dsId", strconv.Itoa(*ds.ID))
	_, _, err = TOSession.GetServers(&params, nil)
	if err != nil {
		t.Fatalf("Failed to get server by Delivery Service ID: %v", err)
	}

	currentTime := time.Now().UTC().Add(5 * time.Second)
	time := currentTime.Format(time.RFC1123)
	var header http.Header
	header = make(map[string][]string)
	header.Set(rfc.IfModifiedSince, time)
	_, reqInf, _ := TOSession.GetServers(&params, header)
	if reqInf.StatusCode != http.StatusNotModified {
		t.Errorf("Expected a status code of 304, got %v", reqInf.StatusCode)
	}

	params.Del("dsId")

	resp, _, err := TOSession.GetServers(nil, nil)
	if err != nil {
		t.Fatalf("Failed to get servers: %v", err)
	}

	if len(resp.Response) < 1 {
		t.Fatalf("Failed to get at least one server")
	}

	s := resp.Response[0]

	params.Add("type", s.Type)
	if _, _, err := TOSession.GetServers(&params, nil); err != nil {
		t.Errorf("Error getting servers by type: %v", err)
	}
	params.Del("type")

	if s.CachegroupID == nil {
		t.Error("Found server with no Cache Group ID")
	} else {
		params.Add("cachegroup", strconv.Itoa(*s.CachegroupID))
		if _, _, err := TOSession.GetServers(&params, nil); err != nil {
			t.Errorf("Error getting servers by Cache Group ID: %v", err)
		}
		params.Del("cachegroup")
	}

	if s.Status == nil {
		t.Error("Found server with no status")
	} else {
		params.Add("status", *s.Status)
		if _, _, err := TOSession.GetServers(&params, nil); err != nil {
			t.Errorf("Error getting servers by status: %v", err)
		}
		params.Del("status")
	}

	if s.ProfileID == nil {
		t.Error("Found server with no Profile ID")
	} else {
		params.Add("profileId", strconv.Itoa(*s.ProfileID))
		if _, _, err := TOSession.GetServers(&params, nil); err != nil {
			t.Errorf("Error getting servers by Profile ID: %v", err)
		}
		params.Del("profileId")
	}

	cgs, _, err := TOSession.GetCacheGroupsNullable(nil)
	if err != nil {
		t.Fatalf("Failed to get Cache Groups: %v", err)
	}
	if len(cgs) < 1 {
		t.Fatal("Failed to get at least one Cache Group")
	}
	if cgs[0].ID == nil {
		t.Fatal("Cache Group found with no ID")
	}

	params.Add("parentCacheGroup", strconv.Itoa(*cgs[0].ID))
	if _, _, err = TOSession.GetServers(&params, nil); err != nil {
		t.Errorf("Error getting servers by parentCacheGroup: %v", err)
	}
	params.Del("parentCacheGroup")
}

func UniqueIPProfileTestServers(t *testing.T) {
	serversResp, _, err := TOSession.GetServers(nil, nil)
	if err != nil {
		t.Fatal(err)
	}
	if len(serversResp.Response) < 1 {
		t.Fatal("expected more than 0 servers")
	}
	xmppId := "unique"
	server := serversResp.Response[0]
	_, _, err = TOSession.CreateServer(tc.ServerNullable{
		CommonServerProperties: tc.CommonServerProperties{
			Cachegroup: server.Cachegroup,
			CDNName:    server.CDNName,
			DomainName: util.StrPtr("mydomain"),
			FQDN:       util.StrPtr("myfqdn"),
			FqdnTime:   time.Time{},
			HostName:   util.StrPtr("myhostname"),
			HTTPSPort:  util.IntPtr(443),
			LastUpdated: &tc.TimeNoMod{
				Time:  time.Time{},
				Valid: false,
			},
			PhysLocation: server.PhysLocation,
			Profile:      server.Profile,
			StatusID:     server.StatusID,
			Type:         server.Type,
			UpdPending:   util.BoolPtr(false),
			XMPPID:       &xmppId,
		},
		Interfaces: server.Interfaces,
	})

	if err == nil {
		t.Error("expected an error when updating a server with an ipaddress that already exists on another server with the same profile")
		// Cleanup, don't want to break other tests
		pathParams := url.Values{}
		pathParams.Add("xmppid", xmppId)
		server, _, err := TOSession.GetServers(&pathParams, nil)
		if err != nil {
			t.Fatal(err)
		}
		_, _, err = TOSession.DeleteServerByID(*server.Response[0].ID)
		if err != nil {
			t.Fatalf("unable to delete server: %v", err)
		}
	}

	var changed bool
	for i, interf := range server.Interfaces {
		if interf.Monitor {
			for j, ip := range interf.IPAddresses {
				if ip.ServiceAddress {
					server.Interfaces[i].IPAddresses[j].Address = "127.0.0.1/24"
					changed = true
				}
			}
		}
	}
	if !changed {
		t.Fatal("did not find ip address to update")
	}
	_, _, err = TOSession.UpdateServerByID(*server.ID, server)
	if err != nil {
		t.Fatalf("expected update to pass: %s", err)
	}
}

func UpdateTestServers(t *testing.T) {
	if len(testData.Servers) < 1 {
		t.Fatal("Need at least one server to test updating")
	}

	firstServer := testData.Servers[0]
	if firstServer.HostName == nil {
		t.Fatalf("First test server had nil hostname: %+v", firstServer)
	}

	hostName := *firstServer.HostName
	params := url.Values{}
	params.Add("hostName", hostName)

	// Retrieve the server by hostname so we can get the id for the Update
	resp, _, err := TOSession.GetServers(&params, nil)
	if err != nil {
		t.Fatalf("cannot GET Server by hostname '%s': %v - %v", hostName, err, resp.Alerts)
	}
	if len(resp.Response) < 1 {
		t.Fatalf("Expected at least one server to exist by hostname '%s'", hostName)
	}
	if len(resp.Response) > 1 {
		t.Errorf("Expected exactly one server to exist by hostname '%s' - actual: %d", hostName, len(resp.Response))
		t.Logf("Testing will proceed with server: %+v", resp.Response[0])
	}

	remoteServer := resp.Response[0]
	if remoteServer.ID == nil {
		t.Fatalf("Got null ID for server '%s'", hostName)
	}

	originalHostname := *resp.Response[0].HostName
	originalXMPIDD := *resp.Response[0].XMPPID
	// Creating idParam to get server when hostname changes.
	id := fmt.Sprintf("%v", *resp.Response[0].ID)
	idParam := url.Values{}
	idParam.Add("id", id)

	infs := remoteServer.Interfaces
	if len(infs) < 1 {
		t.Fatalf("Expected server '%s' to have at least one network interface", hostName)
	}
	inf := infs[0]

	updatedServerInterface := "bond1"
	updatedServerRack := "RR 119.03"
	updatedHostName := "atl-edge-01"
	updatedXMPPID := "change-it"

	// update rack, interfaceName and hostName values on server
	inf.Name = updatedServerInterface
	infs[0] = inf
	remoteServer.Interfaces = infs
	remoteServer.Rack = &updatedServerRack
	remoteServer.HostName = &updatedHostName

	alerts, _, err := TOSession.UpdateServerByID(*remoteServer.ID, remoteServer, nil)
	if err != nil {
		t.Fatalf("cannot UPDATE Server by ID %d (hostname '%s'): %v - %v", *remoteServer.ID, hostName, err, alerts)
	}

	// Retrieve the server to check rack, interfaceName, hostName values were updated
	resp, _, err = TOSession.GetServers(&idParam, nil)
	if err != nil {
		t.Errorf("cannot GET Server by ID: %v - %v", *remoteServer.HostName, err)
	}
	if len(resp.Response) < 1 {
		t.Fatalf("Expected at least one server to exist by hostname '%s'", hostName)
	}
	if len(resp.Response) > 1 {
		t.Errorf("Expected exactly one server to exist by hostname '%s' - actual: %d", hostName, len(resp.Response))
		t.Logf("Testing will proceed with server: %+v", resp.Response[0])
	}

	respServer := resp.Response[0]
	infs = respServer.Interfaces
	found := false
	for _, inf = range infs {
		if inf.Name == updatedServerInterface {
			found = true
			break
		}
	}
	if !found {
		t.Errorf("Expected server '%s' to have an interface named '%s' after update", hostName, updatedServerInterface)
		t.Logf("Actual interfaces: %+v", infs)
	}

	if respServer.Rack == nil {
		t.Errorf("results do not match actual: null, expected: '%s'", updatedServerRack)
	} else if *respServer.Rack != updatedServerRack {
		t.Errorf("results do not match actual: '%s', expected: '%s'", *respServer.Rack, updatedServerRack)
	}

	if remoteServer.TypeID == nil {
		t.Fatalf("Cannot test server type change update; server '%s' had nil type ID", hostName)
	}

	//Check change in hostname with no change to xmppid
	if originalHostname == *respServer.HostName && originalXMPIDD == *respServer.XMPPID {
		t.Errorf("HostName didn't change. Expected: #{updatedHostName}, actual: #{originalHostname}")
	}

	//Check to verify XMPPID never gets updated
	remoteServer.XMPPID = &updatedXMPPID
	al, _, err := TOSession.UpdateServerByID(*remoteServer.ID, remoteServer, nil)
	if err != nil {
		t.Logf("cannot UPDATE Server by ID %d (hostname '%s'): %v - %v", *remoteServer.ID, hostName, err, al)
	}

	//Change back hostname and xmppid to its original name for other tests to pass
	remoteServer.HostName = &originalHostname
	remoteServer.XMPPID = &originalXMPIDD
	alert, _, err := TOSession.UpdateServerByID(*remoteServer.ID, remoteServer, nil)
	if err != nil {
		t.Fatalf("cannot UPDATE Server by ID %d (hostname '%s'): %v - %v", *remoteServer.ID, hostName, err, alert)
	}
	resp, _, err = TOSession.GetServers(&params, nil)
	if err != nil {
		t.Errorf("cannot GET Server by hostName: %v - %v", originalHostname, err)
	}

	// Assign server to DS and then attempt to update to a different type
	dses, _, err := TOSession.GetDeliveryServicesNullable(nil)
	if err != nil {
		t.Fatalf("cannot GET DeliveryServices: %v", err)
	}
	if len(dses) < 1 {
		t.Fatal("GET DeliveryServices returned no dses, must have at least 1 to test invalid type server update")
	}

	serverTypes, _, err := TOSession.GetTypes(nil, "server")
	if err != nil {
		t.Fatalf("cannot GET Server Types: %v", err)
	}
	if len(serverTypes) < 2 {
		t.Fatal("GET Server Types returned less then 2 types, must have at least 2 to test invalid type server update")
	}
	for _, t := range serverTypes {
		if t.ID != *remoteServer.TypeID {
			remoteServer.TypeID = &t.ID
			break
		}
	}

	// Assign server to DS
	_, _, err = TOSession.CreateDeliveryServiceServers(*dses[0].ID, []int{*remoteServer.ID}, true)
	if err != nil {
		t.Fatalf("POST delivery service servers: %v", err)
	}

	// Attempt Update - should fail
	alerts, _, err = TOSession.UpdateServerByID(*remoteServer.ID, remoteServer, nil)
	if err == nil {
		t.Errorf("expected error when updating Server Type of a server assigned to DSes")
	} else {
		t.Logf("type change update alerts: %+v", alerts)
	}
}

func DeleteTestServers(t *testing.T) {
	params := url.Values{}

	for _, server := range testData.Servers {
		if server.HostName == nil {
			t.Errorf("found server with nil hostname: %+v", server)
			continue
		}

		params.Set("hostName", *server.HostName)

		resp, _, err := TOSession.GetServers(&params, nil)
		if err != nil {
			t.Errorf("cannot GET Server by hostname '%s': %v - %v", *server.HostName, err, resp.Alerts)
			continue
		}
		if len(resp.Response) > 0 {
			if len(resp.Response) > 1 {
				t.Errorf("Expected exactly one server by hostname '%s' - actual: %d", *server.HostName, len(resp.Response))
				t.Logf("Testing will proceed with server: %+v", resp.Response[0])
			}
			respServer := resp.Response[0]

			if respServer.ID == nil {
				t.Errorf("Server '%s' had nil ID", *server.HostName)
				continue
			}

			delResp, _, err := TOSession.DeleteServerByID(*respServer.ID)
			if err != nil {
				t.Errorf("cannot DELETE Server by ID %d: %v - %v", *respServer.ID, err, delResp)
				continue
			}

			// Retrieve the Server to see if it got deleted
			resp, _, err := TOSession.GetServers(&params, nil)
			if err != nil {
				t.Errorf("error deleting Server hostname '%s': %v - %v", *server.HostName, err, resp.Alerts)
			}
			if len(resp.Response) > 0 {
				t.Errorf("expected Server hostname: %s to be deleted", *server.HostName)
			}
		}
	}
}<|MERGE_RESOLUTION|>--- conflicted
+++ resolved
@@ -24,11 +24,8 @@
 	"time"
 
 	"github.com/apache/trafficcontrol/lib/go-rfc"
-<<<<<<< HEAD
-=======
 	"github.com/apache/trafficcontrol/lib/go-tc"
 	"github.com/apache/trafficcontrol/lib/go-util"
->>>>>>> 6a20d6f7
 )
 
 func TestServers(t *testing.T) {
@@ -46,14 +43,11 @@
 		GetTestServers(t)
 		GetTestServersIMSAfterChange(t, header)
 		GetTestServersQueryParameters(t)
-<<<<<<< HEAD
 		header = make(map[string][]string)
 		etag := rfc.ETag(currentTime)
 		header.Set(rfc.IfMatch, etag)
 		UpdateTestServersWithHeaders(t, header)
-=======
 		UniqueIPProfileTestServers(t)
->>>>>>> 6a20d6f7
 	})
 }
 
@@ -385,7 +379,7 @@
 	if !changed {
 		t.Fatal("did not find ip address to update")
 	}
-	_, _, err = TOSession.UpdateServerByID(*server.ID, server)
+	_, _, err = TOSession.UpdateServerByID(*server.ID, server, nil)
 	if err != nil {
 		t.Fatalf("expected update to pass: %s", err)
 	}
