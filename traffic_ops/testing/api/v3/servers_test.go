package v3

/*

   Licensed under the Apache License, Version 2.0 (the "License");
   you may not use this file except in compliance with the License.
   You may obtain a copy of the License at

   http://www.apache.org/licenses/LICENSE-2.0

   Unless required by applicable law or agreed to in writing, software
   distributed under the License is distributed on an "AS IS" BASIS,
   WITHOUT WARRANTIES OR CONDITIONS OF ANY KIND, either express or implied.
   See the License for the specific language governing permissions and
   limitations under the License.
*/

import (
	"fmt"
	"net/http"
	"net/url"
	"strconv"
	"testing"
	"time"

	"github.com/apache/trafficcontrol/lib/go-rfc"
<<<<<<< HEAD
=======
	"github.com/apache/trafficcontrol/lib/go-tc"
	"github.com/apache/trafficcontrol/lib/go-util"
>>>>>>> 43c098b3
)

func TestServers(t *testing.T) {
	WithObjs(t, []TCObj{CDNs, Types, Tenants, Users, Parameters, Profiles, Statuses, Divisions, Regions, PhysLocations, CacheGroups, Topologies, DeliveryServices, Servers}, func() {
		GetTestServersIMS(t)
		currentTime := time.Now().UTC().Add(-5 * time.Second)
		time := currentTime.Format(time.RFC1123)
		var header http.Header
		header = make(map[string][]string)
		header.Set(rfc.IfModifiedSince, time)
		header.Set(rfc.IfUnmodifiedSince, time)
		UpdateTestServers(t)
		UpdateTestServersWithHeaders(t, header)
		GetTestServersDetails(t)
		GetTestServers(t)
		GetTestServersIMSAfterChange(t, header)
		GetTestServersQueryParameters(t)
<<<<<<< HEAD
		header = make(map[string][]string)
		etag := rfc.ETag(currentTime)
		header.Set(rfc.IfMatch, etag)
		UpdateTestServersWithHeaders(t, header)
=======
		UniqueIPProfileTestServers(t)
>>>>>>> 43c098b3
	})
}

func UpdateTestServersWithHeaders(t *testing.T, header http.Header) {
	if len(testData.Servers) < 1 {
		t.Fatal("Need at least one server to test updating")
	}

	firstServer := testData.Servers[0]
	if firstServer.HostName == nil {
		t.Fatalf("First test server had nil hostname: %+v", firstServer)
	}

	hostName := *firstServer.HostName
	params := url.Values{}
	params.Add("hostName", hostName)

	// Retrieve the server by hostname so we can get the id for the Update
	resp, _, err := TOSession.GetServers(&params, header)
	if err != nil {
		t.Fatalf("cannot GET Server by hostname '%s': %v - %v", hostName, err, resp.Alerts)
	}
	if len(resp.Response) < 1 {
		t.Fatalf("Expected at least one server to exist by hostname '%s'", hostName)
	}
	if len(resp.Response) > 1 {
		t.Errorf("Expected exactly one server to exist by hostname '%s' - actual: %d", hostName, len(resp.Response))
		t.Logf("Testing will proceed with server: %+v", resp.Response[0])
	}

	remoteServer := resp.Response[0]
	if remoteServer.ID == nil {
		t.Fatalf("Got null ID for server '%s'", hostName)
	}

	// Creating idParam to get server when hostname changes.
	id := fmt.Sprintf("%v", *resp.Response[0].ID)
	idParam := url.Values{}
	idParam.Add("id", id)

	infs := remoteServer.Interfaces
	if len(infs) < 1 {
		t.Fatalf("Expected server '%s' to have at least one network interface", hostName)
	}
	inf := infs[0]

	updatedServerInterface := "bond1"
	updatedServerRack := "RR 119.03"
	updatedHostName := "atl-edge-01"

	// update rack, interfaceName and hostName values on server
	inf.Name = updatedServerInterface
	infs[0] = inf
	remoteServer.Interfaces = infs
	remoteServer.Rack = &updatedServerRack
	remoteServer.HostName = &updatedHostName

	_, reqInf, err := TOSession.UpdateServerByID(*remoteServer.ID, remoteServer, header)
	if err == nil {
		t.Errorf("Expected error about precondition failed, but got none")
	}
	if reqInf.StatusCode != http.StatusPreconditionFailed {
		t.Errorf("Expected status code 412, got %v", reqInf.StatusCode)
	}
}

func GetTestServersIMSAfterChange(t *testing.T, header http.Header) {
	params := url.Values{}
	for _, server := range testData.Servers {
		if server.HostName == nil {
			t.Errorf("found server with nil hostname: %+v", server)
			continue
		}
		params.Set("hostName", *server.HostName)
		_, reqInf, err := TOSession.GetServers(&params, header)
		if err != nil {
			t.Fatalf("Expected no error, but got %v", err.Error())
		}
		if reqInf.StatusCode != http.StatusOK {
			t.Fatalf("Expected 200 status code, got %v", reqInf.StatusCode)
		}
	}
	currentTime := time.Now().UTC()
	currentTime = currentTime.Add(1 * time.Second)
	timeStr := currentTime.Format(time.RFC1123)
	header.Set(rfc.IfModifiedSince, timeStr)
	for _, server := range testData.Servers {
		if server.HostName == nil {
			t.Errorf("found server with nil hostname: %+v", server)
			continue
		}
		params.Set("hostName", *server.HostName)
		_, reqInf, err := TOSession.GetServers(&params, header)
		if err != nil {
			t.Fatalf("Expected no error, but got %v", err.Error())
		}
		if reqInf.StatusCode != http.StatusNotModified {
			t.Fatalf("Expected 304 status code, got %v", reqInf.StatusCode)
		}
	}
}

func GetTestServersIMS(t *testing.T) {
	var header http.Header
	header = make(map[string][]string)
	futureTime := time.Now().AddDate(0, 0, 1)
	time := futureTime.Format(time.RFC1123)
	header.Set(rfc.IfModifiedSince, time)
	params := url.Values{}
	for _, server := range testData.Servers {
		if server.HostName == nil {
			t.Errorf("found server with nil hostname: %+v", server)
			continue
		}
		params.Set("hostName", *server.HostName)
		_, reqInf, err := TOSession.GetServers(&params, header)
		if err != nil {
			t.Fatalf("Expected no error, but got %v", err.Error())
		}
		if reqInf.StatusCode != http.StatusNotModified {
			t.Fatalf("Expected 304 status code, got %v", reqInf.StatusCode)
		}
	}
}

func CreateTestServers(t *testing.T) {
	// loop through servers, assign FKs and create
	for _, server := range testData.Servers {
		if server.HostName == nil {
			t.Errorf("found server with nil hostname: %+v", server)
			continue
		}
		resp, _, err := TOSession.CreateServer(server)
		t.Log("Response: ", server.HostName, " ", resp)
		if err != nil {
			t.Errorf("could not CREATE servers: %v", err)
		}
	}
}

func GetTestServers(t *testing.T) {
	params := url.Values{}
	for _, server := range testData.Servers {
		if server.HostName == nil {
			t.Errorf("found server with nil hostname: %+v", server)
			continue
		}
		params.Set("hostName", *server.HostName)
		resp, _, err := TOSession.GetServers(&params, nil)
		if err != nil {
			t.Errorf("cannot GET Server by name '%s': %v - %v", *server.HostName, err, resp.Alerts)
		} else if resp.Summary.Count != 1 {
			t.Errorf("incorrect server count, expected: 1, actual: %d", resp.Summary.Count)
		}
	}
}

func GetTestServersDetails(t *testing.T) {

	for _, server := range testData.Servers {
		if server.HostName == nil {
			t.Errorf("found server with nil hostname: %+v", server)
			continue
		}
		resp, _, err := TOSession.GetServerDetailsByHostName(*server.HostName, nil)
		if err != nil {
			t.Errorf("cannot GET Server Details by name: %v - %v", err, resp)
		}
	}
}

func GetTestServersQueryParameters(t *testing.T) {
	dses, _, err := TOSession.GetDeliveryServicesNullable(nil)
	if err != nil {
		t.Fatalf("Failed to get Delivery Services: %v", err)
	}
	if len(dses) < 1 {
		t.Fatal("Failed to get at least one Delivery Service")
	}

	ds := dses[0]
	if ds.ID == nil {
		t.Fatal("Got Delivery Service with nil ID")
	}

	params := url.Values{}
	params.Add("dsId", strconv.Itoa(*ds.ID))
	_, _, err = TOSession.GetServers(&params, nil)
	if err != nil {
		t.Fatalf("Failed to get server by Delivery Service ID: %v", err)
	}

	currentTime := time.Now().UTC().Add(5 * time.Second)
	time := currentTime.Format(time.RFC1123)
	var header http.Header
	header = make(map[string][]string)
	header.Set(rfc.IfModifiedSince, time)
	_, reqInf, _ := TOSession.GetServers(&params, header)
	if reqInf.StatusCode != http.StatusNotModified {
		t.Errorf("Expected a status code of 304, got %v", reqInf.StatusCode)
	}

	params.Del("dsId")

	resp, _, err := TOSession.GetServers(nil, nil)
	if err != nil {
		t.Fatalf("Failed to get servers: %v", err)
	}

	if len(resp.Response) < 1 {
		t.Fatalf("Failed to get at least one server")
	}

	s := resp.Response[0]

	params.Add("type", s.Type)
	if _, _, err := TOSession.GetServers(&params, nil); err != nil {
		t.Errorf("Error getting servers by type: %v", err)
	}
	params.Del("type")

	if s.CachegroupID == nil {
		t.Error("Found server with no Cache Group ID")
	} else {
		params.Add("cachegroup", strconv.Itoa(*s.CachegroupID))
		if _, _, err := TOSession.GetServers(&params, nil); err != nil {
			t.Errorf("Error getting servers by Cache Group ID: %v", err)
		}
		params.Del("cachegroup")
	}

	if s.Status == nil {
		t.Error("Found server with no status")
	} else {
		params.Add("status", *s.Status)
		if _, _, err := TOSession.GetServers(&params, nil); err != nil {
			t.Errorf("Error getting servers by status: %v", err)
		}
		params.Del("status")
	}

	if s.ProfileID == nil {
		t.Error("Found server with no Profile ID")
	} else {
		params.Add("profileId", strconv.Itoa(*s.ProfileID))
		if _, _, err := TOSession.GetServers(&params, nil); err != nil {
			t.Errorf("Error getting servers by Profile ID: %v", err)
		}
		params.Del("profileId")
	}

	cgs, _, err := TOSession.GetCacheGroupsNullable(nil)
	if err != nil {
		t.Fatalf("Failed to get Cache Groups: %v", err)
	}
	if len(cgs) < 1 {
		t.Fatal("Failed to get at least one Cache Group")
	}
	if cgs[0].ID == nil {
		t.Fatal("Cache Group found with no ID")
	}

	params.Add("parentCacheGroup", strconv.Itoa(*cgs[0].ID))
	if _, _, err = TOSession.GetServers(&params, nil); err != nil {
		t.Errorf("Error getting servers by parentCacheGroup: %v", err)
	}
	params.Del("parentCacheGroup")
}

func UniqueIPProfileTestServers(t *testing.T) {
	serversResp, _, err := TOSession.GetServers(nil, nil)
	if err != nil {
		t.Fatal(err)
	}
	if len(serversResp.Response) < 1 {
		t.Fatal("expected more than 0 servers")
	}
	xmppId := "unique"
	server := serversResp.Response[0]
	_, _, err = TOSession.CreateServer(tc.ServerNullable{
		CommonServerProperties: tc.CommonServerProperties{
			Cachegroup: server.Cachegroup,
			CDNName:    server.CDNName,
			DomainName: util.StrPtr("mydomain"),
			FQDN:       util.StrPtr("myfqdn"),
			FqdnTime:   time.Time{},
			HostName:   util.StrPtr("myhostname"),
			HTTPSPort:  util.IntPtr(443),
			LastUpdated: &tc.TimeNoMod{
				Time:  time.Time{},
				Valid: false,
			},
			PhysLocation: server.PhysLocation,
			Profile:      server.Profile,
			StatusID:     server.StatusID,
			Type:         server.Type,
			UpdPending:   util.BoolPtr(false),
			XMPPID:       &xmppId,
		},
		Interfaces: server.Interfaces,
	})

	if err == nil {
		t.Error("expected an error when updating a server with an ipaddress that already exists on another server with the same profile")
		// Cleanup, don't want to break other tests
		pathParams := url.Values{}
		pathParams.Add("xmppid", xmppId)
		server, _, err := TOSession.GetServers(&pathParams, nil)
		if err != nil {
			t.Fatal(err)
		}
		_, _, err = TOSession.DeleteServerByID(*server.Response[0].ID)
		if err != nil {
			t.Fatalf("unable to delete server: %v", err)
		}
	}

	var changed bool
	for i, interf := range server.Interfaces {
		if interf.Monitor {
			for j, ip := range interf.IPAddresses {
				if ip.ServiceAddress {
					server.Interfaces[i].IPAddresses[j].Address = "127.0.0.1/24"
					changed = true
				}
			}
		}
	}
	if !changed {
		t.Fatal("did not find ip address to update")
	}
	_, _, err = TOSession.UpdateServerByID(*server.ID, server)
	if err != nil {
		t.Fatalf("expected update to pass: %s", err)
	}
}

func UpdateTestServers(t *testing.T) {
	if len(testData.Servers) < 1 {
		t.Fatal("Need at least one server to test updating")
	}

	firstServer := testData.Servers[0]
	if firstServer.HostName == nil {
		t.Fatalf("First test server had nil hostname: %+v", firstServer)
	}

	hostName := *firstServer.HostName
	params := url.Values{}
	params.Add("hostName", hostName)

	// Retrieve the server by hostname so we can get the id for the Update
	resp, _, err := TOSession.GetServers(&params, nil)
	if err != nil {
		t.Fatalf("cannot GET Server by hostname '%s': %v - %v", hostName, err, resp.Alerts)
	}
	if len(resp.Response) < 1 {
		t.Fatalf("Expected at least one server to exist by hostname '%s'", hostName)
	}
	if len(resp.Response) > 1 {
		t.Errorf("Expected exactly one server to exist by hostname '%s' - actual: %d", hostName, len(resp.Response))
		t.Logf("Testing will proceed with server: %+v", resp.Response[0])
	}

	remoteServer := resp.Response[0]
	if remoteServer.ID == nil {
		t.Fatalf("Got null ID for server '%s'", hostName)
	}

	originalHostname := *resp.Response[0].HostName
	originalXMPIDD := *resp.Response[0].XMPPID
	// Creating idParam to get server when hostname changes.
	id := fmt.Sprintf("%v", *resp.Response[0].ID)
	idParam := url.Values{}
	idParam.Add("id", id)

	infs := remoteServer.Interfaces
	if len(infs) < 1 {
		t.Fatalf("Expected server '%s' to have at least one network interface", hostName)
	}
	inf := infs[0]

	updatedServerInterface := "bond1"
	updatedServerRack := "RR 119.03"
	updatedHostName := "atl-edge-01"
	updatedXMPPID := "change-it"

	// update rack, interfaceName and hostName values on server
	inf.Name = updatedServerInterface
	infs[0] = inf
	remoteServer.Interfaces = infs
	remoteServer.Rack = &updatedServerRack
	remoteServer.HostName = &updatedHostName

	alerts, _, err := TOSession.UpdateServerByID(*remoteServer.ID, remoteServer, nil)
	if err != nil {
		t.Fatalf("cannot UPDATE Server by ID %d (hostname '%s'): %v - %v", *remoteServer.ID, hostName, err, alerts)
	}

	// Retrieve the server to check rack, interfaceName, hostName values were updated
	resp, _, err = TOSession.GetServers(&idParam, nil)
	if err != nil {
		t.Errorf("cannot GET Server by ID: %v - %v", *remoteServer.HostName, err)
	}
	if len(resp.Response) < 1 {
		t.Fatalf("Expected at least one server to exist by hostname '%s'", hostName)
	}
	if len(resp.Response) > 1 {
		t.Errorf("Expected exactly one server to exist by hostname '%s' - actual: %d", hostName, len(resp.Response))
		t.Logf("Testing will proceed with server: %+v", resp.Response[0])
	}

	respServer := resp.Response[0]
	infs = respServer.Interfaces
	found := false
	for _, inf = range infs {
		if inf.Name == updatedServerInterface {
			found = true
			break
		}
	}
	if !found {
		t.Errorf("Expected server '%s' to have an interface named '%s' after update", hostName, updatedServerInterface)
		t.Logf("Actual interfaces: %+v", infs)
	}

	if respServer.Rack == nil {
		t.Errorf("results do not match actual: null, expected: '%s'", updatedServerRack)
	} else if *respServer.Rack != updatedServerRack {
		t.Errorf("results do not match actual: '%s', expected: '%s'", *respServer.Rack, updatedServerRack)
	}

	if remoteServer.TypeID == nil {
		t.Fatalf("Cannot test server type change update; server '%s' had nil type ID", hostName)
	}

	//Check change in hostname with no change to xmppid
	if originalHostname == *respServer.HostName && originalXMPIDD == *respServer.XMPPID {
		t.Errorf("HostName didn't change. Expected: #{updatedHostName}, actual: #{originalHostname}")
	}

	//Check to verify XMPPID never gets updated
	remoteServer.XMPPID = &updatedXMPPID
	al, _, err := TOSession.UpdateServerByID(*remoteServer.ID, remoteServer, nil)
	if err != nil {
		t.Logf("cannot UPDATE Server by ID %d (hostname '%s'): %v - %v", *remoteServer.ID, hostName, err, al)
	}

	//Change back hostname and xmppid to its original name for other tests to pass
	remoteServer.HostName = &originalHostname
	remoteServer.XMPPID = &originalXMPIDD
	alert, _, err := TOSession.UpdateServerByID(*remoteServer.ID, remoteServer, nil)
	if err != nil {
		t.Fatalf("cannot UPDATE Server by ID %d (hostname '%s'): %v - %v", *remoteServer.ID, hostName, err, alert)
	}
	resp, _, err = TOSession.GetServers(&params, nil)
	if err != nil {
		t.Errorf("cannot GET Server by hostName: %v - %v", originalHostname, err)
	}

	// Assign server to DS and then attempt to update to a different type
	dses, _, err := TOSession.GetDeliveryServicesNullable(nil)
	if err != nil {
		t.Fatalf("cannot GET DeliveryServices: %v", err)
	}
	if len(dses) < 1 {
		t.Fatal("GET DeliveryServices returned no dses, must have at least 1 to test invalid type server update")
	}

	serverTypes, _, err := TOSession.GetTypes(nil, "server")
	if err != nil {
		t.Fatalf("cannot GET Server Types: %v", err)
	}
	if len(serverTypes) < 2 {
		t.Fatal("GET Server Types returned less then 2 types, must have at least 2 to test invalid type server update")
	}
	for _, t := range serverTypes {
		if t.ID != *remoteServer.TypeID {
			remoteServer.TypeID = &t.ID
			break
		}
	}

	// Assign server to DS
	_, _, err = TOSession.CreateDeliveryServiceServers(*dses[0].ID, []int{*remoteServer.ID}, true)
	if err != nil {
		t.Fatalf("POST delivery service servers: %v", err)
	}

	// Attempt Update - should fail
	alerts, _, err = TOSession.UpdateServerByID(*remoteServer.ID, remoteServer, nil)
	if err == nil {
		t.Errorf("expected error when updating Server Type of a server assigned to DSes")
	} else {
		t.Logf("type change update alerts: %+v", alerts)
	}
}

func DeleteTestServers(t *testing.T) {
	params := url.Values{}

	for _, server := range testData.Servers {
		if server.HostName == nil {
			t.Errorf("found server with nil hostname: %+v", server)
			continue
		}

		params.Set("hostName", *server.HostName)

		resp, _, err := TOSession.GetServers(&params, nil)
		if err != nil {
			t.Errorf("cannot GET Server by hostname '%s': %v - %v", *server.HostName, err, resp.Alerts)
			continue
		}
		if len(resp.Response) > 0 {
			if len(resp.Response) > 1 {
				t.Errorf("Expected exactly one server by hostname '%s' - actual: %d", *server.HostName, len(resp.Response))
				t.Logf("Testing will proceed with server: %+v", resp.Response[0])
			}
			respServer := resp.Response[0]

			if respServer.ID == nil {
				t.Errorf("Server '%s' had nil ID", *server.HostName)
				continue
			}

			delResp, _, err := TOSession.DeleteServerByID(*respServer.ID)
			if err != nil {
				t.Errorf("cannot DELETE Server by ID %d: %v - %v", *respServer.ID, err, delResp)
				continue
			}

			// Retrieve the Server to see if it got deleted
			resp, _, err := TOSession.GetServers(&params, nil)
			if err != nil {
				t.Errorf("error deleting Server hostname '%s': %v - %v", *server.HostName, err, resp.Alerts)
			}
			if len(resp.Response) > 0 {
				t.Errorf("expected Server hostname: %s to be deleted", *server.HostName)
			}
		}
	}
}<|MERGE_RESOLUTION|>--- conflicted
+++ resolved
@@ -24,11 +24,8 @@
 	"time"
 
 	"github.com/apache/trafficcontrol/lib/go-rfc"
-<<<<<<< HEAD
-=======
 	"github.com/apache/trafficcontrol/lib/go-tc"
 	"github.com/apache/trafficcontrol/lib/go-util"
->>>>>>> 43c098b3
 )
 
 func TestServers(t *testing.T) {
@@ -46,14 +43,11 @@
 		GetTestServers(t)
 		GetTestServersIMSAfterChange(t, header)
 		GetTestServersQueryParameters(t)
-<<<<<<< HEAD
 		header = make(map[string][]string)
 		etag := rfc.ETag(currentTime)
 		header.Set(rfc.IfMatch, etag)
 		UpdateTestServersWithHeaders(t, header)
-=======
 		UniqueIPProfileTestServers(t)
->>>>>>> 43c098b3
 	})
 }
 
