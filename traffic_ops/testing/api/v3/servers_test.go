--- conflicted
+++ resolved
@@ -43,14 +43,11 @@
 		GetTestServers(t)
 		GetTestServersIMSAfterChange(t, header)
 		GetTestServersQueryParameters(t)
-<<<<<<< HEAD
 		header = make(map[string][]string)
 		etag := rfc.ETag(currentTime)
 		header.Set(rfc.IfMatch, etag)
 		UpdateTestServersWithHeaders(t, header)
-=======
 		CreateTestBlankFields(t)
->>>>>>> c9ea0910
 		CreateTestServerWithoutProfileId(t)
 		UniqueIPProfileTestServers(t)
 		UpdateTestServerStatus(t)
