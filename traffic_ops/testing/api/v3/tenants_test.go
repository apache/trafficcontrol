package v3

/*

   Licensed under the Apache License, Version 2.0 (the "License");
   you may not use this file except in compliance with the License.
   You may obtain a copy of the License at

   http://www.apache.org/licenses/LICENSE-2.0

   Unless required by applicable law or agreed to in writing, software
   distributed under the License is distributed on an "AS IS" BASIS,
   WITHOUT WARRANTIES OR CONDITIONS OF ANY KIND, either express or implied.
   See the License for the specific language governing permissions and
   limitations under the License.
*/

import (
	"net/http"
<<<<<<< HEAD
=======
	"sort"
>>>>>>> 358e75f3
	"strconv"
	"strings"
	"testing"
	"time"

	"github.com/apache/trafficcontrol/lib/go-rfc"
	"github.com/apache/trafficcontrol/lib/go-tc"
	"github.com/apache/trafficcontrol/traffic_ops/client"
)

func TestTenants(t *testing.T) {
	WithObjs(t, []TCObj{Tenants}, func() {
		SortTestTenants(t)
		GetTestTenants(t)
		UpdateTestTenants(t)
		currentTime := time.Now().UTC().Add(-5 * time.Second)
		time := currentTime.Format(time.RFC1123)
		var header http.Header
		header = make(map[string][]string)
		header.Set(rfc.IfUnmodifiedSince, time)
		UpdateTestTenantsWithHeaders(t, header)
		header = make(map[string][]string)
		etag := rfc.ETag(currentTime)
		header.Set(rfc.IfMatch, etag)
		UpdateTestTenantsWithHeaders(t, header)
	})
}

func UpdateTestTenantsWithHeaders(t *testing.T, header http.Header) {
	// Retrieve the Tenant by name so we can get the id for the Update
	name := "tenant2"
	parentName := "tenant1"
	modTenant, _, err := TOSession.TenantByNameWithHdr(name, header)
	if err != nil {
		t.Errorf("cannot GET Tenant by name: %s - %v", name, err)
	}

	newParent, _, err := TOSession.TenantByNameWithHdr(parentName, header)
	if err != nil {
		t.Errorf("cannot GET Tenant by name: %s - %v", parentName, err)
	}
	if newParent != nil {
		modTenant.ParentID = newParent.ID

		_, err = TOSession.UpdateTenantWithHdr(strconv.Itoa(modTenant.ID), modTenant, header)
		if err == nil {
			t.Fatalf("expected a precondition failed error, got none")
		}
		if !strings.Contains(err.Error(), "412 Precondition Failed[412]") {
			t.Errorf("expected a precondition failed error, got %v instead", err.Error())
		}
	}
}

func TestTenantsActive(t *testing.T) {
	WithObjs(t, []TCObj{CDNs, Types, Tenants, CacheGroups, Topologies, DeliveryServices, Users}, func() {
		UpdateTestTenantsActive(t)
	})
}

func CreateTestTenants(t *testing.T) {
	for _, ten := range testData.Tenants {
		resp, err := TOSession.CreateTenant(&ten)

		if err != nil {
			t.Errorf("could not CREATE tenant %s: %v", ten.Name, err)
		}
		if resp.Response.Name != ten.Name {
			t.Errorf("expected tenant %+v; got %+v", ten, resp.Response)
		}
	}
}

func GetTestTenants(t *testing.T) {
	resp, _, err := TOSession.Tenants()
	if err != nil {
		t.Errorf("cannot GET all tenants: %v - %v", err, resp)
		return
	}
	foundTenants := make(map[string]tc.Tenant, len(resp))
	for _, ten := range resp {
		foundTenants[ten.Name] = ten
	}

	// expect root and badTenant (defined in todb.go) + all defined in testData.Tenants
	if len(resp) != 2+len(testData.Tenants) {
		t.Errorf("expected %d tenants,  got %d", 2+len(testData.Tenants), len(resp))
	}

	for _, ten := range testData.Tenants {
		if ft, ok := foundTenants[ten.Name]; ok {
			if ft.ParentName != ten.ParentName {
				t.Errorf("tenant %s: expected parent %s,  got %s", ten.Name, ten.ParentName, ft.ParentName)
			}
		} else {
			t.Errorf("expected tenant %s: not found", ten.Name)
		}
	}
}

func SortTestTenants(t *testing.T) {
	var header http.Header
	var sortedList []string
	resp, _, err := TOSession.TenantsWithHdr(header)
	if err != nil {
		t.Fatalf("Expected no error, but got %v", err.Error())
	}
	for i, _ := range resp {
		sortedList = append(sortedList, resp[i].Name)
	}

	res := sort.SliceIsSorted(sortedList, func(p, q int) bool {
		return sortedList[p] < sortedList[q]
	})
	if res != true {
		t.Errorf("list is not sorted by their names: %v", sortedList)
	}
}

func UpdateTestTenants(t *testing.T) {

	// Retrieve the Tenant by name so we can get the id for the Update
	name := "tenant2"
	parentName := "tenant1"
	modTenant, _, err := TOSession.TenantByName(name)
	if err != nil {
		t.Errorf("cannot GET Tenant by name: %s - %v", name, err)
	}

	newParent, _, err := TOSession.TenantByName(parentName)
	if err != nil {
		t.Errorf("cannot GET Tenant by name: %s - %v", parentName, err)
	}
	modTenant.ParentID = newParent.ID

	_, err = TOSession.UpdateTenant(strconv.Itoa(modTenant.ID), modTenant)
	if err != nil {
		t.Errorf("cannot UPDATE Tenant by id: %v", err)
	}

	// Retrieve the Tenant to check Tenant parent name got updated
	respTenant, _, err := TOSession.Tenant(strconv.Itoa(modTenant.ID))
	if err != nil {
		t.Errorf("cannot GET Tenant by name: %v - %v", name, err)
	}
	if respTenant.ParentName != parentName {
		t.Errorf("results do not match actual: %s, expected: %s", respTenant.ParentName, parentName)
	}

}

func DeleteTestTenants(t *testing.T) {

	t1 := "tenant1"
	tenant1, _, err := TOSession.TenantByName(t1)

	if err != nil {
		t.Errorf("cannot GET Tenant by name: %v - %v", t1, err)
	}
	expectedChildDeleteErrMsg := `Tenant '` + strconv.Itoa(tenant1.ID) + `' has child tenants. Please update these child tenants and retry.`
	if _, err := TOSession.DeleteTenant(strconv.Itoa(tenant1.ID)); err == nil {
		t.Fatalf("%s has child tenants -- should not be able to delete", t1)
	} else if !strings.Contains(err.Error(), expectedChildDeleteErrMsg) {
		t.Errorf("expected error: %s;  got %s", expectedChildDeleteErrMsg, err.Error())
	}

	deletedTenants := map[string]struct{}{}
	for {
		initLenDeleted := len(deletedTenants)
		for _, tn := range testData.Tenants {
			if _, ok := deletedTenants[tn.Name]; ok {
				continue
			}

			hasParent := false
			for _, otherTenant := range testData.Tenants {
				if _, ok := deletedTenants[otherTenant.Name]; ok {
					continue
				}
				if otherTenant.ParentName == tn.Name {
					hasParent = true
					break
				}
			}
			if hasParent {
				continue
			}

			toTenant, _, err := TOSession.TenantByName(tn.Name)
			if err != nil {
				t.Fatalf("getting tenant %s: %v", tn.Name, err)
			}
			if _, err = TOSession.DeleteTenant(strconv.Itoa(toTenant.ID)); err != nil {
				t.Fatalf("deleting tenant %s: %v", toTenant.Name, err)
			}
			deletedTenants[tn.Name] = struct{}{}

		}
		if len(deletedTenants) == len(testData.Tenants) {
			break
		}
		if len(deletedTenants) == initLenDeleted {
			t.Fatal("could not delete tenants: not tenant without an existing child found (cycle?)")
		}
	}
}

func ExtractXMLID(ds *tc.DeliveryServiceNullable) string {
	if ds.XMLID != nil {
		return *ds.XMLID
	}
	return "nil"
}

func UpdateTestTenantsActive(t *testing.T) {
	originalTenants, _, err := TOSession.Tenants()
	if err != nil {
		t.Fatalf("getting tenants error expected: nil, actual: %+v", err)
	}

	setTenantActive(t, "tenant1", true)
	setTenantActive(t, "tenant2", true)
	setTenantActive(t, "tenant3", false)

	// ds3 has tenant3. Even though tenant3 is inactive, we should still be able to get it, because our user is tenant1, which is active.
	dses, _, err := TOSession.GetDeliveryServiceByXMLIDNullable("ds3")
	if err != nil {
		t.Fatal("failed to get delivery service, when the DS's tenant was inactive (even though our user's tenant was active)")
	} else if len(dses) != 1 {
		t.Error("admin user getting delivery service ds3 with tenant3, expected: ds, actual: empty")
	}

	setTenantActive(t, "tenant1", true)
	setTenantActive(t, "tenant2", false)
	setTenantActive(t, "tenant3", true)

	// ds3 has tenant3. Even though tenant3's parent, tenant2, is inactive, we should still be able to get it, because our user is tenant1, which is active.
	_, _, err = TOSession.GetDeliveryServiceByXMLIDNullable("ds3")
	if err != nil {
		t.Fatal("failed to get delivery service, when a parent tenant was inactive (even though our user's tenant was active)")
	}

	toReqTimeout := time.Second * time.Duration(Config.Default.Session.TimeoutInSecs)
	tenant3Session, _, err := client.LoginWithAgent(TOSession.URL, "tenant3user", "pa$$word", true, "to-api-v1-client-tests/tenant3user", true, toReqTimeout)
	if err != nil {
		t.Fatalf("failed to get log in with tenant3user: " + err.Error())
	}

	tenant4Session, _, err := client.LoginWithAgent(TOSession.URL, "tenant4user", "pa$$word", true, "to-api-v1-client-tests/tenant4user", true, toReqTimeout)
	if err != nil {
		t.Fatalf("failed to get log in with tenant4user: " + err.Error())
	}

	// tenant3user with tenant3 has no access to ds3 with tenant3 when parent tenant2 is inactive
	dses, _, err = tenant3Session.GetDeliveryServiceByXMLIDNullable("ds3")
	for _, ds := range dses {
		t.Errorf("tenant3user got delivery service %+v with tenant3 but tenant3 parent tenant2 is inactive, expected: no ds", ExtractXMLID(&ds))
	}

	setTenantActive(t, "tenant1", true)
	setTenantActive(t, "tenant2", true)
	setTenantActive(t, "tenant3", false)

	// tenant3user with tenant3 has no access to ds3 with tenant3 when tenant3 is inactive
	dses, _, err = tenant3Session.GetDeliveryServiceByXMLIDNullable("ds3")
	for _, ds := range dses {
		t.Errorf("tenant3user got delivery service %+v with tenant3 but tenant3 is inactive, expected: no ds", ExtractXMLID(&ds))
	}

	setTenantActive(t, "tenant1", true)
	setTenantActive(t, "tenant2", true)
	setTenantActive(t, "tenant3", true)

	// tenant3user with tenant3 has access to ds3 with tenant3
	dses, _, err = tenant3Session.GetDeliveryServiceByXMLIDNullable("ds3")
	if err != nil {
		t.Errorf("tenant3user getting delivery service ds3 error expected: nil, actual: %+v", err)
	} else if len(dses) == 0 {
		t.Error("tenant3user getting delivery service ds3 with tenant3, expected: ds, actual: empty")
	}

	// 1. ds2 has tenant2.
	// 2. tenant3user has tenant3.
	// 3. tenant2 is not a child of tenant3 (tenant3 is a child of tenant2)
	// 4. Therefore, tenant3user should not have access to ds2
	dses, _, _ = tenant3Session.GetDeliveryServiceByXMLIDNullable("ds2")
	for _, ds := range dses {
		t.Errorf("tenant3user got delivery service %+v with tenant2, expected: no ds", ExtractXMLID(&ds))
	}

	// 1. ds1 has tenant1.
	// 2. tenant4user has tenant4.
	// 3. tenant1 is not a child of tenant4 (tenant4 is unrelated to tenant1)
	// 4. Therefore, tenant4user should not have access to ds1
	dses, _, _ = tenant4Session.GetDeliveryServiceByXMLIDNullable("ds1")
	for _, ds := range dses {
		t.Errorf("tenant4user got delivery service %+v with tenant1, expected: no ds", ExtractXMLID(&ds))
	}

	setTenantActive(t, "tenant3", false)
	dses, _, _ = tenant3Session.GetDeliveryServiceByXMLIDNullable("ds3")
	for _, ds := range dses {
		t.Errorf("tenant3user was inactive, but got delivery service %+v with tenant3, expected: no ds", ExtractXMLID(&ds))
	}

	for _, tn := range originalTenants {
		if tn.Name == "root" {
			continue
		}
		if _, err := TOSession.UpdateTenant(strconv.Itoa(tn.ID), &tn); err != nil {
			t.Fatalf("restoring original tenants: " + err.Error())
		}
	}
}

func setTenantActive(t *testing.T, name string, active bool) {
	tn, _, err := TOSession.TenantByName(name)
	if err != nil {
		t.Fatalf("cannot GET Tenant by name: %s - %v", name, err)
	}
	tn.Active = active
	_, err = TOSession.UpdateTenant(strconv.Itoa(tn.ID), tn)
	if err != nil {
		t.Fatalf("cannot UPDATE Tenant by id: %v", err)
	}
}<|MERGE_RESOLUTION|>--- conflicted
+++ resolved
@@ -17,10 +17,7 @@
 
 import (
 	"net/http"
-<<<<<<< HEAD
-=======
 	"sort"
->>>>>>> 358e75f3
 	"strconv"
 	"strings"
 	"testing"
