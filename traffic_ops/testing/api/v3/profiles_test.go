/*

   Licensed under the Apache License, Version 2.0 (the "License");
   you may not use this file except in compliance with the License.
   You may obtain a copy of the License at

   http://www.apache.org/licenses/LICENSE-2.0

   Unless required by applicable law or agreed to in writing, software
   distributed under the License is distributed on an "AS IS" BASIS,
   WITHOUT WARRANTIES OR CONDITIONS OF ANY KIND, either express or implied.
   See the License for the specific language governing permissions and
   limitations under the License.
*/

package v3

import (
	"net/http"
	"strings"
	"testing"
	"time"

	"github.com/apache/trafficcontrol/lib/go-rfc"
	tc "github.com/apache/trafficcontrol/lib/go-tc"
	"github.com/apache/trafficcontrol/lib/go-util"
)

func TestProfiles(t *testing.T) {
	WithObjs(t, []TCObj{CDNs, Types, Profiles, Parameters}, func() {
		CreateBadProfiles(t)
		UpdateTestProfiles(t)
		currentTime := time.Now().UTC().Add(-5 * time.Second)
		time := currentTime.Format(time.RFC1123)
		var header http.Header
		header = make(map[string][]string)
		header.Set(rfc.IfUnmodifiedSince, time)
		UpdateTestProfilesWithHeaders(t, header)
		GetTestProfilesIMS(t)
		GetTestProfiles(t)
		GetTestProfilesWithParameters(t)
		ImportProfile(t)
		CopyProfile(t)
		header = make(map[string][]string)
		etag := rfc.ETag(currentTime)
		header.Set(rfc.IfMatch, etag)
		UpdateTestProfilesWithHeaders(t, header)
	})
}

func UpdateTestProfilesWithHeaders(t *testing.T, header http.Header) {
<<<<<<< HEAD
	firstProfile := testData.Profiles[0]
	// Retrieve the Profile by name so we can get the id for the Update
	resp, _, err := TOSession.GetProfileByName(firstProfile.Name, header)
	if err != nil {
		t.Errorf("cannot GET Profile by name: %v - %v", firstProfile.Name, err)
	}
	remoteProfile := resp[0]
	remoteProfile.Description = "UPDATED"

	_, reqInf, err := TOSession.UpdateProfileByID(remoteProfile.ID, remoteProfile, header)
	if err == nil {
		t.Errorf("Expected error about precondition failed, but got none")
	}
	if reqInf.StatusCode != http.StatusPreconditionFailed {
		t.Errorf("Expected status code 412, got %v", reqInf.StatusCode)
=======
	if len(testData.Profiles) > 0 {
		firstProfile := testData.Profiles[0]
		// Retrieve the Profile by name so we can get the id for the Update
		resp, _, err := TOSession.GetProfileByName(firstProfile.Name, header)
		if err != nil {
			t.Errorf("cannot GET Profile by name: %v - %v", firstProfile.Name, err)
		}
		if len(resp) > 0 {
			remoteProfile := resp[0]
			_, reqInf, err := TOSession.UpdateProfileByID(remoteProfile.ID, remoteProfile, header)
			if err == nil {
				t.Errorf("Expected error about precondition failed, but got none")
			}
			if reqInf.StatusCode != http.StatusPreconditionFailed {
				t.Errorf("Expected status code 412, got %v", reqInf.StatusCode)
			}
		}
>>>>>>> 751bff66
	}
}

func GetTestProfilesIMS(t *testing.T) {
	var header http.Header
	header = make(map[string][]string)
	futureTime := time.Now().AddDate(0, 0, 1)
	time := futureTime.Format(time.RFC1123)
	header.Set(rfc.IfModifiedSince, time)
	for _, pr := range testData.Profiles {
		_, reqInf, err := TOSession.GetProfileByName(pr.Name, header)
		if err != nil {
			t.Fatalf("Expected no error, but got %v", err.Error())
		}
		if reqInf.StatusCode != http.StatusNotModified {
			t.Fatalf("Expected 304 status code, got %v", reqInf.StatusCode)
		}
		_, reqInf, err = TOSession.GetProfileByParameter(pr.Parameter, header)
		if err != nil {
			t.Fatalf("Expected no error, but got %v", err.Error())
		}
		if reqInf.StatusCode != http.StatusNotModified {
			t.Fatalf("Expected 304 status code, got %v", reqInf.StatusCode)
		}
	}
}

// CreateBadProfiles ensures that profiles can't be created with bad values
func CreateBadProfiles(t *testing.T) {

	// blank profile
	prs := []tc.Profile{
		tc.Profile{Type: "", Name: "", Description: "", CDNID: 0},
		tc.Profile{Type: "ATS_PROFILE", Name: "badprofile", Description: "description", CDNID: 0},
		tc.Profile{Type: "ATS_PROFILE", Name: "badprofile", Description: "", CDNID: 1},
		tc.Profile{Type: "ATS_PROFILE", Name: "", Description: "description", CDNID: 1},
		tc.Profile{Type: "", Name: "badprofile", Description: "description", CDNID: 1},
	}

	for _, pr := range prs {
		resp, _, err := TOSession.CreateProfile(pr)

		if err == nil {
			t.Errorf("Creating bad profile succeeded: %+v\nResponse is %+v", pr, resp)
		}
	}
}

func CopyProfile(t *testing.T) {
	testCases := []struct {
		description  string
		profile      tc.ProfileCopy
		expectedResp string
		err          string
	}{
		{
			description: "copy profile",
			profile: tc.ProfileCopy{
				Name:         "profile-2",
				ExistingName: "EDGE1",
			},
			expectedResp: "created new profile [profile-2] from existing profile [EDGE1]",
		},
		{
			description: "existing profile does not exist",
			profile: tc.ProfileCopy{
				Name:         "profile-3",
				ExistingName: "bogus",
			},
			err: "profile with name bogus does not exist",
		},
		{
			description: "new profile already exists",
			profile: tc.ProfileCopy{
				Name:         "EDGE2",
				ExistingName: "EDGE1",
			},
			err: "profile with name EDGE2 already exists",
		},
	}

	var newProfileNames []string
	for _, c := range testCases {
		t.Run(c.description, func(t *testing.T) {
			resp, _, err := TOSession.CopyProfile(c.profile)
			if c.err != "" {
				if err != nil && !strings.Contains(err.Error(), c.err) {
					t.Fatalf("got err= %s; expected err= %s", err, c.err)
				}
			} else if err != nil {
				t.Fatalf("got err= %s; expected err= nil", err)
			}

			if err == nil {
				if got, want := resp.Alerts.ToStrings()[0], c.expectedResp; got != want {
					t.Fatalf("got= %s; expected= %s", got, want)
				}

				newProfileNames = append(newProfileNames, c.profile.Name)
			}
		})
	}

	// Cleanup profiles
	for _, name := range newProfileNames {
		profiles, _, err := TOSession.GetProfileByName(name, nil)
		if err != nil {
			t.Fatalf("got err= %s; expected err= nil", err)
		}
		if len(profiles) == 0 {
			t.Errorf("could not GET profile %+v: not found", name)
		}
		_, _, err = TOSession.DeleteProfileByID(profiles[0].ID)
		if err != nil {
			t.Fatalf("got err= %s; expected err= nil", err)
		}
	}
}

func CreateTestProfiles(t *testing.T) {

	for _, pr := range testData.Profiles {
		resp, _, err := TOSession.CreateProfile(pr)

		t.Log("Response: ", resp)
		if err != nil {
			t.Errorf("could not CREATE profiles with name: %s %v", pr.Name, err)
		}
		profiles, _, err := TOSession.GetProfileByName(pr.Name, nil)
		if err != nil {
			t.Errorf("could not GET profile with name: %s %v", pr.Name, err)
		}
		if len(profiles) == 0 {
			t.Errorf("could not GET profile %+v: not found", pr)
		}
		profileID := profiles[0].ID

		for _, param := range pr.Parameters {
			if param.Name == nil || param.Value == nil || param.ConfigFile == nil {
				t.Errorf("invalid parameter specification: %+v", param)
				continue
			}
			_, _, err := TOSession.CreateParameter(tc.Parameter{Name: *param.Name, Value: *param.Value, ConfigFile: *param.ConfigFile})
			if err != nil {
				// ok if already exists
				if !strings.Contains(err.Error(), "already exists") {
					t.Errorf("could not CREATE parameter %+v: %s", param, err.Error())
					continue
				}
			}
			p, _, err := TOSession.GetParameterByNameAndConfigFileAndValue(*param.Name, *param.ConfigFile, *param.Value, nil)
			if err != nil {
				t.Errorf("could not GET parameter %+v: %s", param, err.Error())
			}
			if len(p) == 0 {
				t.Errorf("could not GET parameter %+v: not found", param)
			}
			_, _, err = TOSession.CreateProfileParameter(tc.ProfileParameter{ProfileID: profileID, ParameterID: p[0].ID})
			if err != nil {
				t.Errorf("could not CREATE profile_parameter %+v: %s", param, err.Error())
			}
		}

	}
}

func UpdateTestProfiles(t *testing.T) {

	firstProfile := testData.Profiles[0]
	// Retrieve the Profile by name so we can get the id for the Update
	resp, _, err := TOSession.GetProfileByName(firstProfile.Name, nil)
	if err != nil {
		t.Errorf("cannot GET Profile by name: %v - %v", firstProfile.Name, err)
	}
<<<<<<< HEAD
	remoteProfile := resp[0]
	expectedProfileDesc := "UPDATED"
	remoteProfile.Description = expectedProfileDesc
	var alert tc.Alerts
	alert, _, err = TOSession.UpdateProfileByID(remoteProfile.ID, remoteProfile, nil)
	if err != nil {
		t.Errorf("cannot UPDATE Profile by id: %v - %v", err, alert)
	}
=======
	if len(resp) > 0 {
		remoteProfile := resp[0]
		expectedProfileDesc := "UPDATED"
		remoteProfile.Description = expectedProfileDesc
		var alert tc.Alerts
		alert, _, err = TOSession.UpdateProfileByID(remoteProfile.ID, remoteProfile, nil)
		if err != nil {
			t.Errorf("cannot UPDATE Profile by id: %v - %v", err, alert)
		}
>>>>>>> 751bff66

		// Retrieve the Profile to check Profile name got updated
		resp, _, err = TOSession.GetProfileByID(remoteProfile.ID, nil)
		if err != nil {
			t.Errorf("cannot GET Profile by name: %v - %v", firstProfile.Name, err)
		}
		if len(resp) > 0 {
			respProfile := resp[0]
			if respProfile.Description != expectedProfileDesc {
				t.Errorf("results do not match actual: %s, expected: %s", respProfile.Description, expectedProfileDesc)
			}
		}
	}

}

func GetTestProfiles(t *testing.T) {

	for _, pr := range testData.Profiles {
		resp, _, err := TOSession.GetProfileByName(pr.Name, nil)
		if err != nil {
			t.Errorf("cannot GET Profile by name: %v - %v", err, resp)
		}
		profileID := resp[0].ID

		resp, _, err = TOSession.GetProfileByParameter(pr.Parameter, nil)
		if err != nil {
			t.Errorf("cannot GET Profile by param: %v - %v", err, resp)
		}

		resp, _, err = TOSession.GetProfileByCDNID(pr.CDNID, nil)
		if err != nil {
			t.Errorf("cannot GET Profile by cdn: %v - %v", err, resp)
		}

		// Export Profile
		exportResp, _, err := TOSession.ExportProfile(profileID)
		if err != nil {
			t.Errorf("error exporting Profile: %v - %v", profileID, err)
		}
		if exportResp == nil {
			t.Error("error exporting Profile: response nil")
		}
	}
}

func ImportProfile(t *testing.T) {
	// Get ID of Profile to export
	resp, _, err := TOSession.GetProfileByName(testData.Profiles[0].Name, nil)
	if err != nil {
		t.Fatalf("cannot GET Profile by name: %v - %v", err, resp)
	}
	if resp == nil {
		t.Fatal("error getting Profile: response nil")
	}
	if len(resp) != 1 {
		t.Fatalf("Profiles expected 1, actual %v", len(resp))
	}
	profileID := resp[0].ID

	// Export Profile to import
	exportResp, _, err := TOSession.ExportProfile(profileID)
	if err != nil {
		t.Fatalf("error exporting Profile: %v - %v", profileID, err)
	}
	if exportResp == nil {
		t.Fatal("error exporting Profile: response nil")
	}

	// Modify Profile and import

	// Add parameter and change name
	profile := exportResp.Profile
	profile.Name = util.StrPtr("TestProfileImport")

	newParam := tc.ProfileExportImportParameterNullable{
		ConfigFile: util.StrPtr("config_file_import_test"),
		Name:       util.StrPtr("param_import_test"),
		Value:      util.StrPtr("import_test"),
	}
	parameters := append(exportResp.Parameters, newParam)
	// Import Profile
	importReq := tc.ProfileImportRequest{
		Profile:    profile,
		Parameters: parameters,
	}
	importResp, _, err := TOSession.ImportProfile(&importReq)
	if err != nil {
		t.Fatalf("error importing Profile: %v - %v", profileID, err)
	}
	if importResp == nil {
		t.Error("error importing Profile: response nil")
	}

	// Add newly create profile and parameter to testData so it gets deleted
	testData.Profiles = append(testData.Profiles, tc.Profile{
		Name:        *profile.Name,
		CDNName:     *profile.CDNName,
		Description: *profile.Description,
		Type:        *profile.Type,
	})

	testData.Parameters = append(testData.Parameters, tc.Parameter{
		ConfigFile: *newParam.ConfigFile,
		Name:       *newParam.Name,
		Value:      *newParam.Value,
	})
}

func GetTestProfilesWithParameters(t *testing.T) {
	firstProfile := testData.Profiles[0]
	resp, _, err := TOSession.GetProfileByName(firstProfile.Name, nil)
	if err != nil {
		t.Errorf("cannot GET Profile by name: %v - %v", err, resp)
		return
	}
	if len(resp) == 0 {
		t.Errorf("cannot GET Profile by name: not found - %v", resp)
		return
	}
	respProfile := resp[0]
	// query by name does not retrieve associated parameters.  But query by id does.
	resp, _, err = TOSession.GetProfileByID(respProfile.ID, nil)
	if err != nil {
		t.Errorf("cannot GET Profile by name: %v - %v", err, resp)
	}
	if len(resp) > 0 {
		respProfile = resp[0]
		respParameters := respProfile.Parameters
		if len(respParameters) == 0 {
			t.Errorf("expected a profile with parameters to be retrieved: %v - %v", err, respParameters)
		}
	}
}

func DeleteTestProfiles(t *testing.T) {

	for _, pr := range testData.Profiles {
		// Retrieve the Profile by name so we can get the id for the Update
		resp, _, err := TOSession.GetProfileByName(pr.Name, nil)
		if err != nil {
			t.Errorf("cannot GET Profile by name: %s - %v", pr.Name, err)
			continue
		}
		if len(resp) == 0 {
			t.Errorf("cannot GET Profile by name: not found - %s", pr.Name)
			continue
		}

		profileID := resp[0].ID
		// query by name does not retrieve associated parameters.  But query by id does.
		resp, _, err = TOSession.GetProfileByID(profileID, nil)
		if err != nil {
			t.Errorf("cannot GET Profile by id: %v - %v", err, resp)
		}
		// delete any profile_parameter associations first
		// the parameter is what's being deleted, but the delete is cascaded to profile_parameter
		for _, param := range resp[0].Parameters {
			_, _, err := TOSession.DeleteParameterByID(*param.ID)
			if err != nil {
				t.Errorf("cannot DELETE parameter with parameterID %d: %s", *param.ID, err.Error())
			}
		}
		delResp, _, err := TOSession.DeleteProfileByID(profileID)
		if err != nil {
			t.Errorf("cannot DELETE Profile by name: %v - %v", err, delResp)
		}
		//time.Sleep(1 * time.Second)

		// Retrieve the Profile to see if it got deleted
		prs, _, err := TOSession.GetProfileByName(pr.Name, nil)
		if err != nil {
			t.Errorf("error deleting Profile name: %s", err.Error())
		}
		if len(prs) > 0 {
			t.Errorf("expected Profile Name: %s to be deleted", pr.Name)
		}

		// Attempt to export Profile
		profile, _, err := TOSession.ExportProfile(profileID)
		if profile != nil {
			t.Errorf("expected Profile: %s to be nil on export", pr.Name)
		}
	}
}<|MERGE_RESOLUTION|>--- conflicted
+++ resolved
@@ -49,23 +49,6 @@
 }
 
 func UpdateTestProfilesWithHeaders(t *testing.T, header http.Header) {
-<<<<<<< HEAD
-	firstProfile := testData.Profiles[0]
-	// Retrieve the Profile by name so we can get the id for the Update
-	resp, _, err := TOSession.GetProfileByName(firstProfile.Name, header)
-	if err != nil {
-		t.Errorf("cannot GET Profile by name: %v - %v", firstProfile.Name, err)
-	}
-	remoteProfile := resp[0]
-	remoteProfile.Description = "UPDATED"
-
-	_, reqInf, err := TOSession.UpdateProfileByID(remoteProfile.ID, remoteProfile, header)
-	if err == nil {
-		t.Errorf("Expected error about precondition failed, but got none")
-	}
-	if reqInf.StatusCode != http.StatusPreconditionFailed {
-		t.Errorf("Expected status code 412, got %v", reqInf.StatusCode)
-=======
 	if len(testData.Profiles) > 0 {
 		firstProfile := testData.Profiles[0]
 		// Retrieve the Profile by name so we can get the id for the Update
@@ -83,7 +66,6 @@
 				t.Errorf("Expected status code 412, got %v", reqInf.StatusCode)
 			}
 		}
->>>>>>> 751bff66
 	}
 }
 
@@ -258,16 +240,6 @@
 	if err != nil {
 		t.Errorf("cannot GET Profile by name: %v - %v", firstProfile.Name, err)
 	}
-<<<<<<< HEAD
-	remoteProfile := resp[0]
-	expectedProfileDesc := "UPDATED"
-	remoteProfile.Description = expectedProfileDesc
-	var alert tc.Alerts
-	alert, _, err = TOSession.UpdateProfileByID(remoteProfile.ID, remoteProfile, nil)
-	if err != nil {
-		t.Errorf("cannot UPDATE Profile by id: %v - %v", err, alert)
-	}
-=======
 	if len(resp) > 0 {
 		remoteProfile := resp[0]
 		expectedProfileDesc := "UPDATED"
@@ -277,7 +249,6 @@
 		if err != nil {
 			t.Errorf("cannot UPDATE Profile by id: %v - %v", err, alert)
 		}
->>>>>>> 751bff66
 
 		// Retrieve the Profile to check Profile name got updated
 		resp, _, err = TOSession.GetProfileByID(remoteProfile.ID, nil)
