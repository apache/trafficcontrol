--- conflicted
+++ resolved
@@ -56,11 +56,7 @@
 }
 
 func GetTestDeliveryServicesIMSAfterChange(t *testing.T, header http.Header) {
-<<<<<<< HEAD
-	_, reqInf, err := TOSession.GetDeliveryServicesNullableWithHdr(header)
-=======
-	_, reqInf, err := TOSession.GetDeliveryServicesV30(header, nil)
->>>>>>> f55bb5a5
+	_, reqInf, err := TOSession.GetDeliveryServicesV30WithHdr(header, nil)
 	if err != nil {
 		t.Fatalf("could not GET Delivery Services: %v", err)
 	}
@@ -71,11 +67,7 @@
 	currentTime = currentTime.Add(1 * time.Second)
 	timeStr := currentTime.Format(time.RFC1123)
 	header.Set(rfc.IfModifiedSince, timeStr)
-<<<<<<< HEAD
-	_, reqInf, err = TOSession.GetDeliveryServicesNullableWithHdr(header)
-=======
-	_, reqInf, err = TOSession.GetDeliveryServicesV30(header, nil)
->>>>>>> f55bb5a5
+	_, reqInf, err = TOSession.GetDeliveryServicesV30WithHdr(header, nil)
 	if err != nil {
 		t.Fatalf("could not GET Delivery Services: %v", err)
 	}
@@ -122,11 +114,7 @@
 	futureTime := time.Now().AddDate(0, 0, 1)
 	time := futureTime.Format(time.RFC1123)
 	header.Set(rfc.IfModifiedSince, time)
-<<<<<<< HEAD
-	_, reqInf, err := TOSession.GetDeliveryServicesNullableWithHdr(header)
-=======
-	_, reqInf, err := TOSession.GetDeliveryServicesV30(header, nil)
->>>>>>> f55bb5a5
+	_, reqInf, err := TOSession.GetDeliveryServicesV30WithHdr(header, nil)
 	if err != nil {
 		t.Fatalf("could not GET Delivery Services: %v", err)
 	}
@@ -136,11 +124,7 @@
 }
 
 func GetTestDeliveryServices(t *testing.T) {
-<<<<<<< HEAD
-	actualDSes, _, err := TOSession.GetDeliveryServicesNullable()
-=======
-	actualDSes, _, err := TOSession.GetDeliveryServicesV30(nil, nil)
->>>>>>> f55bb5a5
+	actualDSes, _, err := TOSession.GetDeliveryServicesV30WithHdr(nil, nil)
 	if err != nil {
 		t.Errorf("cannot GET DeliveryServices: %v - %v", err, actualDSes)
 	}
@@ -169,11 +153,7 @@
 func UpdateTestDeliveryServices(t *testing.T) {
 	firstDS := testData.DeliveryServices[0]
 
-<<<<<<< HEAD
-	dses, _, err := TOSession.GetDeliveryServicesNullable()
-=======
-	dses, _, err := TOSession.GetDeliveryServicesV30(nil, nil)
->>>>>>> f55bb5a5
+	dses, _, err := TOSession.GetDeliveryServicesV30WithHdr(nil, nil)
 	if err != nil {
 		t.Errorf("cannot GET Delivery Services: %v", err)
 	}
@@ -204,13 +184,9 @@
 	}
 
 	// Retrieve the server to check rack and interfaceName values were updated
-<<<<<<< HEAD
-	resp, _, err := TOSession.GetDeliveryServiceNullable(strconv.Itoa(*remoteDS.ID))
-=======
 	params := url.Values{}
 	params.Set("id", strconv.Itoa(*remoteDS.ID))
-	apiResp, _, err := TOSession.GetDeliveryServicesV30(nil, params)
->>>>>>> f55bb5a5
+	apiResp, _, err := TOSession.GetDeliveryServicesV30WithHdr(nil, params)
 	if err != nil {
 		t.Fatalf("cannot GET Delivery Service by ID: %v - %v", remoteDS.XMLID, err)
 	}
@@ -229,11 +205,7 @@
 func UpdateNullableTestDeliveryServices(t *testing.T) {
 	firstDS := testData.DeliveryServices[0]
 
-<<<<<<< HEAD
-	dses, _, err := TOSession.GetDeliveryServicesNullable()
-=======
-	dses, _, err := TOSession.GetDeliveryServicesV30(nil, nil)
->>>>>>> f55bb5a5
+	dses, _, err := TOSession.GetDeliveryServicesV30WithHdr(nil, nil)
 	if err != nil {
 		t.Fatalf("cannot GET Delivery Services: %v", err)
 	}
@@ -263,14 +235,9 @@
 		t.Fatalf("cannot UPDATE DeliveryService by ID: %v - %v", err, updateResp)
 	}
 
-<<<<<<< HEAD
-	// Retrieve the server to check rack and interfaceName values were updated
-	resp, _, err := TOSession.GetDeliveryServiceNullable(strconv.Itoa(*remoteDS.ID))
-=======
 	params := url.Values{}
 	params.Set("id", strconv.Itoa(*remoteDS.ID))
-	apiResp, _, err := TOSession.GetDeliveryServicesV30(nil, params)
->>>>>>> f55bb5a5
+	apiResp, _, err := TOSession.GetDeliveryServicesV30WithHdr(nil, params)
 	if err != nil {
 		t.Fatalf("cannot GET Delivery Service by ID: %v - %v", remoteDS.XMLID, err)
 	}
@@ -292,11 +259,7 @@
 
 // UpdateDeliveryServiceWithInvalidTopology ensures that a topology cannot be assigned to (CLIENT_)STEERING delivery services.
 func UpdateDeliveryServiceWithInvalidTopology(t *testing.T) {
-<<<<<<< HEAD
-	dses, _, err := TOSession.GetDeliveryServicesNullable()
-=======
-	dses, _, err := TOSession.GetDeliveryServicesV30(nil, nil)
->>>>>>> f55bb5a5
+	dses, _, err := TOSession.GetDeliveryServicesV30WithHdr(nil, nil)
 	if err != nil {
 		t.Fatalf("cannot GET Delivery Services: %v", err)
 	}
@@ -319,11 +282,7 @@
 // UpdateDeliveryServiceTopologyHeaderRewriteFields ensures that a delivery service can only use firstHeaderRewrite,
 // innerHeaderRewrite, or lastHeadeRewrite if a topology is assigned.
 func UpdateDeliveryServiceTopologyHeaderRewriteFields(t *testing.T) {
-<<<<<<< HEAD
-	dses, _, err := TOSession.GetDeliveryServicesNullable()
-=======
-	dses, _, err := TOSession.GetDeliveryServicesV30(nil, nil)
->>>>>>> f55bb5a5
+	dses, _, err := TOSession.GetDeliveryServicesV30WithHdr(nil, nil)
 	if err != nil {
 		t.Fatalf("cannot GET Delivery Services: %v", err)
 	}
@@ -364,11 +323,7 @@
 func UpdateDeliveryServiceWithInvalidRemapText(t *testing.T) {
 	firstDS := testData.DeliveryServices[0]
 
-<<<<<<< HEAD
-	dses, _, err := TOSession.GetDeliveryServicesNullable()
-=======
-	dses, _, err := TOSession.GetDeliveryServicesV30(nil, nil)
->>>>>>> f55bb5a5
+	dses, _, err := TOSession.GetDeliveryServicesV30WithHdr(nil, nil)
 	if err != nil {
 		t.Fatalf("cannot GET Delivery Services: %v", err)
 	}
@@ -411,11 +366,7 @@
 		t.Fatal("no HTTP or DNS Delivery Services to test with")
 	}
 
-<<<<<<< HEAD
-	dses, _, err := TOSession.GetDeliveryServicesNullable()
-=======
-	dses, _, err := TOSession.GetDeliveryServicesV30(nil, nil)
->>>>>>> f55bb5a5
+	dses, _, err := TOSession.GetDeliveryServicesV30WithHdr(nil, nil)
 	if err != nil {
 		t.Fatalf("cannot GET Delivery Services: %v", err)
 	}
@@ -522,7 +473,7 @@
 func getByTenants(tenantID int, expectedCount int) error {
 	params := url.Values{}
 	params.Set("accessibleTo", strconv.Itoa(tenantID))
-	deliveryServices, _, err := TOSession.GetDeliveryServicesV30(nil, params)
+	deliveryServices, _, err := TOSession.GetDeliveryServicesV30WithHdr(nil, params)
 	if err != nil {
 		return err
 	}
@@ -533,11 +484,7 @@
 }
 
 func DeleteTestDeliveryServices(t *testing.T) {
-<<<<<<< HEAD
-	dses, _, err := TOSession.GetDeliveryServicesNullable()
-=======
-	dses, _, err := TOSession.GetDeliveryServicesV30(nil, nil)
->>>>>>> f55bb5a5
+	dses, _, err := TOSession.GetDeliveryServicesV30WithHdr(nil, nil)
 	if err != nil {
 		t.Errorf("cannot GET deliveryservices: %v", err)
 	}
@@ -563,20 +510,14 @@
 		}
 
 		// Retrieve the Server to see if it got deleted
-<<<<<<< HEAD
-		foundDS, _, err := TOSession.GetDeliveryServiceNullable(strconv.Itoa(*ds.ID))
-		if err == nil && foundDS != nil {
-			t.Errorf("expected Delivery Service: %s to be deleted", *ds.XMLID)
-=======
 		params := url.Values{}
 		params.Set("id", strconv.Itoa(*ds.ID))
-		foundDS, _, err := TOSession.GetDeliveryServicesV30(nil, params)
+		foundDS, _, err := TOSession.GetDeliveryServicesV30WithHdr(nil, params)
 		if err != nil {
 			t.Errorf("Unexpected error deleting Delivery Service '%s': %v", *ds.XMLID, err)
 		}
 		if len(foundDS) > 0 {
 			t.Errorf("expected Delivery Service: %s to be deleted, but %d exist with same ID (#%d)", *ds.XMLID, len(foundDS), *ds.ID)
->>>>>>> f55bb5a5
 		}
 	}
 
@@ -602,11 +543,7 @@
 		t.Errorf("expected XMLID: ds-test-minor-versions, actual: %s", *testDS.XMLID)
 	}
 
-<<<<<<< HEAD
-	dses, _, err := TOSession.GetDeliveryServicesNullable()
-=======
-	dses, _, err := TOSession.GetDeliveryServicesV30(nil, nil)
->>>>>>> f55bb5a5
+	dses, _, err := TOSession.GetDeliveryServicesV30WithHdr(nil, nil)
 	if err != nil {
 		t.Errorf("cannot GET DeliveryServices: %v - %v", err, dses)
 	}
@@ -679,11 +616,7 @@
 }
 
 func DeliveryServiceTenancyTest(t *testing.T) {
-<<<<<<< HEAD
-	dses, _, err := TOSession.GetDeliveryServicesNullable()
-=======
-	dses, _, err := TOSession.GetDeliveryServicesV30(nil, nil)
->>>>>>> f55bb5a5
+	dses, _, err := TOSession.GetDeliveryServicesV30WithHdr(nil, nil)
 	if err != nil {
 		t.Errorf("cannot GET deliveryservices: %v", err)
 	}
