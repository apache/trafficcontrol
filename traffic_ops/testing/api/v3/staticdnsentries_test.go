--- conflicted
+++ resolved
@@ -48,21 +48,6 @@
 }
 
 func UpdateTestStaticDNSEntriesWithHeaders(t *testing.T, header http.Header) {
-<<<<<<< HEAD
-	firstStaticDNSEntry := testData.StaticDNSEntries[0]
-	// Retrieve the StaticDNSEntries by name so we can get the id for the Update
-	resp, _, err := TOSession.GetStaticDNSEntriesByHost(firstStaticDNSEntry.Host, header)
-	if err != nil {
-		t.Errorf("cannot GET StaticDNSEntries by name: '%s', %v", firstStaticDNSEntry.Host, err)
-	}
-	remoteStaticDNSEntry := resp[0]
-	expectedAddress := "192.168.0.2"
-	remoteStaticDNSEntry.Address = expectedAddress
-
-	_, _, status, _ := TOSession.UpdateStaticDNSEntryByID(remoteStaticDNSEntry.ID, remoteStaticDNSEntry, header)
-	if status != http.StatusPreconditionFailed {
-		t.Errorf("Expected status code 412, got %v", status)
-=======
 	if len(testData.StaticDNSEntries) > 0 {
 		firstStaticDNSEntry := testData.StaticDNSEntries[0]
 		// Retrieve the StaticDNSEntries by name so we can get the id for the Update
@@ -80,7 +65,6 @@
 				t.Errorf("Expected status code 412, got %v", status)
 			}
 		}
->>>>>>> 751bff66
 	}
 }
 
@@ -146,18 +130,6 @@
 	if err != nil {
 		t.Errorf("cannot GET StaticDNSEntries by name: '%s', %v", firstStaticDNSEntry.Host, err)
 	}
-<<<<<<< HEAD
-	remoteStaticDNSEntry := resp[0]
-	expectedAddress := "192.168.0.2"
-	remoteStaticDNSEntry.Address = expectedAddress
-	var alert tc.Alerts
-	var status int
-	alert, _, status, err = TOSession.UpdateStaticDNSEntryByID(remoteStaticDNSEntry.ID, remoteStaticDNSEntry, nil)
-	t.Log("Status Code: ", status)
-	if err != nil {
-		t.Errorf("cannot UPDATE StaticDNSEntries using url: %v - %v", err, alert)
-	}
-=======
 	if len(resp) > 0 {
 		remoteStaticDNSEntry := resp[0]
 		expectedAddress := "192.168.0.2"
@@ -169,7 +141,6 @@
 		if err != nil {
 			t.Errorf("cannot UPDATE StaticDNSEntries using url: %v - %v", err, alert)
 		}
->>>>>>> 751bff66
 
 		// Retrieve the StaticDNSEntries to check StaticDNSEntries name got updated
 		resp, _, err = TOSession.GetStaticDNSEntryByID(remoteStaticDNSEntry.ID, nil)
