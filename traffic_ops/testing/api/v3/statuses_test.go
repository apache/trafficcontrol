package v3

/*

   Licensed under the Apache License, Version 2.0 (the "License");
   you may not use this file except in compliance with the License.
   You may obtain a copy of the License at

   http://www.apache.org/licenses/LICENSE-2.0

   Unless required by applicable law or agreed to in writing, software
   distributed under the License is distributed on an "AS IS" BASIS,
   WITHOUT WARRANTIES OR CONDITIONS OF ANY KIND, either express or implied.
   See the License for the specific language governing permissions and
   limitations under the License.
*/

import (
	"net/http"
	"testing"
	"time"

	"github.com/apache/trafficcontrol/lib/go-rfc"
<<<<<<< HEAD
	tc "github.com/apache/trafficcontrol/lib/go-tc"
=======
	"github.com/apache/trafficcontrol/lib/go-tc"
>>>>>>> 751bff66
)

func TestStatuses(t *testing.T) {
	WithObjs(t, []TCObj{Parameters, Statuses}, func() {
		GetTestStatusesIMS(t)
		currentTime := time.Now().UTC().Add(-5 * time.Second)
		time := currentTime.Format(time.RFC1123)
		var header http.Header
		header = make(map[string][]string)
		header.Set(rfc.IfModifiedSince, time)
		header.Set(rfc.IfUnmodifiedSince, time)
		UpdateTestStatuses(t)
		UpdateTestStatusesWithHeaders(t, header)
		GetTestStatuses(t)
		GetTestStatusesIMSAfterChange(t, header)
		header = make(map[string][]string)
		etag := rfc.ETag(currentTime)
		header.Set(rfc.IfMatch, etag)
		UpdateTestStatusesWithHeaders(t, header)
	})
}

func UpdateTestStatusesWithHeaders(t *testing.T, header http.Header) {
<<<<<<< HEAD
	firstStatus := testData.Statuses[0]
	if firstStatus.Name == nil {
		t.Fatal("cannot update test statuses: first test data status must have a name")
	}

	// Retrieve the Status by name so we can get the id for the Update
	resp, _, err := TOSession.GetStatusByName(*firstStatus.Name, header)
	if err != nil {
		t.Errorf("cannot GET Status by name: %v - %v", firstStatus.Name, err)
	}
	remoteStatus := resp[0]
	expectedStatusDesc := "new description"
	remoteStatus.Description = expectedStatusDesc
	_, reqInf, err := TOSession.UpdateStatusByID(remoteStatus.ID, remoteStatus, header)
	if err == nil {
		t.Errorf("Expected error about precondition failed, but got none")
	}
	if reqInf.StatusCode != http.StatusPreconditionFailed {
		t.Errorf("Expected status code 412, got %v", reqInf.StatusCode)
=======
	if len(testData.Statuses) > 0 {
		firstStatus := testData.Statuses[0]
		if firstStatus.Name == nil {
			t.Fatal("cannot update test statuses: first test data status must have a name")
		}

		// Retrieve the Status by name so we can get the id for the Update
		resp, _, err := TOSession.GetStatusByName(*firstStatus.Name, header)
		if err != nil {
			t.Errorf("cannot GET Status by name: %v - %v", firstStatus.Name, err)
		}
		if len(resp) > 0 {
			remoteStatus := resp[0]
			expectedStatusDesc := "new description"
			remoteStatus.Description = expectedStatusDesc
			_, reqInf, err := TOSession.UpdateStatusByID(remoteStatus.ID, remoteStatus, header)
			if err == nil {
				t.Errorf("Expected error about precondition failed, but got none")
			}
			if reqInf.StatusCode != http.StatusPreconditionFailed {
				t.Errorf("Expected status code 412, got %v", reqInf.StatusCode)
			}
		}
>>>>>>> 751bff66
	}
}

func GetTestStatusesIMSAfterChange(t *testing.T, header http.Header) {
	for _, status := range testData.Statuses {
		if status.Name == nil {
			t.Fatal("cannot get ftest statuses: test data statuses must have names")
		}
		_, reqInf, err := TOSession.GetStatusByName(*status.Name, header)
		if err != nil {
			t.Fatalf("Expected no error, but got %v", err.Error())
		}
		if reqInf.StatusCode != http.StatusOK {
			t.Fatalf("Expected 200 status code, got %v", reqInf.StatusCode)
		}
	}
	currentTime := time.Now().UTC()
	currentTime = currentTime.Add(1 * time.Second)
	timeStr := currentTime.Format(time.RFC1123)
	header.Set(rfc.IfModifiedSince, timeStr)
	for _, status := range testData.Statuses {
		if status.Name == nil {
			t.Fatal("cannot get ftest statuses: test data statuses must have names")
		}
		_, reqInf, err := TOSession.GetStatusByName(*status.Name, header)
		if err != nil {
			t.Fatalf("Expected no error, but got %v", err.Error())
		}
		if reqInf.StatusCode != http.StatusNotModified {
			t.Fatalf("Expected 304 status code, got %v", reqInf.StatusCode)
		}
	}
}

func GetTestStatusesIMS(t *testing.T) {
	var header http.Header
	header = make(map[string][]string)
	futureTime := time.Now().AddDate(0, 0, 1)
	time := futureTime.Format(time.RFC1123)
	header.Set(rfc.IfModifiedSince, time)
	for _, status := range testData.Statuses {
		if status.Name == nil {
			t.Fatal("cannot get ftest statuses: test data statuses must have names")
		}
		_, reqInf, err := TOSession.GetStatusByName(*status.Name, header)
		if err != nil {
			t.Fatalf("Expected no error, but got %v", err.Error())
		}
		if reqInf.StatusCode != http.StatusNotModified {
			t.Fatalf("Expected 304 status code, got %v", reqInf.StatusCode)
		}
	}
}

func CreateTestStatuses(t *testing.T) {

	for _, status := range testData.Statuses {
		resp, _, err := TOSession.CreateStatusNullable(status)
		t.Log("Response: ", resp)
		if err != nil {
			t.Errorf("could not CREATE types: %v", err)
		}
	}

}

func UpdateTestStatuses(t *testing.T) {
	if len(testData.Statuses) > 0 {
		firstStatus := testData.Statuses[0]
		if firstStatus.Name == nil {
			t.Fatal("cannot update test statuses: first test data status must have a name")
		}

<<<<<<< HEAD
	firstStatus := testData.Statuses[0]
	if firstStatus.Name == nil {
		t.Fatal("cannot update test statuses: first test data status must have a name")
	}

	// Retrieve the Status by name so we can get the id for the Update
	resp, _, err := TOSession.GetStatusByName(*firstStatus.Name, nil)
	if err != nil {
		t.Errorf("cannot GET Status by name: %v - %v", firstStatus.Name, err)
	}
	remoteStatus := resp[0]
	expectedStatusDesc := "new description"
	remoteStatus.Description = expectedStatusDesc
	var alert tc.Alerts
	alert, _, err = TOSession.UpdateStatusByID(remoteStatus.ID, remoteStatus, nil)
	if err != nil {
		t.Errorf("cannot UPDATE Status by id: %v - %v", err, alert)
	}

	// Retrieve the Status to check Status name got updated
	resp, _, err = TOSession.GetStatusByID(remoteStatus.ID, nil)
	if err != nil {
		t.Errorf("cannot GET Status by ID: %v - %v", firstStatus.Description, err)
	}
	respStatus := resp[0]
	if respStatus.Description != expectedStatusDesc {
		t.Errorf("results do not match actual: %s, expected: %s", respStatus.Name, expectedStatusDesc)
=======
		// Retrieve the Status by name so we can get the id for the Update
		resp, _, err := TOSession.GetStatusByName(*firstStatus.Name, nil)
		if err != nil {
			t.Errorf("cannot GET Status by name: %v - %v", firstStatus.Name, err)
		}
		if len(resp) > 0 {
			remoteStatus := resp[0]
			expectedStatusDesc := "new description"
			remoteStatus.Description = expectedStatusDesc
			var alert tc.Alerts
			alert, _, err = TOSession.UpdateStatusByID(remoteStatus.ID, remoteStatus, nil)
			if err != nil {
				t.Errorf("cannot UPDATE Status by id: %v - %v", err, alert)
			}

			// Retrieve the Status to check Status name got updated
			resp, _, err = TOSession.GetStatusByID(remoteStatus.ID, nil)
			if err != nil {
				t.Errorf("cannot GET Status by ID: %v - %v", firstStatus.Description, err)
			}
			if len(resp) > 0 {
				respStatus := resp[0]
				if respStatus.Description != expectedStatusDesc {
					t.Errorf("results do not match actual: %s, expected: %s", respStatus.Name, expectedStatusDesc)
				}
			}
		}
>>>>>>> 751bff66
	}
}

func GetTestStatuses(t *testing.T) {

	for _, status := range testData.Statuses {
		if status.Name == nil {
			t.Fatal("cannot get ftest statuses: test data statuses must have names")
		}
		resp, _, err := TOSession.GetStatusByName(*status.Name, nil)
		if err != nil {
			t.Errorf("cannot GET Status by name: %v - %v", err, resp)
		}
	}
}

func DeleteTestStatuses(t *testing.T) {

	for _, status := range testData.Statuses {
		if status.Name == nil {
			t.Fatal("cannot get ftest statuses: test data statuses must have names")
		}

		// Retrieve the Status by name so we can get the id for the Update
		resp, _, err := TOSession.GetStatusByName(*status.Name, nil)
		if err != nil {
			t.Errorf("cannot GET Status by name: %v - %v", status.Name, err)
		}
		respStatus := resp[0]

		delResp, _, err := TOSession.DeleteStatusByID(respStatus.ID)
		if err != nil {
			t.Errorf("cannot DELETE Status by name: %v - %v", err, delResp)
		}

		// Retrieve the Status to see if it got deleted
		types, _, err := TOSession.GetStatusByName(*status.Name, nil)
		if err != nil {
			t.Errorf("error deleting Status name: %s", err.Error())
		}
		if len(types) > 0 {
			t.Errorf("expected Status name: %s to be deleted", *status.Name)
		}
	}
}<|MERGE_RESOLUTION|>--- conflicted
+++ resolved
@@ -21,11 +21,7 @@
 	"time"
 
 	"github.com/apache/trafficcontrol/lib/go-rfc"
-<<<<<<< HEAD
-	tc "github.com/apache/trafficcontrol/lib/go-tc"
-=======
 	"github.com/apache/trafficcontrol/lib/go-tc"
->>>>>>> 751bff66
 )
 
 func TestStatuses(t *testing.T) {
@@ -49,27 +45,6 @@
 }
 
 func UpdateTestStatusesWithHeaders(t *testing.T, header http.Header) {
-<<<<<<< HEAD
-	firstStatus := testData.Statuses[0]
-	if firstStatus.Name == nil {
-		t.Fatal("cannot update test statuses: first test data status must have a name")
-	}
-
-	// Retrieve the Status by name so we can get the id for the Update
-	resp, _, err := TOSession.GetStatusByName(*firstStatus.Name, header)
-	if err != nil {
-		t.Errorf("cannot GET Status by name: %v - %v", firstStatus.Name, err)
-	}
-	remoteStatus := resp[0]
-	expectedStatusDesc := "new description"
-	remoteStatus.Description = expectedStatusDesc
-	_, reqInf, err := TOSession.UpdateStatusByID(remoteStatus.ID, remoteStatus, header)
-	if err == nil {
-		t.Errorf("Expected error about precondition failed, but got none")
-	}
-	if reqInf.StatusCode != http.StatusPreconditionFailed {
-		t.Errorf("Expected status code 412, got %v", reqInf.StatusCode)
-=======
 	if len(testData.Statuses) > 0 {
 		firstStatus := testData.Statuses[0]
 		if firstStatus.Name == nil {
@@ -93,7 +68,6 @@
 				t.Errorf("Expected status code 412, got %v", reqInf.StatusCode)
 			}
 		}
->>>>>>> 751bff66
 	}
 }
 
@@ -167,35 +141,6 @@
 			t.Fatal("cannot update test statuses: first test data status must have a name")
 		}
 
-<<<<<<< HEAD
-	firstStatus := testData.Statuses[0]
-	if firstStatus.Name == nil {
-		t.Fatal("cannot update test statuses: first test data status must have a name")
-	}
-
-	// Retrieve the Status by name so we can get the id for the Update
-	resp, _, err := TOSession.GetStatusByName(*firstStatus.Name, nil)
-	if err != nil {
-		t.Errorf("cannot GET Status by name: %v - %v", firstStatus.Name, err)
-	}
-	remoteStatus := resp[0]
-	expectedStatusDesc := "new description"
-	remoteStatus.Description = expectedStatusDesc
-	var alert tc.Alerts
-	alert, _, err = TOSession.UpdateStatusByID(remoteStatus.ID, remoteStatus, nil)
-	if err != nil {
-		t.Errorf("cannot UPDATE Status by id: %v - %v", err, alert)
-	}
-
-	// Retrieve the Status to check Status name got updated
-	resp, _, err = TOSession.GetStatusByID(remoteStatus.ID, nil)
-	if err != nil {
-		t.Errorf("cannot GET Status by ID: %v - %v", firstStatus.Description, err)
-	}
-	respStatus := resp[0]
-	if respStatus.Description != expectedStatusDesc {
-		t.Errorf("results do not match actual: %s, expected: %s", respStatus.Name, expectedStatusDesc)
-=======
 		// Retrieve the Status by name so we can get the id for the Update
 		resp, _, err := TOSession.GetStatusByName(*firstStatus.Name, nil)
 		if err != nil {
@@ -223,7 +168,6 @@
 				}
 			}
 		}
->>>>>>> 751bff66
 	}
 }
 
