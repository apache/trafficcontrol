package v3

/*

   Licensed under the Apache License, Version 2.0 (the "License");
   you may not use this file except in compliance with the License.
   You may obtain a copy of the License at

   http://www.apache.org/licenses/LICENSE-2.0

   Unless required by applicable law or agreed to in writing, software
   distributed under the License is distributed on an "AS IS" BASIS,
   WITHOUT WARRANTIES OR CONDITIONS OF ANY KIND, either express or implied.
   See the License for the specific language governing permissions and
   limitations under the License.
*/

import (
<<<<<<< HEAD
=======
	"net/http"
	"sort"
>>>>>>> 358e75f3
	"testing"

	"github.com/apache/trafficcontrol/lib/go-tc"
)

func TestServerCapabilities(t *testing.T) {
	WithObjs(t, []TCObj{ServerCapabilities}, func() {
		SortTestServerCapabilities(t)
		GetTestServerCapabilities(t)
		ValidationTestServerCapabilities(t)
	})
}

func CreateTestServerCapabilities(t *testing.T) {

	for _, sc := range testData.ServerCapabilities {
		resp, _, err := TOSession.CreateServerCapability(sc)
		if err != nil {
			t.Errorf("could not CREATE server capability: %v", err)
		}
		t.Log("Response: ", resp)
	}

}

func SortTestServerCapabilities(t *testing.T) {
	var header http.Header
	var sortedList []string
	resp, _, err := TOSession.GetServerCapabilitiesWithHdr(header)
	if err != nil {
		t.Fatalf("Expected no error, but got %v", err.Error())
	}
	for i, _ := range resp {
		sortedList = append(sortedList, resp[i].Name)
	}

	res := sort.SliceIsSorted(sortedList, func(p, q int) bool {
		return sortedList[p] < sortedList[q]
	})
	if res != true {
		t.Errorf("list is not sorted by their names: %v", sortedList)
	}
}

func GetTestServerCapabilities(t *testing.T) {

	for _, sc := range testData.ServerCapabilities {
		resp, _, err := TOSession.GetServerCapability(sc.Name)
		if err != nil {
			t.Errorf("cannot GET server capability: %v - %v", err, resp)
		} else if resp == nil {
			t.Error("GET server capability expected non-nil response")
		}
	}

	resp, _, err := TOSession.GetServerCapabilities()
	if err != nil {
		t.Errorf("cannot GET server capabilities: %v", err)
	}
	if len(resp) != len(testData.ServerCapabilities) {
		t.Errorf("expected to GET %d server capabilities, actual: %d", len(testData.ServerCapabilities), len(resp))
	}
}

func ValidationTestServerCapabilities(t *testing.T) {
	_, _, err := TOSession.CreateServerCapability(tc.ServerCapability{Name: "b@dname"})
	if err == nil {
		t.Error("expected POST with invalid name to return an error, actual: nil")
	}
}

func DeleteTestServerCapabilities(t *testing.T) {

	for _, sc := range testData.ServerCapabilities {
		delResp, _, err := TOSession.DeleteServerCapability(sc.Name)
		if err != nil {
			t.Errorf("cannot DELETE server capability: %v - %v", err, delResp)
		}

		serverCapability, _, err := TOSession.GetServerCapability(sc.Name)
		if err == nil {
			t.Errorf("expected error trying to GET deleted server capability: %s, actual: nil", sc.Name)
		}
		if serverCapability != nil {
			t.Errorf("expected nil trying to GET deleted server capability: %s, actual: non-nil", sc.Name)
		}
	}
}<|MERGE_RESOLUTION|>--- conflicted
+++ resolved
@@ -16,11 +16,8 @@
 */
 
 import (
-<<<<<<< HEAD
-=======
 	"net/http"
 	"sort"
->>>>>>> 358e75f3
 	"testing"
 
 	"github.com/apache/trafficcontrol/lib/go-tc"
