--- conflicted
+++ resolved
@@ -97,18 +97,13 @@
 	return alerts, reqInf, err
 }
 
-<<<<<<< HEAD
 // UpdateProfileByID updates a Profile by ID.
 // Deprecated: UpdateProfileByID will be removed in 6.0. Use UpdateProfileByIDWithHdr.
 func (to *Session) UpdateProfileByID(id int, pl tc.Profile) (tc.Alerts, ReqInf, error) {
 	return to.UpdateProfileByIDWithHdr(id, pl, nil)
 }
 
-// GetParametersByProfileName gets all of the Parameters assigned to the Profile named 'profileName'.
-func (to *Session) GetParametersByProfileName(profileName string, header http.Header) ([]tc.Parameter, ReqInf, error) {
-=======
 func (to *Session) GetParametersByProfileNameWithHdr(profileName string, header http.Header) ([]tc.Parameter, ReqInf, error) {
->>>>>>> 55b3b034
 	url := fmt.Sprintf(API_PROFILES_NAME_PARAMETERS, profileName)
 	resp, remoteAddr, err := to.request(http.MethodGet, url, nil, header)
 	reqInf := ReqInf{CacheHitStatus: CacheHitStatusMiss, RemoteAddr: remoteAddr}
