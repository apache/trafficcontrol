/*

   Licensed under the Apache License, Version 2.0 (the "License");
   you may not use this file except in compliance with the License.
   You may obtain a copy of the License at

   http://www.apache.org/licenses/LICENSE-2.0

   Unless required by applicable law or agreed to in writing, software
   distributed under the License is distributed on an "AS IS" BASIS,
   WITHOUT WARRANTIES OR CONDITIONS OF ANY KIND, either express or implied.
   See the License for the specific language governing permissions and
   limitations under the License.
*/

package client

import (
	"encoding/json"
	"errors"
	"fmt"
	"net"
	"net/http"

	"github.com/apache/trafficcontrol/lib/go-tc"
)

const (
	API_STATIC_DNS_ENTRIES = apiBase + "/staticdnsentries"
)

func staticDNSEntryIDs(to *Session, sdns *tc.StaticDNSEntry) error {
	if sdns.CacheGroupID == 0 && sdns.CacheGroupName != "" {
		p, _, err := to.GetCacheGroupNullableByName(sdns.CacheGroupName)
		if err != nil {
			return err
		}
		if len(p) == 0 {
			return errors.New("no CacheGroup named " + sdns.CacheGroupName)
		}
		if p[0].ID == nil {
			return errors.New("CacheGroup named " + sdns.CacheGroupName + " has a nil ID")
		}
		sdns.CacheGroupID = *p[0].ID
	}

	if sdns.DeliveryServiceID == 0 && sdns.DeliveryService != "" {
		dses, _, err := to.GetDeliveryServiceByXMLIDNullable(sdns.DeliveryService)
		if err != nil {
			return err
		}
		if len(dses) == 0 {
			return errors.New("no deliveryservice with name " + sdns.DeliveryService)
		}
		if dses[0].ID == nil {
			return errors.New("Deliveryservice with name " + sdns.DeliveryService + " has a nil ID")
		}
		sdns.DeliveryServiceID = *dses[0].ID
	}

	if sdns.TypeID == 0 && sdns.Type != "" {
		types, _, err := to.GetTypeByName(sdns.Type)
		if err != nil {
			return err
		}
		if len(types) == 0 {
			return errors.New("no type with name " + sdns.Type)
		}
		sdns.TypeID = types[0].ID
	}

	return nil
}

// CreateStaticDNSEntry creates a Static DNS Entry.
func (to *Session) CreateStaticDNSEntry(sdns tc.StaticDNSEntry) (tc.Alerts, ReqInf, error) {
	// fill in missing IDs from names
	staticDNSEntryIDs(to, &sdns)
	var remoteAddr net.Addr
	reqBody, err := json.Marshal(sdns)
	reqInf := ReqInf{CacheHitStatus: CacheHitStatusMiss, RemoteAddr: remoteAddr}
	if err != nil {
		return tc.Alerts{}, reqInf, err
	}
	resp, remoteAddr, err := to.request(http.MethodPost, API_STATIC_DNS_ENTRIES, reqBody, nil)
	if err != nil {
		return tc.Alerts{}, reqInf, err
	}
	defer resp.Body.Close()
	var alerts tc.Alerts
	err = json.NewDecoder(resp.Body).Decode(&alerts)
	return alerts, reqInf, nil
}

func (to *Session) UpdateStaticDNSEntryByIDWithHdr(id int, sdns tc.StaticDNSEntry, header http.Header) (tc.Alerts, ReqInf, int, error) {
	// fill in missing IDs from names
	staticDNSEntryIDs(to, &sdns)
	var remoteAddr net.Addr
	reqBody, err := json.Marshal(sdns)
	reqInf := ReqInf{CacheHitStatus: CacheHitStatusMiss, RemoteAddr: remoteAddr}
	if err != nil {
		return tc.Alerts{}, reqInf, 0, err
	}
	route := fmt.Sprintf("%s?id=%d", API_STATIC_DNS_ENTRIES, id)
<<<<<<< HEAD
	resp, remoteAddr, errClient := to.RawRequest(http.MethodPut, route, reqBody, header)
=======
	resp, remoteAddr, errClient := to.RawRequest(http.MethodPut, route, reqBody)
>>>>>>> 55b3b034
	if resp != nil {
		defer resp.Body.Close()
		var alerts tc.Alerts
		if err = json.NewDecoder(resp.Body).Decode(&alerts); err != nil {
			return alerts, reqInf, resp.StatusCode, err
		}
		return alerts, reqInf, resp.StatusCode, errClient
	}
	return tc.Alerts{}, reqInf, 0, errClient
}

<<<<<<< HEAD
// UpdateStaticDNSEntryByID updates a Static DNS Entry by ID.
// Deprecated: UpdateStaticDNSEntryByID will be removed in 6.0. Use UpdateStaticDNSEntryByIDWithHdr.
func (to *Session) UpdateStaticDNSEntryByID(id int, sdns tc.StaticDNSEntry) (tc.Alerts, ReqInf, int, error) {
	return to.UpdateStaticDNSEntryByIDWithHdr(id, sdns, nil)
}

// GetStaticDNSEntries returns a list of Static DNS Entrys.
func (to *Session) GetStaticDNSEntries(header http.Header) ([]tc.StaticDNSEntry, ReqInf, error) {
=======
func (to *Session) GetStaticDNSEntriesWithHdr(header http.Header) ([]tc.StaticDNSEntry, ReqInf, error) {
>>>>>>> 55b3b034
	resp, remoteAddr, err := to.request(http.MethodGet, API_STATIC_DNS_ENTRIES, nil, header)
	reqInf := ReqInf{CacheHitStatus: CacheHitStatusMiss, RemoteAddr: remoteAddr}
	if resp != nil {
		reqInf.StatusCode = resp.StatusCode
		if reqInf.StatusCode == http.StatusNotModified {
			return []tc.StaticDNSEntry{}, reqInf, nil
		}
	}
	if err != nil {
		return nil, reqInf, err
	}
	defer resp.Body.Close()

	var data tc.StaticDNSEntriesResponse
	err = json.NewDecoder(resp.Body).Decode(&data)
	return data.Response, reqInf, nil
}

// GetStaticDNSEntries returns a list of Static DNS Entrys.
// Deprecated: GetStaticDNSEntries will be removed in 6.0. Use GetStaticDNSEntriesWithHdr.
func (to *Session) GetStaticDNSEntries() ([]tc.StaticDNSEntry, ReqInf, error) {
	return to.GetStaticDNSEntriesWithHdr(nil)
}

func (to *Session) GetStaticDNSEntryByIDWithHdr(id int, header http.Header) ([]tc.StaticDNSEntry, ReqInf, error) {
	route := fmt.Sprintf("%s?id=%d", API_STATIC_DNS_ENTRIES, id)
	resp, remoteAddr, err := to.request(http.MethodGet, route, nil, header)
	reqInf := ReqInf{CacheHitStatus: CacheHitStatusMiss, RemoteAddr: remoteAddr}
	if resp != nil {
		reqInf.StatusCode = resp.StatusCode
		if reqInf.StatusCode == http.StatusNotModified {
			return []tc.StaticDNSEntry{}, reqInf, nil
		}
	}
	if err != nil {
		return nil, reqInf, err
	}
	defer resp.Body.Close()

	var data tc.StaticDNSEntriesResponse
	if err := json.NewDecoder(resp.Body).Decode(&data); err != nil {
		return nil, reqInf, err
	}

	return data.Response, reqInf, nil
}

// GetStaticDNSEntryByID GETs a Static DNS Entry by the Static DNS Entry's ID.
// Deprecated: GetStaticDNSEntryByID will be removed in 6.0. Use GetStaticDNSEntryByIDWithHdr.
func (to *Session) GetStaticDNSEntryByID(id int) ([]tc.StaticDNSEntry, ReqInf, error) {
	return to.GetStaticDNSEntryByIDWithHdr(id, nil)
}

func (to *Session) GetStaticDNSEntriesByHostWithHdr(host string, header http.Header) ([]tc.StaticDNSEntry, ReqInf, error) {
	url := fmt.Sprintf("%s?host=%s", API_STATIC_DNS_ENTRIES, host)
	resp, remoteAddr, err := to.request(http.MethodGet, url, nil, header)
	reqInf := ReqInf{CacheHitStatus: CacheHitStatusMiss, RemoteAddr: remoteAddr}
	if resp != nil {
		reqInf.StatusCode = resp.StatusCode
		if reqInf.StatusCode == http.StatusNotModified {
			return []tc.StaticDNSEntry{}, reqInf, nil
		}
	}
	if err != nil {
		return nil, reqInf, err
	}
	defer resp.Body.Close()

	var data tc.StaticDNSEntriesResponse
	if err := json.NewDecoder(resp.Body).Decode(&data); err != nil {
		return nil, reqInf, err
	}

	return data.Response, reqInf, nil
}

// GetStaticDNSEntriesByHost GETs a Static DNS Entry by the Static DNS Entry's host.
// Deprecated: GetStaticDNSEntriesByHost will be removed in 6.0. Use GetStaticDNSEntriesByHostWithHdr.
func (to *Session) GetStaticDNSEntriesByHost(host string) ([]tc.StaticDNSEntry, ReqInf, error) {
	return to.GetStaticDNSEntriesByHostWithHdr(host, nil)
}

// DeleteStaticDNSEntryByID DELETEs a Static DNS Entry by ID.
func (to *Session) DeleteStaticDNSEntryByID(id int) (tc.Alerts, ReqInf, error) {
	route := fmt.Sprintf("%s?id=%d", API_STATIC_DNS_ENTRIES, id)
	resp, remoteAddr, err := to.request(http.MethodDelete, route, nil, nil)
	reqInf := ReqInf{CacheHitStatus: CacheHitStatusMiss, RemoteAddr: remoteAddr}
	if err != nil {
		return tc.Alerts{}, reqInf, err
	}
	defer resp.Body.Close()
	var alerts tc.Alerts
	err = json.NewDecoder(resp.Body).Decode(&alerts)
	return alerts, reqInf, nil
}<|MERGE_RESOLUTION|>--- conflicted
+++ resolved
@@ -102,11 +102,7 @@
 		return tc.Alerts{}, reqInf, 0, err
 	}
 	route := fmt.Sprintf("%s?id=%d", API_STATIC_DNS_ENTRIES, id)
-<<<<<<< HEAD
-	resp, remoteAddr, errClient := to.RawRequest(http.MethodPut, route, reqBody, header)
-=======
-	resp, remoteAddr, errClient := to.RawRequest(http.MethodPut, route, reqBody)
->>>>>>> 55b3b034
+	resp, remoteAddr, errClient := to.RawRequestWithHdr(http.MethodPut, route, reqBody, header)
 	if resp != nil {
 		defer resp.Body.Close()
 		var alerts tc.Alerts
@@ -118,18 +114,13 @@
 	return tc.Alerts{}, reqInf, 0, errClient
 }
 
-<<<<<<< HEAD
 // UpdateStaticDNSEntryByID updates a Static DNS Entry by ID.
 // Deprecated: UpdateStaticDNSEntryByID will be removed in 6.0. Use UpdateStaticDNSEntryByIDWithHdr.
 func (to *Session) UpdateStaticDNSEntryByID(id int, sdns tc.StaticDNSEntry) (tc.Alerts, ReqInf, int, error) {
 	return to.UpdateStaticDNSEntryByIDWithHdr(id, sdns, nil)
 }
 
-// GetStaticDNSEntries returns a list of Static DNS Entrys.
-func (to *Session) GetStaticDNSEntries(header http.Header) ([]tc.StaticDNSEntry, ReqInf, error) {
-=======
 func (to *Session) GetStaticDNSEntriesWithHdr(header http.Header) ([]tc.StaticDNSEntry, ReqInf, error) {
->>>>>>> 55b3b034
 	resp, remoteAddr, err := to.request(http.MethodGet, API_STATIC_DNS_ENTRIES, nil, header)
 	reqInf := ReqInf{CacheHitStatus: CacheHitStatusMiss, RemoteAddr: remoteAddr}
 	if resp != nil {
