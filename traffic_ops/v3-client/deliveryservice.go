--- conflicted
+++ resolved
@@ -357,28 +357,30 @@
 	return &data, nil
 }
 
-<<<<<<< HEAD
-func (to *Session) UpdateDeliveryServiceNullableWithHdr(id string, ds *tc.DeliveryServiceNullable, header http.Header) (*tc.UpdateDeliveryServiceNullableResponse, error) {
-=======
+func (to *Session) UpdateDeliveryServiceV30WithHdr(id int, ds tc.DeliveryServiceNullableV30, header http.Header) (tc.DeliveryServiceNullableV30, ReqInf, error) {
+	var reqInf ReqInf
+	bts, err := json.Marshal(ds)
+	if err != nil {
+		return tc.DeliveryServiceNullableV30{}, reqInf, err
+	}
+
+	var data tc.DeliveryServicesResponseV30
+	reqInf, err = put(to, fmt.Sprintf(API_DELIVERY_SERVICE_ID, id), bts, &data, header)
+	if err != nil {
+		return tc.DeliveryServiceNullableV30{}, reqInf, err
+	}
+	if len(data.Response) != 1 {
+		return tc.DeliveryServiceNullableV30{}, reqInf, fmt.Errorf("failed to update Delivery Service #%d; response indicated that %d were updated", id, len(data.Response))
+	}
+	return data.Response[0], reqInf, nil
+
+}
+
 // UpdateDeliveryServiceV30 replaces the Delivery Service identified by the
 // integral, unique identifier 'id' with the one it's passed.
+// Deprecated: Use UpdateDeliveryServiceV30WithHdr instead.
 func (to *Session) UpdateDeliveryServiceV30(id int, ds tc.DeliveryServiceNullableV30) (tc.DeliveryServiceNullableV30, ReqInf, error) {
-	var reqInf ReqInf
-	bts, err := json.Marshal(ds)
-	if err != nil {
-		return tc.DeliveryServiceNullableV30{}, reqInf, err
-	}
-
-	var data tc.DeliveryServicesResponseV30
-	reqInf, err = put(to, fmt.Sprintf(API_DELIVERY_SERVICE_ID, id), bts, &data)
-	if err != nil {
-		return tc.DeliveryServiceNullableV30{}, reqInf, err
-	}
-	if len(data.Response) != 1 {
-		return tc.DeliveryServiceNullableV30{}, reqInf, fmt.Errorf("failed to update Delivery Service #%d; response indicated that %d were updated", id, len(data.Response))
-	}
-	return data.Response[0], reqInf, nil
-
+	return to.UpdateDeliveryServiceV30WithHdr(id, ds, nil)
 }
 
 // UpdateDeliveryServiceNullable updates the DeliveryService matching the ID it's
@@ -391,7 +393,10 @@
 // versioned methods, specifically, for API v3.0 - in this case,
 // UpdateDeliveryServiceV30.
 func (to *Session) UpdateDeliveryServiceNullable(id string, ds *tc.DeliveryServiceNullable) (*tc.UpdateDeliveryServiceNullableResponse, error) {
->>>>>>> f55bb5a5
+	return to.UpdateDeliveryServiceNullableWithHdr(id, ds, nil)
+}
+
+func (to *Session) UpdateDeliveryServiceNullableWithHdr(id string, ds *tc.DeliveryServiceNullable, header http.Header) (*tc.UpdateDeliveryServiceNullableResponse, error) {
 	var data tc.UpdateDeliveryServiceNullableResponse
 	jsonReq, err := json.Marshal(ds)
 	if err != nil {
@@ -403,13 +408,6 @@
 	}
 
 	return &data, nil
-}
-
-// UpdateDeliveryServiceNullable updates the DeliveryService matching the ID it's
-// passed with the DeliveryService it is passed.
-// UpdateDeliveryServiceNullable is Deprecated - Will be removed in 6.0. Use UpdateDeliveryServiceNullableWithHdr.
-func (to *Session) UpdateDeliveryServiceNullable(id string, ds *tc.DeliveryServiceNullable) (*tc.UpdateDeliveryServiceNullableResponse, error) {
-	return to.UpdateDeliveryServiceNullableWithHdr(id, ds, nil)
 }
 
 // DeleteDeliveryService deletes the DeliveryService matching the ID it's passed.
@@ -532,7 +530,7 @@
 	}
 
 	var data tc.DeliveryServiceSafeUpdateResponseV30
-	reqInf, err = put(to, fmt.Sprintf(API_DELIVERY_SERVICES_SAFE_UPDATE, id), req, &data)
+	reqInf, err = put(to, fmt.Sprintf(API_DELIVERY_SERVICES_SAFE_UPDATE, id), req, &data, nil)
 	if err != nil {
 		return tc.DeliveryServiceNullableV30{}, reqInf, err
 	}
