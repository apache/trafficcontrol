/*

   Licensed under the Apache License, Version 2.0 (the "License");
   you may not use this file except in compliance with the License.
   You may obtain a copy of the License at

   http://www.apache.org/licenses/LICENSE-2.0

   Unless required by applicable law or agreed to in writing, software
   distributed under the License is distributed on an "AS IS" BASIS,
   WITHOUT WARRANTIES OR CONDITIONS OF ANY KIND, either express or implied.
   See the License for the specific language governing permissions and
   limitations under the License.
*/

package client

import (
	"encoding/json"
	"fmt"
	"net"
	"net/http"

	"github.com/apache/trafficcontrol/lib/go-tc"
)

const (
	API_STATUSES = apiBase + "/statuses"
)

// CreateStatusNullable creates a new status, using the tc.StatusNullable structure.
func (to *Session) CreateStatusNullable(status tc.StatusNullable) (tc.Alerts, ReqInf, error) {

	var remoteAddr net.Addr
	reqBody, err := json.Marshal(status)
	reqInf := ReqInf{CacheHitStatus: CacheHitStatusMiss, RemoteAddr: remoteAddr}
	if err != nil {
		return tc.Alerts{}, reqInf, err
	}
	resp, remoteAddr, err := to.request(http.MethodPost, API_STATUSES, reqBody, nil)
	if err != nil {
		return tc.Alerts{}, reqInf, err
	}
	defer resp.Body.Close()
	var alerts tc.Alerts
	err = json.NewDecoder(resp.Body).Decode(&alerts)
	return alerts, reqInf, nil
}

func (to *Session) UpdateStatusByIDWithHdr(id int, status tc.Status, header http.Header) (tc.Alerts, ReqInf, error) {

	var remoteAddr net.Addr
	reqBody, err := json.Marshal(status)
	reqInf := ReqInf{CacheHitStatus: CacheHitStatusMiss, RemoteAddr: remoteAddr}
	if err != nil {
		return tc.Alerts{}, reqInf, err
	}
	route := fmt.Sprintf("%s/%d", API_STATUSES, id)
	resp, remoteAddr, err := to.request(http.MethodPut, route, reqBody, header)
	if resp != nil {
		reqInf.StatusCode = resp.StatusCode
	}
	if err != nil {
		return tc.Alerts{}, reqInf, err
	}
	defer resp.Body.Close()
	var alerts tc.Alerts
	err = json.NewDecoder(resp.Body).Decode(&alerts)
	return alerts, reqInf, nil
}

<<<<<<< HEAD
// UpdateStatusByID updates a Status by ID.
// Deprecated: UpdateStatusByID will be removed in 6.0. Use UpdateStatusByIDWithHdr.
func (to *Session) UpdateStatusByID(id int, status tc.Status) (tc.Alerts, ReqInf, error) {

	return to.UpdateStatusByIDWithHdr(id, status, nil)
}

// GetStatuses returns a list of Statuses.
func (to *Session) GetStatuses(header http.Header) ([]tc.Status, ReqInf, error) {
=======
func (to *Session) GetStatusesWithHdr(header http.Header) ([]tc.Status, ReqInf, error) {
>>>>>>> 55b3b034
	resp, remoteAddr, err := to.request(http.MethodGet, API_STATUSES, nil, header)
	reqInf := ReqInf{CacheHitStatus: CacheHitStatusMiss, RemoteAddr: remoteAddr}
	if resp != nil {
		reqInf.StatusCode = resp.StatusCode
		if reqInf.StatusCode == http.StatusNotModified {
			return []tc.Status{}, reqInf, nil
		}
	}
	if err != nil {
		return nil, reqInf, err
	}
	defer resp.Body.Close()

	var data tc.StatusesResponse
	err = json.NewDecoder(resp.Body).Decode(&data)
	return data.Response, reqInf, nil
}

// GetStatuses returns a list of Statuses.
// Deprecated: GetStatuses will be removed in 6.0. Use GetStatusesWithHdr.
func (to *Session) GetStatuses() ([]tc.Status, ReqInf, error) {
	return to.GetStatusesWithHdr(nil)
}

func (to *Session) GetStatusByIDWithHdr(id int, header http.Header) ([]tc.Status, ReqInf, error) {
	route := fmt.Sprintf("%s?id=%d", API_STATUSES, id)
	resp, remoteAddr, err := to.request(http.MethodGet, route, nil, header)
	reqInf := ReqInf{CacheHitStatus: CacheHitStatusMiss, RemoteAddr: remoteAddr}
	if resp != nil {
		reqInf.StatusCode = resp.StatusCode
		if reqInf.StatusCode == http.StatusNotModified {
			return []tc.Status{}, reqInf, nil
		}
	}
	if err != nil {
		return nil, reqInf, err
	}
	defer resp.Body.Close()

	var data tc.StatusesResponse
	if err := json.NewDecoder(resp.Body).Decode(&data); err != nil {
		return nil, reqInf, err
	}

	return data.Response, reqInf, nil
}

// GetStatusByID GETs a Status by the Status ID.
// Deprecated: GetStatusByID will be removed in 6.0. Use GetStatusByIDWithHdr.
func (to *Session) GetStatusByID(id int) ([]tc.Status, ReqInf, error) {
	return to.GetStatusByIDWithHdr(id, nil)
}

func (to *Session) GetStatusByNameWithHdr(name string, header http.Header) ([]tc.Status, ReqInf, error) {
	url := fmt.Sprintf("%s?name=%s", API_STATUSES, name)
	resp, remoteAddr, err := to.request(http.MethodGet, url, nil, header)
	reqInf := ReqInf{CacheHitStatus: CacheHitStatusMiss, RemoteAddr: remoteAddr}
	if resp != nil {
		reqInf.StatusCode = resp.StatusCode
		if reqInf.StatusCode == http.StatusNotModified {
			return []tc.Status{}, reqInf, nil
		}
	}
	if err != nil {
		return nil, reqInf, err
	}
	defer resp.Body.Close()

	var data tc.StatusesResponse
	if err := json.NewDecoder(resp.Body).Decode(&data); err != nil {
		return nil, reqInf, err
	}

	return data.Response, reqInf, nil
}

// GetStatusByName GETs a Status by the Status name.
// Deprecated: GetStatusByName will be removed in 6.0. Use GetStatusByNameWithHdr.
func (to *Session) GetStatusByName(name string) ([]tc.Status, ReqInf, error) {
	return to.GetStatusByNameWithHdr(name, nil)
}

// DeleteStatusByID DELETEs a Status by ID.
func (to *Session) DeleteStatusByID(id int) (tc.Alerts, ReqInf, error) {
	route := fmt.Sprintf("%s/%d", API_STATUSES, id)
	resp, remoteAddr, err := to.request(http.MethodDelete, route, nil, nil)
	reqInf := ReqInf{CacheHitStatus: CacheHitStatusMiss, RemoteAddr: remoteAddr}
	if err != nil {
		return tc.Alerts{}, reqInf, err
	}
	defer resp.Body.Close()
	var alerts tc.Alerts
	err = json.NewDecoder(resp.Body).Decode(&alerts)
	return alerts, reqInf, nil
}<|MERGE_RESOLUTION|>--- conflicted
+++ resolved
@@ -69,19 +69,13 @@
 	return alerts, reqInf, nil
 }
 
-<<<<<<< HEAD
 // UpdateStatusByID updates a Status by ID.
 // Deprecated: UpdateStatusByID will be removed in 6.0. Use UpdateStatusByIDWithHdr.
 func (to *Session) UpdateStatusByID(id int, status tc.Status) (tc.Alerts, ReqInf, error) {
-
 	return to.UpdateStatusByIDWithHdr(id, status, nil)
 }
 
-// GetStatuses returns a list of Statuses.
-func (to *Session) GetStatuses(header http.Header) ([]tc.Status, ReqInf, error) {
-=======
 func (to *Session) GetStatusesWithHdr(header http.Header) ([]tc.Status, ReqInf, error) {
->>>>>>> 55b3b034
 	resp, remoteAddr, err := to.request(http.MethodGet, API_STATUSES, nil, header)
 	reqInf := ReqInf{CacheHitStatus: CacheHitStatusMiss, RemoteAddr: remoteAddr}
 	if resp != nil {
