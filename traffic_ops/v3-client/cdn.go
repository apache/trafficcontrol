/*

   Licensed under the Apache License, Version 2.0 (the "License");
   you may not use this file except in compliance with the License.
   You may obtain a copy of the License at

   http://www.apache.org/licenses/LICENSE-2.0

   Unless required by applicable law or agreed to in writing, software
   distributed under the License is distributed on an "AS IS" BASIS,
   WITHOUT WARRANTIES OR CONDITIONS OF ANY KIND, either express or implied.
   See the License for the specific language governing permissions and
   limitations under the License.
*/

package client

import (
	"encoding/json"
	"fmt"
	"net"
	"net/http"
	"net/url"

	"github.com/apache/trafficcontrol/lib/go-tc"
)

const (
	API_CDNS = apiBase + "/cdns"
)

// CreateCDN creates a CDN.
func (to *Session) CreateCDN(cdn tc.CDN) (tc.Alerts, ReqInf, error) {

	var remoteAddr net.Addr
	reqBody, err := json.Marshal(cdn)
	reqInf := ReqInf{CacheHitStatus: CacheHitStatusMiss, RemoteAddr: remoteAddr}
	if err != nil {
		return tc.Alerts{}, reqInf, err
	}
	resp, remoteAddr, err := to.request(http.MethodPost, API_CDNS, reqBody, nil)
	if err != nil {
		return tc.Alerts{}, reqInf, err
	}
	defer resp.Body.Close()
	var alerts tc.Alerts
	err = json.NewDecoder(resp.Body).Decode(&alerts)
	return alerts, reqInf, nil
}

func (to *Session) UpdateCDNByIDWithHdr(id int, cdn tc.CDN, header http.Header) (tc.Alerts, ReqInf, error) {

	var remoteAddr net.Addr
	reqBody, err := json.Marshal(cdn)
	reqInf := ReqInf{CacheHitStatus: CacheHitStatusMiss, RemoteAddr: remoteAddr}
	if err != nil {
		return tc.Alerts{}, reqInf, err
	}
	route := fmt.Sprintf("%s/%d", API_CDNS, id)
	resp, remoteAddr, err := to.request(http.MethodPut, route, reqBody, header)
	if resp != nil {
		reqInf.StatusCode = resp.StatusCode
	}
	if err != nil {
		return tc.Alerts{}, reqInf, err
	}
	defer resp.Body.Close()
	var alerts tc.Alerts
	err = json.NewDecoder(resp.Body).Decode(&alerts)
	return alerts, reqInf, nil
}

<<<<<<< HEAD
// UpdateCDNByID updates a CDN by ID.
// Deprecated: UpdateCDNByID will be removed in 6.0. Use UpdateCDNByIDWithHdr.
func (to *Session) UpdateCDNByID(id int, cdn tc.CDN) (tc.Alerts, ReqInf, error) {
	return to.UpdateCDNByIDWithHdr(id, cdn, nil)
}

// GetCDNs eturns a list of CDNs.
func (to *Session) GetCDNs(header http.Header) ([]tc.CDN, ReqInf, error) {
=======
func (to *Session) GetCDNsWithHdr(header http.Header) ([]tc.CDN, ReqInf, error) {
>>>>>>> 55b3b034
	resp, remoteAddr, err := to.request(http.MethodGet, API_CDNS, nil, header)
	reqInf := ReqInf{CacheHitStatus: CacheHitStatusMiss, RemoteAddr: remoteAddr}
	if resp != nil {
		reqInf.StatusCode = resp.StatusCode
		if reqInf.StatusCode == http.StatusNotModified {
			return []tc.CDN{}, reqInf, nil
		}
	}
	if err != nil {
		return nil, reqInf, err
	}
	defer resp.Body.Close()

	var data tc.CDNsResponse
	err = json.NewDecoder(resp.Body).Decode(&data)
	return data.Response, reqInf, nil
}

// GetCDNs eturns a list of CDNs.
// Deprecated: GetCDNs will be removed in 6.0. Use GetCDNsWithHdr.
func (to *Session) GetCDNs() ([]tc.CDN, ReqInf, error) {
	return to.GetCDNsWithHdr(nil)
}

func (to *Session) GetCDNByIDWithHdr(id int, header http.Header) ([]tc.CDN, ReqInf, error) {
	route := fmt.Sprintf("%s?id=%v", API_CDNS, id)
	resp, remoteAddr, err := to.request(http.MethodGet, route, nil, header)
	reqInf := ReqInf{CacheHitStatus: CacheHitStatusMiss, RemoteAddr: remoteAddr}
	if resp != nil {
		reqInf.StatusCode = resp.StatusCode
		if reqInf.StatusCode == http.StatusNotModified {
			return []tc.CDN{}, reqInf, nil
		}
	}
	if err != nil {
		return nil, reqInf, err
	}
	defer resp.Body.Close()

	var data tc.CDNsResponse
	if err := json.NewDecoder(resp.Body).Decode(&data); err != nil {
		return nil, reqInf, err
	}

	return data.Response, reqInf, nil
}

// GetCDNByID a CDN by the CDN ID.
// Deprecated: GetCDNByID will be removed in 6.0. Use GetCDNByIDWithHdr.
func (to *Session) GetCDNByID(id int) ([]tc.CDN, ReqInf, error) {
	return to.GetCDNByIDWithHdr(id, nil)
}

func (to *Session) GetCDNByNameWithHdr(name string, header http.Header) ([]tc.CDN, ReqInf, error) {
	url := fmt.Sprintf("%s?name=%s", API_CDNS, url.QueryEscape(name))
	resp, remoteAddr, err := to.request(http.MethodGet, url, nil, header)
	reqInf := ReqInf{CacheHitStatus: CacheHitStatusMiss, RemoteAddr: remoteAddr}
	if resp != nil {
		reqInf.StatusCode = resp.StatusCode
		if reqInf.StatusCode == http.StatusNotModified {
			return []tc.CDN{}, reqInf, nil
		}
	}
	if err != nil {
		return nil, reqInf, err
	}
	defer resp.Body.Close()

	var data tc.CDNsResponse
	if err := json.NewDecoder(resp.Body).Decode(&data); err != nil {
		return nil, reqInf, err
	}

	return data.Response, reqInf, nil
}

// GetCDNByName gets a CDN by the CDN name.
// Deprecated: GetCDNByName will be removed in 6.0. Use GetCDNByNameWithHdr.
func (to *Session) GetCDNByName(name string) ([]tc.CDN, ReqInf, error) {
	return to.GetCDNByNameWithHdr(name, nil)
}

// DeleteCDNByID deletes a CDN by ID.
func (to *Session) DeleteCDNByID(id int) (tc.Alerts, ReqInf, error) {
	route := fmt.Sprintf("%s/%d", API_CDNS, id)
	resp, remoteAddr, err := to.request(http.MethodDelete, route, nil, nil)
	reqInf := ReqInf{CacheHitStatus: CacheHitStatusMiss, RemoteAddr: remoteAddr}
	if err != nil {
		return tc.Alerts{}, reqInf, err
	}
	defer resp.Body.Close()
	var alerts tc.Alerts
	err = json.NewDecoder(resp.Body).Decode(&alerts)
	return alerts, reqInf, nil
}

func (to *Session) GetCDNSSLKeysWithHdr(name string, header http.Header) ([]tc.CDNSSLKeys, ReqInf, error) {
	url := fmt.Sprintf("%s/name/%s/sslkeys", API_CDNS, name)
	resp, remoteAddr, err := to.request(http.MethodGet, url, nil, header)
	reqInf := ReqInf{CacheHitStatus: CacheHitStatusMiss, RemoteAddr: remoteAddr}
	if resp != nil {
		reqInf.StatusCode = resp.StatusCode
		if reqInf.StatusCode == http.StatusNotModified {
			return []tc.CDNSSLKeys{}, reqInf, nil
		}
	}
	if err != nil {
		return nil, reqInf, err
	}
	defer resp.Body.Close()

	var data tc.CDNSSLKeysResponse
	if err := json.NewDecoder(resp.Body).Decode(&data); err != nil {
		return nil, reqInf, err
	}

	return data.Response, reqInf, nil
}

// Deprecated: GetCDNSSLKeys will be removed in 6.0. Use GetCDNSSLKeysWithHdr.
func (to *Session) GetCDNSSLKeys(name string) ([]tc.CDNSSLKeys, ReqInf, error) {
	return to.GetCDNSSLKeysWithHdr(name, nil)
}<|MERGE_RESOLUTION|>--- conflicted
+++ resolved
@@ -70,18 +70,13 @@
 	return alerts, reqInf, nil
 }
 
-<<<<<<< HEAD
 // UpdateCDNByID updates a CDN by ID.
 // Deprecated: UpdateCDNByID will be removed in 6.0. Use UpdateCDNByIDWithHdr.
 func (to *Session) UpdateCDNByID(id int, cdn tc.CDN) (tc.Alerts, ReqInf, error) {
 	return to.UpdateCDNByIDWithHdr(id, cdn, nil)
 }
 
-// GetCDNs eturns a list of CDNs.
-func (to *Session) GetCDNs(header http.Header) ([]tc.CDN, ReqInf, error) {
-=======
 func (to *Session) GetCDNsWithHdr(header http.Header) ([]tc.CDN, ReqInf, error) {
->>>>>>> 55b3b034
 	resp, remoteAddr, err := to.request(http.MethodGet, API_CDNS, nil, header)
 	reqInf := ReqInf{CacheHitStatus: CacheHitStatusMiss, RemoteAddr: remoteAddr}
 	if resp != nil {
