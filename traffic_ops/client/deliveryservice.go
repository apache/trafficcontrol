/*

   Licensed under the Apache License, Version 2.0 (the "License");
   you may not use this file except in compliance with the License.
   You may obtain a copy of the License at

   http://www.apache.org/licenses/LICENSE-2.0

   Unless required by applicable law or agreed to in writing, software
   distributed under the License is distributed on an "AS IS" BASIS,
   WITHOUT WARRANTIES OR CONDITIONS OF ANY KIND, either express or implied.
   See the License for the specific language governing permissions and
   limitations under the License.
*/

package client

import (
	"encoding/json"
	"errors"
	"fmt"
	"strconv"

	"github.com/apache/trafficcontrol/lib/go-tc"
)

// These are the API endpoints used by the various Delivery Service-related client methods.
const (
	// API_DELIVERY_SERVICES is the API path on which Traffic Ops serves Delivery Service
	// information. More specific information is typically found on sub-paths of this.
	// See Also: https://traffic-control-cdn.readthedocs.io/en/latest/api/v2/deliveryservices.html
	API_DELIVERY_SERVICES = apiBase + "/deliveryservices"

	// API_DELIVERY_SERVICE_ID is the API path on which Traffic Ops serves information about
	// a specific Delivery Service identified by an integral, unique identifier. It is
	// intended to be used with fmt.Sprintf to insert its required path parameter (namely the ID
	// of the Delivery Service of interest).
	// See Also: https://traffic-control-cdn.readthedocs.io/en/latest/api/v2/deliveryservices_id.html
	API_DELIVERY_SERVICE_ID = API_DELIVERY_SERVICES + "/%v"

	// API_DELIVERY_SERVICE_HEALTH is the API path on which Traffic Ops serves information about
	// the 'health' of a specific Delivery Service identified by an integral, unique identifier. It is
	// intended to be used with fmt.Sprintf to insert its required path parameter (namely the ID
	// of the Delivery Service of interest).
	// See Also: https://traffic-control-cdn.readthedocs.io/en/latest/api/v2/deliveryservices_id_health.html
	API_DELIVERY_SERVICE_HEALTH = API_DELIVERY_SERVICE_ID + "/health"

	// API_DELIVERY_SERVICE_CAPACITY is the API path on which Traffic Ops serves information about
	// the 'capacity' of a specific Delivery Service identified by an integral, unique identifier. It is
	// intended to be used with fmt.Sprintf to insert its required path parameter (namely the ID
	// of the Delivery Service of interest).
	// See Also: https://traffic-control-cdn.readthedocs.io/en/latest/api/v2/deliveryservices_id_capacity.html
	API_DELIVERY_SERVICE_CAPACITY = API_DELIVERY_SERVICE_ID + "/capacity"

	// API_DELIVERY_SERVICE_ELIGIBLE_SERVERS is the API path on which Traffic Ops serves information about
	// the servers which are eligible to be assigned to a specific Delivery Service identified by an integral,
	// unique identifier. It is intended to be used with fmt.Sprintf to insert its required path parameter
	// (namely the ID of the Delivery Service of interest).
	// See Also: https://traffic-control-cdn.readthedocs.io/en/latest/api/v2/deliveryservices_id_servers_eligible.html
	API_DELIVERY_SERVICE_ELIGIBLE_SERVERS = API_DELIVERY_SERVICE_ID + "/servers/eligible"

	// API_DELIVERY_SERVICES_SAFE_UPDATE is the API path on which Traffic Ops provides the functionality to
	// update the "safe" subset of properties of a Delivery Service identified by an integral, unique
	// identifer. It is intended to be used with fmt.Sprintf to insert its required path parameter
	// (namely the ID of the Delivery Service of interest).
	// See Also: https://traffic-control-cdn.readthedocs.io/en/latest/api/v2/deliveryservices_id_safe.html
	API_DELIVERY_SERVICES_SAFE_UPDATE = API_DELIVERY_SERVICE_ID + "/safe"

	// API_DELIVERY_SERVICE_XMLID_SSL_KEYS is the API path on which Traffic Ops serves information about
	// and functionality relating to the SSL keys used by a Delivery Service identified by its XMLID. It is
	// intended to be used with fmt.Sprintf to insert its required path parameter (namely the XMLID
	// of the Delivery Service of interest).
	// See Also: https://traffic-control-cdn.readthedocs.io/en/latest/api/v2/deliveryservices_xmlid_xmlid_sslkeys.html
	API_DELIVERY_SERVICE_XMLID_SSL_KEYS = API_DELIVERY_SERVICES + "/xmlid/%s/sslkeys"

	// API_DELIVERY_SERVICE_URI_SIGNING_KEYS is the API path on which Traffic Ops serves information
	// about and functionality relating to the URI-signing keys used by a Delivery Service identified
	// by its XMLID. It is intended to be used with fmt.Sprintf to insert its required path parameter
	// (namely the XMLID of the Delivery Service of interest).
	// See Also: https://traffic-control-cdn.readthedocs.io/en/latest/api/v2/deliveryservices_xmlid_urisignkeys.html
	API_DELIVERY_SERVICES_URI_SIGNING_KEYS = API_DELIVERY_SERVICES + "/%s/urisignkeys"

	// API_DELIVERY_SERVICES_URL_SIGNING_KEYS is the API path on which Traffic Ops serves information
	// about and functionality relating to the URL-signing keys used by a Delivery Service identified
	// by its XMLID. It is intended to be used with fmt.Sprintf to insert its required path parameter
	// (namely the XMLID of the Delivery Service of interest).
	// See Also: https://traffic-control-cdn.readthedocs.io/en/latest/api/v2/deliveryservices_xmlid_xmlid_urlkeys.html
	API_DELIVERY_SERVICES_URL_SIGNING_KEYS = API_DELIVERY_SERVICES + "/xmlid/%s/urlkeys"

	// API_DELIVERY_SERVICES_REGEXES is the API path on which Traffic Ops serves Delivery Service
	// 'regex' (Regular Expression) information.
	// See Also: https://traffic-control-cdn.readthedocs.io/en/latest/api/v2/deliveryservices_regexes.html
	API_DELIVERY_SERVICES_REGEXES = apiBase + "/deliveryservices_regexes"

	// API_SERVER_DELIVERY_SERVICES is the API path on which Traffic Ops serves functionality
	// related to the associations a specific server and its assigned Delivery Services. It is
	// intended to be used with fmt.Sprintf to insert its required path parameter (namely the ID
	// of the server of interest).
	// See Also: https://traffic-control-cdn.readthedocs.io/en/latest/api/v2/servers_id_deliveryservices.html
	API_SERVER_DELIVERY_SERVICES = apiBase + "/servers/%d/deliveryservices"

	// API_DELIVERY_SERVICE_SERVER is the API path on which Traffic Ops serves functionality related
	// to the associations between Delivery Services and their assigned Server(s).
	// See Also: https://traffic-control-cdn.readthedocs.io/en/latest/api/v2/deliveryserviceserver.html
	API_DELIVERY_SERVICE_SERVER = apiBase + "/deliveryserviceserver"
)

// GetDeliveryServices returns a slice of Delivery Services.
// Deprecated: Use GetDeliveryServicesNullable instead.
func (to *Session) GetDeliveryServices() ([]tc.DeliveryService, ReqInf, error) {
	var data tc.DeliveryServicesResponse
	reqInf, err := get(to, API_DELIVERY_SERVICES, &data)
	if err != nil {
		return nil, reqInf, err
	}

	return data.Response, reqInf, nil
}

// GetDeliveryServicesByServer returns all of the (tenant-visible) Delivery Services assigned to
// the server identified by the integral, unique identifier 'id'.
func (to *Session) GetDeliveryServicesByServer(id int) ([]tc.DeliveryService, ReqInf, error) {
	var data tc.DeliveryServicesResponse

	reqInf, err := get(to, fmt.Sprintf(API_SERVER_DELIVERY_SERVICES, id), &data)
	if err != nil {
		return nil, reqInf, err
	}

	return data.Response, reqInf, nil
}

// GetDeliveryService returns the Delivery Service identified by the integral, unique identifier
// 'id' (which must be passed as a string).
// Deprecated: Use GetDeliveryServiceNullable instead.
func (to *Session) GetDeliveryService(id string) (*tc.DeliveryService, ReqInf, error) {
	var data tc.DeliveryServicesResponse
	reqInf, err := get(to, API_DELIVERY_SERVICES + "?id=" + id, &data)
	if err != nil {
		return nil, reqInf, err
	}
	if len(data.Response) == 0 {
		return nil, reqInf, nil
	}
	return &data.Response[0], reqInf, nil
}

// GetDeliveryServicesNullable returns a slice of Delivery Services.
func (to *Session) GetDeliveryServicesNullable() ([]tc.DeliveryServiceNullable, ReqInf, error) {
	data := struct {
		Response []tc.DeliveryServiceNullable `json:"response"`
	}{}
	reqInf, err := get(to, API_DELIVERY_SERVICES, &data)
	if err != nil {
		return nil, reqInf, err
	}
	return data.Response, reqInf, nil
}

// GetDeliveryServicesByCDNID returns the (tenant-visible) Delivery Services within the CDN identified
// by the integral, unique identifier 'cdnID'.
func (to *Session) GetDeliveryServicesByCDNID(cdnID int) ([]tc.DeliveryServiceNullable, ReqInf, error) {
	data := struct {
		Response []tc.DeliveryServiceNullable `json:"response"`
	}{}
	reqInf, err := get(to, API_DELIVERY_SERVICES+"?cdn="+strconv.Itoa(cdnID), &data)
	if err != nil {
		return nil, reqInf, err
	}
	return data.Response, reqInf, nil
}

// GetDeliveryServiceNullable returns the Delivery Service identified by the integral, unique identifier
// 'id' (which must be passed as a string).
func (to *Session) GetDeliveryServiceNullable(id string) (*tc.DeliveryServiceNullable, ReqInf, error) {
	data := struct {
		Response []tc.DeliveryServiceNullable `json:"response"`
	}{}
	reqInf, err := get(to, API_DELIVERY_SERVICES+"?id="+id, &data)
	if err != nil {
		return nil, reqInf, err
	}
	if len(data.Response) == 0 {
		return nil, reqInf, nil
	}
	return &data.Response[0], reqInf, nil
}

// GetDeliveryServiceByXMLIDNullable returns the Delivery Service identified by the passed XMLID.
// The length of the returned slice should always be 1 when the request is succesful - if it isn't
// something very wicked has happened to Traffic Ops.
func (to *Session) GetDeliveryServiceByXMLIDNullable(XMLID string) ([]tc.DeliveryServiceNullable, ReqInf, error) {
	var data tc.DeliveryServicesNullableResponse
	reqInf, err := get(to, API_DELIVERY_SERVICES+"?xmlId="+XMLID, &data)
	if err != nil {
		return nil, reqInf, err
	}

	return data.Response, reqInf, nil
}

// CreateDeliveryService creates the DeliveryService it's passed.
// Deprecated: Use CreateDeliveryServiceNullable instead.
func (to *Session) CreateDeliveryService(ds *tc.DeliveryService) (*tc.CreateDeliveryServiceResponse, error) {
	if ds.TypeID == 0 && ds.Type.String() != "" {
		ty, _, err := to.GetTypeByName(ds.Type.String())
		if err != nil {
			return nil, err
		}
		if len(ty) == 0 {
			return nil, errors.New("no type named " + ds.Type.String())
		}
		ds.TypeID = ty[0].ID
	}

	if ds.CDNID == 0 && ds.CDNName != "" {
		cdns, _, err := to.GetCDNByName(ds.CDNName)
		if err != nil {
			return nil, err
		}
		if len(cdns) == 0 {
			return nil, errors.New("no CDN named " + ds.CDNName)
		}
		ds.CDNID = cdns[0].ID
	}

	if ds.ProfileID == 0 && ds.ProfileName != "" {
		profiles, _, err := to.GetProfileByName(ds.ProfileName)
		if err != nil {
			return nil, err
		}
		if len(profiles) == 0 {
			return nil, errors.New("no Profile named " + ds.ProfileName)
		}
		ds.ProfileID = profiles[0].ID
	}

	if ds.TenantID == 0 && ds.Tenant != "" {
		ten, _, err := to.TenantByName(ds.Tenant)
		if err != nil {
			return nil, err
		}
		ds.TenantID = ten.ID
	}

	var data tc.CreateDeliveryServiceResponse
	jsonReq, err := json.Marshal(ds)
	if err != nil {
		return nil, err
	}
	_, err = post(to, API_DELIVERY_SERVICES, jsonReq, &data)
	if err != nil {
		return nil, err
	}

	return &data, nil
}

// CreateDeliveryServiceNullable creates the DeliveryService it's passed.
func (to *Session) CreateDeliveryServiceNullable(ds *tc.DeliveryServiceNullable) (*tc.CreateDeliveryServiceNullableResponse, error) {
	if ds.TypeID == nil && ds.Type != nil {
		ty, _, err := to.GetTypeByName(ds.Type.String())
		if err != nil {
			return nil, err
		}
		if len(ty) == 0 {
			return nil, errors.New("no type named " + ds.Type.String())
		}
		ds.TypeID = &ty[0].ID
	}

	if ds.CDNID == nil && ds.CDNName != nil {
		cdns, _, err := to.GetCDNByName(*ds.CDNName)
		if err != nil {
			return nil, err
		}
		if len(cdns) == 0 {
			return nil, errors.New("no CDN named " + *ds.CDNName)
		}
		ds.CDNID = &cdns[0].ID
	}

	if ds.ProfileID == nil && ds.ProfileName != nil {
		profiles, _, err := to.GetProfileByName(*ds.ProfileName)
		if err != nil {
			return nil, err
		}
		if len(profiles) == 0 {
			return nil, errors.New("no Profile named " + *ds.ProfileName)
		}
		ds.ProfileID = &profiles[0].ID
	}

	if ds.TenantID == nil && ds.Tenant != nil {
		ten, _, err := to.TenantByName(*ds.Tenant)
		if err != nil {
			return nil, err
		}
		ds.TenantID = &ten.ID
	}

	var data tc.CreateDeliveryServiceNullableResponse
	jsonReq, err := json.Marshal(ds)
	if err != nil {
		return nil, err
	}
	_, err = post(to, API_DELIVERY_SERVICES, jsonReq, &data)
	if err != nil {
		return nil, err
	}

	return &data, nil
}

// UpdateDeliveryService updates the DeliveryService matching the ID it's passed with
// the DeliveryService it is passed.
// Deprecated: Use UpdateDeliveryServiceNullable instead.
func (to *Session) UpdateDeliveryService(id string, ds *tc.DeliveryService) (*tc.UpdateDeliveryServiceResponse, error) {
	var data tc.UpdateDeliveryServiceResponse
	jsonReq, err := json.Marshal(ds)
	if err != nil {
		return nil, err
	}
	_, err = put(to, fmt.Sprintf(API_DELIVERY_SERVICE_ID, id), jsonReq, &data)
	if err != nil {
		return nil, err
	}

	return &data, nil
}

// UpdateDeliveryServiceNullable updates the DeliveryService matching the ID it's
// passed with the DeliveryService it is passed.
func (to *Session) UpdateDeliveryServiceNullable(id string, ds *tc.DeliveryServiceNullable) (*tc.UpdateDeliveryServiceResponse, error) {
	var data tc.UpdateDeliveryServiceResponse
	jsonReq, err := json.Marshal(ds)
	if err != nil {
		return nil, err
	}
	_, err = put(to, fmt.Sprintf(API_DELIVERY_SERVICE_ID, id), jsonReq, &data)
	if err != nil {
		return nil, err
	}

	return &data, nil
}

// DeleteDeliveryService deletes the DeliveryService matching the ID it's passed.
func (to *Session) DeleteDeliveryService(id string) (*tc.DeleteDeliveryServiceResponse, error) {
	var data tc.DeleteDeliveryServiceResponse
	_, err := del(to, fmt.Sprintf(API_DELIVERY_SERVICE_ID, id), &data)
	if err != nil {
		return nil, err
	}

	return &data, nil
}

// GetDeliveryServiceHealth gets the 'health' of the Delivery Service identified by the
// integral, unique identifier 'id' (which must be passed as a string).
func (to *Session) GetDeliveryServiceHealth(id string) (*tc.DeliveryServiceHealth, ReqInf, error) {
	var data tc.DeliveryServiceHealthResponse
	reqInf, err := get(to, fmt.Sprintf(API_DELIVERY_SERVICE_HEALTH, id), &data)
	if err != nil {
		return nil, reqInf, err
	}

	return &data.Response, reqInf, nil
}

// GetDeliveryServiceCapacity gets the 'capacity' of the Delivery Service identified by the
// integral, unique identifier 'id' (which must be passed as a string).
func (to *Session) GetDeliveryServiceCapacity(id string) (*tc.DeliveryServiceCapacity, ReqInf, error) {
	var data tc.DeliveryServiceCapacityResponse
	reqInf, err := get(to, fmt.Sprintf(API_DELIVERY_SERVICE_CAPACITY, id), &data)
	if err != nil {
		return nil, reqInf, err
	}

	return &data.Response, reqInf, nil
}

// GetDeliveryServiceServer returns associations between Delivery Services and servers using the
// provided pagination controls.
func (to *Session) GetDeliveryServiceServer(page, limit string) ([]tc.DeliveryServiceServer, ReqInf, error) {
	var data tc.DeliveryServiceServerResponse
	reqInf, err := get(to, API_DELIVERY_SERVICE_SERVER+"?page="+page+"&limit="+limit, &data)
	if err != nil {
		return nil, reqInf, err
	}

	return data.Response, reqInf, nil
}

// GetDeliveryServiceRegexes returns the "Regexes" (Regular Expressions) used by all (tenant-visible)
// Delivery Services.
func (to *Session) GetDeliveryServiceRegexes() ([]tc.DeliveryServiceRegexes, ReqInf, error) {
	var data tc.DeliveryServiceRegexResponse
	reqInf, err := get(to, API_DELIVERY_SERVICES_REGEXES, &data)
	if err != nil {
		return nil, reqInf, err
	}

	return data.Response, reqInf, nil
}

// GetDeliveryServiceSSLKeysByID returns information about the SSL Keys used by the Delivery
// Service identified by the passed XMLID.
func (to *Session) GetDeliveryServiceSSLKeysByID(XMLID string) (*tc.DeliveryServiceSSLKeys, ReqInf, error) {
	var data tc.DeliveryServiceSSLKeysResponse
	reqInf, err := get(to, fmt.Sprintf(API_DELIVERY_SERVICE_XMLID_SSL_KEYS, XMLID), &data)
	if err != nil {
		return nil, reqInf, err
	}

	return &data.Response, reqInf, nil
}

<<<<<<< HEAD
// GetDeliveryServiceMatches returns the "matches" or "patterns" used by all (tenant-visible)
// Delivery Services.
func (to *Session) GetDeliveryServiceMatches() ([]tc.DeliveryServicePatterns, ReqInf, error) {
	resp := tc.DeliveryServiceMatchesResponse{}
	reqInf, err := get(to, API_DELIVERY_SERVICE_MATCHES, &resp)
	if err != nil {
		return nil, reqInf, err
	}
	return resp.Response, reqInf, nil
=======
// GetDeliveryServiceSSLKeysByHostname returns information about the SSL keys used by the Delivery
// Service identified by the passed 'host name'.
func (to *Session) GetDeliveryServiceSSLKeysByHostname(hostname string) (*tc.DeliveryServiceSSLKeys, ReqInf, error) {
	var data tc.DeliveryServiceSSLKeysResponse
	reqInf, err := get(to, fmt.Sprintf(API_DELIVERY_SERVICE_HOSTNAME_SSL_KEYS, hostname), &data)
	if err != nil {
		return nil, reqInf, err
	}

	return &data.Response, reqInf, nil
>>>>>>> d6728337
}

// GetDeliveryServicesEligible returns the servers eligible for assignment to the Delivery
// Service identified by the integral, unique identifier 'dsID'.
func (to *Session) GetDeliveryServicesEligible(dsID int) ([]tc.DSServer, ReqInf, error) {
	resp := struct {
		Response []tc.DSServer `json:"response"`
	}{Response: []tc.DSServer{}}

	reqInf, err := get(to, fmt.Sprintf(API_DELIVERY_SERVICE_ELIGIBLE_SERVERS, dsID), &resp)
	if err != nil {
		return nil, reqInf, err
	}
	return resp.Response, reqInf, nil
}

// GetDeliveryServiceURLSigKeys returns the URL-signing keys used by the Delivery Service
// identified by the XMLID 'dsName'.
func (to *Session) GetDeliveryServiceURLSigKeys(dsName string) (tc.URLSigKeys, ReqInf, error) {
	data := struct {
		Response tc.URLSigKeys `json:"response"`
	}{}

	reqInf, err := get(to, fmt.Sprintf(API_DELIVERY_SERVICES_URL_SIGNING_KEYS, dsName), &data)
	if err != nil {
		return tc.URLSigKeys{}, reqInf, err
	}
	return data.Response, reqInf, nil
}

// GetDeliveryServiceURISigningKeys returns the URI-signing keys used by the Delivery Service
// identified by the XMLID 'dsName'. The result is not parsed.
func (to *Session) GetDeliveryServiceURISigningKeys(dsName string) ([]byte, ReqInf, error) {
	data := json.RawMessage{}
	reqInf, err := get(to, fmt.Sprintf(API_DELIVERY_SERVICES_URI_SIGNING_KEYS, dsName), &data)
	if err != nil {
		return []byte{}, reqInf, err
	}
	return []byte(data), reqInf, nil
}

// UpdateDeliveryServiceSafe updates the given Delivery Service identified by 'id' with the given "safe" fields.
func (to *Session) UpdateDeliveryServiceSafe(id int, ds tc.DeliveryServiceSafeUpdateRequest) ([]tc.DeliveryServiceNullable, ReqInf, error) {
	var reqInf ReqInf
	var resp tc.DeliveryServiceSafeUpdateResponse

	req, err := json.Marshal(ds)
	if err != nil {
		return resp.Response, reqInf, err
	}

	if reqInf, err = put(to, fmt.Sprintf(API_DELIVERY_SERVICES_SAFE_UPDATE, id), req, &resp); err != nil {
		return resp.Response, reqInf, err
	}

	if len(resp.Response) < 1 {
		err = errors.New("Traffic Ops returned success, but response was missing the Delivery Service")
	}
	return resp.Response, reqInf, err
}<|MERGE_RESOLUTION|>--- conflicted
+++ resolved
@@ -416,30 +416,6 @@
 	return &data.Response, reqInf, nil
 }
 
-<<<<<<< HEAD
-// GetDeliveryServiceMatches returns the "matches" or "patterns" used by all (tenant-visible)
-// Delivery Services.
-func (to *Session) GetDeliveryServiceMatches() ([]tc.DeliveryServicePatterns, ReqInf, error) {
-	resp := tc.DeliveryServiceMatchesResponse{}
-	reqInf, err := get(to, API_DELIVERY_SERVICE_MATCHES, &resp)
-	if err != nil {
-		return nil, reqInf, err
-	}
-	return resp.Response, reqInf, nil
-=======
-// GetDeliveryServiceSSLKeysByHostname returns information about the SSL keys used by the Delivery
-// Service identified by the passed 'host name'.
-func (to *Session) GetDeliveryServiceSSLKeysByHostname(hostname string) (*tc.DeliveryServiceSSLKeys, ReqInf, error) {
-	var data tc.DeliveryServiceSSLKeysResponse
-	reqInf, err := get(to, fmt.Sprintf(API_DELIVERY_SERVICE_HOSTNAME_SSL_KEYS, hostname), &data)
-	if err != nil {
-		return nil, reqInf, err
-	}
-
-	return &data.Response, reqInf, nil
->>>>>>> d6728337
-}
-
 // GetDeliveryServicesEligible returns the servers eligible for assignment to the Delivery
 // Service identified by the integral, unique identifier 'dsID'.
 func (to *Session) GetDeliveryServicesEligible(dsID int) ([]tc.DSServer, ReqInf, error) {
