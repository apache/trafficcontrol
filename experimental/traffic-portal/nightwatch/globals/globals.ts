--- conflicted
+++ resolved
@@ -60,12 +60,9 @@
 	ResponseCacheGroup,
 	ResponsePhysicalLocation,
 	RequestPhysicalLocation,
-<<<<<<< HEAD
 	ResponseCoordinate,
-	RequestCoordinate
-=======
-	RequestType
->>>>>>> e8224801
+	RequestCoordinate,
+	RequestType,
 } from "trafficops-types";
 
 import {TypeDetailPageObject} from "../page_objects/types/typeDetail";
@@ -356,7 +353,6 @@
 			console.log(`Successfully created Phys Loc ${respPhysLoc.name}`);
 			data.physLoc = respPhysLoc;
 
-<<<<<<< HEAD
 			const coordinate: RequestCoordinate = {
 				latitude: 0,
 				longitude: 0,
@@ -367,7 +363,7 @@
 			const respCoordinate: ResponseCoordinate = resp.data.response;
 			console.log(`Successfully created Coordinate ${respCoordinate.name}`);
 			data.coordinate = respCoordinate;
-=======
+
 			const type: RequestType = {
 				description: "blah",
 				name: `type${globals.uniqueString}`,
@@ -379,7 +375,6 @@
 			console.log(`Successfully created Type ${respType.name}`);
 			data.type = respType;
 
->>>>>>> e8224801
 		} catch(e) {
 			console.error("Request for", url, "failed:", (e as AxiosError).message);
 			throw e;
