/*
* Licensed under the Apache License, Version 2.0 (the "License");
* you may not use this file except in compliance with the License.
* You may obtain a copy of the License at
*
*     http://www.apache.org/licenses/LICENSE-2.0
*
* Unless required by applicable law or agreed to in writing, software
* distributed under the License is distributed on an "AS IS" BASIS,
* WITHOUT WARRANTIES OR CONDITIONS OF ANY KIND, either express or implied.
* See the License for the specific language governing permissions and
* limitations under the License.
*/

// Refer to the online docs for more details: https://nightwatchjs.org/gettingstarted/configuration/
const Services = {};

module.exports = {
	// See https://nightwatchjs.org/guide/extending-nightwatch/#writing-custom-assertions
	custom_assertions_path: "",

	// See https://nightwatchjs.org/guide/extending-nightwatch/#writing-custom-commands
	custom_commands_path: "",

	// See https://nightwatchjs.org/guide/#external-globals
	globals_path: "../dist/nightwatch/globals/globals.js",

	// See https://nightwatchjs.org/guide/working-with-page-objects/
	page_objects_path: "./dist/nightwatch/page_objects",
	// An array of folders (excluding subfolders) where your tests are located;
	// if this is not specified, the test source must be passed as the second argument to the test runner.
	src_folders: ["./dist/nightwatch/tests/"],

	test_settings: {
		chrome: {
			desiredCapabilities: {
				browserName: "chrome",
				"goog:chromeOptions": {
					args: [
<<<<<<< HEAD
						"--ignore-certificate-errors",
						"--allow-insecure-localhost"
						//'--no-sandbox',
=======
						"--no-sandbox",
						"--ignore-certificate-errors",
>>>>>>> 375b10dc
						//'--headless'
					],
					// More info on Chromedriver: https://sites.google.com/a/chromium.org/chromedriver/
					//
					// w3c:false tells Chromedriver to run using the legacy JSONWire protocol (not required in Chrome 78)
					w3c: true
				}
			},

			webdriver: {
				cli_args: [
					// --verbose
				],
				server_path: "",
				start_process: true
			}
		},

		chrome_headless: {
			desiredCapabilities: {
				"goog:chromeOptions": {
					args: [
						"--no-sandbox",
						"--disable-dev-shm-usage",
						"--ignore-certificate-errors",
						"--headless",
						"--window-size=1920,1080",
						"--ignore-certificate-errors",
						"--allow-insecure-localhost"
					]
				}
			},
			enable_fail_fast: false,

			extends: "chrome"
		},

		default: {
			desiredCapabilities: {
				browserName: "chrome",
				"goog:chromeOptions": {
					args: [
						"--ignore-certificate-errors",
						"--allow-insecure-localhost"
					]
				}
			},
			disable_error_log: false,
			enable_fail_fast: true,
			launch_url: "http://localhost:4200",
			output_folder: "nightwatch/junit",
			screenshots: {
				enabled: true,
				on_failure: true,
				path: "nightwatch/screens"
			},
			webdriver: {
				server_path: "",
				start_process: true
			}
		},

		edge: {
			desiredCapabilities: {
				browserName: "MicrosoftEdge",
				"ms:edgeOptions": {
					// More info on EdgeDriver: https://docs.microsoft.com/en-us/microsoft-edge/webdriver-chromium/capabilities-edge-options
					args: [
						//'--headless'
					],
					w3c: true
				}
			},

			webdriver: {
				cli_args: [
					// --verbose
				],
				// Download msedgedriver from https://docs.microsoft.com/en-us/microsoft-edge/webdriver-chromium/
				//  and set the location below:
				server_path: "",
				start_process: true
			}
		},

		firefox: {
			desiredCapabilities: {
				alwaysMatch: {
					acceptInsecureCerts: true,
					"moz:firefoxOptions": {
						args: [
							// '-headless',
							// '-verbose'
						]
					}
				},
				browserName: "firefox",
			},
			webdriver: {
				cli_args: [
					// very verbose geckodriver logs
					// '-vv'
				],
				server_path: "",
				start_process: true
			}
		},
		safari: {
			desiredCapabilities: {
				alwaysMatch: {
					acceptInsecureCerts: false
				},
				browserName: "safari"
			},
			webdriver: {
				server_path: "",
				start_process: true
			}
		},

	},

	webdriver: {}
};

/**
 * Loads browser drivers if available
 *
 */
function loadServices() {
	try {
		// eslint-disable-next-line @typescript-eslint/no-require-imports
		Services.chromedriver = require("chromedriver");
	} catch (err) {
		console.log("Unable to load chromedriver");
	}

	try {
		// eslint-disable-next-line @typescript-eslint/no-require-imports
		Services.geckodriver = require("geckodriver");
	} catch (err) {
		console.log("Unable to load geckodriver");
	}
}

loadServices();<|MERGE_RESOLUTION|>--- conflicted
+++ resolved
@@ -37,14 +37,8 @@
 				browserName: "chrome",
 				"goog:chromeOptions": {
 					args: [
-<<<<<<< HEAD
-						"--ignore-certificate-errors",
-						"--allow-insecure-localhost"
-						//'--no-sandbox',
-=======
 						"--no-sandbox",
 						"--ignore-certificate-errors",
->>>>>>> 375b10dc
 						//'--headless'
 					],
 					// More info on Chromedriver: https://sites.google.com/a/chromium.org/chromedriver/
