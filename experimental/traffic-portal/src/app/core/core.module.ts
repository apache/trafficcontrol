/**
 * @module src/app/core
 * The "Core" module consists of all TP functionality and components that aren't
 * needed/useful until the user is authenticated.
 *
 * @license Apache-2.0
 * Licensed under the Apache License, Version 2.0 (the "License");
 * you may not use this file except in compliance with the License.
 * You may obtain a copy of the License at
 *
 *     http://www.apache.org/licenses/LICENSE-2.0
 *
 * Unless required by applicable law or agreed to in writing, software
 * distributed under the License is distributed on an "AS IS" BASIS,
 * WITHOUT WARRANTIES OR CONDITIONS OF ANY KIND, either express or implied.
 * See the License for the specific language governing permissions and
 * limitations under the License.
 */
import { CommonModule } from "@angular/common";
import { NgModule } from "@angular/core";
import { RouterModule, type Routes } from "@angular/router";

import { AppUIModule } from "../app.ui.module";
import { AuthenticatedGuard } from "../guards/authenticated-guard.service";
import { SharedModule } from "../shared/shared.module";

import { AsnDetailComponent } from "./cache-groups/asns/detail/asn-detail.component";
import { AsnsTableComponent } from "./cache-groups/asns/table/asns-table.component";
import { CacheGroupDetailsComponent } from "./cache-groups/cache-group-details/cache-group-details.component";
import { CacheGroupTableComponent } from "./cache-groups/cache-group-table/cache-group-table.component";
import { CoordinateDetailComponent } from "./cache-groups/coordinates/detail/coordinate-detail.component";
import { CoordinatesTableComponent } from "./cache-groups/coordinates/table/coordinates-table.component";
import { DivisionDetailComponent } from "./cache-groups/divisions/detail/division-detail.component";
import { DivisionsTableComponent } from "./cache-groups/divisions/table/divisions-table.component";
import { RegionDetailComponent } from "./cache-groups/regions/detail/region-detail.component";
import { RegionsTableComponent } from "./cache-groups/regions/table/regions-table.component";
import { CDNDetailComponent } from "./cdns/cdn-detail/cdn-detail.component";
import { ChangeLogsComponent } from "./change-logs/change-logs.component";
import { LastDaysComponent } from "./change-logs/last-days/last-days.component";
import { CurrentuserComponent } from "./currentuser/currentuser.component";
import { UpdatePasswordDialogComponent } from "./currentuser/update-password-dialog/update-password-dialog.component";
import { DashboardComponent } from "./dashboard/dashboard.component";
import { DeliveryserviceComponent } from "./deliveryservice/deliveryservice.component";
import { DsCardComponent } from "./deliveryservice/ds-card/ds-card.component";
import { InvalidationJobsComponent } from "./deliveryservice/invalidation-jobs/invalidation-jobs.component";
import {
	NewInvalidationJobDialogComponent
} from "./deliveryservice/invalidation-jobs/new-invalidation-job-dialog/new-invalidation-job-dialog.component";
import { NewDeliveryServiceComponent } from "./deliveryservice/new-delivery-service/new-delivery-service.component";
import { ISOGenerationFormComponent } from "./misc/isogeneration-form/isogeneration-form.component";
import { ProfileTableComponent } from "./profiles/profile-table/profile-table.component";
import { PhysLocDetailComponent } from "./servers/phys-loc/detail/phys-loc-detail.component";
import { PhysLocTableComponent } from "./servers/phys-loc/table/phys-loc-table.component";
import { ServerDetailsComponent } from "./servers/server-details/server-details.component";
import { ServersTableComponent } from "./servers/servers-table/servers-table.component";
import { UpdateStatusComponent } from "./servers/update-status/update-status.component";
import {TypeDetailComponent} from "./types/detail/type-detail.component";
import {TypesTableComponent} from "./types/table/types-table.component";
import { TenantDetailsComponent } from "./users/tenants/tenant-details/tenant-details.component";
import { TenantsComponent } from "./users/tenants/tenants.component";
import { UserDetailsComponent } from "./users/user-details/user-details.component";
import { UserRegistrationDialogComponent } from "./users/user-registration-dialog/user-registration-dialog.component";
import { UsersComponent } from "./users/users.component";

export const ROUTES: Routes = [
	{ component: DashboardComponent, path: "" },
	{ component: AsnDetailComponent, path: "asns/:id"},
	{ component: AsnsTableComponent, path: "asns" },
	{ component: DivisionsTableComponent, path: "divisions" },
	{ component: DivisionDetailComponent, path: "divisions/:id" },
	{ component: RegionsTableComponent, path: "regions" },
	{ component: RegionDetailComponent, path: "regions/:id" },
	{ component: UsersComponent, path: "users" },
	{ component: UserDetailsComponent, path: "users/:id"},
	{ component: CDNDetailComponent, path: "cdns/:id" },
	{ component: ServersTableComponent, path: "servers" },
	{ component: ServerDetailsComponent, path: "servers/:id" },
	{ component: DeliveryserviceComponent, path: "deliveryservice/:id" },
	{ component: InvalidationJobsComponent, path: "deliveryservice/:id/invalidation-jobs" },
	{ component: CurrentuserComponent, path: "me" },
	{ component: NewDeliveryServiceComponent, path: "new.Delivery.Service" },
	{ component: CacheGroupTableComponent, path: "cache-groups" },
	{ component: CacheGroupDetailsComponent, path: "cache-groups/:id"},
	{ component: TenantsComponent, path: "tenants"},
	{ component: ChangeLogsComponent, path: "change-logs" },
	{ component: TenantDetailsComponent, path: "tenants/:id"},
	{ component: PhysLocDetailComponent, path: "phys-locs/:id" },
	{ component: PhysLocTableComponent, path: "phys-locs" },
	{ component: CoordinateDetailComponent, path: "coordinates/:id" },
	{ component: CoordinatesTableComponent, path: "coordinates" },
	{ component: TypesTableComponent, path: "types" },
	{ component: TypeDetailComponent, path: "types/:id"},
	{ component: ISOGenerationFormComponent, path: "iso-gen"},
	{ component: ProfileTableComponent, path: "profiles"},
].map(r => ({...r, canActivate: [AuthenticatedGuard]}));

/**
 * CoreModule contains code that only logged-in users will be served.
 */
@NgModule({
	declarations: [
		UsersComponent,
		ServerDetailsComponent,
		ServersTableComponent,
		DeliveryserviceComponent,
		NewDeliveryServiceComponent,
		CurrentuserComponent,
		UpdatePasswordDialogComponent,
		DashboardComponent,
		DsCardComponent,
		InvalidationJobsComponent,
		CacheGroupTableComponent,
		NewInvalidationJobDialogComponent,
		UpdateStatusComponent,
		UserDetailsComponent,
		TenantsComponent,
		UserRegistrationDialogComponent,
		TenantDetailsComponent,
		ChangeLogsComponent,
		LastDaysComponent,
		UserRegistrationDialogComponent,
		PhysLocTableComponent,
		PhysLocDetailComponent,
		AsnsTableComponent,
		AsnDetailComponent,
		DivisionsTableComponent,
		DivisionDetailComponent,
		RegionsTableComponent,
		RegionDetailComponent,
		CacheGroupDetailsComponent,
		CoordinatesTableComponent,
		CoordinateDetailComponent,
		TypesTableComponent,
		TypeDetailComponent,
		ISOGenerationFormComponent,
<<<<<<< HEAD
  		ProfileTableComponent,
=======
		CDNDetailComponent,
>>>>>>> 94d9850f
	],
	exports: [],
	imports: [
		SharedModule,
		AppUIModule,
		CommonModule,
		RouterModule.forChild(ROUTES)
	]
})
export class CoreModule { }<|MERGE_RESOLUTION|>--- conflicted
+++ resolved
@@ -133,11 +133,8 @@
 		TypesTableComponent,
 		TypeDetailComponent,
 		ISOGenerationFormComponent,
-<<<<<<< HEAD
   		ProfileTableComponent,
-=======
 		CDNDetailComponent,
->>>>>>> 94d9850f
 	],
 	exports: [],
 	imports: [
