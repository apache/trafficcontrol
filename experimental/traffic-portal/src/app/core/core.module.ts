/**
 * @module src/app/core
 * The "Core" module consists of all TP functionality and components that aren't
 * needed/useful until the user is authenticated.
 *
 * @license Apache-2.0
 * Licensed under the Apache License, Version 2.0 (the "License");
 * you may not use this file except in compliance with the License.
 * You may obtain a copy of the License at
 *
 *     http://www.apache.org/licenses/LICENSE-2.0
 *
 * Unless required by applicable law or agreed to in writing, software
 * distributed under the License is distributed on an "AS IS" BASIS,
 * WITHOUT WARRANTIES OR CONDITIONS OF ANY KIND, either express or implied.
 * See the License for the specific language governing permissions and
 * limitations under the License.
 */
import { CommonModule } from "@angular/common";
import { NgModule } from "@angular/core";
import { RouterModule, type Routes } from "@angular/router";

import { AppUIModule } from "../app.ui.module";
import { AuthenticatedGuard } from "../guards/authenticated-guard.service";
import { SharedModule } from "../shared/shared.module";

import { AsnDetailComponent } from "./cache-groups/asns/detail/asn-detail.component";
import { AsnsTableComponent } from "./cache-groups/asns/table/asns-table.component";
import { CacheGroupDetailsComponent } from "./cache-groups/cache-group-details/cache-group-details.component";
import { CacheGroupTableComponent } from "./cache-groups/cache-group-table/cache-group-table.component";
import { CoordinateDetailComponent } from "./cache-groups/coordinates/detail/coordinate-detail.component";
import { CoordinatesTableComponent } from "./cache-groups/coordinates/table/coordinates-table.component";
import { DivisionDetailComponent } from "./cache-groups/divisions/detail/division-detail.component";
import { DivisionsTableComponent } from "./cache-groups/divisions/table/divisions-table.component";
import { RegionDetailComponent } from "./cache-groups/regions/detail/region-detail.component";
import { RegionsTableComponent } from "./cache-groups/regions/table/regions-table.component";
import { ChangeLogsComponent } from "./change-logs/change-logs.component";
import { LastDaysComponent } from "./change-logs/last-days/last-days.component";
import { CurrentuserComponent } from "./currentuser/currentuser.component";
import { UpdatePasswordDialogComponent } from "./currentuser/update-password-dialog/update-password-dialog.component";
import { DashboardComponent } from "./dashboard/dashboard.component";
import { DeliveryserviceComponent } from "./deliveryservice/deliveryservice.component";
import { DsCardComponent } from "./deliveryservice/ds-card/ds-card.component";
import { InvalidationJobsComponent } from "./deliveryservice/invalidation-jobs/invalidation-jobs.component";
import {
	NewInvalidationJobDialogComponent
} from "./deliveryservice/invalidation-jobs/new-invalidation-job-dialog/new-invalidation-job-dialog.component";
import { NewDeliveryServiceComponent } from "./deliveryservice/new-delivery-service/new-delivery-service.component";
import { ISOGenerationFormComponent } from "./misc/isogeneration-form/isogeneration-form.component";
import { PhysLocDetailComponent } from "./servers/phys-loc/detail/phys-loc-detail.component";
import { PhysLocTableComponent } from "./servers/phys-loc/table/phys-loc-table.component";
import { ServerDetailsComponent } from "./servers/server-details/server-details.component";
import { ServersTableComponent } from "./servers/servers-table/servers-table.component";
import { UpdateStatusComponent } from "./servers/update-status/update-status.component";
import { StatusDetailsComponent } from "./statuses/status-details/status-details.component";
import { StatusesTableComponent } from "./statuses/statuses-table/statuses-table.component";
import { TypeDetailComponent } from "./types/detail/type-detail.component";
import { TypesTableComponent } from "./types/table/types-table.component";
import { TenantDetailsComponent } from "./users/tenants/tenant-details/tenant-details.component";
import { TenantsComponent } from "./users/tenants/tenants.component";
import { UserDetailsComponent } from "./users/user-details/user-details.component";
import { UserRegistrationDialogComponent } from "./users/user-registration-dialog/user-registration-dialog.component";
import { UsersComponent } from "./users/users.component";

export const ROUTES: Routes = [
	{ component: DashboardComponent, path: "" },
	{ component: AsnDetailComponent, path: "asns/:id"},
	{ component: AsnsTableComponent, path: "asns" },
	{ component: DivisionsTableComponent, path: "divisions" },
	{ component: DivisionDetailComponent, path: "divisions/:id" },
	{ component: RegionsTableComponent, path: "regions" },
	{ component: RegionDetailComponent, path: "regions/:id" },
	{ component: UsersComponent, path: "users" },
	{ component: UserDetailsComponent, path: "users/:id"},
	{ component: ServersTableComponent, path: "servers" },
	{ component: ServerDetailsComponent, path: "servers/:id" },
	{ component: DeliveryserviceComponent, path: "deliveryservice/:id" },
	{ component: InvalidationJobsComponent, path: "deliveryservice/:id/invalidation-jobs" },
	{ component: CurrentuserComponent, path: "me" },
	{ component: NewDeliveryServiceComponent, path: "new.Delivery.Service" },
	{ component: CacheGroupTableComponent, path: "cache-groups" },
	{ component: CacheGroupDetailsComponent, path: "cache-groups/:id"},
	{ component: TenantsComponent, path: "tenants"},
	{ component: ChangeLogsComponent, path: "change-logs" },
	{ component: TenantDetailsComponent, path: "tenants/:id"},
	{ component: PhysLocDetailComponent, path: "phys-locs/:id" },
	{ component: PhysLocTableComponent, path: "phys-locs" },
<<<<<<< HEAD
	{ component: StatusesTableComponent, path: "statuses" },
	{ component: StatusDetailsComponent, path: "statuses/:id" },
=======
	{ component: CoordinateDetailComponent, path: "coordinates/:id" },
	{ component: CoordinatesTableComponent, path: "coordinates" },
>>>>>>> 0b78dbf3
	{ component: TypesTableComponent, path: "types" },
	{ component: TypeDetailComponent, path: "types/:id"},
	{ component: ISOGenerationFormComponent, path: "iso-gen"},
].map(r => ({...r, canActivate: [AuthenticatedGuard]}));

/**
 * CoreModule contains code that only logged-in users will be served.
 */
@NgModule({
	declarations: [
		UsersComponent,
		ServerDetailsComponent,
		ServersTableComponent,
		DeliveryserviceComponent,
		NewDeliveryServiceComponent,
		CurrentuserComponent,
		UpdatePasswordDialogComponent,
		DashboardComponent,
		DsCardComponent,
		InvalidationJobsComponent,
		CacheGroupTableComponent,
		NewInvalidationJobDialogComponent,
		UpdateStatusComponent,
		UserDetailsComponent,
		TenantsComponent,
		UserRegistrationDialogComponent,
		TenantDetailsComponent,
		ChangeLogsComponent,
		LastDaysComponent,
		UserRegistrationDialogComponent,
		PhysLocTableComponent,
		PhysLocDetailComponent,
		AsnsTableComponent,
		AsnDetailComponent,
		DivisionsTableComponent,
		DivisionDetailComponent,
		RegionsTableComponent,
		RegionDetailComponent,
		CacheGroupDetailsComponent,
<<<<<<< HEAD
		StatusesTableComponent,
		StatusDetailsComponent,
		TypesTableComponent,
		TypeDetailComponent,
=======
		CoordinatesTableComponent,
		CoordinateDetailComponent,
		TypesTableComponent,
		TypeDetailComponent,
		ISOGenerationFormComponent,
>>>>>>> 0b78dbf3
	],
	exports: [],
	imports: [
		SharedModule,
		AppUIModule,
		CommonModule,
		RouterModule.forChild(ROUTES)
	]
})
export class CoreModule { }<|MERGE_RESOLUTION|>--- conflicted
+++ resolved
@@ -85,13 +85,10 @@
 	{ component: TenantDetailsComponent, path: "tenants/:id"},
 	{ component: PhysLocDetailComponent, path: "phys-locs/:id" },
 	{ component: PhysLocTableComponent, path: "phys-locs" },
-<<<<<<< HEAD
 	{ component: StatusesTableComponent, path: "statuses" },
 	{ component: StatusDetailsComponent, path: "statuses/:id" },
-=======
 	{ component: CoordinateDetailComponent, path: "coordinates/:id" },
 	{ component: CoordinatesTableComponent, path: "coordinates" },
->>>>>>> 0b78dbf3
 	{ component: TypesTableComponent, path: "types" },
 	{ component: TypeDetailComponent, path: "types/:id"},
 	{ component: ISOGenerationFormComponent, path: "iso-gen"},
@@ -131,18 +128,15 @@
 		RegionsTableComponent,
 		RegionDetailComponent,
 		CacheGroupDetailsComponent,
-<<<<<<< HEAD
 		StatusesTableComponent,
 		StatusDetailsComponent,
 		TypesTableComponent,
 		TypeDetailComponent,
-=======
 		CoordinatesTableComponent,
 		CoordinateDetailComponent,
 		TypesTableComponent,
 		TypeDetailComponent,
 		ISOGenerationFormComponent,
->>>>>>> 0b78dbf3
 	],
 	exports: [],
 	imports: [
