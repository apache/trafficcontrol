--- conflicted
+++ resolved
@@ -42,14 +42,9 @@
 		return next.handle(request).pipe(tap(
 			r => {
 				if (Object.prototype.hasOwnProperty.call(r, "body") &&
-<<<<<<< HEAD
-				Object.prototype.hasOwnProperty.call((r as {body: unknown}).body, "alerts") &&
-				(r as {body: {alerts: Array<unknown>}}).body.alerts !== null) { //Ignore alerts with null value
-					for (const a of (r as {body: {alerts: Array<unknown>}}).body.alerts) {
-=======
-					Object.prototype.hasOwnProperty.call((r as { body: unknown }).body, "alerts")) {
+					Object.prototype.hasOwnProperty.call((r as { body: unknown }).body, "alerts")  &&
+					(r as {body: {alerts: Array<unknown>}}).body.alerts !== null) { //Ignore alerts with null value) {
 					for (const a of (r as { body: { alerts: Array<unknown> } }).body.alerts) {
->>>>>>> c1bcb904
 						this.alertService.newAlert(a as Alert);
 					}
 				}
