--- conflicted
+++ resolved
@@ -14,11 +14,7 @@
  */
 import { HttpClientTestingModule, HttpTestingController } from "@angular/common/http/testing";
 import { TestBed } from "@angular/core/testing";
-<<<<<<< HEAD
-import { ProfileExport, ProfileType } from "trafficops-types";
-=======
-import {ProfileType, ResponseProfile} from "trafficops-types";
->>>>>>> 8a1140d0
+import { ProfileExport, ProfileType , ResponseProfile} from "trafficops-types";
 
 import { ProfileService } from "./profile.service";
 
@@ -140,7 +136,6 @@
 		await expectAsync(responseP).toBeResolvedTo(profile);
 	});
 
-<<<<<<< HEAD
 	it("sends request for Export object by Profile ID", async () => {
 		const id = 1;
 		const response = service.exportProfile(id);
@@ -159,7 +154,8 @@
 		expect(req.request.body).toBe(importProfile);
 		req.flush({response: importProfile.profile});
 		await expectAsync(responseP).toBeResolvedTo(importProfile.profile);
-=======
+	});
+		
 	it("sends requests multiple Parameters", async () => {
 		const responseParams = service.getParameters();
 		const req = httpTestingController.expectOne(`/api/${service.apiVersion}/parameters`);
@@ -253,7 +249,6 @@
 		expect(req.request.body).toBe(p);
 		req.flush({response: p});
 		await expectAsync(responseParams).toBeResolvedTo(p);
->>>>>>> 8a1140d0
 	});
 
 	afterEach(() => {
