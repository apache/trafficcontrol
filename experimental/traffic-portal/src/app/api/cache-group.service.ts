/*
* Licensed under the Apache License, Version 2.0 (the "License");
* you may not use this file except in compliance with the License.
* You may obtain a copy of the License at
*
*     http://www.apache.org/licenses/LICENSE-2.0
*
* Unless required by applicable law or agreed to in writing, software
* distributed under the License is distributed on an "AS IS" BASIS,
* WITHOUT WARRANTIES OR CONDITIONS OF ANY KIND, either express or implied.
* See the License for the specific language governing permissions and
* limitations under the License.
*/
import { HttpClient } from "@angular/common/http";
import { Injectable } from "@angular/core";
import type {
	ResponseASN,
	RequestDivision,
	ResponseDivision,
	RequestRegion,
	ResponseRegion,
	ResponseCacheGroup,
	RequestCacheGroup,
	CDN,
	CacheGroupQueueResponse,
	CacheGroupQueueRequest,
	RequestCoordinate,
	ResponseCoordinate,
} from "trafficops-types";

import { APIService } from "./base-api.service";

/**
 * Checks the type of an argument to
 * {@link CacheGroupService.queueCacheGroupUpdates}.
 *
 * @param x The object to check.
 * @returns Whether `x` is an {@link CacheGroupQueueRequest}.
 */
function isRequest(x: CacheGroupQueueRequest | CDN | string | number): x is CacheGroupQueueRequest {
	return Object.prototype.hasOwnProperty.call(x, "action");
}

/**
 * CDNService expose API functionality relating to CDNs.
 */
@Injectable()
export class CacheGroupService extends APIService {

	/**
	 * Gets a single Cache Group from Traffic Ops.
	 *
	 * @param idOrName Either the name or integral, unique identifier of the
	 * single Cache Group to be returned.
	 * @returns The Cache Group identified by `idOrName`.
	 * @throws {Error} When no matching Cache Group is found in Traffic Ops.
	 */
	public async getCacheGroups(idOrName: number | string): Promise<ResponseCacheGroup>;
	/**
	 * Gets Cache Groups from Traffic Ops.
	 *
	 * @returns All requested Cache Groups.
	 */
	public async getCacheGroups(): Promise<Array<ResponseCacheGroup>>;
	/**
	 * Gets one or all Cache Groups from Traffic Ops
	 *
	 * @param idOrName Optionally either the name or integral, unique identifier
	 * of a single Cache Group to be returned.
	 * @returns Either an Array of Cache Group objects, or a single Cache Group,
	 * depending on whether `idOrName` was 	passed.
	 * @throws {Error} In the event that `idOrName` is passed but does not match
	 * any Cache Group.
	 */
	public async getCacheGroups(idOrName?: number | string): Promise<Array<ResponseCacheGroup> | ResponseCacheGroup> {
		const path = "cachegroups";
		if (idOrName !== undefined) {
			let params;
			switch (typeof(idOrName)) {
				case "string":
					params = {name: idOrName};
					break;
				case "number":
					params = {id: String(idOrName)};
			}
			const resp = await this.get<[ResponseCacheGroup]>(path, undefined, params).toPromise();
			if (resp.length !== 1) {
				throw new Error(`Traffic Ops returned wrong number of results for Cache Group identifier: ${params}`);
			}
			return resp[0];
		}
		return this.get<Array<ResponseCacheGroup>>(path).toPromise();
	}

	/**
	 * Deletes a Cache Group.
	 *
	 * @param cacheGroup The Cache Group to be deleted, or just its ID.
	 */
	public async deleteCacheGroup(cacheGroup: ResponseCacheGroup | number): Promise<void> {
		const id = typeof(cacheGroup) === "number" ? cacheGroup : cacheGroup.id;
		return this.delete(`cachegroups/${id}`).toPromise();
	}

	/**
	 * Creates a new Cache Group.
	 *
	 * @param cacheGroup The Cache Group to create.
	 */
	public async createCacheGroup(cacheGroup: RequestCacheGroup): Promise<ResponseCacheGroup> {
		return this.post<ResponseCacheGroup>("cachegroups", cacheGroup).toPromise();
	}

	/**
	 * Replaces an existing Cache Group with the provided new definition of a
	 * Cache Group.
	 *
	 * @param id The if of the Cache Group being updated.
	 * @param cacheGroup The new definition of the Cache Group.
	 */
	public async updateCacheGroup(id: number, cacheGroup: RequestCacheGroup): Promise<ResponseCacheGroup>;
	/**
	 * Replaces an existing Cache Group with the provided new definition of a
	 * Cache Group.
	 *
	 * @param cacheGroup The full new definition of the Cache Group being
	 * updated.
	 */
	public async updateCacheGroup(cacheGroup: ResponseCacheGroup): Promise<ResponseCacheGroup>;
	/**
	 * Replaces an existing Cache Group with the provided new definition of a
	 * Cache Group.
	 *
	 * @param cacheGroupOrID The full new definition of the Cache Group being
	 * updated, or just its ID.
	 * @param payload The new definition of the Cache Group. This is required if
	 * `cacheGroupOrID` is an ID, and ignored otherwise.
	 */
	public async updateCacheGroup(cacheGroupOrID: ResponseCacheGroup | number, payload?: RequestCacheGroup): Promise<ResponseCacheGroup> {
		let id;
		let body;
		if (typeof(cacheGroupOrID) === "number") {
			if (!payload) {
				throw new TypeError("invalid call signature - missing request payload");
			}
			body = payload;
			id = cacheGroupOrID;
		} else {
			body = cacheGroupOrID;
			({id} = cacheGroupOrID);
		}

		return this.put<ResponseCacheGroup>(`cachegroups/${id}`, body).toPromise();
	}

	/**
	 * Queues (or dequeues) updates on a Cache Group's servers.
	 *
	 * @param cacheGroupOrID The Cache Group on which updates will be queued, or
	 * just its ID.
	 * @param cdnOrIdentifier Either a CDN, its name, or its ID.
	 * @param action Used to determine the queue action to take. If not given,
	 * defaults to `queue`.
	 * @returns The API's response.
	 */
	public async queueCacheGroupUpdates(
		cacheGroupOrID: ResponseCacheGroup | number,
		cdnOrIdentifier: CDN | string | number,
		action?: "queue" | "dequeue"
	): Promise<CacheGroupQueueResponse>;
	/**
	 * Queues (or dequeues) updates on a Cache Group's servers.
	 *
	 * @param cacheGroupOrID The Cache Group on which updates will be queued, or
	 * just its ID.
	 * @param request The full (de/)queue request.
	 * @returns The API's response.
	 */
	public async queueCacheGroupUpdates(
		cacheGroupOrID: ResponseCacheGroup | number,
		request: CacheGroupQueueRequest
	): Promise<CacheGroupQueueResponse>;
	/**
	 * Queues (or dequeues) updates on a Cache Group's servers.
	 *
	 * @param cacheGroupOrID The Cache Group on which updates will be queued, or
	 * just its ID.
	 * @param cdnOrIdentifierOrRequest Either the full (de/)queue request or a
	 * CDN, its name, or its ID.
	 * @param action If `cdnOrIdentifierOrRequest` is not a full (de/)queue
	 * request, then this will be used to determine the queue action to take. If
	 * not given, defaults to `queue`.
	 * @returns The API's response.
	 */
	public async queueCacheGroupUpdates(
		cacheGroupOrID: ResponseCacheGroup | number,
		cdnOrIdentifierOrRequest: CacheGroupQueueRequest | CDN | string | number,
		action?: "queue" | "dequeue"
	): Promise<CacheGroupQueueResponse> {
		const cgID = typeof(cacheGroupOrID) === "number" ? cacheGroupOrID : cacheGroupOrID.id;
		const path = `cachegroups/${cgID}/queue_update`;
		let request: CacheGroupQueueRequest;
		if (isRequest(cdnOrIdentifierOrRequest)) {
			request = cdnOrIdentifierOrRequest;
		} else {
			action = action ?? "queue";
			switch (typeof(cdnOrIdentifierOrRequest)) {
				case "string":
					request = {
						action,
						cdn: cdnOrIdentifierOrRequest,
					};
					break;
				case "number":
					request = {
						action,
						cdnId: cdnOrIdentifierOrRequest,
					};
					break;
				default:
					request = {
						action,
						cdn: cdnOrIdentifierOrRequest.name
					};
			}
		}
		return this.post<CacheGroupQueueResponse>(path, request).toPromise();
	}

	public async getDivisions(): Promise<Array<ResponseDivision>>;
	public async getDivisions(nameOrID: string | number): Promise<ResponseDivision>;

	/**
	 * Gets an array of divisions from Traffic Ops.
	 *
	 * @param nameOrID If given, returns only the Division with the given name
	 * (string) or ID (number).
	 * @returns An Array of Division objects - or a single Division object if 'nameOrID'
	 * was given.
	 */
	public async getDivisions(nameOrID?: string | number): Promise<Array<ResponseDivision> | ResponseDivision> {
		const path = "divisions";
		if(nameOrID) {
			let params;
			switch (typeof nameOrID) {
				case "string":
					params = {name: nameOrID};
					break;
				case "number":
					params = {id: String(nameOrID)};
			}
			const div = await this.get<[ResponseDivision]>(path, undefined, params).toPromise();
			return div[0];

		}
		return this.get<Array<ResponseDivision>>(path).toPromise();
	}

	/**
	 * Replaces the current definition of a division with the one given.
	 *
	 * @param division The new division.
	 * @returns The updated division.
	 */
	public async updateDivision(division: ResponseDivision): Promise<ResponseDivision> {
		const path = `divisions/${division.id}`;
		return this.put<ResponseDivision>(path, division).toPromise();
	}

	/**
	 * Creates a new division.
	 *
	 * @param division The division to create.
	 * @returns The created division.
	 */
	public async createDivision(division: RequestDivision): Promise<ResponseDivision> {
		return this.post<ResponseDivision>("divisions", division).toPromise();
	}

	/**
	 * Deletes an existing division.
	 *
	 * @param id Id of the division to delete.
	 * @returns The deleted division.
	 */
	public async deleteDivision(id: number): Promise<ResponseDivision> {
		return this.delete<ResponseDivision>(`divisions/${id}`).toPromise();
	}

	public async getRegions(): Promise<Array<ResponseRegion>>;
	public async getRegions(nameOrID: string | number): Promise<ResponseRegion>;

	/**
	 * Gets an array of regions from Traffic Ops.
	 *
	 * @param nameOrID If given, returns only the Region with the given name
	 * (string) or ID (number).
	 * @returns An Array of Region objects - or a single Region object if 'nameOrID'
	 * was given.
	 */
	public async getRegions(nameOrID?: string | number): Promise<Array<ResponseRegion> | ResponseRegion> {
		const path = "regions";
		if(nameOrID) {
			let params;
			switch (typeof nameOrID) {
				case "string":
					params = {name: nameOrID};
					break;
				case "number":
					params = {id: String(nameOrID)};
			}
			const r = await this.get<[ResponseRegion]>(path, undefined, params).toPromise();
			return r[0];
		}
		return this.get<Array<ResponseRegion>>(path).toPromise();
	}

	/**
	 * Replaces the current definition of a region with the one given.
	 *
	 * @param region The new region.
	 * @returns The updated region.
	 */
	public async updateRegion(region: ResponseRegion): Promise<ResponseRegion> {
		const path = `regions/${region.id}`;
		return this.put<ResponseRegion>(path, region).toPromise();
	}

	/**
	 * Creates a new region.
	 *
	 * @param region The region to create.
	 * @returns The created region.
	 */
	public async createRegion(region: RequestRegion): Promise<ResponseRegion> {
		return this.post<ResponseRegion>("regions", region).toPromise();
	}

	/**
	 * Deletes an existing region.
	 *
	 * @param regionOrId Id of the region to delete.
	 * @returns The deleted region.
	 */
	public async deleteRegion(regionOrId: number | ResponseRegion): Promise<void> {
		const id = typeof(regionOrId) === "number" ? regionOrId : regionOrId.id;
		await this.delete("regions/", undefined, { id : String(id) }).toPromise();
	}

<<<<<<< HEAD
	public async getCoordinates(): Promise<Array<ResponseCoordinate>>;
	public async getCoordinates(nameOrID: string | number): Promise<ResponseCoordinate>;

	/**
	 * Gets an array of coordinates from Traffic Ops.
	 *
	 * @param nameOrID If given, returns only the Coordinate with the given name
	 * (string) or ID (number).
	 * @returns An Array of Coordinate objects - or a single Coordinate object if 'nameOrID'
	 * was given.
	 */
	public async getCoordinates(nameOrID?: string | number): Promise<Array<ResponseCoordinate> | ResponseCoordinate> {
		const path = "coordinates";
		if(nameOrID) {
			let params;
			switch (typeof nameOrID) {
				case "string":
					params = {name: nameOrID};
					break;
				case "number":
					params = {id: String(nameOrID)};
			}
			const r = await this.get<[ResponseCoordinate]>(path, undefined, params).toPromise();
			return r[0];
		}
		return this.get<Array<ResponseCoordinate>>(path).toPromise();
	}

	/**
	 * Replaces the current definition of a coordinate with the one given.
	 *
	 * @param coordinate The new coordinate.
	 * @returns The updated coordinate.
	 */
	public async updateCoordinate(coordinate: ResponseCoordinate): Promise<ResponseCoordinate> {
		const id = coordinate.id;
		return this.put<ResponseCoordinate>("coordinates", coordinate, { id : String(id) }).toPromise();
	}

	/**
	 * Creates a new coordinate.
	 *
	 * @param coordinate The coordinate to create.
	 * @returns The created coordinate.
	 */
	public async createCoordinate(coordinate: RequestCoordinate): Promise<ResponseCoordinate> {
		return this.post<ResponseCoordinate>("coordinates", coordinate).toPromise();
	}

	/**
	 * Deletes an existing coordinate.
	 *
	 * @param coordinateOrId Id of the coordinate to delete.
	 * @returns The deleted coordinate.
	 */
	public async deleteCoordinate(coordinateOrId: number | ResponseCoordinate): Promise<void> {
		const id = typeof(coordinateOrId) === "number" ? coordinateOrId : coordinateOrId.id;
		await this.delete("coordinates/", undefined, { id : String(id) }).toPromise();
=======
	public async getASNs(): Promise<Array<ResponseASN>>;
	public async getASNs(id: number): Promise<ResponseASN>;

	/**
	 * Gets an array of ASNs from Traffic Ops.
	 *
	 * @param id If given, returns only the asn with the given id (number).
	 * @returns An Array of ASNs objects - or a single ASN object if 'id'
	 * was given.
	 */
	public async getASNs(id?: number): Promise<Array<ResponseASN> | ResponseASN> {
		const path = "/asns";
		if(id) {
			const r = await this.get<[ResponseASN]>(path, undefined, { id: String(id) }).toPromise();
			return r[0];

		}
		return this.get<Array<ResponseASN>>(path).toPromise();
	}

	/**
	 * Deletes an existing asn.
	 *
	 * @param asnOrId Id of the asn to delete.
	 * @returns The deleted asn.
	 */
	public async deleteASN(asnOrId: number | ResponseASN): Promise<void> {
		const id = typeof(asnOrId) === "number" ? asnOrId : asnOrId.id;
		await this.delete("asns/", undefined, { id : String(id) }).toPromise();
>>>>>>> e8224801
	}

	constructor(http: HttpClient) {
		super(http);
	}
}<|MERGE_RESOLUTION|>--- conflicted
+++ resolved
@@ -347,7 +347,6 @@
 		await this.delete("regions/", undefined, { id : String(id) }).toPromise();
 	}
 
-<<<<<<< HEAD
 	public async getCoordinates(): Promise<Array<ResponseCoordinate>>;
 	public async getCoordinates(nameOrID: string | number): Promise<ResponseCoordinate>;
 
@@ -406,8 +405,9 @@
 	public async deleteCoordinate(coordinateOrId: number | ResponseCoordinate): Promise<void> {
 		const id = typeof(coordinateOrId) === "number" ? coordinateOrId : coordinateOrId.id;
 		await this.delete("coordinates/", undefined, { id : String(id) }).toPromise();
-=======
-	public async getASNs(): Promise<Array<ResponseASN>>;
+  }
+
+public async getASNs(): Promise<Array<ResponseASN>>;
 	public async getASNs(id: number): Promise<ResponseASN>;
 
 	/**
@@ -436,7 +436,6 @@
 	public async deleteASN(asnOrId: number | ResponseASN): Promise<void> {
 		const id = typeof(asnOrId) === "number" ? asnOrId : asnOrId.id;
 		await this.delete("asns/", undefined, { id : String(id) }).toPromise();
->>>>>>> e8224801
 	}
 
 	constructor(http: HttpClient) {
