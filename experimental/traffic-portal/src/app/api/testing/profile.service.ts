--- conflicted
+++ resolved
@@ -13,11 +13,7 @@
 */
 
 import { Injectable } from "@angular/core";
-<<<<<<< HEAD
-import { ProfileExport, ProfileImport, ProfileImportResponse, ProfileType, RequestProfile, type ResponseProfile } from "trafficops-types";
-=======
-import {ProfileType, RequestParameter, RequestProfile, ResponseParameter, ResponseProfile} from "trafficops-types";
->>>>>>> 8a1140d0
+import { ProfileExport, ProfileImport, ProfileImportResponse, ProfileType, RequestProfile, ResponseProfile, RequestParameter, ResponseParameter } from "trafficops-types";
 
 /**
  * ProfileService exposes API functionality related to Profiles.
@@ -234,7 +230,6 @@
 		return this.profiles.splice(index, 1)[0];
 	}
 
-<<<<<<< HEAD
 	/**
 	 * Export Profile object from the API.
 	 *
@@ -262,7 +257,7 @@
 		};
 		return t;
 	}
-=======
+	
 	private lastParamID = 20;
 	private readonly parameters:  ResponseParameter[] = [
 		{
@@ -368,5 +363,4 @@
 		}
 		return returnedProfiles;
 	}
->>>>>>> 8a1140d0
 }