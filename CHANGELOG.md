--- conflicted
+++ resolved
@@ -40,13 +40,10 @@
 - [#7048](https://github.com/apache/trafficcontrol/issues/7048) *Traffic Stats* Add configuration value to set the client request timeout for calls to Traffic Ops.
 - Updated Apache Tomcat from 9.0.43 to 9.0.67
 - [#7125](https://github.com/apache/trafficcontrol/issues/7125) *Docs* Reflect implementation and deprecation notice for `letsencrypt/autorenew` endpoint.
-<<<<<<< HEAD
 - [#7046](https://github.com/apache/trafficcontrol/issues/7046) *Traffic Ops* `deliveryservices/sslkeys/add` now checks that each cert in the chain is related.
-=======
 - [#7158](https://github.com/apache/trafficcontrol/issues/7158) *Traffic Vault* Fix the `reencrypt` utility to uniquely reencrypt each version of the SSL Certificates.
 - [#7137](https://github.com/apache/trafficcontrol/pull/7137) *Cache Config* parent.config simulate topology for non topo delivery services.
 - Adds an extra T3C check for validity of an ssl cert (crash fix).
->>>>>>> 635e2e6e
 
 ## [7.0.0] - 2022-07-19
 ### Added
