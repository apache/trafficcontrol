--- conflicted
+++ resolved
@@ -5,22 +5,16 @@
 
 ## [unreleased]
 ### Added
-<<<<<<< HEAD
 - [#6033](https://github.com/apache/trafficcontrol/issues/6033) [Traffic Ops] Added ability to assign multiple server capabilities to a server.
-- [Traffic Portal] Added ability to assign multiple server capabilities to a server in TPv1
-=======
-- [#6033](https://github.com/apache/trafficcontrol/issues/6033) Added ability to assign multiple server capabilities to a server.
+- [#6033](https://github.com/apache/trafficcontrol/issues/6033) [Traffic Portal] Added ability to assign multiple server capabilities to a server in TPv1
 - [Traffic Monitor] Added logging for `ipv4Availability` and `ipv6Availability` in TM.
 
 ### Fixed
 - Traffic Stats: Reuse InfluxDB client handle to prevent potential connection leaks
->>>>>>> 27f69ec5
+- [#7021](https://github.com/apache/trafficcontrol/issues/7021) Fixed cache config for Delivery Services with IP Origins
 
 ### Changed
 - Traffic Portal now obscures sensitive text in Delivery Service "Raw Remap" fields, private SSL keys, "Header Rewrite" rules, and ILO interface passwords by default.
-
-### Fixed
-- [#7021](https://github.com/apache/trafficcontrol/issues/7021) Fixed cache config for Delivery Services with IP Origins
 
 ## [7.0.0] - 2022-07-19
 ### Added
