--- conflicted
+++ resolved
@@ -5,12 +5,9 @@
 
 ## [unreleased]
 ### Added
-<<<<<<< HEAD
-- Added layered profile feature for GET servers/ and PUT servers/{id}
-=======
 - Added a new Traffic Ops endpoint to `GET` capacity and telemetry data for CDNi integration.
 - Added a Traffic Ops endpoints to `PUT` a requested configuration change for a full configuration or per host and an endpoint to approve or deny the request.
->>>>>>> ab5bfbd5
+- Added layered profile feature for `GET` servers/ and `PUT` servers/{id}
 
 ### Fixed
 - Update traffic_portal dependencies to mitigate `npm audit` issues.
