--- conflicted
+++ resolved
@@ -66,11 +66,9 @@
 - [#6933](https://github.com/apache/trafficcontrol/issues/6933) Fixed tc-health-client to handle credentials files with special characters in variables
 - [#6776](https://github.com/apache/trafficcontrol/issues/6776) User properties only required sometimes
 - Fixed TO API `GET /deliveryservicesserver` causing error when an IMS request is made with the `cdn` and `maxRevalDurationDays` parameters set.
-<<<<<<< HEAD
 - [#6792](https://github.com/apache/trafficcontrol/issues/6792) Remove extraneous field from Topologies and Server Capability POST/PUT.
-=======
 - [#6795](https://github.com/apache/trafficcontrol/issues/6795) Removed an unnecessary response wrapper object from being returned in a POST to the federation resolvers endpoint.
->>>>>>> da4456ac
+
 
 ### Removed
 - Remove `client.steering.forced.diversity` feature flag(profile parameter) from Traffic Router (TR). Client steering responses now have cache diversity by default.
