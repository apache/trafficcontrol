--- conflicted
+++ resolved
@@ -57,12 +57,9 @@
 - [#7366](https://github.com/apache/trafficcontrol/pull/7366) *t3c* Removed timestamp from metadata file since it's changing every minute and causing excessive commits to git repo.
 - [#7386](https://github.com/apache/trafficcontrol/pull/7386) *Traffic Portal* Increased the number of events that are logged to the TP access log.
 - [#7469](https://github.com/apache/trafficcontrol/pull/7469) *Traffic Ops* Changed logic to not report empty or missing cookies into TO error.log.
-<<<<<<< HEAD
-- [#7575](https://github.com/apache/trafficcontrol/pull/7575) *Traffic Ops* Fixes `types` v5 apis to respond with `RFC3339` date/time Format.
-=======
 - [#7586](https://github.com/apache/trafficcontrol/pull/7586) *Traffic Ops* Add permission to Operations Role to read from dnsseckeys endpoint.
 - [#7600](https://github.com/apache/trafficcontrol/pull/7600) *t3c* changed default go-direct command line arg to be old to avoid unexpected config changes upon upgrade.
->>>>>>> d8352bbf
+- [#7575](https://github.com/apache/trafficcontrol/pull/7575) *Traffic Ops* Fixes `types` v5 apis to respond with `RFC3339` date/time Format.
 
 ### Fixed
 - [#6318](https://github.com/apache/trafficcontrol/issues/6318) *Docs* Included docs for POST, PUT, DELETE (v3,v4,v5) for statuses and statuses{id}
