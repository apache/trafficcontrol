# Changelog
All notable changes to this project will be documented in this file.

The format is based on [Keep a Changelog](http://keepachangelog.com/en/1.0.0/).

## [unreleased]
### Added
- Traffic Portal: [#5394](https://github.com/apache/trafficcontrol/issues/5394) - Converts the tenant table to a tenant tree for usability
- Traffic Portal: [#5360](https://github.com/apache/trafficcontrol/issues/5360) - Adds the ability to clone a topology
- Traffic Portal: upgraded delivery service UI tables to use more powerful/performant ag-grid component
- Traffic Ops: added a feature so that the user can specify `maxRequestHeaderBytes` on a per delivery service basis
- Traffic Router: log warnings when requests to Traffic Monitor return a 503 status code
- [#5344](https://github.com/apache/trafficcontrol/issues/5344) - Add a page that addresses migrating from Traffic Ops API v1 for each endpoint
- [#5296](https://github.com/apache/trafficcontrol/issues/5296) - Fixed a bug where users couldn't update any regex in Traffic Ops/ Traffic Portal
- Added API endpoints for ACME accounts
- Traffic Ops: Added validation to ensure that the cachegroups of a delivery services' assigned ORG servers are present in the topology
- Traffic Ops: Added validation to ensure that the `weight` parameter of `parent.config` is a float

### Fixed
<<<<<<< HEAD
- [#5445](https://github.com/apache/trafficcontrol/issues/5445) - When updating a registered user, ignoring updates on registration_sent field.
=======
- [#5335](https://github.com/apache/trafficcontrol/issues/5335) - Don't create a change log entry if the delivery service primary origin hasn't changed
- [#5333](https://github.com/apache/trafficcontrol/issues/5333) - Don't create a change log entry for any delivery service consistent hash query params updates
>>>>>>> 99307314
- [#5341](https://github.com/apache/trafficcontrol/issues/5341) - For a DS with existing SSLKeys, fixed HTTP status code from 403 to 400 when updating CDN and Routing Name (in TO) and made CDN and Routing Name fields immutable (in TP).
- [#5192](https://github.com/apache/trafficcontrol/issues/5192) - Fixed TO log warnings when generating snapshots for topology-based delivery services.
- [#5284](https://github.com/apache/trafficcontrol/issues/5284) - Fixed error message when creating a server with non-existent profile
- [#5287](https://github.com/apache/trafficcontrol/issues/5287) - Fixed error message when creating a Cache Group with no typeId
- [#5382](https://github.com/apache/trafficcontrol/issues/5382) - Fixed API documentation and TP helptext for "Max DNS Answers" field with respect to DNS, HTTP, Steering Delivery Service
- [#5396](https://github.com/apache/trafficcontrol/issues/5396) - Return the correct error type if user tries to update the root tenant
- [#5378](https://github.com/apache/trafficcontrol/issues/5378) - Updating a non existent DS should return a 404, instead of a 500
- [#5380](https://github.com/apache/trafficcontrol/issues/5380) - Show the correct servers (including ORGs) when a topology based DS with required capabilities + ORG servers is queried for the assigned servers
- [#5195](https://github.com/apache/trafficcontrol/issues/5195) - Correctly show CDN ID in Changelog during Snap
- [#5438](https://github.com/apache/trafficcontrol/issues/5438) - Correctly specify nodejs version requirements in traffic_portal.spec
- Fixed Traffic Router logging unnecessary warnings for IPv6-only caches
- Fixed parent.config generation for topology-based delivery services (inline comments not supported)
- Fixed parent.config generation for MSO delivery services with required capabilities
- [#5294](https://github.com/apache/trafficcontrol/issues/5294) - TP ag grid tables now properly persist column filters
    on page refresh.
- [#5295](https://github.com/apache/trafficcontrol/issues/5295) - TP types/servers table now clears all filters instead
    of just column filters
- [#5407](https://github.com/apache/trafficcontrol/issues/5407) - Make sure that you cannot add two servers with identical content
- [#2881](https://github.com/apache/trafficcontrol/issues/2881) - Some API endpoints have incorrect Content-Types
- [#5311](https://github.com/apache/trafficcontrol/issues/5311) - Better TO log messages when failures calling TM CacheStats
- [#5364](https://github.com/apache/trafficcontrol/issues/5364) - Cascade server deletes to delete corresponding IP addresses and interfaces
- [#5390](https://github.com/apache/trafficcontrol/issues/5390) - Improve the way TO deals with delivery service server assignments
- [#5339](https://github.com/apache/trafficcontrol/issues/5339) - Ensure Changelog entries for SSL key changes

### Changed
- Refactored the Traffic Ops Go client internals so that all public methods have a consistent behavior/implementation
- Pinned external actions used by Documentation Build and TR Unit Tests workflows to commit SHA-1 and the Docker image used by the Weasel workflow to a SHA-256 digest

## [5.0.0] - 2020-10-20
### Added
- Traffic Ops Ort: Disabled ntpd verification (ntpd is deprecated in CentOS)
- Traffic Ops Ort: Adds a transliteration of the traffic_ops_ort.pl perl script to the go language. See traffic_ops_ort/t3c/README.md.
- Traffic Ops API v3
- Added an optional readiness check service to cdn-in-a-box that exits successfully when it is able to get a `200 OK` from all delivery services
- Added health checks to Traffic Ops and Traffic Monitor in cdn-in-a-box
- [Flexible Topologies](https://github.com/apache/trafficcontrol/blob/master/blueprints/flexible-topologies.md)
    - Traffic Ops: Added an API 3.0 endpoint, `GET /api/3.0/topologies`, to create, read, update and delete flexible topologies.
    - Traffic Ops: Added an API 3.0 endpoint, `POST /api/3.0/topologies/{name}/queue_update`, to queue or dequeue updates for all servers assigned to the Cachegroups in a given Topology.
    - Traffic Ops: Added new `topology` field to the /api/3.0/deliveryservices APIs
    - Traffic Ops: Added support for `topology` query parameter to `GET /api/3.0/cachegroups` to return all cachegroups used in the given topology.
    - Traffic Ops: Added support for `topology` query parameter to `GET /api/3.0/deliveryservices` to return all delivery services that employ a given topology.
    - Traffic Ops: Added support for `dsId` query parameter for `GET /api/3.0/servers` for topology-based delivery services.
    - Traffic Ops: Excluded ORG-type servers from `GET /api/3.0/servers?dsId=#` for Topology-based Delivery Services unless the ORG server is assigned to that Delivery Service.
    - Traffic Ops: Added support for `topology` query parameter for `GET /api/3.0/servers` to return all servers whose cachegroups are in a given topology.
    - Traffic Ops: Added new topology-based delivery service fields for header rewrites: `firstHeaderRewrite`, `innerHeaderRewrite`, `lastHeaderRewrite`
    - Traffic Ops: Added validation to prohibit assigning caches to topology-based delivery services
    - Traffic Ops: Added validation to prohibit removing a capability from a server if no other server in the same cachegroup can satisfy the required capabilities of the delivery services assigned to it via topologies.
    - Traffic Ops: Added validation to ensure that updated topologies are still valid with respect to the required capabilities of their assigned delivery services.
    - Traffic Ops: Added validation to ensure that at least one server per cachegroup in a delivery service's topology has the delivery service's required capabilities.
    - Traffic Ops: Added validation to ensure that at least one server exists in each cachegroup that is used in a Topology on the `/api/3.0/topologies` endpoint and the `/api/3.0/servers/{{ID}}` endpoint.
    - Traffic Ops: Consider Topologies parentage when queueing or checking server updates
    - ORT: Added Topologies to Config Generation.
    - Traffic Portal: Added the ability to create, read, update and delete flexible topologies.
    - Traffic Portal: Added the ability to assign topologies to delivery services.
    - Traffic Portal: Added the ability to view all delivery services, cache groups and servers associated with a topology.
    - Traffic Portal: Added the ability to define first, inner and last header rewrite values for DNS* and HTTP* delivery services that employ a topology.
    - Traffic Portal: Adds the ability to view all servers utilized by a topology-based delivery service.
    - Traffic Portal: Added topology section to cdn snapshot diff.
    - Added to TP the ability to assign ORG servers to topology-based delivery services
    - Traffic Router: Added support for topology-based delivery services
    - Traffic Monitor: Added the ability to mark topology-based delivery services as available
    - CDN-in-a-Box: Add a second mid to CDN-in-a-Box, add topology `demo1-top`, and make the `demo1` delivery service topology-based
    - Traffic Ops: Added validation to ensure assigned ORG server cachegroups are in the topology when updating a delivery service
- Updated /servers/details to use multiple interfaces in API v3
- Added [Edge Traffic Routing](https://traffic-control-cdn.readthedocs.io/en/latest/admin/traffic_router.html#edge-traffic-routing) feature which allows Traffic Router to localize more DNS record types than just the routing name for DNS delivery services
- Added the ability to speedily build development RPMs from any OS without needing Docker
- Added the ability to perform a quick search, override default pagination size and clear column filters on the Traffic Portal servers table.
- Astats csv support - astats will now respond to `Accept: text/csv` and return a csv formatted stats list
- Updated /deliveryservices/{{ID}}/servers to use multiple interfaces in API v3
- Updated /deliveryservices/{{ID}}/servers/eligible to use multiple interfaces in API v3
- Added the ability to view Hash ID field (aka xmppID) on Traffic Portals' server summary page
- Added the ability to delete invalidation requests in Traffic Portal
- Added the ability to set TLS config provided here: https://golang.org/pkg/crypto/tls/#Config in Traffic Ops
- Added support for the `cachegroupName` query parameter for `GET /api/3.0/servers` in Traffic Ops
- Added an indiciator to the Traffic Monitor UI when using a disk backup of Traffic Ops.
- Added debugging functionality to CDN-in-a-Box for Traffic Stats.
- Added If-Match and If-Unmodified-Since Support in Server and Clients.
- Added debugging functionality to the Traffic Router unit tests runner at [`/traffic_router/tests`](https://github.com/apache/trafficcontrol/tree/master/traffic_router/tests)
- Made the Traffic Router unit tests runner at [`/traffic_router/tests`](https://github.com/apache/trafficcontrol/tree/master/traffic_router/tests) run in Alpine Linux
- Added GitHub Actions workflow for building RPMs and running the CDN-in-a-Box readiness check
- Added the `Status Last Updated` field to servers, and the UI, so that we can see when the last status change took place for a server.
- Added functionality in TR, so that it uses the default miss location of the DS, in case the location(for the  client IP) returned was the default location of the country.
- Added ability to set DNS Listening IPs in dns.properties
- Added Traffic Monitor: Support astats CSV output. Includes http_polling_format configuration option to specify the Accept header sent to stats endpoints. Adds CSV parsing ability (~100% faster than JSON) to the astats plugin
- Added Traffic Monitor: Support stats over http CSV output. Officially supported in ATS 9.0 unless backported by users. Users must also include `system_stats.so` when using stats over http in order to keep all the same functionality (and included stats) that astats_over_http provides.
- Added ability for Traffic Monitor to determine health of cache based on interface data and aggregate data. Using the new `stats_over_http` `health.polling.format` value that allows monitoring of multiple interfaces will first require that *all* Traffic Monitors monitoring the affected cache server be upgraded.
- Added ORT option to try all primaries before falling back to secondary parents, via Delivery Service Profile Parameter "try_all_primaries_before_secondary".
- Traffic Ops, Traffic Ops ORT, Traffic Monitor, Traffic Stats, and Grove are now compiled using Go version 1.15.
- Added `--traffic_ops_insecure=<0|1>` optional option to traffic_ops_ort.pl
- Added User-Agent string to Traffic Router log output.
- Added default sort logic to GET API calls using Read()
- Traffic Ops: added validation for assigning ORG servers to topology-based delivery services
- Added locationByDeepCoverageZone to the `crs/stats/ip/{ip}` endpoint in the Traffic Router API
- Traffic Ops: added validation for topology updates and server updates/deletions to ensure that topologies have at least one server per cachegroup in each CDN of any assigned delivery services
- Traffic Ops: added validation for delivery service updates to ensure that topologies have at least one server per cachegroup in each CDN of any assigned delivery services
- Traffic Ops: added a feature to get delivery services filtered by the `active` flag
- Traffic Portal: upgraded change log UI table to use more powerful/performant ag-grid component
- Traffic Portal: change log days are now configurable in traffic_portal_properties.json (default is 7 days) and can be overridden by the user in TP
- [#5319](https://github.com/apache/trafficcontrol/issues/5319) - Added support for building RPMs that target CentOS 8

### Fixed
- Fixed #5188 - DSR (delivery service request) incorrectly marked as complete and error message not displaying when DSR fulfilled and DS update fails in Traffic Portal. [Related Github issue](https://github.com/apache/trafficcontrol/issues/5188)
- Fixed #3455 - Alphabetically sorting CDN Read API call [Related Github issue](https://github.com/apache/trafficcontrol/issues/3455)
- Fixed #5010 - Fixed Reference urls for Cache Config on Delivery service pages (HTTP, DNS) in Traffic Portal. [Related Github issue](https://github.com/apache/trafficcontrol/issues/5010)
- Fixed #5147 - GET /servers?dsId={id} should only return mid servers (in addition to edge servers) for the cdn of the delivery service if the mid tier is employed. [Related github issue](https://github.com/apache/trafficcontrol/issues/5147)
- Fixed #4981 - Cannot create routing regular expression with a blank pattern param in Delivery Service [Related github issue](https://github.com/apache/trafficcontrol/issues/4981)
- Fixed #4979 - Returns a Bad Request error during server creation with missing profileId [Related github issue](https://github.com/apache/trafficcontrol/issues/4979)
- Fixed #4237 - Do not return an internal server error when delivery service's capacity is zero. [Related github issue](https://github.com/apache/trafficcontrol/issues/4237)
- Fixed #2712 - Invalid TM logrotate configuration permissions causing TM logs to be ignored by logrotate. [Related github issue](https://github.com/apache/trafficcontrol/issues/2712)
- Fixed #3400 - Allow "0" as a TTL value for Static DNS entries [Related github issue](https://github.com/apache/trafficcontrol/issues/3400)
- Fixed #5050 - Allows the TP administrator to name a TP instance (production, staging, etc) and flag whether it is production or not in traffic_portal_properties.json [Related github issue](https://github.com/apache/trafficcontrol/issues/5050)
- Fixed #4743 - Validate absolute DNS name requirement on Static DNS entry for CNAME type [Related github issue](https://github.com/apache/trafficcontrol/issues/4743)
- Fixed #4848 - `GET /api/x/cdns/capacity` gives back 500, with the message `capacity was zero`
- Fixed #2156 - Renaming a host in TC, does not impact xmpp_id and thereby hashid [Related github issue](https://github.com/apache/trafficcontrol/issues/2156)
- Fixed #5038 - Adds UI warning when server interface IP CIDR is too large [Related github issue](https://github.com/apache/trafficcontrol/issues/5038)
- Fixed #3661 - Anonymous Proxy ipv4 whitelist does not work
- Fixed #1847 - Delivery Service with SSL keys are no longer allowed to be updated when the fields changed are relevant to the SSL Keys validity.
- Fixed #5153 - Right click context menu on new ag-grid tables appearing at the wrong place after scrolling. [Related github issue](https://github.com/apache/trafficcontrol/issues/5153)
- Fixed the `GET /api/x/jobs` and `GET /api/x/jobs/:id` Traffic Ops API routes to allow falling back to Perl via the routing blacklist
- Fixed ORT config generation not using the coalesce_number_v6 Parameter.
- Fixed POST deliveryservices/request (designed to simple send an email) regression which erroneously required deep caching type and routing name. [Related github issue](https://github.com/apache/trafficcontrol/issues/4735)
- Removed audit logging from the `POST /api/x/serverchecks` Traffic Ops API endpoint in order to reduce audit log spam
- Fixed an issue that causes Traffic Router to mistakenly route to caches that had recently been set from ADMIN_DOWN to OFFLINE
- Fixed an issue that caused Traffic Monitor to poll caches that did not have the status ONLINE/REPORTED/ADMIN_DOWN
- Fixed /deliveryservice_stats regression restricting metric type to a predefined set of values. [Related github issue](https://github.com/apache/trafficcontrol/issues/4740)
- Fixed audit logging from the `/jobs` APIs to bring them back to the same level of information provided by TO-Perl
- Fixed `maxRevalDurationDays` validation for `POST /api/1.x/user/current/jobs` and added that validation to the `/api/x/jobs` endpoints
- Fixed slice plugin error in delivery service request view. [Related github issue](https://github.com/apache/trafficcontrol/issues/4770)
- Fixed update procedure of servers, so that if a server is linked to one or more delivery services, you cannot change its "cdn". [Related github issue](https://github.com/apache/trafficcontrol/issues/4116)
- Fixed `POST /api/x/steering` and `PUT /api/x/steering` so that a steering target with an invalid `type` is no longer accepted. [Related github issue](https://github.com/apache/trafficcontrol/issues/3531)
- Fixed `cachegroups` READ endpoint, so that if a request is made with the `type` specified as a non integer value, you get back a `400` with error details, instead of a `500`. [Related github issue](https://github.com/apache/trafficcontrol/issues/4703)
- Fixed ORT bug miscalculating Mid Max Origin Connections as all servers, usually resulting in 1.
- Fixed ORT atstccfg helper log to append and not overwrite old logs. Also changed to log to /var/log/ort and added a logrotate to the RPM. See the ORT README.md for details.
- Added Delivery Service Raw Remap `__RANGE_DIRECTIVE__` directive to allow inserting the Range Directive after the Raw Remap text. This allows Raw Remaps which manipulate the Range.
- Added an option for `coordinateRange` in the RGB configuration file, so that in case a client doesn't have a postal code, we can still determine if it should be allowed or not, based on whether or not the latitude/ longitude of the client falls within the supplied ranges. [Related github issue](https://github.com/apache/trafficcontrol/issues/4372)
- Fixed TR build configuration (pom.xml) to invoke preinstall.sh. [Related github issue](https://github.com/apache/trafficcontrol/issues/4882)
- Fixed #3548 - Prevents DS regexes with non-consecutive order from generating invalid CRconfig/snapshot.
- Fixes #4984 - Lets `create_tables.sql` be run concurrently without issue
- Fixed #5020, #5021 - Creating an ASN with the same number and same cache group should not be allowed.
- Fixed #5006 - Traffic Ops now generates the Monitoring on-the-fly if the snapshot doesn't exist, and logs an error. This fixes upgrading to 4.x to not break the CDN until a Snapshot is done.
- Fixed #4680 - Change Content-Type to application/json for TR auth calls
- Fixed #4292 - Traffic Ops not looking for influxdb.conf in the right place
- Fixed #5102 - Python client scripts fail silently on authentication failures
- Fixed #5103 - Python client scripts crash on connection errors
- Fixed matching of wildcards in subjectAlternateNames when loading TLS certificates
- Fixed #5180 - Global Max Mbps and Tps is not send to TM
- Fixed #3528 - Fix Traffic Ops monitoring.json missing DeliveryServices
- Fixed an issue where the jobs and servers table in Traffic Portal would not clear a column's filter when it's hidden
- Fixed an issue with Traffic Router failing to authenticate if secrets are changed
- Fixed validation error message for Traffic Ops `POST /api/x/profileparameters` route
- Fixed #5216 - Removed duplicate button to link delivery service to server [Related Github issue](https://github.com/apache/trafficcontrol/issues/5216)
- Fixed an issue where Traffic Router would erroneously return 503s or NXDOMAINs if the caches in a cachegroup were all unavailable for a client's requested IP version, rather than selecting caches from the next closest available cachegroup.
- Fixed an issue where downgrading the database would fail while having server interfaces with null gateways, MTU, and/or netmasks.
- Fixed an issue where partial upgrades of the database would occasionally fail to apply 2020081108261100_add_server_ip_profile_trigger.
- Fixed #5197 - Allows users to assign topology-based DS to ORG servers [Related Github issue](https://github.com/apache/trafficcontrol/issues/5197)
- Fixed #5161 - Fixes topology name character validation [Related Github issue](https://github.com/apache/trafficcontrol/issues/5161)
- Fixed #5237 - /isos API endpoint rejecting valid IPv6 addresses with CIDR-notation network prefixes.
- Fixed an issue with Traffic Monitor to fix peer polling to work as expected
- Fixed #5274 - CDN in a Box's Traffic Vault image failed to build due to Basho's repo responding with 402 Payment Required. The repo has been removed from the image.
- #5069 - For LetsEncryptDnsChallengerWatcher in Traffic Router, the cr-config location is configurable instead of only looking at `/opt/traffic_router/db/cr-config.json`
- #5191 - Error from IMS requests to /federations/all
- Fixed Astats csv issue where it could crash if caches dont return proc data

### Changed
- Changed some Traffic Ops Go Client methods to use `DeliveryServiceNullable` inputs and outputs.
- When creating invalidation jobs through TO/TP, if an identical regex is detected that overlaps its time, then warnings
will be returned indicating that overlap exists.
- Changed Traffic Portal to disable browser caching on GETs until it utilizes the If-Modified-Since functionality that the TO API now provides.
- Changed Traffic Portal to use Traffic Ops API v3
- Changed Traffic Portal to use the more performant and powerful ag-grid for all server and invalidation request tables.
- Changed ORT Config Generation to be deterministic, which will prevent spurious diffs when nothing actually changed.
- Changed ORT to find the local ATS config directory and use it when location Parameters don't exist for many required configs, including all Delivery Service files (Header Rewrites, Regex Remap, URL Sig, URI Signing).
- Changed ORT to not update ip_allow.config but log an error if it needs updating in syncds mode, and only actually update in badass mode.
    - ATS has a known bug, where reloading when ip_allow.config has changed blocks arbitrary addresses. This will break things by not allowing any new necessary servers, but prevents breaking the Mid server. There is no solution that doesn't break something, until ATS fixes the bug, and breaking an Edge is better than breaking a Mid.
- Changed the access logs in Traffic Ops to now show the route ID with every API endpoint call. The Route ID is appended to the end of the access log line.
- Changed Traffic Monitor's `tmconfig.backup` to store the result of `GET /api/2.0/cdns/{{name}}/configs/monitoring` instead of a transformed map
- Changed OAuth workflow to use Basic Auth if client secret is provided per RFC6749 section 2.3.1.
- [Multiple Interface Servers](https://github.com/apache/trafficcontrol/blob/master/blueprints/multi-interface-servers.md)
    - Interface data is constructed from IP Address/Gateway/Netmask (and their IPv6 counterparts) and Interface Name and Interface MTU fields on services. These **MUST** have proper, valid data before attempting to upgrade or the upgrade **WILL** fail. In particular IP fields need to be valid IP addresses/netmasks, and MTU must only be positive integers of at least 1280.
    - The `/servers` and `/servers/{{ID}}}` TO API endpoints have been updated to use and reflect multi-interface servers.
    - Updated `/cdns/{{name}}/configs/monitoring` TO API endpoint to return multi-interface data.
    - CDN Snapshots now use a server's "service addresses" to provide its IP addresses.
    - Changed the `Cache States` tab of the Traffic Monitor UI to properly handle multiple interfaces.
    - Changed the `/publish/CacheStats` in Traffic Monitor to support multiple interfaces.
    - Changed the CDN-in-a-Box server enrollment template to support multiple interfaces.
- Changed Tomcat Java dependency to 8.5.57.
- Changed Spring Framework Java dependency to 4.2.5.
- Changed certificate loading code in Traffic Router to use Bouncy Castle instead of deprecated Sun libraries.
- Changed deprecated AsyncHttpClient Java dependency to use new active mirror and updated to version 2.12.1.
- Changed Traffic Portal to use the more performant and powerful ag-grid for the delivery service request (DSR) table.
- Traffic Ops: removed change log entry created during server update/revalidation unqueue
- Updated CDN in a Box to CentOS 8 and added `RHEL_VERSION` Docker build arg so CDN in a Box can be built for CentOS 7, if desired

### Deprecated
- Deprecated the non-nullable `DeliveryService` Go struct and other structs that use it. `DeliveryServiceNullable` structs should be used instead.
- Deprecated the `insecure` option in `traffic_ops_golang` in favor of `"tls_config": { "InsecureSkipVerify": <bool> }`
- Importing Traffic Ops Go clients via the un-versioned `github.com/apache/trafficcontrol/traffic_ops/client` is now deprecated in favor of versioned import paths e.g. `github.com/apache/trafficcontrol/traffic_ops/v3-client`.

### Removed
- Removed deprecated Traffic Ops Go Client methods.
- Configuration generation logic in the TO API (v1) for all files and the "meta" route - this means that versions of Traffic Ops ORT earlier than 4.0.0 **will not work any longer** with versions of Traffic Ops moving forward.
- Removed from Traffic Portal the ability to view cache server config files as the contents are no longer reliable through the TO API due to the introduction of atstccfg.


## [4.1.0] - 2020-04-23
### Added
- Added support for use of ATS Slice plugin as an additonal option to range request handling on HTTP/DNS DSes.
- Added a boolean to delivery service in Traffic Portal and Traffic Ops to enable EDNS0 client subnet at the delivery service level and include it in the cr-config.
- Updated Traffic Router to read new EDSN0 client subnet field and route accordingly only for enabled delivery services. When enabled and a subnet is present in the request, the subnet appears in the `chi` field and the resolver address is in the `rhi` field.
- Traffic Router DNSSEC zone diffing: if enabled via the new "dnssec.zone.diffing.enabled" TR profile parameter, TR will diff existing zones against newly generated zones in order to determine if a zone needs to be re-signed. Zones are typically generated on every snapshot and whenever new DNSSEC keys are found, and since signing a zone is a relatively CPU-intensive operation, this optimization can drastically reduce the CPU time taken to process new snapshots and new DNSSEC keys.
- Added an optimistic quorum feature to Traffic Monitor to prevent false negative states from propagating to downstream components in the event of network isolation.
- Added the ability to fetch users by role
- Added an API 1.5 endpoint to generate delivery service certificates using Let's Encrypt
- Added an API 1.5 endpoint to GET a single or all records for Let's Encrypt DNS challenge
- Added an API 1.5 endpoint to renew certificates
- Added ability to create multiple objects from generic API Create with a single POST.
- Added debugging functionality to CDN-in-a-Box.
- Added an SMTP server to CDN-in-a-Box.
- Cached builder Docker images on Docker Hub to speed up build time
- Added functionality in the GET endpoints to support the "If-Modified-Since" header in the incoming requests.
- Traffic Ops Golang Endpoints
  - /api/2.0 for all of the most recent route versions
  - /api/1.1/cachegroupparameters/{{cachegroupID}}/{{parameterID}} `(DELETE)`
  - /api/1.5/stats_summary `(POST)`
  - /api/1.1/cdns/routing
  - /api/1.1/cachegroupparameters/ `(GET, POST)`
  - /api/2.0/isos
  - /api/1.5/deliveryservice/:id/routing
  - /api/1.5/deliveryservices/sslkeys/generate/letsencrypt `POST`
  - /api/2.0/deliveryservices/xmlId/:XMLID/sslkeys `DELETE`
  - /deliveryserviceserver/:dsid/:serverid
  - /api/1.5/letsencrypt/autorenew `POST`
  - /api/1.5/letsencrypt/dnsrecords `GET`
  - /api/2.0/vault/ping `GET`
  - /api/2.0/vault/bucket/:bucket/key/:key/values `GET`
  - /api/2.0/servercheck `GET`
  - /api/2.0/servercheck/extensions/:id `(DELETE)`
  - /api/2.0/servercheck/extensions `(GET, POST)`
  - /api/2.0/servers/:name-or-id/update `POST`
  - /api/2.0/plugins `(GET)`
  - /api/2.0/snapshot `PUT`

### Changed
- Add null check in astats plugin before calling strtok to find ip mask values in the config file
- Fix to traffic_ops_ort.pl to strip specific comment lines before checking if a file has changed.  Also promoted a changed file message from DEBUG to ERROR for report mode.
- Fixed Traffic Portal regenerating CDN DNSSEC keys with the wrong effective date
- Fixed issue #4583: POST /users/register internal server error caused by failing DB query
- Type mutation through the api is now restricted to only those types that apply to the "server" table
- Updated The Traffic Ops Python, Go and Java clients to use API version 2.0 (when possible)
- Updated CDN-in-a-Box scripts and enroller to use TO API version 2.0
- Updated numerous, miscellaneous tools to use TO API version 2.0
- Updated TP to use TO API v2
- Updated TP application build dependencies
- Modified Traffic Monitor to poll over IPv6 as well as IPv4 and separate the availability statuses.
- Modified Traffic Router to separate availability statuses between IPv4 and IPv6.
- Modified Traffic Portal and Traffic Ops to accept IPv6 only servers.
- Updated Traffic Monitor to default to polling both IPv4 and IPv6.
- Traffic Ops, Traffic Monitor, Traffic Stats, and Grove are now compiled using Go version 1.14. This requires a Traffic Vault config update (see note below).
- Existing installations **must** enable TLSv1.1 for Traffic Vault in order for Traffic Ops to reach it. See [Enabling TLS 1.1](https://traffic-control-cdn.readthedocs.io/en/latest/admin/traffic_vault.html#tv-admin-enable-tlsv1-1) in the Traffic Vault administrator's guide for instructions.
- Changed the `totalBytes` property of responses to GET requests to `/deliveryservice_stats` to the more appropriate `totalKiloBytes` in API 2.x
- Fix to traffic_ops_ort to generate logging.yaml files correctly.
- Fixed issue #4650: add the "Vary: Accept-Encoding" header to all responses from Traffic Ops

### Deprecated/Removed
- The Traffic Ops `db/admin.pl` script has now been removed. Please use the `db/admin` binary instead.
- Traffic Ops Python client no longer supports Python 2.
- Traffic Ops API Endpoints
  - /api_capabilities/:id
  - /asns/:id
  - /cachegroups/:id (GET)
  - /cachegroup/:parameterID/parameter
  - /cachegroups/:parameterID/parameter/available
  - /cachegroups/:id/unassigned_parameters
  - /cachegroups/trimmed
  - /cdns/:name/configs/routing
  - /cdns/:name/federations/:id (GET)
  - /cdns/configs
  - /cdns/:id (GET)
  - /cdns/:id/snapshot
  - /cdns/name/:name (GET)
  - /cdns/usage/overview
  - /deliveryservice_matches
  - /deliveryservice_server/:dsid/:serverid
  - /deliveryservice_user
  - /deliveryservice_user/:dsId/:userId
  - /deliveryservices/hostname/:name/sslkeys
  - /deliveryservices/{dsid}/regexes/{regexid} (GET)
  - /deliveryservices/:id (GET)
  - /deliveryservices/:id/state
  - /deliveryservices/xmlId/:XMLID/sslkeys/delete
  - /divisions/:division_name/regions
  - /divisions/:id
  - /divisions/name/:name
  - /hwinfo/dtdata
  - /jobs/:id
  - /keys/ping
  - /logs/:days/days
  - /parameters/:id (GET)
  - /parameters/:id/profiles
  - /parameters/:id/unassigned_profiles
  - /parameters/profile/:name
  - /parameters/validate
  - /phys_locations/trimmed
  - /phys_locations/:id (GET)
  - /profile/:id (GET)
  - /profile/:id/unassigned_parameters
  - /profile/trimmed
  - /regions/:id (GET, DELETE)
  - /regions/:region_name/phys_locations
  - /regions/name/:region_name
  - /riak/bucket/:bucket/key/:key/vault
  - /riak/ping
  - /riak/stats
  - /servercheck/aadata
  - /servers/hostname/:hostName/details
  - /servers/status
  - /servers/:id (GET)
  - /servers/totals
  - /snapshot/:cdn
  - /stats_summary/create
  - /steering/:deliveryservice/targets/:target (GET)
  - /tenants/:id (GET)
  - /statuses/:id (GET)
  - /to_extensions/:id/delete
  - /to_extensions
  - /traffic_monitor/stats
  - /types/trimmed
  - /types/{{ID}} (GET)
  - /user/current/jobs
  - /users/:id/deliveryservices
  - /servers/checks
  - /user/{{user ID}}/deliveryservices/available

## [4.0.0] - 2019-12-16
### Added
- Traffic Router: TR now generates a self-signed certificate at startup and uses it as the default TLS cert.
  The default certificate is used whenever a client attempts an SSL handshake for an SNI host which does not match
  any of the other certificates.
- Client Steering Forced Diversity: force Traffic Router to return more unique edge caches in CLIENT_STEERING results instead of the default behavior which can sometimes return a result of multiple targets using the same edge cache. In the case of edge cache failures, this feature will give clients a chance to retry a different edge cache. This can be enabled with the new "client.steering.forced.diversity" Traffic Router profile parameter.
- Traffic Ops Golang Endpoints
  - /api/1.4/deliveryservices `(GET,POST,PUT)`
  - /api/1.4/users `(GET,POST,PUT)`
  - /api/1.1/deliveryservices/xmlId/:xmlid/sslkeys `GET`
  - /api/1.1/deliveryservices/hostname/:hostname/sslkeys `GET`
  - /api/1.1/deliveryservices/sslkeys/add `POST`
  - /api/1.1/deliveryservices/xmlId/:xmlid/sslkeys/delete `GET`
  - /api/1.4/deliveryservices_required_capabilities `(GET,POST,DELETE)`
  - /api/1.1/servers/status `GET`
  - /api/1.4/cdns/dnsseckeys/refresh `GET`
  - /api/1.1/cdns/name/:name/dnsseckeys `GET`
  - /api/1.1/roles `GET`
  - /api/1.4/cdns/name/:name/dnsseckeys `GET`
  - /api/1.4/user/login/oauth `POST`
  - /api/1.1/servers/:name/configfiles/ats `GET`
  - /api/1.1/servers/:id/queue_update `POST`
  - /api/1.1/profiles/:name/configfiles/ats/* `GET`
  - /api/1.4/profiles/name/:name/copy/:copy
  - /api/1.1/servers/:name/configfiles/ats/* `GET`
  - /api/1.1/cdns/:name/configfiles/ats/* `GET`
  - /api/1.1/servers/:id/status `PUT`
  - /api/1.1/dbdump `GET`
  - /api/1.1/servers/:name/configfiles/ats/parent.config
  - /api/1.1/servers/:name/configfiles/ats/remap.config
  - /api/1.1/user/login/token `POST`
  - /api/1.4/deliveryservice_stats `GET`
  - /api/1.1/deliveryservices/request
  - /api/1.1/federations/:id/users
  - /api/1.1/federations/:id/users/:userID
  - /api/1.2/current_stats
  - /api/1.1/osversions
  - /api/1.1/stats_summary `GET`
  - /api/1.1/api_capabilities `GET`
  - /api/1.1/user/current `PUT`
  - /api/1.1/federations/:id/federation_resolvers `(GET, POST)`

- Traffic Router: Added a tunable bounded queue to support DNS request processing.
- Traffic Ops API Routing Blacklist: via the `routing_blacklist` field in `cdn.conf`, enable certain whitelisted Go routes to be handled by Perl instead (via the `perl_routes` list) in case a regression is found in the Go handler, and explicitly disable any routes via the `disabled_routes` list. Requests to disabled routes are immediately given a 503 response. Both fields are lists of Route IDs, and route information (ID, version, method, path, and whether or not it can bypass to Perl) can be found by running `./traffic_ops_golang --api-routes`. To disable a route or have it bypassed to Perl, find its Route ID using the previous command and put it in the `disabled_routes` or `perl_routes` list, respectively.
- To support reusing a single riak cluster connection, an optional parameter is added to riak.conf: "HealthCheckInterval". This options takes a 'Duration' value (ie: 10s, 5m) which affects how often the riak cluster is health checked.  Default is currently set to: "HealthCheckInterval": "5s".
- Added a new Go db/admin binary to replace the Perl db/admin.pl script which is now deprecated and will be removed in a future release. The new db/admin binary is essentially a drop-in replacement for db/admin.pl since it supports all of the same commands and options; therefore, it should be used in place of db/admin.pl for all the same tasks.
- Added an API 1.4 endpoint, /api/1.4/cdns/dnsseckeys/refresh, to perform necessary behavior previously served outside the API under `/internal`.
- Added the DS Record text to the cdn dnsseckeys endpoint in 1.4.
- Added monitoring.json snapshotting. This stores the monitoring json in the same table as the crconfig snapshot. Snapshotting is now required in order to push out monitoring changes.
- To traffic_ops_ort.pl added the ability to handle ##OVERRIDE## delivery service ANY_MAP raw remap text to replace and comment out a base delivery service remap rules. THIS IS A TEMPORARY HACK until versioned delivery services are implemented.
- Snapshotting the CRConfig now deletes HTTPS certificates in Riak for delivery services which have been deleted in Traffic Ops.
- Added a context menu in place of the "Actions" column from the following tables in Traffic Portal: cache group tables, CDN tables, delivery service tables, parameter tables, profile tables, server tables.
- Traffic Portal standalone Dockerfile
- In Traffic Portal, removes the need to specify line breaks using `__RETURN__` in delivery service edge/mid header rewrite rules, regex remap expressions, raw remap text and traffic router additional request/response headers.
- In Traffic Portal, provides the ability to clone delivery service assignments from one cache to another cache of the same type. Issue #2963.
- Added an API 1.4 endpoint, /api/1.4/server_capabilities, to create, read, and delete server capabilities.
- Traffic Ops now allows each delivery service to have a set of query parameter keys to be retained for consistent hash generation by Traffic Router.
- In Traffic Portal, delivery service table columns can now be rearranged and their visibility toggled on/off as desired by the user. Hidden table columns are excluded from the table search. These settings are persisted in the browser.
- Added an API 1.4 endpoint, /api/1.4/user/login/oauth to handle SSO login using OAuth.
- Added /#!/sso page to Traffic Portal to catch redirects back from OAuth provider and POST token into the API.
- In Traffic Portal, server table columns can now be rearranged and their visibility toggled on/off as desired by the user. Hidden table columns are excluded from the table search. These settings are persisted in the browser.
- Added pagination support to some Traffic Ops endpoints via three new query parameters, limit and offset/page
- Traffic Ops now supports a "sortOrder" query parameter on some endpoints to return API responses in descending order
- Traffic Ops now uses a consistent format for audit logs across all Go endpoints
- Added cache-side config generator, atstccfg, installed with ORT. Includes all configs. Includes a plugin system.
- Fixed ATS config generation to omit regex remap, header rewrite, URL Sig, and URI Signing files for delivery services not assigned to that server.
- In Traffic Portal, all tables now include a 'CSV' link to enable the export of table data in CSV format.
- Pylint configuration now enforced (present in [a file in the Python client directory](./traffic_control/clients/python/pylint.rc))
- Added an optional SMTP server configuration to the TO configuration file, api now has unused abilitiy to send emails
- Traffic Monitor now has "gbps" calculated stat, allowing operators to monitor bandwidth in Gbps.
- Added an API 1.4 endpoint, /api/1.4/deliveryservices_required_capabilities, to create, read, and delete associations between a delivery service and a required capability.
- Added ATS config generation omitting parents without Delivery Service Required Capabilities.
- In Traffic Portal, added the ability to create, view and delete server capabilities and associate those server capabilities with servers and delivery services. See [blueprint](./blueprints/server-capabilitites.md)
- Added validation to prevent assigning servers to delivery services without required capabilities.
- Added deep coverage zone routing percentage to the Traffic Portal dashboard.
- Added a `traffic_ops/app/bin/osversions-convert.pl` script to convert the `osversions.cfg` file from Perl to JSON as part of the `/osversions` endpoint rewrite.
- Added [Experimental] - Emulated Vault suppling a HTTP server mimicking RIAK behavior for usage as traffic-control vault.
- Added Traffic Ops Client function that returns a Delivery Service Nullable Response when requesting for a Delivery Service by XMLID

### Changed
- Traffic Router:  TR will now allow steering DSs and steering target DSs to have RGB enabled. (fixes #3910)
- Traffic Portal:  Traffic Portal now allows Regional Geo Blocking to be enabled for a Steering Delivery Service.
- Traffic Ops: fixed a regression where the `Expires` cookie header was not being set properly in responses. Also, added the `Max-Age` cookie header in responses.
- Traffic Router, added TLS certificate validation on certificates imported from Traffic Ops
  - validates modulus of private and public keys
  - validates current timestamp falls within the certificate date bracket
  - validates certificate subjects against the DS URL
- Traffic Ops Golang Endpoints
  - Updated /api/1.1/cachegroups: Cache Group Fallbacks are included
  - Updated /api/1.1/cachegroups: fixed so fallbackToClosest can be set through API
    - Warning:  a PUT of an old Cache Group JSON without the fallbackToClosest field will result in a `null` value for that field
- Traffic Router: fixed a bug which would cause `REFUSED` DNS answers if the zone priming execution did not complete within the configured `zonemanager.init.timeout` period.
- Issue 2821: Fixed "Traffic Router may choose wrong certificate when SNI names overlap"
- traffic_ops/app/bin/checks/ToDnssecRefresh.pl now requires "user" and "pass" parameters of an operations-level user! Update your scripts accordingly! This was necessary to move to an API endpoint with proper authentication, which may be safely exposed.
- Traffic Monitor UI updated to support HTTP or HTTPS traffic.
- Traffic Monitor health/stat time now includes full body download (like prior TM <=2.1 version)
- Modified Traffic Router logging format to include an additional field for DNS log entries, namely `rhi`. This defaults to '-' and is only used when EDNS0 client subnet extensions are enabled and a client subnet is present in the request. When enabled and a subnet is present, the subnet appears in the `chi` field and the resolver address is in the `rhi` field.
- Changed traffic_ops_ort.pl so that hdr_rw-&lt;ds&gt;.config files are compared with strict ordering and line duplication when detecting configuration changes.
- Traffic Ops (golang), Traffic Monitor, Traffic Stats are now compiled using Go version 1.11. Grove was already being compiled with this version which improves performance for TLS when RSA certificates are used.
- Fixed issue #3497: TO API clients that don't specify the latest minor version will overwrite/default any fields introduced in later versions
- Fixed permissions on DELETE /api/$version/deliveryservice_server/{dsid}/{serverid} endpoint
- Issue 3476: Traffic Router returns partial result for CLIENT_STEERING Delivery Services when Regional Geoblocking or Anonymous Blocking is enabled.
- Upgraded Traffic Portal to AngularJS 1.7.8
- Issue 3275: Improved the snapshot diff performance and experience.
- Issue 3550: Fixed TC golang client setting for cache control max age
- Issue #3605: Fixed Traffic Monitor custom ports in health polling URL.
- Issue 3587: Fixed Traffic Ops Golang reverse proxy and Riak logs to be consistent with the format of other error logs.
- Database migrations have been collapsed. Rollbacks to migrations that previously existed are no longer possible.
- Issue #3750: Fixed Grove access log fractional seconds.
- Issue #3646: Fixed Traffic Monitor Thresholds.
- Modified Traffic Router API to be available via HTTPS.
- Added fields to traffic_portal_properties.json to configure SSO through OAuth.
- Added field to cdn.conf to configure whitelisted URLs for Json Key Set URL returned from OAuth provider.
- Improved [profile comparison view in Traffic Portal](https://github.com/apache/trafficcontrol/blob/master/blueprints/profile-param-compare-manage.md).
- Issue #3871 - provides users with a specified role the ability to mark any delivery service request as complete.
- Fixed Traffic Ops Golang POST servers/id/deliveryservice continuing erroneously after a database error.
- Fixed Traffic Ops Golang POST servers/id/deliveryservice double-logging errors.
- Issue #4131 - The "Clone Delivery Service Assignments" menu item is hidden on a cache when the cache has zero delivery service assignments to clone.
- Traffic Portal - Turn off TLSv1
- Removed Traffic Portal dependency on Restangular
- Issue #1486 - Dashboard graph for bandwidth now displays units in the tooltip when hovering over a data point

### Deprecated/Removed
- Traffic Ops API Endpoints
  - /api/1.1/cachegroup_fallbacks
  - /api_capabilities `POST`

## [3.0.0] - 2018-10-30
### Added
- Removed MySQL-to-Postgres migration tools.  This tool is supported for 1.x to 2.x upgrades only and should not be used with 3.x.
- Backup Edge Cache group: If the matched group in the CZF is not available, this list of backup edge cache group configured via Traffic Ops API can be used as backup. In the event of all backup edge cache groups not available, GEO location can be optionally used as further backup. APIs detailed [here](http://traffic-control-cdn.readthedocs.io/en/latest/development/traffic_ops_api/v12/cachegroup_fallbacks.html)
- Traffic Ops Golang Proxy Endpoints
  - /api/1.4/users `(GET,POST,PUT)`
  - /api/1.3/origins `(GET,POST,PUT,DELETE)`
  - /api/1.3/coordinates `(GET,POST,PUT,DELETE)`
  - /api/1.3/staticdnsentries `(GET,POST,PUT,DELETE)`
  - /api/1.1/deliveryservices/xmlId/:xmlid/sslkeys `GET`
  - /api/1.1/deliveryservices/hostname/:hostname/sslkeys `GET`
  - /api/1.1/deliveryservices/sslkeys/add `POST`
  - /api/1.1/deliveryservices/xmlId/:xmlid/sslkeys/delete `GET`
- Delivery Service Origins Refactor: The Delivery Service API now creates/updates an Origin entity on Delivery Service creates/updates, and the `org_server_fqdn` column in the `deliveryservice` table has been removed. The `org_server_fqdn` data is now computed from the Delivery Service's primary origin (note: the name of the primary origin is the `xml_id` of its delivery service).
- Cachegroup-Coordinate Refactor: The Cachegroup API now creates/updates a Coordinate entity on Cachegroup creates/updates, and the `latitude` and `longitude` columns in the `cachegroup` table have been replaced with `coordinate` (a foreign key to Coordinate). Coordinates created from Cachegroups are given the name `from_cachegroup_\<cachegroup name\>`.
- Geolocation-based Client Steering: two new steering target types are available to use for `CLIENT_STEERING` delivery services: `STEERING_GEO_ORDER` and `STEERING_GEO_WEIGHT`. When targets of these types have an Origin with a Coordinate, Traffic Router will order and prioritize them based upon the shortest total distance from client -> edge -> origin. Co-located targets are grouped together and can be weighted or ordered within the same location using `STEERING_GEO_WEIGHT` or `STEERING_GEO_ORDER`, respectively.
- Tenancy is now the default behavior in Traffic Ops.  All database entries that reference a tenant now have a default of the root tenant.  This eliminates the need for the `use_tenancy` global parameter and will allow for code to be simplified as a result. If all user and delivery services reference the root tenant, then there will be no difference from having `use_tenancy` set to 0.
- Cachegroup Localization Methods: The Cachegroup API now supports an optional `localizationMethods` field which specifies the localization methods allowed for that cachegroup (currently 'DEEP_CZ', 'CZ', and 'GEO'). By default if this field is null/empty, all localization methods are enabled. After Traffic Router has localized a client, it will only route that client to cachegroups that have enabled the localization method used. For example, this can be used to prevent GEO-localized traffic (i.e. most likely from off-net/internet clients) to cachegroups that aren't optimal for internet traffic.
- Traffic Monitor Client Update: Traffic Monitor is updated to use the Traffic Ops v13 client.
- Removed previously deprecated `traffic_monitor_java`
- Added `infrastructure/cdn-in-a-box` for Apachecon 2018 demonstration
- The CacheURL Delivery service field is deprecated.  If you still need this functionality, you can create the configuration explicitly via the raw remap field.

## [2.2.0] - 2018-06-07
### Added
- Per-DeliveryService Routing Names: you can now choose a Delivery Service's Routing Name (rather than a hardcoded "tr" or "edge" name). This might require a few pre-upgrade steps detailed [here](http://traffic-control-cdn.readthedocs.io/en/latest/admin/traffic_ops/migration_from_20_to_22.html#per-deliveryservice-routing-names)
- [Delivery Service Requests](http://traffic-control-cdn.readthedocs.io/en/latest/admin/quick_howto/ds_requests.html#ds-requests): When enabled, delivery service requests are created when ALL users attempt to create, update or delete a delivery service. This allows users with higher level permissions to review delivery service changes for completeness and accuracy before deploying the changes.
- Traffic Ops Golang Proxy Endpoints
  - /api/1.3/about `(GET)`
  - /api/1.3/asns `(GET,POST,PUT,DELETE)`
  - /api/1.3/cachegroups `(GET,POST,PUT,DELETE)`
  - /api/1.3/cdns `(GET,POST,PUT,DELETE)`
  - /api/1.3/cdns/capacity `(GET)`
  - /api/1.3/cdns/configs `(GET)`
  - /api/1.3/cdns/dnsseckeys `(GET)`
  - /api/1.3/cdns/domain `(GET)`
  - /api/1.3/cdns/monitoring `(GET)`
  - /api/1.3/cdns/health `(GET)`
  - /api/1.3/cdns/routing `(GET)`
  - /api/1.3/deliveryservice_requests `(GET,POST,PUT,DELETE)`
  - /api/1.3/divisions `(GET,POST,PUT,DELETE)`
  - /api/1.3/hwinfos `(GET)`
  - /api/1.3/login `(POST)`
  - /api/1.3/parameters `(GET,POST,PUT,DELETE)`
  - /api/1.3/profileparameters `(GET,POST,PUT,DELETE)`
  - /api/1.3/phys_locations `(GET,POST,PUT,DELETE)`
  - /api/1.3/ping `(GET)`
  - /api/1.3/profiles `(GET,POST,PUT,DELETE)`
  - /api/1.3/regions `(GET,POST,PUT,DELETE)`
  - /api/1.3/servers `(GET,POST,PUT,DELETE)`
  - /api/1.3/servers/checks `(GET)`
  - /api/1.3/servers/details `(GET)`
  - /api/1.3/servers/status `(GET)`
  - /api/1.3/servers/totals `(GET)`
  - /api/1.3/statuses `(GET,POST,PUT,DELETE)`
  - /api/1.3/system/info `(GET)`
  - /api/1.3/types `(GET,POST,PUT,DELETE)`
- Fair Queuing Pacing: Using the FQ Pacing Rate parameter in Delivery Services allows operators to limit the rate of individual sessions to the edge cache. This feature requires a Trafficserver RPM containing the fq_pacing experimental plugin AND setting 'fq' as the default Linux qdisc in sysctl.
- Traffic Ops rpm changed to remove world-read permission from configuration files.

### Changed
- Reformatted this CHANGELOG file to the keep-a-changelog format

[unreleased]: https://github.com/apache/trafficcontrol/compare/RELEASE-5.0.0...HEAD
[5.0.0]: https://github.com/apache/trafficcontrol/compare/RELEASE-4.1.0...RELEASE-5.0.0
[4.1.0]: https://github.com/apache/trafficcontrol/compare/RELEASE-4.0.0...RELEASE-4.1.0
[4.0.0]: https://github.com/apache/trafficcontrol/compare/RELEASE-3.0.0...RELEASE-4.0.0
[3.0.0]: https://github.com/apache/trafficcontrol/compare/RELEASE-2.2.0...RELEASE-3.0.0
[2.2.0]: https://github.com/apache/trafficcontrol/compare/RELEASE-2.1.0...RELEASE-2.2.0<|MERGE_RESOLUTION|>--- conflicted
+++ resolved
@@ -17,12 +17,9 @@
 - Traffic Ops: Added validation to ensure that the `weight` parameter of `parent.config` is a float
 
 ### Fixed
-<<<<<<< HEAD
 - [#5445](https://github.com/apache/trafficcontrol/issues/5445) - When updating a registered user, ignoring updates on registration_sent field.
-=======
 - [#5335](https://github.com/apache/trafficcontrol/issues/5335) - Don't create a change log entry if the delivery service primary origin hasn't changed
 - [#5333](https://github.com/apache/trafficcontrol/issues/5333) - Don't create a change log entry for any delivery service consistent hash query params updates
->>>>>>> 99307314
 - [#5341](https://github.com/apache/trafficcontrol/issues/5341) - For a DS with existing SSLKeys, fixed HTTP status code from 403 to 400 when updating CDN and Routing Name (in TO) and made CDN and Routing Name fields immutable (in TP).
 - [#5192](https://github.com/apache/trafficcontrol/issues/5192) - Fixed TO log warnings when generating snapshots for topology-based delivery services.
 - [#5284](https://github.com/apache/trafficcontrol/issues/5284) - Fixed error message when creating a server with non-existent profile
