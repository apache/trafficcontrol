# Changelog
All notable changes to this project will be documented in this file.

The format is based on [Keep a Changelog](http://keepachangelog.com/en/1.0.0/).

## [unreleased]
### Added
- Added a boolean to delivery service in Traffic Portal and Traffic Ops to enable EDNS0 client subnet at the delivery service level and include it in the cr-config.
- Updated Traffic Router to read new EDSN0 client subnet field and route accordingly only for enabled delivery services. When enabled and a subnet is present in the request, the subnet appears in the `chi` field and the resolver address is in the `rhi` field.
- Added an optimistic quorum feature to Traffic Monitor to prevent false negative states from propagating to downstream components in the event of network isolation.
- Traffic Ops Golang Endpoints
  - /api/1.1/cachegroupparameters/{{cachegroupID}}/{{parameterID}} `(DELETE)`
  - /api/1.5/to_extensions/:id `(DELETE)`
  - /api/1.5/to_extensions `(GET, POST)`
  - /api/1.5/stats_summary `(POST)`

### Changed
- Fix to traffic_ops_ort.pl to strip specific comment lines before checking if a file has changed.  Also promoted a changed file message from DEBUG to ERROR for report mode.

### Deprecated/Removed
- Traffic Ops API Endpoints
  - /servers/totals
  - /cachegroups/:parameterID/parameter/available
  - /cachegroup/:parameterID/parameter
  - /api_capabilities/:id
  - /to_extensions/:id/delete
  - /regions/:region_name/phys_locations
  - /parameters/validate
  - /divisions/:division_name/regions
  - /parameters/:id/unassigned_profiles
  - /parameters/:id/profiles
  - /cdns/:name/configs/routing
  - /divisions/name/:name
  - /hwinfo/dtdata
  - /jobs/:id
  - /riak/stats
  - /stats_summary/create
  - /deliveryservices/:id/state
  - /cdns/configs
<<<<<<< HEAD
  - /traffic_monitor/stats
=======
  - /servercheck/aadata
  - /types/trimmed
>>>>>>> 8d1e1454

## [4.0.0] - 2019-12-16
### Added
- Traffic Router: TR now generates a self-signed certificate at startup and uses it as the default TLS cert.
  The default certificate is used whenever a client attempts an SSL handshake for an SNI host which does not match
  any of the other certificates.
- Client Steering Forced Diversity: force Traffic Router to return more unique edge caches in CLIENT_STEERING results instead of the default behavior which can sometimes return a result of multiple targets using the same edge cache. In the case of edge cache failures, this feature will give clients a chance to retry a different edge cache. This can be enabled with the new "client.steering.forced.diversity" Traffic Router profile parameter.
- Traffic Ops Golang Endpoints
  - /api/1.4/deliveryservices `(GET,POST,PUT)`
  - /api/1.4/users `(GET,POST,PUT)`
  - /api/1.1/deliveryservices/xmlId/:xmlid/sslkeys `GET`
  - /api/1.1/deliveryservices/hostname/:hostname/sslkeys `GET`
  - /api/1.1/deliveryservices/sslkeys/add `POST`
  - /api/1.1/deliveryservices/xmlId/:xmlid/sslkeys/delete `GET`
  - /api/1.4/deliveryservices_required_capabilities `(GET,POST,DELETE)`
  - /api/1.1/servers/status `GET`
  - /api/1.4/cdns/dnsseckeys/refresh `GET`
  - /api/1.1/cdns/name/:name/dnsseckeys `GET`
  - /api/1.1/roles `GET`
  - /api/1.4/cdns/name/:name/dnsseckeys `GET`
  - /api/1.4/user/login/oauth `POST`
  - /api/1.1/servers/:name/configfiles/ats `GET`
  - /api/1.1/servers/:id/queue_update `POST`
  - /api/1.1/profiles/:name/configfiles/ats/* `GET`
  - /api/1.4/profiles/name/:name/copy/:copy
  - /api/1.1/servers/:name/configfiles/ats/* `GET`
  - /api/1.1/cdns/:name/configfiles/ats/* `GET`
  - /api/1.1/servers/:id/status `PUT`
  - /api/1.1/dbdump `GET`
  - /api/1.1/servers/:name/configfiles/ats/parent.config
  - /api/1.1/servers/:name/configfiles/ats/remap.config
  - /api/1.1/user/login/token `POST`
  - /api/1.4/deliveryservice_stats `GET`
  - /api/1.1/deliveryservices/request
  - /api/1.1/federations/:id/users
  - /api/1.1/federations/:id/users/:userID
  - /api/1.2/current_stats
  - /api/1.1/osversions
  - /api/1.1/stats_summary `GET`
  - /api/1.1/api_capabilities `GET`
  - /api/1.1/user/current `PUT`
  - /api/1.1/federations/:id/federation_resolvers `(GET, POST)`

- Traffic Router: Added a tunable bounded queue to support DNS request processing.
- Traffic Ops API Routing Blacklist: via the `routing_blacklist` field in `cdn.conf`, enable certain whitelisted Go routes to be handled by Perl instead (via the `perl_routes` list) in case a regression is found in the Go handler, and explicitly disable any routes via the `disabled_routes` list. Requests to disabled routes are immediately given a 503 response. Both fields are lists of Route IDs, and route information (ID, version, method, path, and whether or not it can bypass to Perl) can be found by running `./traffic_ops_golang --api-routes`. To disable a route or have it bypassed to Perl, find its Route ID using the previous command and put it in the `disabled_routes` or `perl_routes` list, respectively.
- To support reusing a single riak cluster connection, an optional parameter is added to riak.conf: "HealthCheckInterval". This options takes a 'Duration' value (ie: 10s, 5m) which affects how often the riak cluster is health checked.  Default is currently set to: "HealthCheckInterval": "5s".
- Added a new Go db/admin binary to replace the Perl db/admin.pl script which is now deprecated and will be removed in a future release. The new db/admin binary is essentially a drop-in replacement for db/admin.pl since it supports all of the same commands and options; therefore, it should be used in place of db/admin.pl for all the same tasks.
- Added an API 1.4 endpoint, /api/1.4/cdns/dnsseckeys/refresh, to perform necessary behavior previously served outside the API under `/internal`.
- Added the DS Record text to the cdn dnsseckeys endpoint in 1.4.
- Added monitoring.json snapshotting. This stores the monitoring json in the same table as the crconfig snapshot. Snapshotting is now required in order to push out monitoring changes.
- To traffic_ops_ort.pl added the ability to handle ##OVERRIDE## delivery service ANY_MAP raw remap text to replace and comment out a base delivery service remap rules. THIS IS A TEMPORARY HACK until versioned delivery services are implemented.
- Snapshotting the CRConfig now deletes HTTPS certificates in Riak for delivery services which have been deleted in Traffic Ops.
- Added a context menu in place of the "Actions" column from the following tables in Traffic Portal: cache group tables, CDN tables, delivery service tables, parameter tables, profile tables, server tables.
- Traffic Portal standalone Dockerfile
- In Traffic Portal, removes the need to specify line breaks using `__RETURN__` in delivery service edge/mid header rewrite rules, regex remap expressions, raw remap text and traffic router additional request/response headers.
- In Traffic Portal, provides the ability to clone delivery service assignments from one cache to another cache of the same type. Issue #2963.
- Added an API 1.4 endpoint, /api/1.4/server_capabilities, to create, read, and delete server capabilities.
- Traffic Ops now allows each delivery service to have a set of query parameter keys to be retained for consistent hash generation by Traffic Router.
- In Traffic Portal, delivery service table columns can now be rearranged and their visibility toggled on/off as desired by the user. Hidden table columns are excluded from the table search. These settings are persisted in the browser.
- Added an API 1.4 endpoint, /api/1.4/user/login/oauth to handle SSO login using OAuth.
- Added /#!/sso page to Traffic Portal to catch redirects back from OAuth provider and POST token into the API.
- In Traffic Portal, server table columns can now be rearranged and their visibility toggled on/off as desired by the user. Hidden table columns are excluded from the table search. These settings are persisted in the browser.
- Added pagination support to some Traffic Ops endpoints via three new query parameters, limit and offset/page
- Traffic Ops now supports a "sortOrder" query parameter on some endpoints to return API responses in descending order
- Traffic Ops now uses a consistent format for audit logs across all Go endpoints
- Added cache-side config generator, atstccfg, installed with ORT. Includes all configs. Includes a plugin system.
- Fixed ATS config generation to omit regex remap, header rewrite, URL Sig, and URI Signing files for delivery services not assigned to that server.
- In Traffic Portal, all tables now include a 'CSV' link to enable the export of table data in CSV format.
- Pylint configuration now enforced (present in [a file in the Python client directory](./traffic_control/clients/python/pylint.rc))
- Added an optional SMTP server configuration to the TO configuration file, api now has unused abilitiy to send emails
- Traffic Monitor now has "gbps" calculated stat, allowing operators to monitor bandwidth in Gbps.
- Added an API 1.4 endpoint, /api/1.4/deliveryservices_required_capabilities, to create, read, and delete associations between a delivery service and a required capability.
- Added ATS config generation omitting parents without Delivery Service Required Capabilities.
- In Traffic Portal, added the ability to create, view and delete server capabilities and associate those server capabilities with servers and delivery services. See [blueprint](./blueprints/server-capabilitites.md)
- Added validation to prevent assigning servers to delivery services without required capabilities.
- Added deep coverage zone routing percentage to the Traffic Portal dashboard.
- Added a `traffic_ops/app/bin/osversions-convert.pl` script to convert the `osversions.cfg` file from Perl to JSON as part of the `/osversions` endpoint rewrite.
- Added [Experimental] - Emulated Vault suppling a HTTP server mimicking RIAK behavior for usage as traffic-control vault.
- Added Traffic Ops Client function that returns a Delivery Service Nullable Response when requesting for a Delivery Service by XMLID

### Changed
- Traffic Router:  TR will now allow steering DSs and steering target DSs to have RGB enabled. (fixes #3910)
- Traffic Portal:  Traffic Portal now allows Regional Geo Blocking to be enabled for a Steering Delivery Service.
- Traffic Ops: fixed a regression where the `Expires` cookie header was not being set properly in responses. Also, added the `Max-Age` cookie header in responses.
- Traffic Router, added TLS certificate validation on certificates imported from Traffic Ops
  - validates modulus of private and public keys
  - validates current timestamp falls within the certificate date bracket
  - validates certificate subjects against the DS URL
- Traffic Ops Golang Endpoints
  - Updated /api/1.1/cachegroups: Cache Group Fallbacks are included
  - Updated /api/1.1/cachegroups: fixed so fallbackToClosest can be set through API
    - Warning:  a PUT of an old Cache Group JSON without the fallbackToClosest field will result in a `null` value for that field
- Traffic Router: fixed a bug which would cause `REFUSED` DNS answers if the zone priming execution did not complete within the configured `zonemanager.init.timeout` period.
- Issue 2821: Fixed "Traffic Router may choose wrong certificate when SNI names overlap"
- traffic_ops/app/bin/checks/ToDnssecRefresh.pl now requires "user" and "pass" parameters of an operations-level user! Update your scripts accordingly! This was necessary to move to an API endpoint with proper authentication, which may be safely exposed.
- Traffic Monitor UI updated to support HTTP or HTTPS traffic.
- Traffic Monitor health/stat time now includes full body download (like prior TM <=2.1 version)
- Modified Traffic Router logging format to include an additional field for DNS log entries, namely `rhi`. This defaults to '-' and is only used when EDNS0 client subnet extensions are enabled and a client subnet is present in the request. When enabled and a subnet is present, the subnet appears in the `chi` field and the resolver address is in the `rhi` field.
- Changed traffic_ops_ort.pl so that hdr_rw-&lt;ds&gt;.config files are compared with strict ordering and line duplication when detecting configuration changes.
- Traffic Ops (golang), Traffic Monitor, Traffic Stats are now compiled using Go version 1.11. Grove was already being compiled with this version which improves performance for TLS when RSA certificates are used.
- Fixed issue #3497: TO API clients that don't specify the latest minor version will overwrite/default any fields introduced in later versions
- Fixed permissions on DELETE /api/$version/deliveryservice_server/{dsid}/{serverid} endpoint
- Issue 3476: Traffic Router returns partial result for CLIENT_STEERING Delivery Services when Regional Geoblocking or Anonymous Blocking is enabled.
- Upgraded Traffic Portal to AngularJS 1.7.8
- Issue 3275: Improved the snapshot diff performance and experience.
- Issue 3550: Fixed TC golang client setting for cache control max age
- Issue #3605: Fixed Traffic Monitor custom ports in health polling URL.
- Issue 3587: Fixed Traffic Ops Golang reverse proxy and Riak logs to be consistent with the format of other error logs.
- Database migrations have been collapsed. Rollbacks to migrations that previously existed are no longer possible.
- Issue #3750: Fixed Grove access log fractional seconds.
- Issue #3646: Fixed Traffic Monitor Thresholds.
- Modified Traffic Router API to be available via HTTPS.
- Added fields to traffic_portal_properties.json to configure SSO through OAuth.
- Added field to cdn.conf to configure whitelisted URLs for Json Key Set URL returned from OAuth provider.
- Improved [profile comparison view in Traffic Portal](https://github.com/apache/trafficcontrol/blob/master/blueprints/profile-param-compare-manage.md).
- Issue #3871 - provides users with a specified role the ability to mark any delivery service request as complete.
- Fixed Traffic Ops Golang POST servers/id/deliveryservice continuing erroneously after a database error.
- Fixed Traffic Ops Golang POST servers/id/deliveryservice double-logging errors.
- Issue #4131 - The "Clone Delivery Service Assignments" menu item is hidden on a cache when the cache has zero delivery service assignments to clone.
- Traffic Portal - Turn off TLSv1
- Removed Traffic Portal dependency on Restangular

### Deprecated/Removed
- Traffic Ops API Endpoints
  - /api/1.1/cachegroup_fallbacks
  - /api_capabilities `POST`

## [3.0.0] - 2018-10-30
### Added
- Removed MySQL-to-Postgres migration tools.  This tool is supported for 1.x to 2.x upgrades only and should not be used with 3.x.
- Backup Edge Cache group: If the matched group in the CZF is not available, this list of backup edge cache group configured via Traffic Ops API can be used as backup. In the event of all backup edge cache groups not available, GEO location can be optionally used as further backup. APIs detailed [here](http://traffic-control-cdn.readthedocs.io/en/latest/development/traffic_ops_api/v12/cachegroup_fallbacks.html)
- Traffic Ops Golang Proxy Endpoints
  - /api/1.4/users `(GET,POST,PUT)`
  - /api/1.3/origins `(GET,POST,PUT,DELETE)`
  - /api/1.3/coordinates `(GET,POST,PUT,DELETE)`
  - /api/1.3/staticdnsentries `(GET,POST,PUT,DELETE)`
  - /api/1.1/deliveryservices/xmlId/:xmlid/sslkeys `GET`
  - /api/1.1/deliveryservices/hostname/:hostname/sslkeys `GET`
  - /api/1.1/deliveryservices/sslkeys/add `POST`
  - /api/1.1/deliveryservices/xmlId/:xmlid/sslkeys/delete `GET`
- Delivery Service Origins Refactor: The Delivery Service API now creates/updates an Origin entity on Delivery Service creates/updates, and the `org_server_fqdn` column in the `deliveryservice` table has been removed. The `org_server_fqdn` data is now computed from the Delivery Service's primary origin (note: the name of the primary origin is the `xml_id` of its delivery service).
- Cachegroup-Coordinate Refactor: The Cachegroup API now creates/updates a Coordinate entity on Cachegroup creates/updates, and the `latitude` and `longitude` columns in the `cachegroup` table have been replaced with `coordinate` (a foreign key to Coordinate). Coordinates created from Cachegroups are given the name `from_cachegroup_\<cachegroup name\>`.
- Geolocation-based Client Steering: two new steering target types are available to use for `CLIENT_STEERING` delivery services: `STEERING_GEO_ORDER` and `STEERING_GEO_WEIGHT`. When targets of these types have an Origin with a Coordinate, Traffic Router will order and prioritize them based upon the shortest total distance from client -> edge -> origin. Co-located targets are grouped together and can be weighted or ordered within the same location using `STEERING_GEO_WEIGHT` or `STEERING_GEO_ORDER`, respectively.
- Tenancy is now the default behavior in Traffic Ops.  All database entries that reference a tenant now have a default of the root tenant.  This eliminates the need for the `use_tenancy` global parameter and will allow for code to be simplified as a result. If all user and delivery services reference the root tenant, then there will be no difference from having `use_tenancy` set to 0.
- Cachegroup Localization Methods: The Cachegroup API now supports an optional `localizationMethods` field which specifies the localization methods allowed for that cachegroup (currently 'DEEP_CZ', 'CZ', and 'GEO'). By default if this field is null/empty, all localization methods are enabled. After Traffic Router has localized a client, it will only route that client to cachegroups that have enabled the localization method used. For example, this can be used to prevent GEO-localized traffic (i.e. most likely from off-net/internet clients) to cachegroups that aren't optimal for internet traffic.
- Traffic Monitor Client Update: Traffic Monitor is updated to use the Traffic Ops v13 client.
- Removed previously deprecated `traffic_monitor_java`
- Added `infrastructure/cdn-in-a-box` for Apachecon 2018 demonstration
- The CacheURL Delivery service field is deprecated.  If you still need this functionality, you can create the configuration explicitly via the raw remap field.

## [2.2.0] - 2018-06-07
### Added
- Per-DeliveryService Routing Names: you can now choose a Delivery Service's Routing Name (rather than a hardcoded "tr" or "edge" name). This might require a few pre-upgrade steps detailed [here](http://traffic-control-cdn.readthedocs.io/en/latest/admin/traffic_ops/migration_from_20_to_22.html#per-deliveryservice-routing-names)
- [Delivery Service Requests](http://traffic-control-cdn.readthedocs.io/en/latest/admin/quick_howto/ds_requests.html#ds-requests): When enabled, delivery service requests are created when ALL users attempt to create, update or delete a delivery service. This allows users with higher level permissions to review delivery service changes for completeness and accuracy before deploying the changes.
- Traffic Ops Golang Proxy Endpoints
  - /api/1.3/about `(GET)`
  - /api/1.3/asns `(GET,POST,PUT,DELETE)`
  - /api/1.3/cachegroups `(GET,POST,PUT,DELETE)`
  - /api/1.3/cdns `(GET,POST,PUT,DELETE)`
  - /api/1.3/cdns/capacity `(GET)`
  - /api/1.3/cdns/configs `(GET)`
  - /api/1.3/cdns/dnsseckeys `(GET)`
  - /api/1.3/cdns/domain `(GET)`
  - /api/1.3/cdns/monitoring `(GET)`
  - /api/1.3/cdns/health `(GET)`
  - /api/1.3/cdns/routing `(GET)`
  - /api/1.3/deliveryservice_requests `(GET,POST,PUT,DELETE)`
  - /api/1.3/divisions `(GET,POST,PUT,DELETE)`
  - /api/1.3/hwinfos `(GET)`
  - /api/1.3/login `(POST)`
  - /api/1.3/parameters `(GET,POST,PUT,DELETE)`
  - /api/1.3/profileparameters `(GET,POST,PUT,DELETE)`
  - /api/1.3/phys_locations `(GET,POST,PUT,DELETE)`
  - /api/1.3/ping `(GET)`
  - /api/1.3/profiles `(GET,POST,PUT,DELETE)`
  - /api/1.3/regions `(GET,POST,PUT,DELETE)`
  - /api/1.3/servers `(GET,POST,PUT,DELETE)`
  - /api/1.3/servers/checks `(GET)`
  - /api/1.3/servers/details `(GET)`
  - /api/1.3/servers/status `(GET)`
  - /api/1.3/servers/totals `(GET)`
  - /api/1.3/statuses `(GET,POST,PUT,DELETE)`
  - /api/1.3/system/info `(GET)`
  - /api/1.3/types `(GET,POST,PUT,DELETE)`
- Fair Queuing Pacing: Using the FQ Pacing Rate parameter in Delivery Services allows operators to limit the rate of individual sessions to the edge cache. This feature requires a Trafficserver RPM containing the fq_pacing experimental plugin AND setting 'fq' as the default Linux qdisc in sysctl.
- Traffic Ops rpm changed to remove world-read permission from configuration files.

### Changed
- Reformatted this CHANGELOG file to the keep-a-changelog format

[Unreleased]: https://github.com/apache/trafficcontrol/compare/RELEASE-4.0.0...HEAD
[4.0.0]: https://github.com/apache/trafficcontrol/compare/RELEASE-3.0.0...RELEASE-4.0.0
[3.0.0]: https://github.com/apache/trafficcontrol/compare/RELEASE-2.2.0...RELEASE-3.0.0
[2.2.0]: https://github.com/apache/trafficcontrol/compare/RELEASE-2.1.0...RELEASE-2.2.0<|MERGE_RESOLUTION|>--- conflicted
+++ resolved
@@ -37,12 +37,9 @@
   - /stats_summary/create
   - /deliveryservices/:id/state
   - /cdns/configs
-<<<<<<< HEAD
   - /traffic_monitor/stats
-=======
   - /servercheck/aadata
   - /types/trimmed
->>>>>>> 8d1e1454
 
 ## [4.0.0] - 2019-12-16
 ### Added
