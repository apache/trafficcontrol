# Changelog
All notable changes to this project will be documented in this file.

The format is based on [Keep a Changelog](http://keepachangelog.com/en/1.0.0/).

## [unreleased]
### Added
- Traffic Ops Ort: Adds a transliteration of the traffic_ops_ort.pl perl script to the go language. See traffic_ops_ort/t3c/README.md.
- Traffic Ops API v3
- Added an optional readiness check service to cdn-in-a-box that exits successfully when it is able to get a `200 OK` from all delivery services
- Added health checks to Traffic Ops and Traffic Monitor in cdn-in-a-box
- [Flexible Topologies (in progress)](https://github.com/apache/trafficcontrol/blob/master/blueprints/flexible-topologies.md)
    - Traffic Ops: Added an API 3.0 endpoint, `GET /api/3.0/topologies`, to create, read, update and delete flexible topologies.
    - Traffic Ops: Added an API 3.0 endpoint, `POST /api/3.0/topologies/{name}/queue_update`, to queue or dequeue updates for all servers assigned to the Cachegroups in a given Topology.
    - Traffic Ops: Added new `topology` field to the /api/3.0/deliveryservices APIs
    - Traffic Ops: Added support for `topology` query parameter to `GET /api/3.0/cachegroups` to return all cachegroups used in the given topology.
    - Traffic Ops: Added support for `topology` query parameter to `GET /api/3.0/deliveryservices` to return all delivery services that employ a given topology.
    - Traffic Ops: Added support for `dsId` query parameter for `GET /api/3.0/servers` for topology-based delivery services.
    - Traffic Ops: Added support for `topology` query parameter for `GET /api/3.0/servers` to return all servers whose cachegroups are in a given topology.
    - Traffic Ops: Added new topology-based delivery service fields for header rewrites: `firstHeaderRewrite`, `innerHeaderRewrite`, `lastHeaderRewrite`
    - Traffic Ops: Added validation to prohibit assigning caches to topology-based delivery services
    - Traffic Ops: Consider Topologies parentage when queueing or checking server updates
    - ORT: Added Topologies to Config Generation.
    - Traffic Portal: Added the ability to create, read, update and delete flexible topologies.
    - Traffic Portal: Added the ability to assign topologies to delivery services.
    - Traffic Portal: Added the ability to view all delivery services, cache groups and servers associated with a topology.
    - Traffic Portal: Added the ability to define first, inner and last header rewrite values for DNS* and HTTP* delivery services that employ a topology.
    - Traffic Portal: Adds the ability to view all servers utilized by a topology-based delivery service.
    - Traffic Portal: Added topology section to cdn snapshot diff.
    - Traffic Router: Added support for topology-based delivery services
    - Traffic Monitor: Added the ability to mark topology-based delivery services as available
    - CDN-in-a-Box: Add a second mid to CDN-in-a-Box, add topology `demo1-top`, and make the `demo1` delivery service topology-based
- Updated /servers/details to use multiple interfaces in API v3
- Added [Edge Traffic Routing](https://traffic-control-cdn.readthedocs.io/en/latest/admin/traffic_router.html#edge-traffic-routing) feature which allows Traffic Router to localize more DNS record types than just the routing name for DNS delivery services
- Added the ability to speedily build development RPMs from any OS without needing Docker
- Added the ability to perform a quick search, override default pagination size and clear column filters on the Traffic Portal servers table.
- Astats csv support - astats will now respond to `Accept: text/csv` and return a csv formatted stats list
- Updated /deliveryservices/{{ID}}/servers to use multiple interfaces in API v3
- Updated /deliveryservices/{{ID}}/servers/eligible to use multiple interfaces in API v3
- Added the ability to view Hash ID field (aka xmppID) on Traffic Portals' server summary page
- Added the ability to set TLS config provided here: https://golang.org/pkg/crypto/tls/#Config in Traffic Ops
- Added an indiciator to the Traffic Monitor UI when using a disk backup of Traffic ops.
- Added debugging functionality to CDN-in-a-Box for Traffic Stats.
- Added debugging functionality to the Traffic Router unit tests runner at [`/traffic_router/tests`](https://github.com/apache/trafficcontrol/tree/master/traffic_router/tests)
- Made the Traffic Router unit tests runner at [`/traffic_router/tests`](https://github.com/apache/trafficcontrol/tree/master/traffic_router/tests) run in Alpine Linux
- Added GitHub Actions workflow for building RPMs and running the CDN-in-a-Box readiness check
- Added the `Status Last Updated` field to servers, and the UI, so that we can see when the last status change took place for a server.
- Added functionality in TR, so that it uses the default miss location of the DS, in case the location(for the  client IP) returned was the default location of the country.
- Added ability to set DNS Listening IPs in dns.properties
- Added Traffic Monitor: Support astats CSV output. Includes http_polling_format configuration option to specify the Accept header sent to stats endpoints. Adds CSV parsing ability (~100% faster than JSON) to the astats plugin
- Added ability for Traffic Monitor to determine health of cache based on interface data and aggregate data. Using the new `stats_over_http` `health.polling.format` value that allows monitoring of multiple interfaces will first require that *all* Traffic Monitors monitoring the affected cache server be upgraded.

### Fixed
- Fixed Reference urls for Cache Config on Delivery service pages (HTTP, DNS) in Traffic Portal.
- Fixed #4981 - Cannot create routing regular expression with a blank pattern param in Delivery Service [Related github issues](https://github.com/apache/trafficcontrol/issues/4981)
- Fixed #4979 - Returns a Bad Request error during server creation with missing profileId [Related github issue](https://github.com/apache/trafficcontrol/issues/4979)
<<<<<<< HEAD
- Fixed #4237 - Do not return an internal server error when delivery service's capacity is zero. [Related github issue](https://github.com/apache/trafficcontrol/issues/4237)
- Fixed #3400 - Allow "0" as a TTL value for Static DNS entries [Related github issue](https://github.com/apache/trafficcontrol/issues/3400)
=======
- Fixed #3400 - Allow "0" as a TTL value for Static DNS entries
- Fixed #5050 - Allows the TP administrator to name a TP instance (production, staging, etc) and flag whether it is production or not in traffic_portal_properties.json [Related github issue](https://github.com/apache/trafficcontrol/issues/5050)
>>>>>>> 34ff44ce
- Fixed #4743 - Validate absolute DNS name requirement on Static DNS entry for CNAME type [Related github issue](https://github.com/apache/trafficcontrol/issues/4743)
- Fixed #4848 - `GET /api/x/cdns/capacity` gives back 500, with the message `capacity was zero`
- Fixed #2156 - Renaming a host in TC, does not impact xmpp_id and thereby hashid [Related github issue](https://github.com/apache/trafficcontrol/issues/2156)
- Fixed #5038 - Adds UI warning when server interface IP CIDR is too large [Related github issue](https://github.com/apache/trafficcontrol/issues/5038)
- Fixed #3661 - Anonymous Proxy ipv4 whitelist does not work
- Fixed #1897 - Delivery Service SSL keys now correctly update their CDN
- Fixed the `GET /api/x/jobs` and `GET /api/x/jobs/:id` Traffic Ops API routes to allow falling back to Perl via the routing blacklist
- Fixed ORT config generation not using the coalesce_number_v6 Parameter.
- Fixed POST deliveryservices/request (designed to simple send an email) regression which erroneously required deep caching type and routing name. [Related github issue](https://github.com/apache/trafficcontrol/issues/4735)
- Removed audit logging from the `POST /api/x/serverchecks` Traffic Ops API endpoint in order to reduce audit log spam
- Fixed /deliveryservice_stats regression restricting metric type to a predefined set of values. [Related github issue](https://github.com/apache/trafficcontrol/issues/4740)
- Fixed audit logging from the `/jobs` APIs to bring them back to the same level of information provided by TO-Perl
- Fixed `maxRevalDurationDays` validation for `POST /api/1.x/user/current/jobs` and added that validation to the `/api/x/jobs` endpoints
- Fixed slice plugin error in delivery service request view. [Related github issue](https://github.com/apache/trafficcontrol/issues/4770)
- Fixed update procedure of servers, so that if a server is linked to one or more delivery services, you cannot change its "cdn". [Related github issue](https://github.com/apache/trafficcontrol/issues/4116)
- Fixed `POST /api/x/steering` and `PUT /api/x/steering` so that a steering target with an invalid `type` is no longer accepted. [Related github issue](https://github.com/apache/trafficcontrol/issues/3531)
- Fixed `cachegroups` READ endpoint, so that if a request is made with the `type` specified as a non integer value, you get back a `400` with error details, instead of a `500`. [Related github issue](https://github.com/apache/trafficcontrol/issues/4703)
- Fixed ORT bug miscalculating Mid Max Origin Connections as all servers, usually resulting in 1.
- Fixed ORT atstccfg helper log to append and not overwrite old logs. Also changed to log to /var/log/ort and added a logrotate to the RPM. See the ORT README.md for details.
- Added Delivery Service Raw Remap `__RANGE_DIRECTIVE__` directive to allow inserting the Range Directive after the Raw Remap text. This allows Raw Remaps which manipulate the Range.
- Added an option for `coordinateRange` in the RGB configuration file, so that in case a client doesn't have a postal code, we can still determine if it should be allowed or not, based on whether or not the latitude/ longitude of the client falls within the supplied ranges. [Related github issue](https://github.com/apache/trafficcontrol/issues/4372)
- Fixed #3548 - Prevents DS regexes with non-consecutive order from generating invalid CRconfig/snapshot.
- Fixed #5020, #5021 - Creating an ASN with the same number and same cache group should not be allowed.
- Fixed #4680 - Change Content-Type to application/json for TR auth calls

### Changed
- Changed some Traffic Ops Go Client methods to use `DeliveryServiceNullable` inputs and outputs.
- Changed Traffic Portal to use Traffic Ops API v3
- Changed Traffic Portal to use the more performant and powerful ag-grid for all server tables.
- Changed ORT Config Generation to be deterministic, which will prevent spurious diffs when nothing actually changed.
- Changed ORT to find the local ATS config directory and use it when location Parameters don't exist for many required configs, including all Delivery Service files (Header Rewrites, Regex Remap, URL Sig, URI Signing).
- Changed ORT to not update ip_allow.config but log an error if it needs updating in syncds mode, and only actually update in badass mode.
    - ATS has a known bug, where reloading when ip_allow.config has changed blocks arbitrary addresses. This will break things by not allowing any new necessary servers, but prevents breaking the Mid server. There is no solution that doesn't break something, until ATS fixes the bug, and breaking an Edge is better than breaking a Mid.
- Changed the access logs in Traffic Ops to now show the route ID with every API endpoint call. The Route ID is appended to the end of the access log line.
- Changed Traffic Monitor's `tmconfig.backup` to store the result of `GET /api/2.0/cdns/{{name}}/configs/monitoring` instead of a transformed map
- [Multiple Interface Servers](https://github.com/apache/trafficcontrol/blob/master/blueprints/multi-interface-servers.md)
    - Interface data is constructed from IP Address/Gateway/Netmask (and their IPv6 counterparts) and Interface Name and Interface MTU fields on services. These **MUST** have proper, valid data before attempting to upgrade or the upgrade **WILL** fail. In particular IP fields need to be valid IP addresses/netmasks, and MTU must only be positive integers of at least 1280.
    - The `/servers` and `/servers/{{ID}}}` TO API endpoints have been updated to use and reflect multi-interface servers.
    - Updated `/cdns/{{name}}/configs/monitoring` TO API endpoint to return multi-interface data.
    - CDN Snapshots now use a server's "service addresses" to provide its IP addresses.
    - Changed the `Cache States` tab of the Traffic Monitor UI to properly handle multiple interfaces.
    - Changed the `/publish/CacheStats` in Traffic Monitor to support multiple interfaces.
    - Changed the CDN-in-a-Box server enrollment template to support multiple interfaces.

### Deprecated
- Deprecated the non-nullable `DeliveryService` Go struct and other structs that use it. `DeliveryServiceNullable` structs should be used instead.
- Deprecated the `insecure` option in `traffic_ops_golang` in favor of `"tls_config": { "InsecureSkipVerify": <bool> }`
- Importing Traffic Ops Go clients via the un-versioned `github.com/apache/trafficcontrol/traffic_ops/client` is now deprecated in favor of versioned import paths e.g. `github.com/apache/trafficcontrol/traffic_ops/v3-client`.

### Removed
- Removed deprecated Traffic Ops Go Client methods.
- Configuration generation logic in the TO API (v1) for all files and the "meta" route - this means that versions of Traffic Ops ORT earlier than 4.0.0 **will not work any longer** with versions of Traffic Ops moving forward.
- Removed from Traffic Portal the ability to view cache server config files as the contents are no longer reliable through the TO API due to the introduction of atstccfg.


## [4.1.0] - 2020-04-23
### Added
- Added support for use of ATS Slice plugin as an additonal option to range request handling on HTTP/DNS DSes.
- Added a boolean to delivery service in Traffic Portal and Traffic Ops to enable EDNS0 client subnet at the delivery service level and include it in the cr-config.
- Updated Traffic Router to read new EDSN0 client subnet field and route accordingly only for enabled delivery services. When enabled and a subnet is present in the request, the subnet appears in the `chi` field and the resolver address is in the `rhi` field.
- Traffic Router DNSSEC zone diffing: if enabled via the new "dnssec.zone.diffing.enabled" TR profile parameter, TR will diff existing zones against newly generated zones in order to determine if a zone needs to be re-signed. Zones are typically generated on every snapshot and whenever new DNSSEC keys are found, and since signing a zone is a relatively CPU-intensive operation, this optimization can drastically reduce the CPU time taken to process new snapshots and new DNSSEC keys.
- Added an optimistic quorum feature to Traffic Monitor to prevent false negative states from propagating to downstream components in the event of network isolation.
- Added the ability to fetch users by role
- Added an API 1.5 endpoint to generate delivery service certificates using Let's Encrypt
- Added an API 1.5 endpoint to GET a single or all records for Let's Encrypt DNS challenge
- Added an API 1.5 endpoint to renew certificates
- Added ability to create multiple objects from generic API Create with a single POST.
- Added debugging functionality to CDN-in-a-Box.
- Added an SMTP server to CDN-in-a-Box.
- Cached builder Docker images on Docker Hub to speed up build time
- Added functionality in the GET endpoints to support the "If-Modified-Since" header in the incoming requests.
- Traffic Ops Golang Endpoints
  - /api/2.0 for all of the most recent route versions
  - /api/1.1/cachegroupparameters/{{cachegroupID}}/{{parameterID}} `(DELETE)`
  - /api/1.5/stats_summary `(POST)`
  - /api/1.1/cdns/routing
  - /api/1.1/cachegroupparameters/ `(GET, POST)`
  - /api/2.0/isos
  - /api/1.5/deliveryservice/:id/routing
  - /api/1.5/deliveryservices/sslkeys/generate/letsencrypt `POST`
  - /api/2.0/deliveryservices/xmlId/:XMLID/sslkeys `DELETE`
  - /deliveryserviceserver/:dsid/:serverid
  - /api/1.5/letsencrypt/autorenew `POST`
  - /api/1.5/letsencrypt/dnsrecords `GET`
  - /api/2.0/vault/ping `GET`
  - /api/2.0/vault/bucket/:bucket/key/:key/values `GET`
  - /api/2.0/servercheck `GET`
  - /api/2.0/servercheck/extensions/:id `(DELETE)`
  - /api/2.0/servercheck/extensions `(GET, POST)`
  - /api/2.0/servers/:name-or-id/update `POST`
  - /api/2.0/plugins `(GET)`
  - /api/2.0/snapshot `PUT`

### Changed
- Add null check in astats plugin before calling strtok to find ip mask values in the config file
- Fix to traffic_ops_ort.pl to strip specific comment lines before checking if a file has changed.  Also promoted a changed file message from DEBUG to ERROR for report mode.
- Fixed Traffic Portal regenerating CDN DNSSEC keys with the wrong effective date
- Fixed issue #4583: POST /users/register internal server error caused by failing DB query
- Type mutation through the api is now restricted to only those types that apply to the "server" table
- Updated The Traffic Ops Python, Go and Java clients to use API version 2.0 (when possible)
- Updated CDN-in-a-Box scripts and enroller to use TO API version 2.0
- Updated numerous, miscellaneous tools to use TO API version 2.0
- Updated TP to use TO API v2
- Updated TP application build dependencies
- Modified Traffic Monitor to poll over IPv6 as well as IPv4 and separate the availability statuses.
- Modified Traffic Router to separate availability statuses between IPv4 and IPv6.
- Modified Traffic Portal and Traffic Ops to accept IPv6 only servers.
- Updated Traffic Monitor to default to polling both IPv4 and IPv6.
- Traffic Ops, Traffic Monitor, Traffic Stats, and Grove are now compiled using Go version 1.14. This requires a Traffic Vault config update (see note below).
- Existing installations **must** enable TLSv1.1 for Traffic Vault in order for Traffic Ops to reach it. See [Enabling TLS 1.1](https://traffic-control-cdn.readthedocs.io/en/latest/admin/traffic_vault.html#tv-admin-enable-tlsv1-1) in the Traffic Vault administrator's guide for instructions.
- Changed the `totalBytes` property of responses to GET requests to `/deliveryservice_stats` to the more appropriate `totalKiloBytes` in API 2.x
- Fix to traffic_ops_ort to generate logging.yaml files correctly.
- Fixed issue #4650: add the "Vary: Accept-Encoding" header to all responses from Traffic Ops

### Deprecated/Removed
- The Traffic Ops `db/admin.pl` script has now been removed. Please use the `db/admin` binary instead.
- Traffic Ops Python client no longer supports Python 2.
- Traffic Ops API Endpoints
  - /api_capabilities/:id
  - /asns/:id
  - /cachegroups/:id (GET)
  - /cachegroup/:parameterID/parameter
  - /cachegroups/:parameterID/parameter/available
  - /cachegroups/:id/unassigned_parameters
  - /cachegroups/trimmed
  - /cdns/:name/configs/routing
  - /cdns/:name/federations/:id (GET)
  - /cdns/configs
  - /cdns/:id (GET)
  - /cdns/:id/snapshot
  - /cdns/name/:name (GET)
  - /cdns/usage/overview
  - /deliveryservice_matches
  - /deliveryservice_server/:dsid/:serverid
  - /deliveryservice_user
  - /deliveryservice_user/:dsId/:userId
  - /deliveryservices/hostname/:name/sslkeys
  - /deliveryservices/{dsid}/regexes/{regexid} (GET)
  - /deliveryservices/:id (GET)
  - /deliveryservices/:id/state
  - /deliveryservices/xmlId/:XMLID/sslkeys/delete
  - /divisions/:division_name/regions
  - /divisions/:id
  - /divisions/name/:name
  - /hwinfo/dtdata
  - /jobs/:id
  - /keys/ping
  - /logs/:days/days
  - /parameters/:id (GET)
  - /parameters/:id/profiles
  - /parameters/:id/unassigned_profiles
  - /parameters/profile/:name
  - /parameters/validate
  - /phys_locations/trimmed
  - /phys_locations/:id (GET)
  - /profile/:id (GET)
  - /profile/:id/unassigned_parameters
  - /profile/trimmed
  - /regions/:id (GET, DELETE)
  - /regions/:region_name/phys_locations
  - /regions/name/:region_name
  - /riak/bucket/:bucket/key/:key/vault
  - /riak/ping
  - /riak/stats
  - /servercheck/aadata
  - /servers/hostname/:hostName/details
  - /servers/status
  - /servers/:id (GET)
  - /servers/totals
  - /snapshot/:cdn
  - /stats_summary/create
  - /steering/:deliveryservice/targets/:target (GET)
  - /tenants/:id (GET)
  - /statuses/:id (GET)
  - /to_extensions/:id/delete
  - /to_extensions
  - /traffic_monitor/stats
  - /types/trimmed
  - /types/{{ID}} (GET)
  - /user/current/jobs
  - /users/:id/deliveryservices
  - /servers/checks
  - /user/{{user ID}}/deliveryservices/available

## [4.0.0] - 2019-12-16
### Added
- Traffic Router: TR now generates a self-signed certificate at startup and uses it as the default TLS cert.
  The default certificate is used whenever a client attempts an SSL handshake for an SNI host which does not match
  any of the other certificates.
- Client Steering Forced Diversity: force Traffic Router to return more unique edge caches in CLIENT_STEERING results instead of the default behavior which can sometimes return a result of multiple targets using the same edge cache. In the case of edge cache failures, this feature will give clients a chance to retry a different edge cache. This can be enabled with the new "client.steering.forced.diversity" Traffic Router profile parameter.
- Traffic Ops Golang Endpoints
  - /api/1.4/deliveryservices `(GET,POST,PUT)`
  - /api/1.4/users `(GET,POST,PUT)`
  - /api/1.1/deliveryservices/xmlId/:xmlid/sslkeys `GET`
  - /api/1.1/deliveryservices/hostname/:hostname/sslkeys `GET`
  - /api/1.1/deliveryservices/sslkeys/add `POST`
  - /api/1.1/deliveryservices/xmlId/:xmlid/sslkeys/delete `GET`
  - /api/1.4/deliveryservices_required_capabilities `(GET,POST,DELETE)`
  - /api/1.1/servers/status `GET`
  - /api/1.4/cdns/dnsseckeys/refresh `GET`
  - /api/1.1/cdns/name/:name/dnsseckeys `GET`
  - /api/1.1/roles `GET`
  - /api/1.4/cdns/name/:name/dnsseckeys `GET`
  - /api/1.4/user/login/oauth `POST`
  - /api/1.1/servers/:name/configfiles/ats `GET`
  - /api/1.1/servers/:id/queue_update `POST`
  - /api/1.1/profiles/:name/configfiles/ats/* `GET`
  - /api/1.4/profiles/name/:name/copy/:copy
  - /api/1.1/servers/:name/configfiles/ats/* `GET`
  - /api/1.1/cdns/:name/configfiles/ats/* `GET`
  - /api/1.1/servers/:id/status `PUT`
  - /api/1.1/dbdump `GET`
  - /api/1.1/servers/:name/configfiles/ats/parent.config
  - /api/1.1/servers/:name/configfiles/ats/remap.config
  - /api/1.1/user/login/token `POST`
  - /api/1.4/deliveryservice_stats `GET`
  - /api/1.1/deliveryservices/request
  - /api/1.1/federations/:id/users
  - /api/1.1/federations/:id/users/:userID
  - /api/1.2/current_stats
  - /api/1.1/osversions
  - /api/1.1/stats_summary `GET`
  - /api/1.1/api_capabilities `GET`
  - /api/1.1/user/current `PUT`
  - /api/1.1/federations/:id/federation_resolvers `(GET, POST)`

- Traffic Router: Added a tunable bounded queue to support DNS request processing.
- Traffic Ops API Routing Blacklist: via the `routing_blacklist` field in `cdn.conf`, enable certain whitelisted Go routes to be handled by Perl instead (via the `perl_routes` list) in case a regression is found in the Go handler, and explicitly disable any routes via the `disabled_routes` list. Requests to disabled routes are immediately given a 503 response. Both fields are lists of Route IDs, and route information (ID, version, method, path, and whether or not it can bypass to Perl) can be found by running `./traffic_ops_golang --api-routes`. To disable a route or have it bypassed to Perl, find its Route ID using the previous command and put it in the `disabled_routes` or `perl_routes` list, respectively.
- To support reusing a single riak cluster connection, an optional parameter is added to riak.conf: "HealthCheckInterval". This options takes a 'Duration' value (ie: 10s, 5m) which affects how often the riak cluster is health checked.  Default is currently set to: "HealthCheckInterval": "5s".
- Added a new Go db/admin binary to replace the Perl db/admin.pl script which is now deprecated and will be removed in a future release. The new db/admin binary is essentially a drop-in replacement for db/admin.pl since it supports all of the same commands and options; therefore, it should be used in place of db/admin.pl for all the same tasks.
- Added an API 1.4 endpoint, /api/1.4/cdns/dnsseckeys/refresh, to perform necessary behavior previously served outside the API under `/internal`.
- Added the DS Record text to the cdn dnsseckeys endpoint in 1.4.
- Added monitoring.json snapshotting. This stores the monitoring json in the same table as the crconfig snapshot. Snapshotting is now required in order to push out monitoring changes.
- To traffic_ops_ort.pl added the ability to handle ##OVERRIDE## delivery service ANY_MAP raw remap text to replace and comment out a base delivery service remap rules. THIS IS A TEMPORARY HACK until versioned delivery services are implemented.
- Snapshotting the CRConfig now deletes HTTPS certificates in Riak for delivery services which have been deleted in Traffic Ops.
- Added a context menu in place of the "Actions" column from the following tables in Traffic Portal: cache group tables, CDN tables, delivery service tables, parameter tables, profile tables, server tables.
- Traffic Portal standalone Dockerfile
- In Traffic Portal, removes the need to specify line breaks using `__RETURN__` in delivery service edge/mid header rewrite rules, regex remap expressions, raw remap text and traffic router additional request/response headers.
- In Traffic Portal, provides the ability to clone delivery service assignments from one cache to another cache of the same type. Issue #2963.
- Added an API 1.4 endpoint, /api/1.4/server_capabilities, to create, read, and delete server capabilities.
- Traffic Ops now allows each delivery service to have a set of query parameter keys to be retained for consistent hash generation by Traffic Router.
- In Traffic Portal, delivery service table columns can now be rearranged and their visibility toggled on/off as desired by the user. Hidden table columns are excluded from the table search. These settings are persisted in the browser.
- Added an API 1.4 endpoint, /api/1.4/user/login/oauth to handle SSO login using OAuth.
- Added /#!/sso page to Traffic Portal to catch redirects back from OAuth provider and POST token into the API.
- In Traffic Portal, server table columns can now be rearranged and their visibility toggled on/off as desired by the user. Hidden table columns are excluded from the table search. These settings are persisted in the browser.
- Added pagination support to some Traffic Ops endpoints via three new query parameters, limit and offset/page
- Traffic Ops now supports a "sortOrder" query parameter on some endpoints to return API responses in descending order
- Traffic Ops now uses a consistent format for audit logs across all Go endpoints
- Added cache-side config generator, atstccfg, installed with ORT. Includes all configs. Includes a plugin system.
- Fixed ATS config generation to omit regex remap, header rewrite, URL Sig, and URI Signing files for delivery services not assigned to that server.
- In Traffic Portal, all tables now include a 'CSV' link to enable the export of table data in CSV format.
- Pylint configuration now enforced (present in [a file in the Python client directory](./traffic_control/clients/python/pylint.rc))
- Added an optional SMTP server configuration to the TO configuration file, api now has unused abilitiy to send emails
- Traffic Monitor now has "gbps" calculated stat, allowing operators to monitor bandwidth in Gbps.
- Added an API 1.4 endpoint, /api/1.4/deliveryservices_required_capabilities, to create, read, and delete associations between a delivery service and a required capability.
- Added ATS config generation omitting parents without Delivery Service Required Capabilities.
- In Traffic Portal, added the ability to create, view and delete server capabilities and associate those server capabilities with servers and delivery services. See [blueprint](./blueprints/server-capabilitites.md)
- Added validation to prevent assigning servers to delivery services without required capabilities.
- Added deep coverage zone routing percentage to the Traffic Portal dashboard.
- Added a `traffic_ops/app/bin/osversions-convert.pl` script to convert the `osversions.cfg` file from Perl to JSON as part of the `/osversions` endpoint rewrite.
- Added [Experimental] - Emulated Vault suppling a HTTP server mimicking RIAK behavior for usage as traffic-control vault.
- Added Traffic Ops Client function that returns a Delivery Service Nullable Response when requesting for a Delivery Service by XMLID

### Changed
- Traffic Router:  TR will now allow steering DSs and steering target DSs to have RGB enabled. (fixes #3910)
- Traffic Portal:  Traffic Portal now allows Regional Geo Blocking to be enabled for a Steering Delivery Service.
- Traffic Ops: fixed a regression where the `Expires` cookie header was not being set properly in responses. Also, added the `Max-Age` cookie header in responses.
- Traffic Router, added TLS certificate validation on certificates imported from Traffic Ops
  - validates modulus of private and public keys
  - validates current timestamp falls within the certificate date bracket
  - validates certificate subjects against the DS URL
- Traffic Ops Golang Endpoints
  - Updated /api/1.1/cachegroups: Cache Group Fallbacks are included
  - Updated /api/1.1/cachegroups: fixed so fallbackToClosest can be set through API
    - Warning:  a PUT of an old Cache Group JSON without the fallbackToClosest field will result in a `null` value for that field
- Traffic Router: fixed a bug which would cause `REFUSED` DNS answers if the zone priming execution did not complete within the configured `zonemanager.init.timeout` period.
- Issue 2821: Fixed "Traffic Router may choose wrong certificate when SNI names overlap"
- traffic_ops/app/bin/checks/ToDnssecRefresh.pl now requires "user" and "pass" parameters of an operations-level user! Update your scripts accordingly! This was necessary to move to an API endpoint with proper authentication, which may be safely exposed.
- Traffic Monitor UI updated to support HTTP or HTTPS traffic.
- Traffic Monitor health/stat time now includes full body download (like prior TM <=2.1 version)
- Modified Traffic Router logging format to include an additional field for DNS log entries, namely `rhi`. This defaults to '-' and is only used when EDNS0 client subnet extensions are enabled and a client subnet is present in the request. When enabled and a subnet is present, the subnet appears in the `chi` field and the resolver address is in the `rhi` field.
- Changed traffic_ops_ort.pl so that hdr_rw-&lt;ds&gt;.config files are compared with strict ordering and line duplication when detecting configuration changes.
- Traffic Ops (golang), Traffic Monitor, Traffic Stats are now compiled using Go version 1.11. Grove was already being compiled with this version which improves performance for TLS when RSA certificates are used.
- Fixed issue #3497: TO API clients that don't specify the latest minor version will overwrite/default any fields introduced in later versions
- Fixed permissions on DELETE /api/$version/deliveryservice_server/{dsid}/{serverid} endpoint
- Issue 3476: Traffic Router returns partial result for CLIENT_STEERING Delivery Services when Regional Geoblocking or Anonymous Blocking is enabled.
- Upgraded Traffic Portal to AngularJS 1.7.8
- Issue 3275: Improved the snapshot diff performance and experience.
- Issue 3550: Fixed TC golang client setting for cache control max age
- Issue #3605: Fixed Traffic Monitor custom ports in health polling URL.
- Issue 3587: Fixed Traffic Ops Golang reverse proxy and Riak logs to be consistent with the format of other error logs.
- Database migrations have been collapsed. Rollbacks to migrations that previously existed are no longer possible.
- Issue #3750: Fixed Grove access log fractional seconds.
- Issue #3646: Fixed Traffic Monitor Thresholds.
- Modified Traffic Router API to be available via HTTPS.
- Added fields to traffic_portal_properties.json to configure SSO through OAuth.
- Added field to cdn.conf to configure whitelisted URLs for Json Key Set URL returned from OAuth provider.
- Improved [profile comparison view in Traffic Portal](https://github.com/apache/trafficcontrol/blob/master/blueprints/profile-param-compare-manage.md).
- Issue #3871 - provides users with a specified role the ability to mark any delivery service request as complete.
- Fixed Traffic Ops Golang POST servers/id/deliveryservice continuing erroneously after a database error.
- Fixed Traffic Ops Golang POST servers/id/deliveryservice double-logging errors.
- Issue #4131 - The "Clone Delivery Service Assignments" menu item is hidden on a cache when the cache has zero delivery service assignments to clone.
- Traffic Portal - Turn off TLSv1
- Removed Traffic Portal dependency on Restangular
- Issue #1486 - Dashboard graph for bandwidth now displays units in the tooltip when hovering over a data point

### Deprecated/Removed
- Traffic Ops API Endpoints
  - /api/1.1/cachegroup_fallbacks
  - /api_capabilities `POST`

## [3.0.0] - 2018-10-30
### Added
- Removed MySQL-to-Postgres migration tools.  This tool is supported for 1.x to 2.x upgrades only and should not be used with 3.x.
- Backup Edge Cache group: If the matched group in the CZF is not available, this list of backup edge cache group configured via Traffic Ops API can be used as backup. In the event of all backup edge cache groups not available, GEO location can be optionally used as further backup. APIs detailed [here](http://traffic-control-cdn.readthedocs.io/en/latest/development/traffic_ops_api/v12/cachegroup_fallbacks.html)
- Traffic Ops Golang Proxy Endpoints
  - /api/1.4/users `(GET,POST,PUT)`
  - /api/1.3/origins `(GET,POST,PUT,DELETE)`
  - /api/1.3/coordinates `(GET,POST,PUT,DELETE)`
  - /api/1.3/staticdnsentries `(GET,POST,PUT,DELETE)`
  - /api/1.1/deliveryservices/xmlId/:xmlid/sslkeys `GET`
  - /api/1.1/deliveryservices/hostname/:hostname/sslkeys `GET`
  - /api/1.1/deliveryservices/sslkeys/add `POST`
  - /api/1.1/deliveryservices/xmlId/:xmlid/sslkeys/delete `GET`
- Delivery Service Origins Refactor: The Delivery Service API now creates/updates an Origin entity on Delivery Service creates/updates, and the `org_server_fqdn` column in the `deliveryservice` table has been removed. The `org_server_fqdn` data is now computed from the Delivery Service's primary origin (note: the name of the primary origin is the `xml_id` of its delivery service).
- Cachegroup-Coordinate Refactor: The Cachegroup API now creates/updates a Coordinate entity on Cachegroup creates/updates, and the `latitude` and `longitude` columns in the `cachegroup` table have been replaced with `coordinate` (a foreign key to Coordinate). Coordinates created from Cachegroups are given the name `from_cachegroup_\<cachegroup name\>`.
- Geolocation-based Client Steering: two new steering target types are available to use for `CLIENT_STEERING` delivery services: `STEERING_GEO_ORDER` and `STEERING_GEO_WEIGHT`. When targets of these types have an Origin with a Coordinate, Traffic Router will order and prioritize them based upon the shortest total distance from client -> edge -> origin. Co-located targets are grouped together and can be weighted or ordered within the same location using `STEERING_GEO_WEIGHT` or `STEERING_GEO_ORDER`, respectively.
- Tenancy is now the default behavior in Traffic Ops.  All database entries that reference a tenant now have a default of the root tenant.  This eliminates the need for the `use_tenancy` global parameter and will allow for code to be simplified as a result. If all user and delivery services reference the root tenant, then there will be no difference from having `use_tenancy` set to 0.
- Cachegroup Localization Methods: The Cachegroup API now supports an optional `localizationMethods` field which specifies the localization methods allowed for that cachegroup (currently 'DEEP_CZ', 'CZ', and 'GEO'). By default if this field is null/empty, all localization methods are enabled. After Traffic Router has localized a client, it will only route that client to cachegroups that have enabled the localization method used. For example, this can be used to prevent GEO-localized traffic (i.e. most likely from off-net/internet clients) to cachegroups that aren't optimal for internet traffic.
- Traffic Monitor Client Update: Traffic Monitor is updated to use the Traffic Ops v13 client.
- Removed previously deprecated `traffic_monitor_java`
- Added `infrastructure/cdn-in-a-box` for Apachecon 2018 demonstration
- The CacheURL Delivery service field is deprecated.  If you still need this functionality, you can create the configuration explicitly via the raw remap field.

## [2.2.0] - 2018-06-07
### Added
- Per-DeliveryService Routing Names: you can now choose a Delivery Service's Routing Name (rather than a hardcoded "tr" or "edge" name). This might require a few pre-upgrade steps detailed [here](http://traffic-control-cdn.readthedocs.io/en/latest/admin/traffic_ops/migration_from_20_to_22.html#per-deliveryservice-routing-names)
- [Delivery Service Requests](http://traffic-control-cdn.readthedocs.io/en/latest/admin/quick_howto/ds_requests.html#ds-requests): When enabled, delivery service requests are created when ALL users attempt to create, update or delete a delivery service. This allows users with higher level permissions to review delivery service changes for completeness and accuracy before deploying the changes.
- Traffic Ops Golang Proxy Endpoints
  - /api/1.3/about `(GET)`
  - /api/1.3/asns `(GET,POST,PUT,DELETE)`
  - /api/1.3/cachegroups `(GET,POST,PUT,DELETE)`
  - /api/1.3/cdns `(GET,POST,PUT,DELETE)`
  - /api/1.3/cdns/capacity `(GET)`
  - /api/1.3/cdns/configs `(GET)`
  - /api/1.3/cdns/dnsseckeys `(GET)`
  - /api/1.3/cdns/domain `(GET)`
  - /api/1.3/cdns/monitoring `(GET)`
  - /api/1.3/cdns/health `(GET)`
  - /api/1.3/cdns/routing `(GET)`
  - /api/1.3/deliveryservice_requests `(GET,POST,PUT,DELETE)`
  - /api/1.3/divisions `(GET,POST,PUT,DELETE)`
  - /api/1.3/hwinfos `(GET)`
  - /api/1.3/login `(POST)`
  - /api/1.3/parameters `(GET,POST,PUT,DELETE)`
  - /api/1.3/profileparameters `(GET,POST,PUT,DELETE)`
  - /api/1.3/phys_locations `(GET,POST,PUT,DELETE)`
  - /api/1.3/ping `(GET)`
  - /api/1.3/profiles `(GET,POST,PUT,DELETE)`
  - /api/1.3/regions `(GET,POST,PUT,DELETE)`
  - /api/1.3/servers `(GET,POST,PUT,DELETE)`
  - /api/1.3/servers/checks `(GET)`
  - /api/1.3/servers/details `(GET)`
  - /api/1.3/servers/status `(GET)`
  - /api/1.3/servers/totals `(GET)`
  - /api/1.3/statuses `(GET,POST,PUT,DELETE)`
  - /api/1.3/system/info `(GET)`
  - /api/1.3/types `(GET,POST,PUT,DELETE)`
- Fair Queuing Pacing: Using the FQ Pacing Rate parameter in Delivery Services allows operators to limit the rate of individual sessions to the edge cache. This feature requires a Trafficserver RPM containing the fq_pacing experimental plugin AND setting 'fq' as the default Linux qdisc in sysctl.
- Traffic Ops rpm changed to remove world-read permission from configuration files.

### Changed
- Reformatted this CHANGELOG file to the keep-a-changelog format

[unreleased]: https://github.com/apache/trafficcontrol/compare/RELEASE-4.1.0...HEAD
[4.1.0]: https://github.com/apache/trafficcontrol/compare/RELEASE-4.0.0...RELEASE-4.1.0
[4.0.0]: https://github.com/apache/trafficcontrol/compare/RELEASE-3.0.0...RELEASE-4.0.0
[3.0.0]: https://github.com/apache/trafficcontrol/compare/RELEASE-2.2.0...RELEASE-3.0.0
[2.2.0]: https://github.com/apache/trafficcontrol/compare/RELEASE-2.1.0...RELEASE-2.2.0<|MERGE_RESOLUTION|>--- conflicted
+++ resolved
@@ -54,13 +54,8 @@
 - Fixed Reference urls for Cache Config on Delivery service pages (HTTP, DNS) in Traffic Portal.
 - Fixed #4981 - Cannot create routing regular expression with a blank pattern param in Delivery Service [Related github issues](https://github.com/apache/trafficcontrol/issues/4981)
 - Fixed #4979 - Returns a Bad Request error during server creation with missing profileId [Related github issue](https://github.com/apache/trafficcontrol/issues/4979)
-<<<<<<< HEAD
-- Fixed #4237 - Do not return an internal server error when delivery service's capacity is zero. [Related github issue](https://github.com/apache/trafficcontrol/issues/4237)
-- Fixed #3400 - Allow "0" as a TTL value for Static DNS entries [Related github issue](https://github.com/apache/trafficcontrol/issues/3400)
-=======
 - Fixed #3400 - Allow "0" as a TTL value for Static DNS entries
 - Fixed #5050 - Allows the TP administrator to name a TP instance (production, staging, etc) and flag whether it is production or not in traffic_portal_properties.json [Related github issue](https://github.com/apache/trafficcontrol/issues/5050)
->>>>>>> 34ff44ce
 - Fixed #4743 - Validate absolute DNS name requirement on Static DNS entry for CNAME type [Related github issue](https://github.com/apache/trafficcontrol/issues/4743)
 - Fixed #4848 - `GET /api/x/cdns/capacity` gives back 500, with the message `capacity was zero`
 - Fixed #2156 - Renaming a host in TC, does not impact xmpp_id and thereby hashid [Related github issue](https://github.com/apache/trafficcontrol/issues/2156)
