# Changelog
All notable changes to this project will be documented in this file.

The format is based on [Keep a Changelog](http://keepachangelog.com/en/1.0.0/).

## [unreleased]
### Added
<<<<<<< HEAD
- [#2101](https://github.com/apache/trafficcontrol/issues/2101) Added the ability to tell if a Delivery Service is the target of another steering DS.
- [#6033](https://github.com/apache/trafficcontrol/issues/6033) Added ability to assign multiple server capabilities to a server.
- [Traffic Monitor] Added logging for `ipv4Availability` and `ipv6Availability` in TM.

### Changed
- Traffic Portal now obscures sensitive text in Delivery Service "Raw Remap" fields, private SSL keys, "Header Rewrite" rules, and ILO interface passwords by default.

### Fixed
- Traffic Stats: Reuse InfluxDB client handle to prevent potential connection leaks
- [#7021](https://github.com/apache/trafficcontrol/issues/7021) Fixed cache config for Delivery Services with IP Origins


=======
- [#6033](https://github.com/apache/trafficcontrol/issues/6033) [Traffic Ops, Traffic Portal] Added ability to assign multiple server capabilities to a server.
- [Traffic Monitor] Added logging for `ipv4Availability` and `ipv6Availability` in TM.

### Fixed
- Traffic Stats: Reuse InfluxDB client handle to prevent potential connection leaks
- [#7021](https://github.com/apache/trafficcontrol/issues/7021) Fixed cache config for Delivery Services with IP Origins

### Changed
- Traffic Portal now obscures sensitive text in Delivery Service "Raw Remap" fields, private SSL keys, "Header Rewrite" rules, and ILO interface passwords by default.

>>>>>>> 87445b7e
## [7.0.0] - 2022-07-19
### Added
- [Traffic Portal] Added Layered Profile feature to /servers/
- [#6448](https://github.com/apache/trafficcontrol/issues/6448) Added `status` and `lastPoll` fields to the `publish/CrStates` endpoint of Traffic Monitor (TM).
- Added back to the health-client the `status` field logging with the addition of the filed to `publish/CrStates`
- Added a new Traffic Ops endpoint to `GET` capacity and telemetry data for CDNi integration.
- Added SOA (Service Oriented Architecture) capability to CDN-In-A-Box.
- Added a Traffic Ops endpoints to `PUT` a requested configuration change for a full configuration or per host and an endpoint to approve or deny the request.
- Traffic Monitor config option `distributed_polling` which enables the ability for Traffic Monitor to poll a subset of the CDN and divide into "local peer groups" and "distributed peer groups". Traffic Monitors in the same group are local peers, while Traffic Monitors in other groups are distributed peers. Each TM group polls the same set of cachegroups and gets availability data for the other cachegroups from other TM groups. This allows each TM to be responsible for polling a subset of the CDN while still having a full view of CDN availability. In order to use this, `stat_polling` must be disabled.
- Added support for a new Traffic Ops GLOBAL profile parameter -- `tm_query_status_override` -- to override which status of Traffic Monitors to query (default: ONLINE).
- Traffic Ops: added new `cdn.conf` option -- `user_cache_refresh_interval_sec` -- which enables an in-memory users cache to improve performance. Default: 0 (disabled).
- Traffic Ops: added new `cdn.conf` option -- `server_update_status_cache_refresh_interval_sec` -- which enables an in-memory server update status cache to improve performance. Default: 0 (disabled).
- Traffic Router: Add support for `file`-protocol URLs for the `geolocation.polling.url` for the Geolocation database.
- Replaces all Traffic Portal Tenant select boxes with a novel tree select box [#6427](https://github.com/apache/trafficcontrol/issues/6427).
- Traffic Monitor: Add support for `access.log` to TM.
- Added functionality for login to provide a Bearer token and for that token to be later used for authorization.
- [Traffic Portal] Added the ability for users to view Delivery Service Requests corresponding to individual Delivery Services in TP.
- [Traffic Ops] Added support for backend configurations so that Traffic Ops can act as a reverse proxy for these services [#6754](https://github.com/apache/trafficcontrol/pull/6754).
- Added functionality for CDN locks, so that they can be shared amongst a list of specified usernames.
- [Traffic Ops | Traffic Go Clients | T3C] Add additional timestamp fields to server for queuing and dequeueing config and revalidate updates.
- Added layered profile feature to 4.0 for `GET` /servers/, `POST` /servers/, `PUT` /servers/{id} and `DELETE` /servers/{id}.
- Added a Traffic Ops endpoint and Traffic Portal page to view all CDNi configuration update requests and approve or deny.
- Added layered profile feature to 4.0 for `GET` /deliveryservices/{id}/servers/ and /deliveryservices/{id}/servers/eligible.
- Change to t3c regex_revalidate so that STALE is no longer explicitly added for default revalidate rule for ATS version backwards compatibility.
- Change to t3c diff to flag a config file for replacement if owner/group settings are not `ats` [#6879](https://github.com/apache/trafficcontrol/issues/6879).
- t3c now looks in the executable dir path for t3c- utilities
- Added support for parent.config markdown/retry DS parameters using first./inner./last. prefixes.  mso. and <null> prefixes should be deprecated.
- Add new __REGEX_REMAP_DIRECTIVE__ support to raw remap text to allow moving the regex_remap placement.
- t3c change `t3c diff` call to `t3c-diff` to fix a performance regression.
- Added a sub-app t3c-tail to tail diags.log and capture output when t3c reloads and restarts trafficserver

### Fixed
- Fixed TO to default route ID to 0, if it is not present in the request context.
- [#6291](https://github.com/apache/trafficcontrol/issues/6291) Prevent Traffic Ops from modifying and/or deleting reserved statuses.
- Update traffic\_portal dependencies to mitigate `npm audit` issues.
- Fixed a cdn-in-a-box build issue when using `RHEL_VERSION=7`
- `dequeueing` server updates should not require checking for cdn locks.
- Fixed Traffic Ops ignoring the configured database port value, which was prohibiting the use of anything other than port 5432 (the PostgreSQL default)
- [#6580](https://github.com/apache/trafficcontrol/issues/6580) Fixed cache config generation remap.config targets for MID-type servers in a Topology with other caches as parents and HTTPS origins.
- Traffic Router: fixed a null pointer exception that caused snapshots to be rejected if a topology cachegroup did not have any online/reported/admin\_down caches
- [#6271](https://github.com/apache/trafficcontrol/issues/6271) `api/{{version}/deliveryservices/{id}/health` returns no info if the delivery service uses a topology.
- [#6549](https://github.com/apache/trafficcontrol/issues/6549) Fixed internal server error while deleting a delivery service created from a DSR (Traafic Ops).
- [#6538](https://github.com/apache/trafficcontrol/pull/6538) Fixed the incorrect use of secure.port on TrafficRouter and corrected to the httpsPort value from the TR server configuration.
- [#6562](https://github.com/apache/trafficcontrol/pull/6562) Fixed incorrect template in Ansible dataset loader role when fallbackToClosest is defined.
- [#6590](https://github.com/apache/trafficcontrol/pull/6590) Python client: Corrected parameter name in decorator for get\_parameters\_by\_profile\_id
- [#6368](https://github.com/apache/trafficcontrol/pull/6368) Fixed validation response message from `/acme_accounts`
- [#6603](https://github.com/apache/trafficcontrol/issues/6603) Fixed users with "admin" "Priv Level" not having Permission to view or delete DNSSEC keys.
- Fixed Traffic Router to handle aggressive NSEC correctly.
- [#6907](https://github.com/apache/trafficcontrol/issues/6907) Fixed Traffic Ops to return the correct server structure (based on the API version) upon a server deletion.
- [#6626](https://github.com/apache/trafficcontrol/pull/6626) Fixed t3c Capabilities request failure issue which could result in malformed config.
- [#6370](https://github.com/apache/trafficcontrol/pull/6370) Fixed docs for `POST` and response code for `PUT` to `/acme_accounts` endpoint
- Only `operations` and `admin` roles should have the `DELIVERY-SERVICE:UPDATE` permission.
- [#6369](https://github.com/apache/trafficcontrol/pull/6369) Fixed `/acme_accounts` endpoint to validate email and URL fields
- Fixed searching of the ds parameter merge_parent_groups slice.
- [#6806](https://github.com/apache/trafficcontrol/issues/6806) t3c calculates max_origin_connections incorrectly for topology-based delivery services
- [#6944](https://github.com/apache/trafficcontrol/issues/6944) Fixed cache config generation for ATS 9 sni.yaml from disable_h2 to http2 directive. ATS 9 documents disable_h2, but it doesn't seem to work.
- Fixed TO API `PUT /servers/:id/status` to only queue updates on the same CDN as the updated server
- t3c-generate fix for combining remapconfig and cachekeyconfig parameters for MakeRemapDotConfig call.
- [#6780](https://github.com/apache/trafficcontrol/issues/6780) Fixed t3c to use secondary parents when there are no primary parents available.
- Correction where using the placeholder `__HOSTNAME__` in "unknown" files (others than the defaults ones), was being replaced by the full FQDN instead of the shot hostname.
- [#6800](https://github.com/apache/trafficcontrol/issues/6800) Fixed incorrect error message for `/server/details` associated with query parameters.
- [#6712](https://github.com/apache/trafficcontrol/issues/6712) - Fixed error when loading the Traffic Vault schema from `create_tables.sql` more than once.
- [#6883](https://github.com/apache/trafficcontrol/issues/6883) Fix t3c cache to invalidate on version change
- [#6834](https://github.com/apache/trafficcontrol/issues/6834) - In API 4.0, fixed `GET` for `/servers` to display all profiles irrespective of the index position. Also, replaced query param `profileId` with `profileName`.
- [#6299](https://github.com/apache/trafficcontrol/issues/6299) User representations don't match
- [#6896](https://github.com/apache/trafficcontrol/issues/6896) Fixed the `POST api/cachegroups/id/queue_updates` endpoint so that it doesn't give an internal server error anymore.
- [#6994](https://github.com/apache/trafficcontrol/issues/6994) Fixed the Health Client to not crash if parent.config has a blank line.
- [#6933](https://github.com/apache/trafficcontrol/issues/6933) Fixed tc-health-client to handle credentials files with special characters in variables
- [#6776](https://github.com/apache/trafficcontrol/issues/6776) User properties only required sometimes
- Fixed TO API `GET /deliveryservicesserver` causing error when an IMS request is made with the `cdn` and `maxRevalDurationDays` parameters set.
- [#6792](https://github.com/apache/trafficcontrol/issues/6792) Remove extraneous field from Topologies and Server Capability POST/PUT.
- [#6795](https://github.com/apache/trafficcontrol/issues/6795) Removed an unnecessary response wrapper object from being returned in a POST to the federation resolvers endpoint.

### Removed
- Remove `client.steering.forced.diversity` feature flag(profile parameter) from Traffic Router (TR). Client steering responses now have cache diversity by default.
- Remove traffic\_portal dependencies to mitigate `npm audit` issues, specifically `grunt-concurrent`, `grunt-contrib-concat`, `grunt-contrib-cssmin`, `grunt-contrib-jsmin`, `grunt-contrib-uglify`, `grunt-contrib-htmlmin`, `grunt-newer`, and `grunt-wiredep`
- Replace `forever` with `pm2` for process management of the traffic portal node server to remediate security issues.
- Removed the Traffic Monitor `peer_polling_protocol` option. Traffic Monitor now just uses hostnames to request peer states, which can be handled via IPv4 or IPv6 depending on the underlying IP version in use.
- Dropped CentOS 8 support
- The `/servers/details` endpoint of the Traffic Ops API has been dropped in version 4.0, and marked deprecated in earlier versions.
- Remove Traffic Ops API version 2

### Changed
- [#6694](https://github.com/apache/trafficcontrol/issues/6694) Traffic Stats now uses the TO API 3.0
- [#6654](https://github.com/apache/trafficcontrol/issues/6654) Traffic Monitor now uses the TO API 4.0 by default and falls back to 3.1
- Added Rocky Linux 8 support
- Traffic Monitors now peer with other Traffic Monitors of the same status (e.g. ONLINE with ONLINE, OFFLINE with OFFLINE), instead of all peering with ONLINE.
- Changed the Traffic Ops user last_authenticated update query to only update once per minute to avoid row-locking when the same user logs in frequently.
- Added new fields to the monitoring.json snapshot and made Traffic Monitor prefer data in monitoring.json to the CRConfig snapshot
- Changed the default Traffic Ops API version requsted by Traffic Router from 2.0 to 3.1
- Added permissions to the role form in traffic portal
- Updated the Cache Stats Traffic Portal page to use a more performant AG-Grid-based table.
- Updated the CDNs Traffic Portal page to use a more performant AG-Grid-based table.
- Updated the Profiles Traffic Portal page to use a more performant AG-Grid-based table.
- Updated Go version to 1.18
- Removed the unused `deliveryservice_tmuser` table from Traffic Ops database
- Adds updates to the trafficcontrol-health-client to, use new ATS Host status formats, detect and use proper
  traffic_ctl commands, and adds new markup-poll-threshold config.
- Traffic Monitor now defaults to 100 historical "CRConfig" Snapshots stored internally if not specified in configuration (previous default was 20,000)
- Updated Traffic Router dependencies:
  - commons-io: 2.0.1 -> 2.11.0
  - commons-codec: 1.6 -> 1.15
  - guava: 18.0 -> 31.1-jre
  - async-http-client: 2.12.1 -> 2.12.3
  - spring: 5.2.20.RELEASE -> 5.3.20
- `TRAFFIC_ROUTER`-type Profiles no longer need to have names that match any kind of pattern (e.g. `CCR_.*`)
- [#4351](https://github.com/apache/trafficcontrol/issues/4351) Updated message to an informative one when deleting a delivery service.
- Updated Grove to use the TO API v3 client library
- Updated Ansible Roles to use Traffic Ops API v3
- Update Go version to 1.19

## [6.1.0] - 2022-01-18
### Added
- Added permission based roles for better access control.
- [#5674](https://github.com/apache/trafficcontrol/issues/5674) Added new query parameters `cdn` and `maxRevalDurationDays` to the `GET /api/x/jobs` Traffic Ops API to filter by CDN name and within the start_time window defined by the `maxRevalDurationDays` GLOBAL profile parameter, respectively.
- Added a new Traffic Ops cdn.conf option -- `disable_auto_cert_deletion` -- in order to optionally prevent the automatic deletion of certificates for delivery services that no longer exist whenever a CDN snapshot is taken.
- [#6034](https://github.com/apache/trafficcontrol/issues/6034) Added new query parameter `cdn` to the `GET /api/x/deliveryserviceserver` Traffic Ops API to filter by CDN name
- Added a new Traffic Monitor configuration option -- `short_hostname_override` -- to traffic_monitor.cfg to allow overriding the system hostname that Traffic Monitor uses.
- Added a new Traffic Monitor configuration option -- `stat_polling` (default: true) -- to traffic_monitor.cfg to disable stat polling.
- A new Traffic Portal server command-line option `-c` to specify a configuration file, and the ability to set `log: null` to log to stdout (consult documentation for details).
- Multiple improvements to Ansible roles as discussed at ApacheCon 2021
- SANs information to the SSL key endpoint and Traffic Portal page.
- Added definition for `heartbeat.polling.interval` for CDN Traffic Monitor config in API documentation.
- New `pkg` script options, `-h`, `-s`, `-S`, and `-L`.
- Added `Invalidation Type` (REFRESH or REFETCH) for invalidating content to Traffic Portal.
- cache config t3c-apply retrying when another t3c-apply is running.
- IMS warnings to Content Invalidation requests in Traffic Portal and documentation.
- [#6032](https://github.com/apache/trafficcontrol/issues/6032) Add t3c setting mode 0600 for secure files
- [#6405](https://github.com/apache/trafficcontrol/issues/6405) Added cache config version to all t3c apps and config file headers
- Traffic Vault: Added additional flag to TV Riak (Deprecated) Util
- Added Traffic Vault Postgres columns, a Traffic Ops API endpoint, and Traffic Portal page to show SSL certificate expiration information.
- Added cache config `__CACHEGROUP__` preprocess directive, to allow injecting the local server's cachegroup name into any config file
- Added t3c experimental strategies generation.
- Added support for a DS profile parameter 'LastRawRemapPre' and 'LastRawRemapPost' which allows raw text lines to be pre or post pended to remap.config.
- Added DS parameter 'merge_parent_groups' to allow primary and secondary parents to be merged into the primary parent list in parent.config.

### Fixed
- [#6411](https://github.com/apache/trafficcontrol/pull/6411) Removes invalid 'ALL cdn' options from TP
- Fixed Traffic Router crs/stats to prevent overflow and to correctly record the time used in averages.
- [#6209](https://github.com/apache/trafficcontrol/pull/6209) Updated Traffic Router to use Java 11 to compile and run
- [#5893](https://github.com/apache/trafficcontrol/issues/5893) - A self signed certificate is created when an HTTPS delivery service is created or an HTTP delivery service is updated to HTTPS.
- [#6255](https://github.com/apache/trafficcontrol/issues/6255) - Unreadable Prod Mode CDN Notifications in Traffic Portal
- [#6378](https://github.com/apache/trafficcontrol/issues/6378) - Cannot update or delete Cache Groups with null latitude and longitude.
- Fixed broken `GET /cdns/routing` Traffic Ops API
- [#6259](https://github.com/apache/trafficcontrol/issues/6259) - Traffic Portal No Longer Allows Spaces in Server Object "Router Port Name"
- [#6392](https://github.com/apache/trafficcontrol/issues/6392) - Traffic Ops prevents assigning ORG servers to topology-based delivery services (as well as a number of other valid operations being prohibited by "last server assigned to DS" validations which don't apply to topology-based delivery services)
- [#6175](https://github.com/apache/trafficcontrol/issues/6175) - POST request to /api/4.0/phys_locations accepts mismatch values for regionName.
- Fixed Traffic Monitor parsing stats_over_http output so that multiple stats for the same underlying delivery service (when the delivery service has more than 1 regex) are properly summed together. This makes the resulting data more accurate in addition to fixing the "new stat is lower than last stat" warnings.
- [#6457](https://github.com/apache/trafficcontrol/issues/6457) - Fix broken user registration and password reset, due to the last_authenticated value being null.
- [#6367](https://github.com/apache/trafficcontrol/issues/6367) - Fix PUT `user/current` to work with v4 User Roles and Permissions
- [#6266](https://github.com/apache/trafficcontrol/issues/6266) - Removed postgresql13-devel requirement for traffic_ops
- [#6446](https://github.com/apache/trafficcontrol/issues/6446) - Revert Traffic Router rollover file pattern to the one previously used in `log4j.properties` with Log4j 1.2
- [#5118](https://github.com/apache/trafficcontrol/issues/5118) - Added support for Kafka to Traffic Stats

### Changed
- Updated `t3c` to request less unnecessary deliveryservice-server assignment and invalidation jobs data via new query params supported by Traffic Ops
- [#6179](https://github.com/apache/trafficcontrol/issues/6179) Updated the Traffic Ops rpm to include the `ToDnssecRefresh` binary and make the `trafops_dnssec_refresh` cron job use it
- [#6382](https://github.com/apache/trafficcontrol/issues/6382) Accept Geo Limit Countries as strings and arrays.
- Traffic Portal no longer uses `ruby compass` to compile sass and now uses `dart-sass`.
- Changed Invalidation Jobs throughout (TO, TP, T3C, etc.) to account for the ability to do both REFRESH and REFETCH requests for resources.
- Changed the `maxConnections` value on Traffic Router, to prevent the thundering herd problem (TR).
- The `admin` Role is now always guaranteed to exist, and can't be deleted or modified.
- [#6376](https://github.com/apache/trafficcontrol/issues/6376) Updated TO/TM so that TM doesn't overwrite monitoring snapshot data with CR config snapshot data.
- Updated `t3c-apply` to reduce mutable state in `TrafficOpsReq` struct.
- Updated Golang dependencies
- [#6506](https://github.com/apache/trafficcontrol/pull/6506) - Updated `jackson-databind` and `jackson-annotations` Traffic Router dependencies to version 2.13.1

### Deprecated
- Deprecated the endpoints and docs associated with `/api_capability` and `/capabilities`.
- The use of a seelog configuration file to configure Traffic Stats logging is deprecated, and logging configuration should instead be present in the `logs` property of the Traffic Stats configuration file (refer to documentation for details).

### Removed
- Removed the `user_role` table.
- The `traffic_ops.sh` shell profile no longer sets `GOPATH` or adds its `bin` folder to the `PATH`
- `/capabilities` removed from Traffic Ops API version 4.

## [6.0.2] - 2021-12-17
### Changed
- Updated `log4j` module in Traffic Router from version 1.2.17 to 2.17.0

## [6.0.1] - 2021-11-04
### Added
- [#2770](https://github.com/apache/trafficcontrol/issues/2770) Added validation for httpBypassFqdn as hostname in Traffic Ops

### Fixed
- [#6125](https://github.com/apache/trafficcontrol/issues/6125) - Fix `/cdns/{name}/federations?id=#` to search for CDN.
- [#6285](https://github.com/apache/trafficcontrol/issues/6285) - The Traffic Ops Postinstall script will work in CentOS 7, even if Python 3 is installed
- [#5373](https://github.com/apache/trafficcontrol/issues/5373) - Traffic Monitor logs not consistent
- [#6197](https://github.com/apache/trafficcontrol/issues/6197) - TO `/deliveryservices/:id/routing` makes requests to all TRs instead of by CDN.
- Traffic Ops: Sanitize username before executing LDAP query

### Changed
- [#5927](https://github.com/apache/trafficcontrol/issues/5927) Updated CDN-in-a-Box to not run a Riak container by default but instead only run it if the optional flag is provided.
- Changed the DNSSEC refresh Traffic Ops API to only create a new change log entry if any keys were actually refreshed or an error occurred (in order to reduce changelog noise)

## [6.0.0] - 2021-08-30
### Added
- [#4982](https://github.com/apache/trafficcontrol/issues/4982) Added the ability to support queueing updates by server type and profile
- [#5412](https://github.com/apache/trafficcontrol/issues/5412) Added last authenticated time to user API's (`GET /user/current, GET /users, GET /user?id=`) response payload
- [#5451](https://github.com/apache/trafficcontrol/issues/5451) Added change log count to user API's response payload and query param (username) to logs API
- Added support for CDN locks
- Added support for PostgreSQL as a Traffic Vault backend
- Added the tc-health-client to Trafficcontrol used to manage traffic server parents.
- [#5449](https://github.com/apache/trafficcontrol/issues/5449) The `todb-tests` GitHub action now runs the Traffic Ops DB tests
- Python client: [#5611](https://github.com/apache/trafficcontrol/pull/5611) Added server_detail endpoint
- Ported the Postinstall script to Python. The Perl version has been moved to `install/bin/_postinstall.pl` and has been deprecated, pending removal in a future release.
- CDN-in-a-Box: Generate config files using the Postinstall script
- CDN-in-a-Box: Add Federation with CNAME foo.kabletown.net.
- Apache Traffic Server: [#5627](https://github.com/apache/trafficcontrol/pull/5627) - Added the creation of Centos8 RPMs for Apache Traffic Server
- Traffic Ops/Traffic Portal: [#5479](https://github.com/apache/trafficcontrol/issues/5479) - Added the ability to change a server capability name
- Traffic Ops: [#3577](https://github.com/apache/trafficcontrol/issues/3577) - Added a query param (server host_name or ID) for servercheck API
- Traffic Portal: [#5318](https://github.com/apache/trafficcontrol/issues/5318) - Rename server columns for IPv4 address fields.
- Traffic Portal: [#5361](https://github.com/apache/trafficcontrol/issues/5361) - Added the ability to change the name of a topology.
- Traffic Portal: [#5340](https://github.com/apache/trafficcontrol/issues/5340) - Added the ability to resend a user registration from user screen.
- Traffic Portal: Adds the ability for operations/admin users to create a CDN-level notification.
- Traffic Portal: upgraded delivery service UI tables to use more powerful/performant ag-grid component
- Traffic Router: added new 'dnssec.rrsig.cache.enabled' profile parameter to enable new DNSSEC RRSIG caching functionality. Enabling this greatly reduces CPU usage during the DNSSEC signing process.
- Traffic Router: added new 'strip.special.query.params' profile parameter to enable stripping the 'trred' and 'fakeClientIpAddress' query parameters from responses: [#1065](https://github.com/apache/trafficcontrol/issues/1065)
- [#5316](https://github.com/apache/trafficcontrol/issues/5316) - Add router host names and ports on a per interface basis, rather than a per server basis.
- Traffic Ops: Adds API endpoints to fetch (GET), create (POST) or delete (DELETE) a cdn notification. Create and delete are limited to users with operations or admin role.
- Added ACME certificate renewals and ACME account registration using external account binding
- Added functionality to automatically renew ACME certificates.
- Traffic Ops: [#6069](https://github.com/apache/trafficcontrol/issues/6069) - prevent unassigning all ONLINE ORG servers from an MSO-enabled delivery service
- Added ORT flag to set local.dns bind address from server service addresses
- Added an endpoint for statuses on asynchronous jobs and applied it to the ACME renewal endpoint.
- Added two new cdn.conf options to make Traffic Vault configuration more backend-agnostic: `traffic_vault_backend` and `traffic_vault_config`
- Traffic Ops API version 4.0 - This version is **unstable** meaning that breaking changes can occur at any time - use at your own peril!
- `GET` request method for `/deliveryservices/{{ID}}/assign`
- `GET` request method for `/deliveryservices/{{ID}}/status`
- [#5644](https://github.com/apache/trafficcontrol/issues/5644) ORT config generation: Added ATS9 ip_allow.yaml support, and automatic generation if the server's package Parameter is 9.\*
- t3c: Added option to track config changes in git.
- ORT config generation: Added a rule to ip_allow such that PURGE requests are allowed over localhost
- Added integration to use ACME to generate new SSL certificates.
- Add a Federation to the Ansible Dataset Loader
- Added `GetServersByDeliveryService` method to the TO Go client
- Added asynchronous status to ACME certificate generation.
- Added per Delivery Service HTTP/2 and TLS Versions support, via ssl_server_name.yaml and sni.yaml. See overview/delivery_services and t3c docs.
- Added headers to Traffic Portal, Traffic Ops, and Traffic Monitor to opt out of tracking users via Google FLoC.
- Add logging scope for logging.yaml generation for ATS 9 support
- `DELETE` request method for `deliveryservices/xmlId/{name}/urlkeys` and `deliveryservices/{id}/urlkeys`.
- t3c now uses separate apps, full run syntax changed to `t3c apply ...`, moved to cache-config and RPM changed to trafficcontrol-cache-config. See cache-config README.md.
- t3c: bug fix to consider plugin config files for reloading remap.config
- t3c: add flag to wait for parents in syncds mode
- t3c: Change syncds so that it only warns on package version mismatch.
- atstccfg: add ##REFETCH## support to regex_revalidate.config processing.
- Traffic Router: Added `svc="..."` field to request logging output.
- Added t3c caching Traffic Ops data and using If-Modified-Since to avoid unnecessary requests.
- Added t3c --no-outgoing-ip flags.
- Added a Traffic Monitor integration test framework.
- Added `traffic_ops/app/db/traffic_vault_migrate` to help with migrating Traffic Ops Traffic Vault backends
- Added a tool at `/traffic_ops/app/db/reencrypt` to re-encrypt the data in the Postgres Traffic Vault with a new key.
- Enhanced ort integration test for reload states
- Added a new field to Delivery Services - `tlsVersions` - that explicitly lists the TLS versions that may be used to retrieve their content from Cache Servers.
- Added support for DS plugin parameters for cachekey, slice, cache_range_requests, background_fetch, url_sig  as remap.config parameters.
- Updated T3C changes in Ansible playbooks
- Updated all endpoints in infrastructure code to use API version 2.0

### Fixed
- [#5690](https://github.com/apache/trafficcontrol/issues/5690) - Fixed github action for added/modified db migration file.
- [#2471](https://github.com/apache/trafficcontrol/issues/2471) - A PR check to ensure added db migration file is the latest.
- [#6129](https://github.com/apache/trafficcontrol/issues/6129) - Traffic Monitor start doesn't recover when Traffic Ops is unavailable
- [#5609](https://github.com/apache/trafficcontrol/issues/5609) - Fixed GET /servercheck filter for an extra query param.
- [#5954](https://github.com/apache/trafficcontrol/issues/5954) - Traffic Ops HTTP response write errors are ignored
- [#6048](https://github.com/apache/trafficcontrol/issues/6048) - TM sometimes sets cachegroups to unavailable even though all caches are online
- [#6104](https://github.com/apache/trafficcontrol/issues/6104) - PUT /api/x/federations only respects first item in request payload
- [#5288](https://github.com/apache/trafficcontrol/issues/5288) - Fixed the ability to create and update a server with MTU value >= 1280.
- [#5284](https://github.com/apache/trafficcontrol/issues/5284) - Fixed error message when creating a server with non-existent profile
- Fixed a NullPointerException in TR when a client passes a null SNI hostname in a TLS request
- Fixed a logging bug in Traffic Monitor where it wouldn't log errors in certain cases where a backup file could be used instead. Also, Traffic Monitor now rejects monitoring snapshots that have no delivery services.
- [#5739](https://github.com/apache/trafficcontrol/issues/5739) - Prevent looping in case of a failed login attempt
- [#5407](https://github.com/apache/trafficcontrol/issues/5407) - Make sure that you cannot add two servers with identical content
- [#2881](https://github.com/apache/trafficcontrol/issues/2881) - Some API endpoints have incorrect Content-Types
- [#5863](https://github.com/apache/trafficcontrol/issues/5863) - Traffic Monitor logs warnings to `log_location_info` instead of `log_location_warning`
- [#5492](https://github.com/apache/trafficcontrol/issues/5942) - Traffic Stats does not failover to another Traffic Monitor when one stops responding
- [#5363](https://github.com/apache/trafficcontrol/issues/5363) - Postgresql version changeable by env variable
- [#5405](https://github.com/apache/trafficcontrol/issues/5405) - Prevent Tenant update from choosing child as new parent
- [#5384](https://github.com/apache/trafficcontrol/issues/5384) - New grids will now properly remember the current page number.
- [#5548](https://github.com/apache/trafficcontrol/issues/5548) - Don't return a `403 Forbidden` when the user tries to get servers of a non-existent DS using `GET /servers?dsId={{nonexistent DS ID}}`
- [#5732](https://github.com/apache/trafficcontrol/issues/5732) - TO API POST /cdns/dnsseckeys/generate times out with large numbers of delivery services
- [#5902](https://github.com/apache/trafficcontrol/issues/5902) - Fixed issue where the TO API wouldn't properly query all SSL certificates from Riak.
- Fixed server creation through legacy API versions to default `monitor` to `true`.
- Fixed t3c to generate topology parents correctly for parents with the Type MID+ or EDGE+ versus just the literal. Naming cache types to not be exactly 'EDGE' or 'MID' is still discouraged and not guaranteed to work, but it's unfortunately somewhat common, so this fixes it in one particular case.
- [#5965](https://github.com/apache/trafficcontrol/issues/5965) - Fixed Traffic Ops /deliveryserviceservers If-Modified-Since requests.
- Fixed t3c to create config files and directories as ats.ats
- Fixed t3c-apply service restart and ats config reload logic.
- Reduced TR dns.max-threads ansible default from 10000 to 100.
- Converted TP Delivery Service Servers Assignment table to ag-grid
- Converted TP Cache Checks table to ag-grid
- [#5981](https://github.com/apache/trafficcontrol/issues/5891) - `/deliveryservices/{{ID}}/safe` returns incorrect response for the requested API version
- [#5984](https://github.com/apache/trafficcontrol/issues/5894) - `/servers/{{ID}}/deliveryservices` returns incorrect response for the requested API version
- [#6027](https://github.com/apache/trafficcontrol/issues/6027) - Collapsed DB migrations
- [#6091](https://github.com/apache/trafficcontrol/issues/6091) - Fixed cache config of internal cache communication for https origins
- [#6066](https://github.com/apache/trafficcontrol/issues/6066) - Fixed missing/incorrect indices on some tables
- [#6169](https://github.com/apache/trafficcontrol/issues/6169) - Fixed t3c-update not updating server status when a fallback to a previous Traffic Ops API version occurred
- [#5576](https://github.com/apache/trafficcontrol/issues/5576) - Inconsistent Profile Name restrictions
- [#6327](https://github.com/apache/trafficcontrol/issues/6327) - Fixed cache config to invalidate its cache if the Server's Profile or CDN changes
- [#6174](https://github.com/apache/trafficcontrol/issues/6174) - Fixed t3c-apply with no hostname failing if the OS hostname returns a full FQDN
- Fixed Federations IMS so TR federations watcher will get updates.
- [#5129](https://github.com/apache/trafficcontrol/issues/5129) - Updated TM so that it returns a 404 if the endpoint is not supported.
- [#5992](https://github.com/apache/trafficcontrol/issues/5992) - Updated Traffic Router Integration tests to use a mock Traffic Monitor and Traffic Ops server
- [#6093](https://github.com/apache/trafficcontrol/issues/6093) - Fixed Let's Encrypt to work for delivery services where the domain does not contain the XMLID.

### Changed
- Migrated completely off of bower in favor of npm
- Updated the Traffic Ops Python client to 3.0
- Updated Flot libraries to supported versions
- [apache/trafficcontrol](https://github.com/apache/trafficcontrol) is now a Go module
- Updated Traffic Ops supported database version from PostgreSQL 9.6 to 13.2
- [#3342](https://github.com/apache/trafficcontrol/issues/3342) - Updated the [`db/admin`](https://traffic-control-cdn.readthedocs.io/en/latest/development/traffic_ops.html#database-management) tool to use [Migrate](https://github.com/golang-migrate/migrate) instead of Goose and converted the migrations to Migrate format (split up/down for each migration into separate files)
- Set Traffic Router to also accept TLSv1.3 protocols by default in server.xml
- Disabled TLSv1.1 for Traffic Router in Ansible role by default
- Updated the Traffic Monitor Ansible role to set `serve_write_timeout_ms` to `20000` by default because 10 seconds can be too short for relatively large CDNs.
- Refactored the Traffic Ops - Traffic Vault integration to more easily support the development of new Traffic Vault backends
- Changed the Traffic Router package structure from com.comcast.cdn.\* to org.apache.\*
- Updated Apache Tomcat from 8.5.63 to 9.0.43
- Improved the DNSSEC refresh Traffic Ops API (`/cdns/dnsseckeys/refresh`). As of TO API v4, its method is `PUT` instead of `GET`, its response format was changed to return an alert instead of a string-based response, it returns a 202 instead of a 200, and it now works with the `async_status` API in order for the client to check the status of the async job: [#3054](https://github.com/apache/trafficcontrol/issues/3054)
- Delivery Service Requests now keep a record of the changes they make.
- Changed the `goose` provider to the maintained fork [`github.com/kevinburke/goose`](https://github.com/kevinburke/goose)
- The format of the `/servers/{{host name}}/update_status` Traffic Ops API endpoint has been changed to use a top-level `response` property, in keeping with (most of) the rest of the API.
- The API v4 Traffic Ops Go client has been overhauled compared to its predecessors to have a consistent call signature that allows passing query string parameters and HTTP headers to any client method.
- Updated BouncyCastle libraries in Traffic Router to v1.68.
- lib/go-atscfg Make funcs to take Opts, to reduce future breaking changes.
- CDN in a Box now uses `t3c` for cache configuration.
- CDN in a Box now uses Apache Traffic Server 8.1.
- Customer names in payloads sent to the `/deliveryservices/request` Traffic Ops API endpoint can no longer contain characters besides alphanumerics, @, !, #, $, %, ^, &amp;, *, (, ), [, ], '.', ' ', and '-'. This fixes a vulnerability that allowed email content injection.
- Go version 1.17 is used to compile Traffic Ops, T3C, Traffic Monitor, Traffic Stats, and Grove.

### Deprecated
- The Riak Traffic Vault backend is now deprecated and its support may be removed in a future release. It is highly recommended to use the new PostgreSQL backend instead.
- The `riak.conf` config file and its corresponding `--riakcfg` option in `traffic_ops_golang` have been deprecated. Please use `"traffic_vault_backend": "riak"` and `"traffic_vault_config"` (with the existing contents of riak.conf) instead.
- The Traffic Ops API route `GET /api/{version}/vault/bucket/{bucket}/key/{key}/values` has been deprecated and will no longer be available as of Traffic Ops API v4
- The Traffic Ops API route `POST /api/{version}/deliveryservices/request` has been deprecated and will no longer be available as of Traffic Ops API v4
- The Traffic Ops API routes `GET /api/{version}/cachegroupparameters`, `POST /api/{version}/cachegroupparameters`, `GET /api/{version}/cachegroups/{id}/parameters`, and `DELETE /api/{version}/cachegroupparameters/{cachegroupID}/{parameterId}` have been deprecated and will no longer be available as of Traffic Ops API v4
- The `riak_port` option in cdn.conf is now deprecated. Please use the `"port"` field in `traffic_vault_config` instead.
- The `traffic_ops_ort.pl` tool has been deprecated in favor of `t3c`, and will be removed in the next major version.
- With the release of ATC v6.0, major API version 2 is now deprecated, subject to removal with the next ATC major version release, at the earliest.

### Removed
- Removed the unused `backend_max_connections` option from `cdn.conf`.
- Removed the unused `http_poll_no_sleep`, `max_stat_history`, `max_health_history`, `cache_health_polling_interval_ms`, `cache_stat_polling_interval_ms`, and `peer_polling_interval_ms` Traffic Monitor config options.
- Removed the `Long Description 2` and `Long Description 3` fields of `DeliveryService` from the UI, and changed the backend so that routes corresponding API 4.0 and above no longer accept or return these fields.
- The Perl implementation of Traffic Ops has been stripped out, along with the Go implementation's "fall-back to Perl" behavior.
- Traffic Ops no longer includes an `app/public` directory, as the static webserver has been removed along with the Perl Traffic Ops implementation. Traffic Ops also no longer attempts to download MaxMind GeoIP City databases when running the Traffic Ops Postinstall script.
- The `compare` tool stack has been removed, as it no longer serves a purpose.
- Removed the Perl-only `cdn.conf` option `geniso.iso_root_path`
- t3c dispersion flags. These flags existed in ort.pl and t3c, but the feature has been removed in t3c-apply. The t3c run is fast enough now, there's no value or need in internal logic, operators can easily use shell pipelines to randomly sleep before running if necessary.
- Traffic Ops API version 1


## [5.1.2] - 2021-05-17
### Fixed
- Fixed the return error for GET api `cdns/routing` to avoid incorrect success response.
- [#5712](https://github.com/apache/trafficcontrol/issues/5712) - Ensure that 5.x Traffic Stats is compatible with 5.x Traffic Monitor and 5.x Traffic Ops, and that it doesn't log all 0's for `cache_stats`
- Fixed ORT being unable to update URLSIG keys for Delivery Services
- Fixed ORT service category header rewrite for mids and topologies.
- Fixed an issue where Traffic Ops becoming unavailable caused Traffic Monitor to segfault and crash
- [#5754](https://github.com/apache/trafficcontrol/issues/5754) - Ensure Health Threshold Parameters use legacy format for legacy Monitoring Config handler
- [#5695](https://github.com/apache/trafficcontrol/issues/5695) - Ensure vitals are calculated only against monitored interfaces
- Fixed Traffic Monitor to report `ONLINE` caches as available.
- [#5744](https://github.com/apache/trafficcontrol/issues/5744) - Sort TM Delivery Service States page by DS name
- [#5724](https://github.com/apache/trafficcontrol/issues/5724) - Set XMPPID to hostname if the server had none, don't error on server update when XMPPID is empty

## [5.1.1] - 2021-03-19
### Added
- Atscfg: Added a rule to ip_allow such that PURGE requests are allowed over localhost

### Fixed
- [#5565](https://github.com/apache/trafficcontrol/issues/5565) - TO GET /caches/stats panic converting string to uint64
- [#5558](https://github.com/apache/trafficcontrol/issues/5558) - Fixed `TM UI` and `/api/cache-statuses` to report aggregate `bandwidth_kbps` correctly.
- [#5192](https://github.com/apache/trafficcontrol/issues/5192) - Fixed TO log warnings when generating snapshots for topology-based delivery services.
- Fixed Invalid TS logrotate configuration permissions causing TS logs to be ignored by logrotate.
- [#5604](https://github.com/apache/trafficcontrol/issues/5604) - traffic_monitor.log is no longer truncated when restarting Traffic Monitor

## [5.1.0] - 2021-03-11
### Added
- Traffic Ops: added a feature so that the user can specify `maxRequestHeaderBytes` on a per delivery service basis
- Traffic Router: log warnings when requests to Traffic Monitor return a 503 status code
- [#5344](https://github.com/apache/trafficcontrol/issues/5344) - Add a page that addresses migrating from Traffic Ops API v1 for each endpoint
- [#5296](https://github.com/apache/trafficcontrol/issues/5296) - Fixed a bug where users couldn't update any regex in Traffic Ops/ Traffic Portal
- Added API endpoints for ACME accounts
- Traffic Ops: Added validation to ensure that the cachegroups of a delivery services' assigned ORG servers are present in the topology
- Traffic Ops: Added validation to ensure that the `weight` parameter of `parent.config` is a float
- Traffic Ops Client: New Login function with more options, including falling back to previous minor versions. See traffic_ops/v3-client documentation for details.
- Added license files to the RPMs

### Fixed
- [#5288](https://github.com/apache/trafficcontrol/issues/5288) - Fixed the ability to create and update a server with MTU value >= 1280.
- [#1624](https://github.com/apache/trafficcontrol/issues/1624) - Fixed ORT to reload Traffic Server if LUA scripts are added or changed.
- [#5445](https://github.com/apache/trafficcontrol/issues/5445) - When updating a registered user, ignore updates on registration_sent field.
- [#5335](https://github.com/apache/trafficcontrol/issues/5335) - Don't create a change log entry if the delivery service primary origin hasn't changed
- [#5333](https://github.com/apache/trafficcontrol/issues/5333) - Don't create a change log entry for any delivery service consistent hash query params updates
- [#5341](https://github.com/apache/trafficcontrol/issues/5341) - For a DS with existing SSLKeys, fixed HTTP status code from 403 to 400 when updating CDN and Routing Name (in TO) and made CDN and Routing Name fields immutable (in TP).
- [#5192](https://github.com/apache/trafficcontrol/issues/5192) - Fixed TO log warnings when generating snapshots for topology-based delivery services.
- [#5284](https://github.com/apache/trafficcontrol/issues/5284) - Fixed error message when creating a server with non-existent profile
- [#5287](https://github.com/apache/trafficcontrol/issues/5287) - Fixed error message when creating a Cache Group with no typeId
- [#5382](https://github.com/apache/trafficcontrol/issues/5382) - Fixed API documentation and TP helptext for "Max DNS Answers" field with respect to DNS, HTTP, Steering Delivery Service
- [#5396](https://github.com/apache/trafficcontrol/issues/5396) - Return the correct error type if user tries to update the root tenant
- [#5378](https://github.com/apache/trafficcontrol/issues/5378) - Updating a non existent DS should return a 404, instead of a 500
- Fixed a potential Traffic Router race condition that could cause erroneous 503s for CLIENT_STEERING delivery services when loading new steering changes
- [#5195](https://github.com/apache/trafficcontrol/issues/5195) - Correctly show CDN ID in Changelog during Snap
- [#5438](https://github.com/apache/trafficcontrol/issues/5438) - Correctly specify nodejs version requirements in traffic_portal.spec
- Fixed Traffic Router logging unnecessary warnings for IPv6-only caches
- [#5294](https://github.com/apache/trafficcontrol/issues/5294) - TP ag grid tables now properly persist column filters on page refresh.
- [#5295](https://github.com/apache/trafficcontrol/issues/5295) - TP types/servers table now clears all filters instead of just column filters
- [#5407](https://github.com/apache/trafficcontrol/issues/5407) - Make sure that you cannot add two servers with identical content
- [#2881](https://github.com/apache/trafficcontrol/issues/2881) - Some API endpoints have incorrect Content-Types
- [#5311](https://github.com/apache/trafficcontrol/issues/5311) - Better TO log messages when failures calling TM CacheStats
- [#5364](https://github.com/apache/trafficcontrol/issues/5364) - Cascade server deletes to delete corresponding IP addresses and interfaces
- [#5390](https://github.com/apache/trafficcontrol/issues/5390) - Improve the way TO deals with delivery service server assignments
- [#5339](https://github.com/apache/trafficcontrol/issues/5339) - Ensure Changelog entries for SSL key changes
- [#5461](https://github.com/apache/trafficcontrol/issues/5461) - Fixed steering endpoint to be ordered consistently
- [#5395](https://github.com/apache/trafficcontrol/issues/5395) - Added validation to prevent changing the Type any Cache Group that is in use by a Topology
- Fixed an issue with 2020082700000000_server_id_primary_key.sql trying to create multiple primary keys when there are multiple schemas.
- Fix for public schema in 2020062923101648_add_deleted_tables.sql
- Fix for config gen missing max_origin_connections on mids in certain scenarios
- [#5642](https://github.com/apache/trafficcontrol/issues/5642) - Fixed ORT to fall back to previous minor Traffic Ops versions, allowing ORT to be upgraded before Traffic Ops when the minor has changed.
- Moved move_lets_encrypt_to_acme.sql, add_max_request_header_size_delivery_service.sql, and server_interface_ip_address_cascade.sql past last migration in 5.0.0
- [#5505](https://github.com/apache/trafficcontrol/issues/5505) - Make `parent_reval_pending` for servers in a Flexible Topology CDN-specific on `GET /servers/{name}/update_status`
- [#5317](https://github.com/apache/trafficcontrol/issues/5317) - Clicking IP addresses in the servers table no longer navigates to server details page.
- #5554 - TM UI overflows screen width and hides table data

### Changed
- [#5553](https://github.com/apache/trafficcontrol/pull/5553) - Removing Tomcat specific build requirement
- Refactored the Traffic Ops Go client internals so that all public methods have a consistent behavior/implementation
- Pinned external actions used by Documentation Build and TR Unit Tests workflows to commit SHA-1 and the Docker image used by the Weasel workflow to a SHA-256 digest
- Set Traffic Router to only accept TLSv1.1 and TLSv1.2 protocols in server.xml
- Updated Apache Tomcat from 8.5.57 to 8.5.63
- Updated Apache Tomcat Native from 1.2.16 to 1.2.23
- Traffic Portal: [#5394](https://github.com/apache/trafficcontrol/issues/5394) - Converts the tenant table to a tenant tree for usability
- Traffic Portal: upgraded delivery service UI tables to use more powerful/performant ag-grid component

## [5.0.0] - 2020-10-20
### Added
- Traffic Ops Ort: Disabled ntpd verification (ntpd is deprecated in CentOS)
- Traffic Ops Ort: Adds a transliteration of the traffic_ops_ort.pl perl script to the go language. See traffic_ops_ort/t3c/README.md.
- Traffic Ops API v3
- Added an optional readiness check service to cdn-in-a-box that exits successfully when it is able to get a `200 OK` from all delivery services
- Added health checks to Traffic Ops and Traffic Monitor in cdn-in-a-box
- [Flexible Topologies](https://github.com/apache/trafficcontrol/blob/master/blueprints/flexible-topologies.md)
    - Traffic Ops: Added an API 3.0 endpoint, `GET /api/3.0/topologies`, to create, read, update and delete flexible topologies.
    - Traffic Ops: Added an API 3.0 endpoint, `POST /api/3.0/topologies/{name}/queue_update`, to queue or dequeue updates for all servers assigned to the Cachegroups in a given Topology.
    - Traffic Ops: Added new `topology` field to the /api/3.0/deliveryservices APIs
    - Traffic Ops: Added support for `topology` query parameter to `GET /api/3.0/cachegroups` to return all cachegroups used in the given topology.
    - Traffic Ops: Added support for `topology` query parameter to `GET /api/3.0/deliveryservices` to return all delivery services that employ a given topology.
    - Traffic Ops: Added support for `dsId` query parameter for `GET /api/3.0/servers` for topology-based delivery services.
    - Traffic Ops: Excluded ORG-type servers from `GET /api/3.0/servers?dsId=#` for Topology-based Delivery Services unless the ORG server is assigned to that Delivery Service.
    - Traffic Ops: Added support for `topology` query parameter for `GET /api/3.0/servers` to return all servers whose cachegroups are in a given topology.
    - Traffic Ops: Added new topology-based delivery service fields for header rewrites: `firstHeaderRewrite`, `innerHeaderRewrite`, `lastHeaderRewrite`
    - Traffic Ops: Added validation to prohibit assigning caches to topology-based delivery services
    - Traffic Ops: Added validation to prohibit removing a capability from a server if no other server in the same cachegroup can satisfy the required capabilities of the delivery services assigned to it via topologies.
    - Traffic Ops: Added validation to ensure that updated topologies are still valid with respect to the required capabilities of their assigned delivery services.
    - Traffic Ops: Added validation to ensure that at least one server per cachegroup in a delivery service's topology has the delivery service's required capabilities.
    - Traffic Ops: Added validation to ensure that at least one server exists in each cachegroup that is used in a Topology on the `/api/3.0/topologies` endpoint and the `/api/3.0/servers/{{ID}}` endpoint.
    - Traffic Ops: Consider Topologies parentage when queueing or checking server updates
    - ORT: Added Topologies to Config Generation.
    - Traffic Portal: Added the ability to create, read, update and delete flexible topologies.
    - Traffic Portal: Added the ability to assign topologies to delivery services.
    - Traffic Portal: Added the ability to view all delivery services, cache groups and servers associated with a topology.
    - Traffic Portal: Added the ability to define first, inner and last header rewrite values for DNS* and HTTP* delivery services that employ a topology.
    - Traffic Portal: Adds the ability to view all servers utilized by a topology-based delivery service.
    - Traffic Portal: Added topology section to cdn snapshot diff.
    - Added to TP the ability to assign ORG servers to topology-based delivery services
    - Traffic Router: Added support for topology-based delivery services
    - Traffic Monitor: Added the ability to mark topology-based delivery services as available
    - CDN-in-a-Box: Add a second mid to CDN-in-a-Box, add topology `demo1-top`, and make the `demo1` delivery service topology-based
    - Traffic Ops: Added validation to ensure assigned ORG server cachegroups are in the topology when updating a delivery service
- Updated /servers/details to use multiple interfaces in API v3
- Added [Edge Traffic Routing](https://traffic-control-cdn.readthedocs.io/en/latest/admin/traffic_router.html#edge-traffic-routing) feature which allows Traffic Router to localize more DNS record types than just the routing name for DNS delivery services
- Added the ability to speedily build development RPMs from any OS without needing Docker
- Added the ability to perform a quick search, override default pagination size and clear column filters on the Traffic Portal servers table.
- Astats csv support - astats will now respond to `Accept: text/csv` and return a csv formatted stats list
- Updated /deliveryservices/{{ID}}/servers to use multiple interfaces in API v3
- Updated /deliveryservices/{{ID}}/servers/eligible to use multiple interfaces in API v3
- Added the ability to view Hash ID field (aka xmppID) on Traffic Portals' server summary page
- Added the ability to delete invalidation requests in Traffic Portal
- Added the ability to set TLS config provided here: https://golang.org/pkg/crypto/tls/#Config in Traffic Ops
- Added support for the `cachegroupName` query parameter for `GET /api/3.0/servers` in Traffic Ops
- Added an indiciator to the Traffic Monitor UI when using a disk backup of Traffic Ops.
- Added debugging functionality to CDN-in-a-Box for Traffic Stats.
- Added If-Match and If-Unmodified-Since Support in Server and Clients.
- Added debugging functionality to the Traffic Router unit tests runner at [`/traffic_router/tests`](https://github.com/apache/trafficcontrol/tree/master/traffic_router/tests)
- Made the Traffic Router unit tests runner at [`/traffic_router/tests`](https://github.com/apache/trafficcontrol/tree/master/traffic_router/tests) run in Alpine Linux
- Added GitHub Actions workflow for building RPMs and running the CDN-in-a-Box readiness check
- Added the `Status Last Updated` field to servers, and the UI, so that we can see when the last status change took place for a server.
- Added functionality in TR, so that it uses the default miss location of the DS, in case the location(for the  client IP) returned was the default location of the country.
- Added ability to set DNS Listening IPs in dns.properties
- Added Traffic Monitor: Support astats CSV output. Includes http_polling_format configuration option to specify the Accept header sent to stats endpoints. Adds CSV parsing ability (~100% faster than JSON) to the astats plugin
- Added Traffic Monitor: Support stats over http CSV output. Officially supported in ATS 9.0 unless backported by users. Users must also include `system_stats.so` when using stats over http in order to keep all the same functionality (and included stats) that astats_over_http provides.
- Added ability for Traffic Monitor to determine health of cache based on interface data and aggregate data. Using the new `stats_over_http` `health.polling.format` value that allows monitoring of multiple interfaces will first require that *all* Traffic Monitors monitoring the affected cache server be upgraded.
- Added ORT option to try all primaries before falling back to secondary parents, via Delivery Service Profile Parameter "try_all_primaries_before_secondary".
- Traffic Ops, Traffic Ops ORT, Traffic Monitor, Traffic Stats, and Grove are now compiled using Go version 1.15.
- Added `--traffic_ops_insecure=<0|1>` optional option to traffic_ops_ort.pl
- Added User-Agent string to Traffic Router log output.
- Added default sort logic to GET API calls using Read()
- Traffic Ops: added validation for assigning ORG servers to topology-based delivery services
- Added locationByDeepCoverageZone to the `crs/stats/ip/{ip}` endpoint in the Traffic Router API
- Traffic Ops: added validation for topology updates and server updates/deletions to ensure that topologies have at least one server per cachegroup in each CDN of any assigned delivery services
- Traffic Ops: added validation for delivery service updates to ensure that topologies have at least one server per cachegroup in each CDN of any assigned delivery services
- Traffic Ops: added a feature to get delivery services filtered by the `active` flag
- Traffic Portal: upgraded change log UI table to use more powerful/performant ag-grid component
- Traffic Portal: change log days are now configurable in traffic_portal_properties.json (default is 7 days) and can be overridden by the user in TP
- [#5319](https://github.com/apache/trafficcontrol/issues/5319) - Added support for building RPMs that target CentOS 8
- #5360 - Adds the ability to clone a topology

### Fixed
- Fixed #5188 - DSR (delivery service request) incorrectly marked as complete and error message not displaying when DSR fulfilled and DS update fails in Traffic Portal. [Related Github issue](https://github.com/apache/trafficcontrol/issues/5188)
- Fixed #3455 - Alphabetically sorting CDN Read API call [Related Github issue](https://github.com/apache/trafficcontrol/issues/3455)
- Fixed #5010 - Fixed Reference urls for Cache Config on Delivery service pages (HTTP, DNS) in Traffic Portal. [Related Github issue](https://github.com/apache/trafficcontrol/issues/5010)
- Fixed #5147 - GET /servers?dsId={id} should only return mid servers (in addition to edge servers) for the cdn of the delivery service if the mid tier is employed. [Related github issue](https://github.com/apache/trafficcontrol/issues/5147)
- Fixed #4981 - Cannot create routing regular expression with a blank pattern param in Delivery Service [Related github issue](https://github.com/apache/trafficcontrol/issues/4981)
- Fixed #4979 - Returns a Bad Request error during server creation with missing profileId [Related github issue](https://github.com/apache/trafficcontrol/issues/4979)
- Fixed #4237 - Do not return an internal server error when delivery service's capacity is zero. [Related github issue](https://github.com/apache/trafficcontrol/issues/4237)
- Fixed #2712 - Invalid TM logrotate configuration permissions causing TM logs to be ignored by logrotate. [Related github issue](https://github.com/apache/trafficcontrol/issues/2712)
- Fixed #3400 - Allow "0" as a TTL value for Static DNS entries [Related github issue](https://github.com/apache/trafficcontrol/issues/3400)
- Fixed #5050 - Allows the TP administrator to name a TP instance (production, staging, etc) and flag whether it is production or not in traffic_portal_properties.json [Related github issue](https://github.com/apache/trafficcontrol/issues/5050)
- Fixed #4743 - Validate absolute DNS name requirement on Static DNS entry for CNAME type [Related github issue](https://github.com/apache/trafficcontrol/issues/4743)
- Fixed #4848 - `GET /api/x/cdns/capacity` gives back 500, with the message `capacity was zero`
- Fixed #2156 - Renaming a host in TC, does not impact xmpp_id and thereby hashid [Related github issue](https://github.com/apache/trafficcontrol/issues/2156)
- Fixed #5038 - Adds UI warning when server interface IP CIDR is too large [Related github issue](https://github.com/apache/trafficcontrol/issues/5038)
- Fixed #3661 - Anonymous Proxy ipv4 whitelist does not work
- Fixed #1847 - Delivery Service with SSL keys are no longer allowed to be updated when the fields changed are relevant to the SSL Keys validity.
- Fixed #5153 - Right click context menu on new ag-grid tables appearing at the wrong place after scrolling. [Related github issue](https://github.com/apache/trafficcontrol/issues/5153)
- Fixed the `GET /api/x/jobs` and `GET /api/x/jobs/:id` Traffic Ops API routes to allow falling back to Perl via the routing blacklist
- Fixed ORT config generation not using the coalesce_number_v6 Parameter.
- Fixed POST deliveryservices/request (designed to simple send an email) regression which erroneously required deep caching type and routing name. [Related github issue](https://github.com/apache/trafficcontrol/issues/4735)
- Removed audit logging from the `POST /api/x/serverchecks` Traffic Ops API endpoint in order to reduce audit log spam
- Fixed an issue that causes Traffic Router to mistakenly route to caches that had recently been set from ADMIN_DOWN to OFFLINE
- Fixed an issue that caused Traffic Monitor to poll caches that did not have the status ONLINE/REPORTED/ADMIN_DOWN
- Fixed /deliveryservice_stats regression restricting metric type to a predefined set of values. [Related github issue](https://github.com/apache/trafficcontrol/issues/4740)
- Fixed audit logging from the `/jobs` APIs to bring them back to the same level of information provided by TO-Perl
- Fixed `maxRevalDurationDays` validation for `POST /api/1.x/user/current/jobs` and added that validation to the `/api/x/jobs` endpoints
- Fixed slice plugin error in delivery service request view. [Related github issue](https://github.com/apache/trafficcontrol/issues/4770)
- Fixed update procedure of servers, so that if a server is linked to one or more delivery services, you cannot change its "cdn". [Related github issue](https://github.com/apache/trafficcontrol/issues/4116)
- Fixed `POST /api/x/steering` and `PUT /api/x/steering` so that a steering target with an invalid `type` is no longer accepted. [Related github issue](https://github.com/apache/trafficcontrol/issues/3531)
- Fixed `cachegroups` READ endpoint, so that if a request is made with the `type` specified as a non integer value, you get back a `400` with error details, instead of a `500`. [Related github issue](https://github.com/apache/trafficcontrol/issues/4703)
- Fixed ORT bug miscalculating Mid Max Origin Connections as all servers, usually resulting in 1.
- Fixed ORT atstccfg helper log to append and not overwrite old logs. Also changed to log to /var/log/ort and added a logrotate to the RPM. See the ORT README.md for details.
- Added Delivery Service Raw Remap `__RANGE_DIRECTIVE__` directive to allow inserting the Range Directive after the Raw Remap text. This allows Raw Remaps which manipulate the Range.
- Added an option for `coordinateRange` in the RGB configuration file, so that in case a client doesn't have a postal code, we can still determine if it should be allowed or not, based on whether or not the latitude/ longitude of the client falls within the supplied ranges. [Related github issue](https://github.com/apache/trafficcontrol/issues/4372)
- Fixed TR build configuration (pom.xml) to invoke preinstall.sh. [Related github issue](https://github.com/apache/trafficcontrol/issues/4882)
- Fixed #3548 - Prevents DS regexes with non-consecutive order from generating invalid CRconfig/snapshot.
- Fixes #4984 - Lets `create_tables.sql` be run concurrently without issue
- Fixed #5020, #5021 - Creating an ASN with the same number and same cache group should not be allowed.
- Fixed #5006 - Traffic Ops now generates the Monitoring on-the-fly if the snapshot doesn't exist, and logs an error. This fixes upgrading to 4.x to not break the CDN until a Snapshot is done.
- Fixed #4680 - Change Content-Type to application/json for TR auth calls
- Fixed #4292 - Traffic Ops not looking for influxdb.conf in the right place
- Fixed #5102 - Python client scripts fail silently on authentication failures
- Fixed #5103 - Python client scripts crash on connection errors
- Fixed matching of wildcards in subjectAlternateNames when loading TLS certificates
- Fixed #5180 - Global Max Mbps and Tps is not send to TM
- Fixed #3528 - Fix Traffic Ops monitoring.json missing DeliveryServices
- Fixed an issue where the jobs and servers table in Traffic Portal would not clear a column's filter when it's hidden
- Fixed an issue with Traffic Router failing to authenticate if secrets are changed
- Fixed validation error message for Traffic Ops `POST /api/x/profileparameters` route
- Fixed #5216 - Removed duplicate button to link delivery service to server [Related Github issue](https://github.com/apache/trafficcontrol/issues/5216)
- Fixed an issue where Traffic Router would erroneously return 503s or NXDOMAINs if the caches in a cachegroup were all unavailable for a client's requested IP version, rather than selecting caches from the next closest available cachegroup.
- Fixed an issue where downgrading the database would fail while having server interfaces with null gateways, MTU, and/or netmasks.
- Fixed an issue where partial upgrades of the database would occasionally fail to apply 2020081108261100_add_server_ip_profile_trigger.
- Fixed #5197 - Allows users to assign topology-based DS to ORG servers [Related Github issue](https://github.com/apache/trafficcontrol/issues/5197)
- Fixed #5161 - Fixes topology name character validation [Related Github issue](https://github.com/apache/trafficcontrol/issues/5161)
- Fixed #5237 - /isos API endpoint rejecting valid IPv6 addresses with CIDR-notation network prefixes.
- Fixed an issue with Traffic Monitor to fix peer polling to work as expected
- Fixed #5274 - CDN in a Box's Traffic Vault image failed to build due to Basho's repo responding with 402 Payment Required. The repo has been removed from the image.
- #5069 - For LetsEncryptDnsChallengerWatcher in Traffic Router, the cr-config location is configurable instead of only looking at `/opt/traffic_router/db/cr-config.json`
- #5191 - Error from IMS requests to /federations/all
- Fixed Astats csv issue where it could crash if caches dont return proc data
- #5380 - Show the correct servers (including ORGs) when a topology based DS with required capabilities + ORG servers is queried for the assigned servers
- Fixed parent.config generation for topology-based delivery services (inline comments not supported)
- Fixed parent.config generation for MSO delivery services with required capabilities

### Changed
- Changed some Traffic Ops Go Client methods to use `DeliveryServiceNullable` inputs and outputs.
- When creating invalidation jobs through TO/TP, if an identical regex is detected that overlaps its time, then warnings
will be returned indicating that overlap exists.
- Changed Traffic Portal to disable browser caching on GETs until it utilizes the If-Modified-Since functionality that the TO API now provides.
- Changed Traffic Portal to use Traffic Ops API v3
- Changed Traffic Portal to use the more performant and powerful ag-grid for all server and invalidation request tables.
- Changed ORT Config Generation to be deterministic, which will prevent spurious diffs when nothing actually changed.
- Changed ORT to find the local ATS config directory and use it when location Parameters don't exist for many required configs, including all Delivery Service files (Header Rewrites, Regex Remap, URL Sig, URI Signing).
- Changed ORT to not update ip_allow.config but log an error if it needs updating in syncds mode, and only actually update in badass mode.
    - ATS has a known bug, where reloading when ip_allow.config has changed blocks arbitrary addresses. This will break things by not allowing any new necessary servers, but prevents breaking the Mid server. There is no solution that doesn't break something, until ATS fixes the bug, and breaking an Edge is better than breaking a Mid.
- Changed the access logs in Traffic Ops to now show the route ID with every API endpoint call. The Route ID is appended to the end of the access log line.
- Changed Traffic Monitor's `tmconfig.backup` to store the result of `GET /api/2.0/cdns/{{name}}/configs/monitoring` instead of a transformed map
- Changed OAuth workflow to use Basic Auth if client secret is provided per RFC6749 section 2.3.1.
- [Multiple Interface Servers](https://github.com/apache/trafficcontrol/blob/master/blueprints/multi-interface-servers.md)
    - Interface data is constructed from IP Address/Gateway/Netmask (and their IPv6 counterparts) and Interface Name and Interface MTU fields on services. These **MUST** have proper, valid data before attempting to upgrade or the upgrade **WILL** fail. In particular IP fields need to be valid IP addresses/netmasks, and MTU must only be positive integers of at least 1280.
    - The `/servers` and `/servers/{{ID}}}` TO API endpoints have been updated to use and reflect multi-interface servers.
    - Updated `/cdns/{{name}}/configs/monitoring` TO API endpoint to return multi-interface data.
    - CDN Snapshots now use a server's "service addresses" to provide its IP addresses.
    - Changed the `Cache States` tab of the Traffic Monitor UI to properly handle multiple interfaces.
    - Changed the `/publish/CacheStats` in Traffic Monitor to support multiple interfaces.
    - Changed the CDN-in-a-Box server enrollment template to support multiple interfaces.
- Changed Tomcat Java dependency to 8.5.57.
- Changed Spring Framework Java dependency to 4.2.5.
- Changed certificate loading code in Traffic Router to use Bouncy Castle instead of deprecated Sun libraries.
- Changed deprecated AsyncHttpClient Java dependency to use new active mirror and updated to version 2.12.1.
- Changed Traffic Portal to use the more performant and powerful ag-grid for the delivery service request (DSR) table.
- Traffic Ops: removed change log entry created during server update/revalidation unqueue
- Updated CDN in a Box to CentOS 8 and added `RHEL_VERSION` Docker build arg so CDN in a Box can be built for CentOS 7, if desired
- Added Delivery Service Raw Remap `__CACHEKEY_DIRECTIVE__` directive to allow inserting the cachekey directive into the Raw Remap text. This allows Raw Remaps which manipulate the cachekey.

### Deprecated
- Deprecated the non-nullable `DeliveryService` Go struct and other structs that use it. `DeliveryServiceNullable` structs should be used instead.
- Deprecated the `insecure` option in `traffic_ops_golang` in favor of `"tls_config": { "InsecureSkipVerify": <bool> }`
- Importing Traffic Ops Go clients via the un-versioned `github.com/apache/trafficcontrol/traffic_ops/client` is now deprecated in favor of versioned import paths e.g. `github.com/apache/trafficcontrol/traffic_ops/v3-client`.

### Removed
- Removed deprecated Traffic Ops Go Client methods.
- Configuration generation logic in the TO API (v1) for all files and the "meta" route - this means that versions of Traffic Ops ORT earlier than 4.0.0 **will not work any longer** with versions of Traffic Ops moving forward.
- Removed from Traffic Portal the ability to view cache server config files as the contents are no longer reliable through the TO API due to the introduction of atstccfg.


## [4.1.0] - 2020-04-23
### Added
- Added support for use of ATS Slice plugin as an additonal option to range request handling on HTTP/DNS DSes.
- Added a boolean to delivery service in Traffic Portal and Traffic Ops to enable EDNS0 client subnet at the delivery service level and include it in the cr-config.
- Updated Traffic Router to read new EDSN0 client subnet field and route accordingly only for enabled delivery services. When enabled and a subnet is present in the request, the subnet appears in the `chi` field and the resolver address is in the `rhi` field.
- Traffic Router DNSSEC zone diffing: if enabled via the new "dnssec.zone.diffing.enabled" TR profile parameter, TR will diff existing zones against newly generated zones in order to determine if a zone needs to be re-signed. Zones are typically generated on every snapshot and whenever new DNSSEC keys are found, and since signing a zone is a relatively CPU-intensive operation, this optimization can drastically reduce the CPU time taken to process new snapshots and new DNSSEC keys.
- Added an optimistic quorum feature to Traffic Monitor to prevent false negative states from propagating to downstream components in the event of network isolation.
- Added the ability to fetch users by role
- Added an API 1.5 endpoint to generate delivery service certificates using Let's Encrypt
- Added an API 1.5 endpoint to GET a single or all records for Let's Encrypt DNS challenge
- Added an API 1.5 endpoint to renew certificates
- Added ability to create multiple objects from generic API Create with a single POST.
- Added debugging functionality to CDN-in-a-Box.
- Added an SMTP server to CDN-in-a-Box.
- Cached builder Docker images on Docker Hub to speed up build time
- Added functionality in the GET endpoints to support the "If-Modified-Since" header in the incoming requests.
- Traffic Ops Golang Endpoints
  - /api/2.0 for all of the most recent route versions
  - /api/1.1/cachegroupparameters/{{cachegroupID}}/{{parameterID}} `(DELETE)`
  - /api/1.5/stats_summary `(POST)`
  - /api/1.1/cdns/routing
  - /api/1.1/cachegroupparameters/ `(GET, POST)`
  - /api/2.0/isos
  - /api/1.5/deliveryservice/:id/routing
  - /api/1.5/deliveryservices/sslkeys/generate/letsencrypt `POST`
  - /api/2.0/deliveryservices/xmlId/:XMLID/sslkeys `DELETE`
  - /deliveryserviceserver/:dsid/:serverid
  - /api/1.5/letsencrypt/autorenew `POST`
  - /api/1.5/letsencrypt/dnsrecords `GET`
  - /api/2.0/vault/ping `GET`
  - /api/2.0/vault/bucket/:bucket/key/:key/values `GET`
  - /api/2.0/servercheck `GET`
  - /api/2.0/servercheck/extensions/:id `(DELETE)`
  - /api/2.0/servercheck/extensions `(GET, POST)`
  - /api/2.0/servers/:name-or-id/update `POST`
  - /api/2.0/plugins `(GET)`
  - /api/2.0/snapshot `PUT`

### Changed
- Add null check in astats plugin before calling strtok to find ip mask values in the config file
- Fix to traffic_ops_ort.pl to strip specific comment lines before checking if a file has changed.  Also promoted a changed file message from DEBUG to ERROR for report mode.
- Fixed Traffic Portal regenerating CDN DNSSEC keys with the wrong effective date
- Fixed issue #4583: POST /users/register internal server error caused by failing DB query
- Type mutation through the api is now restricted to only those types that apply to the "server" table
- Updated The Traffic Ops Python, Go and Java clients to use API version 2.0 (when possible)
- Updated CDN-in-a-Box scripts and enroller to use TO API version 2.0
- Updated numerous, miscellaneous tools to use TO API version 2.0
- Updated TP to use TO API v2
- Updated TP application build dependencies
- Modified Traffic Monitor to poll over IPv6 as well as IPv4 and separate the availability statuses.
- Modified Traffic Router to separate availability statuses between IPv4 and IPv6.
- Modified Traffic Portal and Traffic Ops to accept IPv6 only servers.
- Updated Traffic Monitor to default to polling both IPv4 and IPv6.
- Traffic Ops, Traffic Monitor, Traffic Stats, and Grove are now compiled using Go version 1.14. This requires a Traffic Vault config update (see note below).
- Existing installations **must** enable TLSv1.1 for Traffic Vault in order for Traffic Ops to reach it. See [Enabling TLS 1.1](https://traffic-control-cdn.readthedocs.io/en/latest/admin/traffic_vault.html#tv-admin-enable-tlsv1-1) in the Traffic Vault administrator's guide for instructions.
- Changed the `totalBytes` property of responses to GET requests to `/deliveryservice_stats` to the more appropriate `totalKiloBytes` in API 2.x
- Fix to traffic_ops_ort to generate logging.yaml files correctly.
- Fixed issue #4650: add the "Vary: Accept-Encoding" header to all responses from Traffic Ops

### Deprecated/Removed
- The Traffic Ops `db/admin.pl` script has now been removed. Please use the `db/admin` binary instead.
- Traffic Ops Python client no longer supports Python 2.
- Traffic Ops API Endpoints
  - /api_capabilities/:id
  - /asns/:id
  - /cachegroups/:id (GET)
  - /cachegroup/:parameterID/parameter
  - /cachegroups/:parameterID/parameter/available
  - /cachegroups/:id/unassigned_parameters
  - /cachegroups/trimmed
  - /cdns/:name/configs/routing
  - /cdns/:name/federations/:id (GET)
  - /cdns/configs
  - /cdns/:id (GET)
  - /cdns/:id/snapshot
  - /cdns/name/:name (GET)
  - /cdns/usage/overview
  - /deliveryservice_matches
  - /deliveryservice_server/:dsid/:serverid
  - /deliveryservice_user
  - /deliveryservice_user/:dsId/:userId
  - /deliveryservices/hostname/:name/sslkeys
  - /deliveryservices/{dsid}/regexes/{regexid} (GET)
  - /deliveryservices/:id (GET)
  - /deliveryservices/:id/state
  - /deliveryservices/xmlId/:XMLID/sslkeys/delete
  - /divisions/:division_name/regions
  - /divisions/:id
  - /divisions/name/:name
  - /hwinfo/dtdata
  - /jobs/:id
  - /keys/ping
  - /logs/:days/days
  - /parameters/:id (GET)
  - /parameters/:id/profiles
  - /parameters/:id/unassigned_profiles
  - /parameters/profile/:name
  - /parameters/validate
  - /phys_locations/trimmed
  - /phys_locations/:id (GET)
  - /profile/:id (GET)
  - /profile/:id/unassigned_parameters
  - /profile/trimmed
  - /regions/:id (GET, DELETE)
  - /regions/:region_name/phys_locations
  - /regions/name/:region_name
  - /riak/bucket/:bucket/key/:key/vault
  - /riak/ping
  - /riak/stats
  - /servercheck/aadata
  - /servers/hostname/:hostName/details
  - /servers/status
  - /servers/:id (GET)
  - /servers/totals
  - /snapshot/:cdn
  - /stats_summary/create
  - /steering/:deliveryservice/targets/:target (GET)
  - /tenants/:id (GET)
  - /statuses/:id (GET)
  - /to_extensions/:id/delete
  - /to_extensions
  - /traffic_monitor/stats
  - /types/trimmed
  - /types/{{ID}} (GET)
  - /user/current/jobs
  - /users/:id/deliveryservices
  - /servers/checks
  - /user/{{user ID}}/deliveryservices/available

## [4.0.0] - 2019-12-16
### Added
- Traffic Router: TR now generates a self-signed certificate at startup and uses it as the default TLS cert.
  The default certificate is used whenever a client attempts an SSL handshake for an SNI host which does not match
  any of the other certificates.
- Client Steering Forced Diversity: force Traffic Router to return more unique edge caches in CLIENT_STEERING results instead of the default behavior which can sometimes return a result of multiple targets using the same edge cache. In the case of edge cache failures, this feature will give clients a chance to retry a different edge cache. This can be enabled with the new "client.steering.forced.diversity" Traffic Router profile parameter.
- Traffic Ops Golang Endpoints
  - /api/1.4/deliveryservices `(GET,POST,PUT)`
  - /api/1.4/users `(GET,POST,PUT)`
  - /api/1.1/deliveryservices/xmlId/:xmlid/sslkeys `GET`
  - /api/1.1/deliveryservices/hostname/:hostname/sslkeys `GET`
  - /api/1.1/deliveryservices/sslkeys/add `POST`
  - /api/1.1/deliveryservices/xmlId/:xmlid/sslkeys/delete `GET`
  - /api/1.4/deliveryservices_required_capabilities `(GET,POST,DELETE)`
  - /api/1.1/servers/status `GET`
  - /api/1.4/cdns/dnsseckeys/refresh `GET`
  - /api/1.1/cdns/name/:name/dnsseckeys `GET`
  - /api/1.1/roles `GET`
  - /api/1.4/cdns/name/:name/dnsseckeys `GET`
  - /api/1.4/user/login/oauth `POST`
  - /api/1.1/servers/:name/configfiles/ats `GET`
  - /api/1.1/servers/:id/queue_update `POST`
  - /api/1.1/profiles/:name/configfiles/ats/* `GET`
  - /api/1.4/profiles/name/:name/copy/:copy
  - /api/1.1/servers/:name/configfiles/ats/* `GET`
  - /api/1.1/cdns/:name/configfiles/ats/* `GET`
  - /api/1.1/servers/:id/status `PUT`
  - /api/1.1/dbdump `GET`
  - /api/1.1/servers/:name/configfiles/ats/parent.config
  - /api/1.1/servers/:name/configfiles/ats/remap.config
  - /api/1.1/user/login/token `POST`
  - /api/1.4/deliveryservice_stats `GET`
  - /api/1.1/deliveryservices/request
  - /api/1.1/federations/:id/users
  - /api/1.1/federations/:id/users/:userID
  - /api/1.2/current_stats
  - /api/1.1/osversions
  - /api/1.1/stats_summary `GET`
  - /api/1.1/api_capabilities `GET`
  - /api/1.1/user/current `PUT`
  - /api/1.1/federations/:id/federation_resolvers `(GET, POST)`

- Traffic Router: Added a tunable bounded queue to support DNS request processing.
- Traffic Ops API Routing Blacklist: via the `routing_blacklist` field in `cdn.conf`, enable certain whitelisted Go routes to be handled by Perl instead (via the `perl_routes` list) in case a regression is found in the Go handler, and explicitly disable any routes via the `disabled_routes` list. Requests to disabled routes are immediately given a 503 response. Both fields are lists of Route IDs, and route information (ID, version, method, path, and whether or not it can bypass to Perl) can be found by running `./traffic_ops_golang --api-routes`. To disable a route or have it bypassed to Perl, find its Route ID using the previous command and put it in the `disabled_routes` or `perl_routes` list, respectively.
- To support reusing a single riak cluster connection, an optional parameter is added to riak.conf: "HealthCheckInterval". This options takes a 'Duration' value (ie: 10s, 5m) which affects how often the riak cluster is health checked.  Default is currently set to: "HealthCheckInterval": "5s".
- Added a new Go db/admin binary to replace the Perl db/admin.pl script which is now deprecated and will be removed in a future release. The new db/admin binary is essentially a drop-in replacement for db/admin.pl since it supports all of the same commands and options; therefore, it should be used in place of db/admin.pl for all the same tasks.
- Added an API 1.4 endpoint, /api/1.4/cdns/dnsseckeys/refresh, to perform necessary behavior previously served outside the API under `/internal`.
- Added the DS Record text to the cdn dnsseckeys endpoint in 1.4.
- Added monitoring.json snapshotting. This stores the monitoring json in the same table as the crconfig snapshot. Snapshotting is now required in order to push out monitoring changes.
- To traffic_ops_ort.pl added the ability to handle ##OVERRIDE## delivery service ANY_MAP raw remap text to replace and comment out a base delivery service remap rules. THIS IS A TEMPORARY HACK until versioned delivery services are implemented.
- Snapshotting the CRConfig now deletes HTTPS certificates in Riak for delivery services which have been deleted in Traffic Ops.
- Added a context menu in place of the "Actions" column from the following tables in Traffic Portal: cache group tables, CDN tables, delivery service tables, parameter tables, profile tables, server tables.
- Traffic Portal standalone Dockerfile
- In Traffic Portal, removes the need to specify line breaks using `__RETURN__` in delivery service edge/mid header rewrite rules, regex remap expressions, raw remap text and traffic router additional request/response headers.
- In Traffic Portal, provides the ability to clone delivery service assignments from one cache to another cache of the same type. Issue #2963.
- Added an API 1.4 endpoint, /api/1.4/server_capabilities, to create, read, and delete server capabilities.
- Traffic Ops now allows each delivery service to have a set of query parameter keys to be retained for consistent hash generation by Traffic Router.
- In Traffic Portal, delivery service table columns can now be rearranged and their visibility toggled on/off as desired by the user. Hidden table columns are excluded from the table search. These settings are persisted in the browser.
- Added an API 1.4 endpoint, /api/1.4/user/login/oauth to handle SSO login using OAuth.
- Added /#!/sso page to Traffic Portal to catch redirects back from OAuth provider and POST token into the API.
- In Traffic Portal, server table columns can now be rearranged and their visibility toggled on/off as desired by the user. Hidden table columns are excluded from the table search. These settings are persisted in the browser.
- Added pagination support to some Traffic Ops endpoints via three new query parameters, limit and offset/page
- Traffic Ops now supports a "sortOrder" query parameter on some endpoints to return API responses in descending order
- Traffic Ops now uses a consistent format for audit logs across all Go endpoints
- Added cache-side config generator, atstccfg, installed with ORT. Includes all configs. Includes a plugin system.
- Fixed ATS config generation to omit regex remap, header rewrite, URL Sig, and URI Signing files for delivery services not assigned to that server.
- In Traffic Portal, all tables now include a 'CSV' link to enable the export of table data in CSV format.
- Pylint configuration now enforced (present in [a file in the Python client directory](./traffic_control/clients/python/pylint.rc))
- Added an optional SMTP server configuration to the TO configuration file, api now has unused abilitiy to send emails
- Traffic Monitor now has "gbps" calculated stat, allowing operators to monitor bandwidth in Gbps.
- Added an API 1.4 endpoint, /api/1.4/deliveryservices_required_capabilities, to create, read, and delete associations between a delivery service and a required capability.
- Added ATS config generation omitting parents without Delivery Service Required Capabilities.
- In Traffic Portal, added the ability to create, view and delete server capabilities and associate those server capabilities with servers and delivery services. See [blueprint](./blueprints/server-capabilitites.md)
- Added validation to prevent assigning servers to delivery services without required capabilities.
- Added deep coverage zone routing percentage to the Traffic Portal dashboard.
- Added a `traffic_ops/app/bin/osversions-convert.pl` script to convert the `osversions.cfg` file from Perl to JSON as part of the `/osversions` endpoint rewrite.
- Added [Experimental] - Emulated Vault suppling a HTTP server mimicking RIAK behavior for usage as traffic-control vault.
- Added Traffic Ops Client function that returns a Delivery Service Nullable Response when requesting for a Delivery Service by XMLID

### Changed
- Traffic Router:  TR will now allow steering DSs and steering target DSs to have RGB enabled. (fixes #3910)
- Traffic Portal:  Traffic Portal now allows Regional Geo Blocking to be enabled for a Steering Delivery Service.
- Traffic Ops: fixed a regression where the `Expires` cookie header was not being set properly in responses. Also, added the `Max-Age` cookie header in responses.
- Traffic Router, added TLS certificate validation on certificates imported from Traffic Ops
  - validates modulus of private and public keys
  - validates current timestamp falls within the certificate date bracket
  - validates certificate subjects against the DS URL
- Traffic Ops Golang Endpoints
  - Updated /api/1.1/cachegroups: Cache Group Fallbacks are included
  - Updated /api/1.1/cachegroups: fixed so fallbackToClosest can be set through API
    - Warning:  a PUT of an old Cache Group JSON without the fallbackToClosest field will result in a `null` value for that field
- Traffic Router: fixed a bug which would cause `REFUSED` DNS answers if the zone priming execution did not complete within the configured `zonemanager.init.timeout` period.
- Issue 2821: Fixed "Traffic Router may choose wrong certificate when SNI names overlap"
- traffic_ops/app/bin/checks/ToDnssecRefresh.pl now requires "user" and "pass" parameters of an operations-level user! Update your scripts accordingly! This was necessary to move to an API endpoint with proper authentication, which may be safely exposed.
- Traffic Monitor UI updated to support HTTP or HTTPS traffic.
- Traffic Monitor health/stat time now includes full body download (like prior TM <=2.1 version)
- Modified Traffic Router logging format to include an additional field for DNS log entries, namely `rhi`. This defaults to '-' and is only used when EDNS0 client subnet extensions are enabled and a client subnet is present in the request. When enabled and a subnet is present, the subnet appears in the `chi` field and the resolver address is in the `rhi` field.
- Changed traffic_ops_ort.pl so that hdr_rw-&lt;ds&gt;.config files are compared with strict ordering and line duplication when detecting configuration changes.
- Traffic Ops (golang), Traffic Monitor, Traffic Stats are now compiled using Go version 1.11. Grove was already being compiled with this version which improves performance for TLS when RSA certificates are used.
- Fixed issue #3497: TO API clients that don't specify the latest minor version will overwrite/default any fields introduced in later versions
- Fixed permissions on DELETE /api/$version/deliveryservice_server/{dsid}/{serverid} endpoint
- Issue 3476: Traffic Router returns partial result for CLIENT_STEERING Delivery Services when Regional Geoblocking or Anonymous Blocking is enabled.
- Upgraded Traffic Portal to AngularJS 1.7.8
- Issue 3275: Improved the snapshot diff performance and experience.
- Issue 3550: Fixed TC golang client setting for cache control max age
- Issue #3605: Fixed Traffic Monitor custom ports in health polling URL.
- Issue 3587: Fixed Traffic Ops Golang reverse proxy and Riak logs to be consistent with the format of other error logs.
- Database migrations have been collapsed. Rollbacks to migrations that previously existed are no longer possible.
- Issue #3750: Fixed Grove access log fractional seconds.
- Issue #3646: Fixed Traffic Monitor Thresholds.
- Modified Traffic Router API to be available via HTTPS.
- Added fields to traffic_portal_properties.json to configure SSO through OAuth.
- Added field to cdn.conf to configure whitelisted URLs for Json Key Set URL returned from OAuth provider.
- Improved [profile comparison view in Traffic Portal](https://github.com/apache/trafficcontrol/blob/master/blueprints/profile-param-compare-manage.md).
- Issue #3871 - provides users with a specified role the ability to mark any delivery service request as complete.
- Fixed Traffic Ops Golang POST servers/id/deliveryservice continuing erroneously after a database error.
- Fixed Traffic Ops Golang POST servers/id/deliveryservice double-logging errors.
- Issue #4131 - The "Clone Delivery Service Assignments" menu item is hidden on a cache when the cache has zero delivery service assignments to clone.
- Traffic Portal - Turn off TLSv1
- Removed Traffic Portal dependency on Restangular
- Issue #1486 - Dashboard graph for bandwidth now displays units in the tooltip when hovering over a data point

### Deprecated/Removed
- Traffic Ops API Endpoints
  - /api/1.1/cachegroup_fallbacks
  - /api_capabilities `POST`

## [3.0.0] - 2018-10-30
### Added
- Removed MySQL-to-Postgres migration tools.  This tool is supported for 1.x to 2.x upgrades only and should not be used with 3.x.
- Backup Edge Cache group: If the matched group in the CZF is not available, this list of backup edge cache group configured via Traffic Ops API can be used as backup. In the event of all backup edge cache groups not available, GEO location can be optionally used as further backup. APIs detailed [here](http://traffic-control-cdn.readthedocs.io/en/latest/development/traffic_ops_api/v12/cachegroup_fallbacks.html)
- Traffic Ops Golang Proxy Endpoints
  - /api/1.4/users `(GET,POST,PUT)`
  - /api/1.3/origins `(GET,POST,PUT,DELETE)`
  - /api/1.3/coordinates `(GET,POST,PUT,DELETE)`
  - /api/1.3/staticdnsentries `(GET,POST,PUT,DELETE)`
  - /api/1.1/deliveryservices/xmlId/:xmlid/sslkeys `GET`
  - /api/1.1/deliveryservices/hostname/:hostname/sslkeys `GET`
  - /api/1.1/deliveryservices/sslkeys/add `POST`
  - /api/1.1/deliveryservices/xmlId/:xmlid/sslkeys/delete `GET`
- Delivery Service Origins Refactor: The Delivery Service API now creates/updates an Origin entity on Delivery Service creates/updates, and the `org_server_fqdn` column in the `deliveryservice` table has been removed. The `org_server_fqdn` data is now computed from the Delivery Service's primary origin (note: the name of the primary origin is the `xml_id` of its delivery service).
- Cachegroup-Coordinate Refactor: The Cachegroup API now creates/updates a Coordinate entity on Cachegroup creates/updates, and the `latitude` and `longitude` columns in the `cachegroup` table have been replaced with `coordinate` (a foreign key to Coordinate). Coordinates created from Cachegroups are given the name `from_cachegroup_\<cachegroup name\>`.
- Geolocation-based Client Steering: two new steering target types are available to use for `CLIENT_STEERING` delivery services: `STEERING_GEO_ORDER` and `STEERING_GEO_WEIGHT`. When targets of these types have an Origin with a Coordinate, Traffic Router will order and prioritize them based upon the shortest total distance from client -> edge -> origin. Co-located targets are grouped together and can be weighted or ordered within the same location using `STEERING_GEO_WEIGHT` or `STEERING_GEO_ORDER`, respectively.
- Tenancy is now the default behavior in Traffic Ops.  All database entries that reference a tenant now have a default of the root tenant.  This eliminates the need for the `use_tenancy` global parameter and will allow for code to be simplified as a result. If all user and delivery services reference the root tenant, then there will be no difference from having `use_tenancy` set to 0.
- Cachegroup Localization Methods: The Cachegroup API now supports an optional `localizationMethods` field which specifies the localization methods allowed for that cachegroup (currently 'DEEP_CZ', 'CZ', and 'GEO'). By default if this field is null/empty, all localization methods are enabled. After Traffic Router has localized a client, it will only route that client to cachegroups that have enabled the localization method used. For example, this can be used to prevent GEO-localized traffic (i.e. most likely from off-net/internet clients) to cachegroups that aren't optimal for internet traffic.
- Traffic Monitor Client Update: Traffic Monitor is updated to use the Traffic Ops v13 client.
- Removed previously deprecated `traffic_monitor_java`
- Added `infrastructure/cdn-in-a-box` for Apachecon 2018 demonstration
- The CacheURL Delivery service field is deprecated.  If you still need this functionality, you can create the configuration explicitly via the raw remap field.

## [2.2.0] - 2018-06-07
### Added
- Per-DeliveryService Routing Names: you can now choose a Delivery Service's Routing Name (rather than a hardcoded "tr" or "edge" name). This might require a few pre-upgrade steps detailed [here](http://traffic-control-cdn.readthedocs.io/en/latest/admin/traffic_ops/migration_from_20_to_22.html#per-deliveryservice-routing-names)
- [Delivery Service Requests](http://traffic-control-cdn.readthedocs.io/en/latest/admin/quick_howto/ds_requests.html#ds-requests): When enabled, delivery service requests are created when ALL users attempt to create, update or delete a delivery service. This allows users with higher level permissions to review delivery service changes for completeness and accuracy before deploying the changes.
- Traffic Ops Golang Proxy Endpoints
  - /api/1.3/about `(GET)`
  - /api/1.3/asns `(GET,POST,PUT,DELETE)`
  - /api/1.3/cachegroups `(GET,POST,PUT,DELETE)`
  - /api/1.3/cdns `(GET,POST,PUT,DELETE)`
  - /api/1.3/cdns/capacity `(GET)`
  - /api/1.3/cdns/configs `(GET)`
  - /api/1.3/cdns/dnsseckeys `(GET)`
  - /api/1.3/cdns/domain `(GET)`
  - /api/1.3/cdns/monitoring `(GET)`
  - /api/1.3/cdns/health `(GET)`
  - /api/1.3/cdns/routing `(GET)`
  - /api/1.3/deliveryservice_requests `(GET,POST,PUT,DELETE)`
  - /api/1.3/divisions `(GET,POST,PUT,DELETE)`
  - /api/1.3/hwinfos `(GET)`
  - /api/1.3/login `(POST)`
  - /api/1.3/parameters `(GET,POST,PUT,DELETE)`
  - /api/1.3/profileparameters `(GET,POST,PUT,DELETE)`
  - /api/1.3/phys_locations `(GET,POST,PUT,DELETE)`
  - /api/1.3/ping `(GET)`
  - /api/1.3/profiles `(GET,POST,PUT,DELETE)`
  - /api/1.3/regions `(GET,POST,PUT,DELETE)`
  - /api/1.3/servers `(GET,POST,PUT,DELETE)`
  - /api/1.3/servers/checks `(GET)`
  - /api/1.3/servers/details `(GET)`
  - /api/1.3/servers/status `(GET)`
  - /api/1.3/servers/totals `(GET)`
  - /api/1.3/statuses `(GET,POST,PUT,DELETE)`
  - /api/1.3/system/info `(GET)`
  - /api/1.3/types `(GET,POST,PUT,DELETE)`
- Fair Queuing Pacing: Using the FQ Pacing Rate parameter in Delivery Services allows operators to limit the rate of individual sessions to the edge cache. This feature requires a Trafficserver RPM containing the fq_pacing experimental plugin AND setting 'fq' as the default Linux qdisc in sysctl.
- Traffic Ops rpm changed to remove world-read permission from configuration files.

### Changed
- Reformatted this CHANGELOG file to the keep-a-changelog format

[unreleased]: https://github.com/apache/trafficcontrol/compare/RELEASE-7.0.0...HEAD
[7.0.0]: https://github.com/apache/trafficcontrol/compare/RELEASE-7.0.0...RELEASE-6.0.0
[6.0.0]: https://github.com/apache/trafficcontrol/compare/RELEASE-6.0.0...RELEASE-5.0.0
[5.0.0]: https://github.com/apache/trafficcontrol/compare/RELEASE-4.1.0...RELEASE-5.0.0
[4.1.0]: https://github.com/apache/trafficcontrol/compare/RELEASE-4.0.0...RELEASE-4.1.0
[4.0.0]: https://github.com/apache/trafficcontrol/compare/RELEASE-3.0.0...RELEASE-4.0.0
[3.0.0]: https://github.com/apache/trafficcontrol/compare/RELEASE-2.2.0...RELEASE-3.0.0
[2.2.0]: https://github.com/apache/trafficcontrol/compare/RELEASE-2.1.0...RELEASE-2.2.0<|MERGE_RESOLUTION|>--- conflicted
+++ resolved
@@ -5,7 +5,6 @@
 
 ## [unreleased]
 ### Added
-<<<<<<< HEAD
 - [#2101](https://github.com/apache/trafficcontrol/issues/2101) Added the ability to tell if a Delivery Service is the target of another steering DS.
 - [#6033](https://github.com/apache/trafficcontrol/issues/6033) Added ability to assign multiple server capabilities to a server.
 - [Traffic Monitor] Added logging for `ipv4Availability` and `ipv6Availability` in TM.
@@ -18,18 +17,6 @@
 - [#7021](https://github.com/apache/trafficcontrol/issues/7021) Fixed cache config for Delivery Services with IP Origins
 
 
-=======
-- [#6033](https://github.com/apache/trafficcontrol/issues/6033) [Traffic Ops, Traffic Portal] Added ability to assign multiple server capabilities to a server.
-- [Traffic Monitor] Added logging for `ipv4Availability` and `ipv6Availability` in TM.
-
-### Fixed
-- Traffic Stats: Reuse InfluxDB client handle to prevent potential connection leaks
-- [#7021](https://github.com/apache/trafficcontrol/issues/7021) Fixed cache config for Delivery Services with IP Origins
-
-### Changed
-- Traffic Portal now obscures sensitive text in Delivery Service "Raw Remap" fields, private SSL keys, "Header Rewrite" rules, and ILO interface passwords by default.
-
->>>>>>> 87445b7e
 ## [7.0.0] - 2022-07-19
 ### Added
 - [Traffic Portal] Added Layered Profile feature to /servers/
