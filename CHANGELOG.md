# Changelog
All notable changes to this project will be documented in this file.

The format is based on [Keep a Changelog](http://keepachangelog.com/en/1.0.0/).

## [unreleased]
### Added
- [#6033](https://github.com/apache/trafficcontrol/issues/6033) *Traffic Ops, Traffic Portal* Added ability to assign multiple servers per capability.
- [#7081](https://github.com/apache/trafficcontrol/issues/7081) *Traffic Router* Added better log messages for TR connection exceptions.
- [#7089](https://github.com/apache/trafficcontrol/issues/7089) *Traffic Router* Added the ability to specify HTTPS certificate attributes.
- [#7109](https://github.com/apache/trafficcontrol/pull/7109) *Traffic Router* Removed `dnssec.zone.diffing.enabled` and `dnssec.rrsig.cache.enabled` parameters.
- [#7075](https://github.com/apache/trafficcontrol/pull/7075) *Traffic Portal* Added the `lastUpdated` field to all delivery service forms.
- [#7055](https://github.com/apache/trafficcontrol/issues/7055) *Traffic Portal* Made `Clear Table Filters` option visible to the user.
- [#7024](https://github.com/apache/trafficcontrol/pull/7024) *Traffic Monitor* Added logging for `ipv4Availability` and `ipv6Availability` in TM.
- [#7063](https://github.com/apache/trafficcontrol/pull/7063) *Traffic Ops* Added API version 5.0 (IN DEVELOPMENT)
- [#2101](https://github.com/apache/trafficcontrol/issues/2101) *Traffic Portal* Added the ability to tell if a Delivery Service is the target of another steering DS.
- [#6021](https://github.com/apache/trafficcontrol/issues/6021) *Traffic Portal* Added the ability to view a change logs message in it's entirety by clicking on it.
- [#7078](https://github.com/apache/trafficcontrol/issues/7078) *Traffic Ops, Traffic Portal* Added ability to assign multiple server capabilities to a server.
- [#7096](https://github.com/apache/trafficcontrol/issues/7096) *Traffic Control Health Client* Added health client parent health
- [#7032](https://github.com/apache/trafficcontrol/issues/7032) *Traffic Control Cache Config (t3c)* Add t3c-apply flag to use local ATS version for config generation rather than Server package Parameter, to allow managing the ATS OS package via external tools. See 'man t3c-apply' and 'man t3c-generate' for details.
- [#7097](https://github.com/apache/trafficcontrol/issues/7097) *Traffic Ops, Traffic Portal, Traffic Control Cache Config (t3c)* Added the `regional` field to Delivery Services, which affects whether `maxOriginConnections` should be per Cache Group
- [#2388](https://github.com/apache/trafficcontrol/issues/2388) *Trafic Ops, Traffic Portal* Added the `TTLOverride` field to CDNs, which lets you override all TTLs in all Delivery Services of a CDN's snapshot with a single value
- [#7176](https://github.com/apache/trafficcontrol/pull/7176) *ATC Build system* Support building ATC for the `aarch64` CPU architecture
- [#7113](https://github.com/apache/trafficcontrol/pull/7113) *Traffic Portal* Minimize the Server Server Capability part of the *Traffic Servers* section of the Snapshot Diff

### Changed
- [#7063](https://github.com/apache/trafficcontrol/pull/7063) *Traffic Ops* Python client now uses Traffic Ops API 4.1 by default.
- [#6981](https://github.com/apache/trafficcontrol/pull/6981) *Traffic Portal* Obscures sensitive text in Delivery Service "Raw Remap" fields, private SSL keys, "Header Rewrite" rules, and ILO interface passwords by default.
- [#7037](https://github.com/apache/trafficcontrol/pull/7037) *Traffic Router* Uses Traffic Ops API 4.0 by default
- [#7191](https://github.com/apache/trafficcontrol/issues/7191) *tc-health-client* Uses Traffic Ops API 4.0. Also added reload option to systemd service file
- [#4654](https://github.com/apache/trafficcontrol/pull/4654) *Traffic Ops, Traffic Portal* Switched Delivery Service active state to a three-value system, adding a state that will be used to prevent cache servers from deploying DS configuration.

### Fixed
- [#7216](https://github.com/apache/trafficcontrol/pull/7216) *Traffic Portal* Fixed sort for Server's Capabilities Table
- [#4428](https://github.com/apache/trafficcontrol/issues/4428) *Traffic Ops* Fixed Internal Server Error with POST to `profileparameters` when POST body is empty
- [#7179](https://github.com/apache/trafficcontrol/issues/7179) *Traffic Portal* Fixed search filter for Delivery Service Table
- [#7174](https://github.com/apache/trafficcontrol/issues/7174) *Traffic Portal* Fixed topologies sort (table and Delivery Service's form)
- [#5970](https://github.com/apache/trafficcontrol/issues/5970) *Traffic Portal* Fixed numeric sort in Delivery Service's form for DSCP
- [#5971](https://github.com/apache/trafficcontrol/issues/5971) *Traffic Portal* Fixed Max DNS Tool Top link to open in a new page
- [#7131](https://github.com/apache/trafficcontrol/issues/7131) *Docs* Fixed Docs for staticdnsentries API endpoint missing lastUpdated response property description in APIv3, APIv4 and APIv5.
- [#6947](https://github.com/apache/trafficcontrol/issues/6947) *Docs* Fixed docs for `cdns/{{name}}/federations` in APIv3, APIv4 and APIv5.
- [#6903](https://github.com/apache/trafficcontrol/issues/6903) *Docs* Fixed docs for /cdns/dnsseckeys/refresh in APIv4 and APIv5.
- [#7049](https://github.com/apache/trafficcontrol/issues/7049), [#7052](https://github.com/apache/trafficcontrol/issues/7052) *Traffic Portal* Fixed server table's quick search and filter option for multiple profiles.
- [#7080](https://github.com/apache/trafficcontrol/issues/7080), [#6335](https://github.com/apache/trafficcontrol/issues/6335) *Traffic Portal* Fixed redirect links for server capability.
- [#7022](https://github.com/apache/trafficcontrol/pull/7022) *Traffic Stats* Reuse InfluxDB client handle to prevent potential connection leaks.
- [#7021](https://github.com/apache/trafficcontrol/issues/7021) *Traffic Control Cache Config (t3c)* Fixed cache config for Delivery Services with IP Origins.
- [#7043](https://github.com/apache/trafficcontrol/issues/7043) *Traffic Control Cache Config (t3c)* Fixed cache config missing retry parameters for non-topology MSO Delivery Services going direct from edge to origin.
- [#7047](https://github.com/apache/trafficcontrol/issues/7047) *Traffic Ops* allow `apply_time` query parameters on the `servers/{id-name}/update` when the CDN is locked.
- [#7163](https://github.com/apache/trafficcontrol/issues/7163) *Traffic Control Cache Config (t3c)* Fix cache config for multiple profiles
- [#7048](https://github.com/apache/trafficcontrol/issues/7048) *Traffic Stats* Add configuration value to set the client request timeout for calls to Traffic Ops.
- [#7093](https://github.com/apache/trafficcontrol/issues/7093) *Traffic Router* Updated Apache Tomcat from 9.0.43 to 9.0.67
- [#7125](https://github.com/apache/trafficcontrol/issues/7125) *Docs* Reflect implementation and deprecation notice for `letsencrypt/autorenew` endpoint.
- [#7046](https://github.com/apache/trafficcontrol/issues/7046) *Traffic Ops* `deliveryservices/sslkeys/add` now checks that each cert in the chain is related.
- [#7158](https://github.com/apache/trafficcontrol/issues/7158) *Traffic Vault* Fix the `reencrypt` utility to uniquely reencrypt each version of the SSL Certificates.
- [#7137](https://github.com/apache/trafficcontrol/pull/7137) *Traffic Control Cache Config (t3c)* parent.config simulate topology for non topo delivery services.
- [#7153](https://github.com/apache/trafficcontrol/pull/7153) *Traffic Control Cache Config (t3c)* Adds an extra T3C check for validity of an ssl cert (crash fix).
- [#3965](https://github.com/apache/trafficcontrol/pull/3965) *Traffic Router* Traffic Router now always includes a `Content-Length` header in the response.
<<<<<<< HEAD
- [#6533](https://github.com/apache/trafficcontrol/issues/6533) *TR should not rename/recreate log files on rollover 
=======
- [#7182](https://github.com/apache/trafficcontrol/pull/7182) Sort peers used in strategy.yaml to prevent false positive for reload.
>>>>>>> 68184b47

## [7.0.0] - 2022-07-19
### Added
- [Traffic Portal] Added Layered Profile feature to /servers/
- [#6448](https://github.com/apache/trafficcontrol/issues/6448) Added `status` and `lastPoll` fields to the `publish/CrStates` endpoint of Traffic Monitor (TM).
- Added back to the health-client the `status` field logging with the addition of the filed to `publish/CrStates`
- Added a new Traffic Ops endpoint to `GET` capacity and telemetry data for CDNi integration.
- Added SOA (Service Oriented Architecture) capability to CDN-In-A-Box.
- Added a Traffic Ops endpoints to `PUT` a requested configuration change for a full configuration or per host and an endpoint to approve or deny the request.
- Traffic Monitor config option `distributed_polling` which enables the ability for Traffic Monitor to poll a subset of the CDN and divide into "local peer groups" and "distributed peer groups". Traffic Monitors in the same group are local peers, while Traffic Monitors in other groups are distributed peers. Each TM group polls the same set of cachegroups and gets availability data for the other cachegroups from other TM groups. This allows each TM to be responsible for polling a subset of the CDN while still having a full view of CDN availability. In order to use this, `stat_polling` must be disabled.
- Added support for a new Traffic Ops GLOBAL profile parameter -- `tm_query_status_override` -- to override which status of Traffic Monitors to query (default: ONLINE).
- Traffic Ops: added new `cdn.conf` option -- `user_cache_refresh_interval_sec` -- which enables an in-memory users cache to improve performance. Default: 0 (disabled).
- Traffic Ops: added new `cdn.conf` option -- `server_update_status_cache_refresh_interval_sec` -- which enables an in-memory server update status cache to improve performance. Default: 0 (disabled).
- Traffic Router: Add support for `file`-protocol URLs for the `geolocation.polling.url` for the Geolocation database.
- Replaces all Traffic Portal Tenant select boxes with a novel tree select box [#6427](https://github.com/apache/trafficcontrol/issues/6427).
- Traffic Monitor: Add support for `access.log` to TM.
- Added functionality for login to provide a Bearer token and for that token to be later used for authorization.
- [Traffic Portal] Added the ability for users to view Delivery Service Requests corresponding to individual Delivery Services in TP.
- [Traffic Ops] Added support for backend configurations so that Traffic Ops can act as a reverse proxy for these services [#6754](https://github.com/apache/trafficcontrol/pull/6754).
- Added functionality for CDN locks, so that they can be shared amongst a list of specified usernames.
- [Traffic Ops | Traffic Go Clients | T3C] Add additional timestamp fields to server for queuing and dequeueing config and revalidate updates.
- Added layered profile feature to 4.0 for `GET` /servers/, `POST` /servers/, `PUT` /servers/{id} and `DELETE` /servers/{id}.
- Added a Traffic Ops endpoint and Traffic Portal page to view all CDNi configuration update requests and approve or deny.
- Added layered profile feature to 4.0 for `GET` /deliveryservices/{id}/servers/ and /deliveryservices/{id}/servers/eligible.
- Change to t3c regex_revalidate so that STALE is no longer explicitly added for default revalidate rule for ATS version backwards compatibility.
- Change to t3c diff to flag a config file for replacement if owner/group settings are not `ats` [#6879](https://github.com/apache/trafficcontrol/issues/6879).
- t3c now looks in the executable dir path for t3c- utilities
- Added support for parent.config markdown/retry DS parameters using first./inner./last. prefixes.  mso. and <null> prefixes should be deprecated.
- Add new __REGEX_REMAP_DIRECTIVE__ support to raw remap text to allow moving the regex_remap placement.
- t3c change `t3c diff` call to `t3c-diff` to fix a performance regression.
- Added a sub-app t3c-tail to tail diags.log and capture output when t3c reloads and restarts trafficserver

### Fixed
- Fixed TO to default route ID to 0, if it is not present in the request context.
- [#6291](https://github.com/apache/trafficcontrol/issues/6291) Prevent Traffic Ops from modifying and/or deleting reserved statuses.
- Update traffic\_portal dependencies to mitigate `npm audit` issues.
- Fixed a cdn-in-a-box build issue when using `RHEL_VERSION=7`
- `dequeueing` server updates should not require checking for cdn locks.
- Fixed Traffic Ops ignoring the configured database port value, which was prohibiting the use of anything other than port 5432 (the PostgreSQL default)
- [#6580](https://github.com/apache/trafficcontrol/issues/6580) Fixed cache config generation remap.config targets for MID-type servers in a Topology with other caches as parents and HTTPS origins.
- Traffic Router: fixed a null pointer exception that caused snapshots to be rejected if a topology cachegroup did not have any online/reported/admin\_down caches
- [#6271](https://github.com/apache/trafficcontrol/issues/6271) `api/{{version}/deliveryservices/{id}/health` returns no info if the delivery service uses a topology.
- [#6549](https://github.com/apache/trafficcontrol/issues/6549) Fixed internal server error while deleting a delivery service created from a DSR (Traafic Ops).
- [#6538](https://github.com/apache/trafficcontrol/pull/6538) Fixed the incorrect use of secure.port on TrafficRouter and corrected to the httpsPort value from the TR server configuration.
- [#6562](https://github.com/apache/trafficcontrol/pull/6562) Fixed incorrect template in Ansible dataset loader role when fallbackToClosest is defined.
- [#6590](https://github.com/apache/trafficcontrol/pull/6590) Python client: Corrected parameter name in decorator for get\_parameters\_by\_profile\_id
- [#6368](https://github.com/apache/trafficcontrol/pull/6368) Fixed validation response message from `/acme_accounts`
- [#6603](https://github.com/apache/trafficcontrol/issues/6603) Fixed users with "admin" "Priv Level" not having Permission to view or delete DNSSEC keys.
- Fixed Traffic Router to handle aggressive NSEC correctly.
- [#6907](https://github.com/apache/trafficcontrol/issues/6907) Fixed Traffic Ops to return the correct server structure (based on the API version) upon a server deletion.
- [#6626](https://github.com/apache/trafficcontrol/pull/6626) Fixed t3c Capabilities request failure issue which could result in malformed config.
- [#6370](https://github.com/apache/trafficcontrol/pull/6370) Fixed docs for `POST` and response code for `PUT` to `/acme_accounts` endpoint
- Only `operations` and `admin` roles should have the `DELIVERY-SERVICE:UPDATE` permission.
- [#6369](https://github.com/apache/trafficcontrol/pull/6369) Fixed `/acme_accounts` endpoint to validate email and URL fields
- Fixed searching of the ds parameter merge_parent_groups slice.
- [#6806](https://github.com/apache/trafficcontrol/issues/6806) t3c calculates max_origin_connections incorrectly for topology-based delivery services
- [#6944](https://github.com/apache/trafficcontrol/issues/6944) Fixed cache config generation for ATS 9 sni.yaml from disable_h2 to http2 directive. ATS 9 documents disable_h2, but it doesn't seem to work.
- Fixed TO API `PUT /servers/:id/status` to only queue updates on the same CDN as the updated server
- t3c-generate fix for combining remapconfig and cachekeyconfig parameters for MakeRemapDotConfig call.
- [#6780](https://github.com/apache/trafficcontrol/issues/6780) Fixed t3c to use secondary parents when there are no primary parents available.
- Correction where using the placeholder `__HOSTNAME__` in "unknown" files (others than the defaults ones), was being replaced by the full FQDN instead of the shot hostname.
- [#6800](https://github.com/apache/trafficcontrol/issues/6800) Fixed incorrect error message for `/server/details` associated with query parameters.
- [#6712](https://github.com/apache/trafficcontrol/issues/6712) - Fixed error when loading the Traffic Vault schema from `create_tables.sql` more than once.
- [#6883](https://github.com/apache/trafficcontrol/issues/6883) Fix t3c cache to invalidate on version change
- [#6834](https://github.com/apache/trafficcontrol/issues/6834) - In API 4.0, fixed `GET` for `/servers` to display all profiles irrespective of the index position. Also, replaced query param `profileId` with `profileName`.
- [#6299](https://github.com/apache/trafficcontrol/issues/6299) User representations don't match
- [#6896](https://github.com/apache/trafficcontrol/issues/6896) Fixed the `POST api/cachegroups/id/queue_updates` endpoint so that it doesn't give an internal server error anymore.
- [#6994](https://github.com/apache/trafficcontrol/issues/6994) Fixed the Health Client to not crash if parent.config has a blank line.
- [#6933](https://github.com/apache/trafficcontrol/issues/6933) Fixed tc-health-client to handle credentials files with special characters in variables
- [#6776](https://github.com/apache/trafficcontrol/issues/6776) User properties only required sometimes
- Fixed TO API `GET /deliveryservicesserver` causing error when an IMS request is made with the `cdn` and `maxRevalDurationDays` parameters set.
- [#6792](https://github.com/apache/trafficcontrol/issues/6792) Remove extraneous field from Topologies and Server Capability POST/PUT.
- [#6795](https://github.com/apache/trafficcontrol/issues/6795) Removed an unnecessary response wrapper object from being returned in a POST to the federation resolvers endpoint.

### Removed
- Remove `client.steering.forced.diversity` feature flag(profile parameter) from Traffic Router (TR). Client steering responses now have cache diversity by default.
- Remove traffic\_portal dependencies to mitigate `npm audit` issues, specifically `grunt-concurrent`, `grunt-contrib-concat`, `grunt-contrib-cssmin`, `grunt-contrib-jsmin`, `grunt-contrib-uglify`, `grunt-contrib-htmlmin`, `grunt-newer`, and `grunt-wiredep`
- Replace `forever` with `pm2` for process management of the traffic portal node server to remediate security issues.
- Removed the Traffic Monitor `peer_polling_protocol` option. Traffic Monitor now just uses hostnames to request peer states, which can be handled via IPv4 or IPv6 depending on the underlying IP version in use.
- Dropped CentOS 8 support
- The `/servers/details` endpoint of the Traffic Ops API has been dropped in version 4.0, and marked deprecated in earlier versions.
- Remove Traffic Ops API version 2

### Changed
- [#6694](https://github.com/apache/trafficcontrol/issues/6694) Traffic Stats now uses the TO API 3.0
- [#6654](https://github.com/apache/trafficcontrol/issues/6654) Traffic Monitor now uses the TO API 4.0 by default and falls back to 3.1
- Added Rocky Linux 8 support
- Traffic Monitors now peer with other Traffic Monitors of the same status (e.g. ONLINE with ONLINE, OFFLINE with OFFLINE), instead of all peering with ONLINE.
- Changed the Traffic Ops user last_authenticated update query to only update once per minute to avoid row-locking when the same user logs in frequently.
- Added new fields to the monitoring.json snapshot and made Traffic Monitor prefer data in monitoring.json to the CRConfig snapshot
- Changed the default Traffic Ops API version requsted by Traffic Router from 2.0 to 3.1
- Added permissions to the role form in traffic portal
- Updated the Cache Stats Traffic Portal page to use a more performant AG-Grid-based table.
- Updated the CDNs Traffic Portal page to use a more performant AG-Grid-based table.
- Updated the Profiles Traffic Portal page to use a more performant AG-Grid-based table.
- Updated Go version to 1.18
- Removed the unused `deliveryservice_tmuser` table from Traffic Ops database
- Adds updates to the trafficcontrol-health-client to, use new ATS Host status formats, detect and use proper
  traffic_ctl commands, and adds new markup-poll-threshold config.
- Traffic Monitor now defaults to 100 historical "CRConfig" Snapshots stored internally if not specified in configuration (previous default was 20,000)
- Updated Traffic Router dependencies:
  - commons-io: 2.0.1 -> 2.11.0
  - commons-codec: 1.6 -> 1.15
  - guava: 18.0 -> 31.1-jre
  - async-http-client: 2.12.1 -> 2.12.3
  - spring: 5.2.20.RELEASE -> 5.3.20
- `TRAFFIC_ROUTER`-type Profiles no longer need to have names that match any kind of pattern (e.g. `CCR_.*`)
- [#4351](https://github.com/apache/trafficcontrol/issues/4351) Updated message to an informative one when deleting a delivery service.
- Updated Grove to use the TO API v3 client library
- Updated Ansible Roles to use Traffic Ops API v3
- Update Go version to 1.19

## [6.1.0] - 2022-01-18
### Added
- Added permission based roles for better access control.
- [#5674](https://github.com/apache/trafficcontrol/issues/5674) Added new query parameters `cdn` and `maxRevalDurationDays` to the `GET /api/x/jobs` Traffic Ops API to filter by CDN name and within the start_time window defined by the `maxRevalDurationDays` GLOBAL profile parameter, respectively.
- Added a new Traffic Ops cdn.conf option -- `disable_auto_cert_deletion` -- in order to optionally prevent the automatic deletion of certificates for delivery services that no longer exist whenever a CDN snapshot is taken.
- [#6034](https://github.com/apache/trafficcontrol/issues/6034) Added new query parameter `cdn` to the `GET /api/x/deliveryserviceserver` Traffic Ops API to filter by CDN name
- Added a new Traffic Monitor configuration option -- `short_hostname_override` -- to traffic_monitor.cfg to allow overriding the system hostname that Traffic Monitor uses.
- Added a new Traffic Monitor configuration option -- `stat_polling` (default: true) -- to traffic_monitor.cfg to disable stat polling.
- A new Traffic Portal server command-line option `-c` to specify a configuration file, and the ability to set `log: null` to log to stdout (consult documentation for details).
- Multiple improvements to Ansible roles as discussed at ApacheCon 2021
- SANs information to the SSL key endpoint and Traffic Portal page.
- Added definition for `heartbeat.polling.interval` for CDN Traffic Monitor config in API documentation.
- New `pkg` script options, `-h`, `-s`, `-S`, and `-L`.
- Added `Invalidation Type` (REFRESH or REFETCH) for invalidating content to Traffic Portal.
- cache config t3c-apply retrying when another t3c-apply is running.
- IMS warnings to Content Invalidation requests in Traffic Portal and documentation.
- [#6032](https://github.com/apache/trafficcontrol/issues/6032) Add t3c setting mode 0600 for secure files
- [#6405](https://github.com/apache/trafficcontrol/issues/6405) Added cache config version to all t3c apps and config file headers
- Traffic Vault: Added additional flag to TV Riak (Deprecated) Util
- Added Traffic Vault Postgres columns, a Traffic Ops API endpoint, and Traffic Portal page to show SSL certificate expiration information.
- Added cache config `__CACHEGROUP__` preprocess directive, to allow injecting the local server's cachegroup name into any config file
- Added t3c experimental strategies generation.
- Added support for a DS profile parameter 'LastRawRemapPre' and 'LastRawRemapPost' which allows raw text lines to be pre or post pended to remap.config.
- Added DS parameter 'merge_parent_groups' to allow primary and secondary parents to be merged into the primary parent list in parent.config.

### Fixed
- [#6411](https://github.com/apache/trafficcontrol/pull/6411) Removes invalid 'ALL cdn' options from TP
- Fixed Traffic Router crs/stats to prevent overflow and to correctly record the time used in averages.
- [#6209](https://github.com/apache/trafficcontrol/pull/6209) Updated Traffic Router to use Java 11 to compile and run
- [#5893](https://github.com/apache/trafficcontrol/issues/5893) - A self signed certificate is created when an HTTPS delivery service is created or an HTTP delivery service is updated to HTTPS.
- [#6255](https://github.com/apache/trafficcontrol/issues/6255) - Unreadable Prod Mode CDN Notifications in Traffic Portal
- [#6378](https://github.com/apache/trafficcontrol/issues/6378) - Cannot update or delete Cache Groups with null latitude and longitude.
- Fixed broken `GET /cdns/routing` Traffic Ops API
- [#6259](https://github.com/apache/trafficcontrol/issues/6259) - Traffic Portal No Longer Allows Spaces in Server Object "Router Port Name"
- [#6392](https://github.com/apache/trafficcontrol/issues/6392) - Traffic Ops prevents assigning ORG servers to topology-based delivery services (as well as a number of other valid operations being prohibited by "last server assigned to DS" validations which don't apply to topology-based delivery services)
- [#6175](https://github.com/apache/trafficcontrol/issues/6175) - POST request to /api/4.0/phys_locations accepts mismatch values for regionName.
- Fixed Traffic Monitor parsing stats_over_http output so that multiple stats for the same underlying delivery service (when the delivery service has more than 1 regex) are properly summed together. This makes the resulting data more accurate in addition to fixing the "new stat is lower than last stat" warnings.
- [#6457](https://github.com/apache/trafficcontrol/issues/6457) - Fix broken user registration and password reset, due to the last_authenticated value being null.
- [#6367](https://github.com/apache/trafficcontrol/issues/6367) - Fix PUT `user/current` to work with v4 User Roles and Permissions
- [#6266](https://github.com/apache/trafficcontrol/issues/6266) - Removed postgresql13-devel requirement for traffic_ops
- [#6446](https://github.com/apache/trafficcontrol/issues/6446) - Revert Traffic Router rollover file pattern to the one previously used in `log4j.properties` with Log4j 1.2
- [#5118](https://github.com/apache/trafficcontrol/issues/5118) - Added support for Kafka to Traffic Stats

### Changed
- Updated `t3c` to request less unnecessary deliveryservice-server assignment and invalidation jobs data via new query params supported by Traffic Ops
- [#6179](https://github.com/apache/trafficcontrol/issues/6179) Updated the Traffic Ops rpm to include the `ToDnssecRefresh` binary and make the `trafops_dnssec_refresh` cron job use it
- [#6382](https://github.com/apache/trafficcontrol/issues/6382) Accept Geo Limit Countries as strings and arrays.
- Traffic Portal no longer uses `ruby compass` to compile sass and now uses `dart-sass`.
- Changed Invalidation Jobs throughout (TO, TP, T3C, etc.) to account for the ability to do both REFRESH and REFETCH requests for resources.
- Changed the `maxConnections` value on Traffic Router, to prevent the thundering herd problem (TR).
- The `admin` Role is now always guaranteed to exist, and can't be deleted or modified.
- [#6376](https://github.com/apache/trafficcontrol/issues/6376) Updated TO/TM so that TM doesn't overwrite monitoring snapshot data with CR config snapshot data.
- Updated `t3c-apply` to reduce mutable state in `TrafficOpsReq` struct.
- Updated Golang dependencies
- [#6506](https://github.com/apache/trafficcontrol/pull/6506) - Updated `jackson-databind` and `jackson-annotations` Traffic Router dependencies to version 2.13.1

### Deprecated
- Deprecated the endpoints and docs associated with `/api_capability` and `/capabilities`.
- The use of a seelog configuration file to configure Traffic Stats logging is deprecated, and logging configuration should instead be present in the `logs` property of the Traffic Stats configuration file (refer to documentation for details).

### Removed
- Removed the `user_role` table.
- The `traffic_ops.sh` shell profile no longer sets `GOPATH` or adds its `bin` folder to the `PATH`
- `/capabilities` removed from Traffic Ops API version 4.

## [6.0.2] - 2021-12-17
### Changed
- Updated `log4j` module in Traffic Router from version 1.2.17 to 2.17.0

## [6.0.1] - 2021-11-04
### Added
- [#2770](https://github.com/apache/trafficcontrol/issues/2770) Added validation for httpBypassFqdn as hostname in Traffic Ops

### Fixed
- [#6125](https://github.com/apache/trafficcontrol/issues/6125) - Fix `/cdns/{name}/federations?id=#` to search for CDN.
- [#6285](https://github.com/apache/trafficcontrol/issues/6285) - The Traffic Ops Postinstall script will work in CentOS 7, even if Python 3 is installed
- [#5373](https://github.com/apache/trafficcontrol/issues/5373) - Traffic Monitor logs not consistent
- [#6197](https://github.com/apache/trafficcontrol/issues/6197) - TO `/deliveryservices/:id/routing` makes requests to all TRs instead of by CDN.
- Traffic Ops: Sanitize username before executing LDAP query

### Changed
- [#5927](https://github.com/apache/trafficcontrol/issues/5927) Updated CDN-in-a-Box to not run a Riak container by default but instead only run it if the optional flag is provided.
- Changed the DNSSEC refresh Traffic Ops API to only create a new change log entry if any keys were actually refreshed or an error occurred (in order to reduce changelog noise)

## [6.0.0] - 2021-08-30
### Added
- [#4982](https://github.com/apache/trafficcontrol/issues/4982) Added the ability to support queueing updates by server type and profile
- [#5412](https://github.com/apache/trafficcontrol/issues/5412) Added last authenticated time to user API's (`GET /user/current, GET /users, GET /user?id=`) response payload
- [#5451](https://github.com/apache/trafficcontrol/issues/5451) Added change log count to user API's response payload and query param (username) to logs API
- Added support for CDN locks
- Added support for PostgreSQL as a Traffic Vault backend
- Added the tc-health-client to Trafficcontrol used to manage traffic server parents.
- [#5449](https://github.com/apache/trafficcontrol/issues/5449) The `todb-tests` GitHub action now runs the Traffic Ops DB tests
- Python client: [#5611](https://github.com/apache/trafficcontrol/pull/5611) Added server_detail endpoint
- Ported the Postinstall script to Python. The Perl version has been moved to `install/bin/_postinstall.pl` and has been deprecated, pending removal in a future release.
- CDN-in-a-Box: Generate config files using the Postinstall script
- CDN-in-a-Box: Add Federation with CNAME foo.kabletown.net.
- Apache Traffic Server: [#5627](https://github.com/apache/trafficcontrol/pull/5627) - Added the creation of Centos8 RPMs for Apache Traffic Server
- Traffic Ops/Traffic Portal: [#5479](https://github.com/apache/trafficcontrol/issues/5479) - Added the ability to change a server capability name
- Traffic Ops: [#3577](https://github.com/apache/trafficcontrol/issues/3577) - Added a query param (server host_name or ID) for servercheck API
- Traffic Portal: [#5318](https://github.com/apache/trafficcontrol/issues/5318) - Rename server columns for IPv4 address fields.
- Traffic Portal: [#5361](https://github.com/apache/trafficcontrol/issues/5361) - Added the ability to change the name of a topology.
- Traffic Portal: [#5340](https://github.com/apache/trafficcontrol/issues/5340) - Added the ability to resend a user registration from user screen.
- Traffic Portal: Adds the ability for operations/admin users to create a CDN-level notification.
- Traffic Portal: upgraded delivery service UI tables to use more powerful/performant ag-grid component
- Traffic Router: added new 'dnssec.rrsig.cache.enabled' profile parameter to enable new DNSSEC RRSIG caching functionality. Enabling this greatly reduces CPU usage during the DNSSEC signing process.
- Traffic Router: added new 'strip.special.query.params' profile parameter to enable stripping the 'trred' and 'fakeClientIpAddress' query parameters from responses: [#1065](https://github.com/apache/trafficcontrol/issues/1065)
- [#5316](https://github.com/apache/trafficcontrol/issues/5316) - Add router host names and ports on a per interface basis, rather than a per server basis.
- Traffic Ops: Adds API endpoints to fetch (GET), create (POST) or delete (DELETE) a cdn notification. Create and delete are limited to users with operations or admin role.
- Added ACME certificate renewals and ACME account registration using external account binding
- Added functionality to automatically renew ACME certificates.
- Traffic Ops: [#6069](https://github.com/apache/trafficcontrol/issues/6069) - prevent unassigning all ONLINE ORG servers from an MSO-enabled delivery service
- Added ORT flag to set local.dns bind address from server service addresses
- Added an endpoint for statuses on asynchronous jobs and applied it to the ACME renewal endpoint.
- Added two new cdn.conf options to make Traffic Vault configuration more backend-agnostic: `traffic_vault_backend` and `traffic_vault_config`
- Traffic Ops API version 4.0 - This version is **unstable** meaning that breaking changes can occur at any time - use at your own peril!
- `GET` request method for `/deliveryservices/{{ID}}/assign`
- `GET` request method for `/deliveryservices/{{ID}}/status`
- [#5644](https://github.com/apache/trafficcontrol/issues/5644) ORT config generation: Added ATS9 ip_allow.yaml support, and automatic generation if the server's package Parameter is 9.\*
- t3c: Added option to track config changes in git.
- ORT config generation: Added a rule to ip_allow such that PURGE requests are allowed over localhost
- Added integration to use ACME to generate new SSL certificates.
- Add a Federation to the Ansible Dataset Loader
- Added `GetServersByDeliveryService` method to the TO Go client
- Added asynchronous status to ACME certificate generation.
- Added per Delivery Service HTTP/2 and TLS Versions support, via ssl_server_name.yaml and sni.yaml. See overview/delivery_services and t3c docs.
- Added headers to Traffic Portal, Traffic Ops, and Traffic Monitor to opt out of tracking users via Google FLoC.
- Add logging scope for logging.yaml generation for ATS 9 support
- `DELETE` request method for `deliveryservices/xmlId/{name}/urlkeys` and `deliveryservices/{id}/urlkeys`.
- t3c now uses separate apps, full run syntax changed to `t3c apply ...`, moved to cache-config and RPM changed to trafficcontrol-cache-config. See cache-config README.md.
- t3c: bug fix to consider plugin config files for reloading remap.config
- t3c: add flag to wait for parents in syncds mode
- t3c: Change syncds so that it only warns on package version mismatch.
- atstccfg: add ##REFETCH## support to regex_revalidate.config processing.
- Traffic Router: Added `svc="..."` field to request logging output.
- Added t3c caching Traffic Ops data and using If-Modified-Since to avoid unnecessary requests.
- Added t3c --no-outgoing-ip flags.
- Added a Traffic Monitor integration test framework.
- Added `traffic_ops/app/db/traffic_vault_migrate` to help with migrating Traffic Ops Traffic Vault backends
- Added a tool at `/traffic_ops/app/db/reencrypt` to re-encrypt the data in the Postgres Traffic Vault with a new key.
- Enhanced ort integration test for reload states
- Added a new field to Delivery Services - `tlsVersions` - that explicitly lists the TLS versions that may be used to retrieve their content from Cache Servers.
- Added support for DS plugin parameters for cachekey, slice, cache_range_requests, background_fetch, url_sig  as remap.config parameters.
- Updated T3C changes in Ansible playbooks
- Updated all endpoints in infrastructure code to use API version 2.0

### Fixed
- [#5690](https://github.com/apache/trafficcontrol/issues/5690) - Fixed github action for added/modified db migration file.
- [#2471](https://github.com/apache/trafficcontrol/issues/2471) - A PR check to ensure added db migration file is the latest.
- [#6129](https://github.com/apache/trafficcontrol/issues/6129) - Traffic Monitor start doesn't recover when Traffic Ops is unavailable
- [#5609](https://github.com/apache/trafficcontrol/issues/5609) - Fixed GET /servercheck filter for an extra query param.
- [#5954](https://github.com/apache/trafficcontrol/issues/5954) - Traffic Ops HTTP response write errors are ignored
- [#6048](https://github.com/apache/trafficcontrol/issues/6048) - TM sometimes sets cachegroups to unavailable even though all caches are online
- [#6104](https://github.com/apache/trafficcontrol/issues/6104) - PUT /api/x/federations only respects first item in request payload
- [#5288](https://github.com/apache/trafficcontrol/issues/5288) - Fixed the ability to create and update a server with MTU value >= 1280.
- [#5284](https://github.com/apache/trafficcontrol/issues/5284) - Fixed error message when creating a server with non-existent profile
- Fixed a NullPointerException in TR when a client passes a null SNI hostname in a TLS request
- Fixed a logging bug in Traffic Monitor where it wouldn't log errors in certain cases where a backup file could be used instead. Also, Traffic Monitor now rejects monitoring snapshots that have no delivery services.
- [#5739](https://github.com/apache/trafficcontrol/issues/5739) - Prevent looping in case of a failed login attempt
- [#5407](https://github.com/apache/trafficcontrol/issues/5407) - Make sure that you cannot add two servers with identical content
- [#2881](https://github.com/apache/trafficcontrol/issues/2881) - Some API endpoints have incorrect Content-Types
- [#5863](https://github.com/apache/trafficcontrol/issues/5863) - Traffic Monitor logs warnings to `log_location_info` instead of `log_location_warning`
- [#5492](https://github.com/apache/trafficcontrol/issues/5942) - Traffic Stats does not failover to another Traffic Monitor when one stops responding
- [#5363](https://github.com/apache/trafficcontrol/issues/5363) - Postgresql version changeable by env variable
- [#5405](https://github.com/apache/trafficcontrol/issues/5405) - Prevent Tenant update from choosing child as new parent
- [#5384](https://github.com/apache/trafficcontrol/issues/5384) - New grids will now properly remember the current page number.
- [#5548](https://github.com/apache/trafficcontrol/issues/5548) - Don't return a `403 Forbidden` when the user tries to get servers of a non-existent DS using `GET /servers?dsId={{nonexistent DS ID}}`
- [#5732](https://github.com/apache/trafficcontrol/issues/5732) - TO API POST /cdns/dnsseckeys/generate times out with large numbers of delivery services
- [#5902](https://github.com/apache/trafficcontrol/issues/5902) - Fixed issue where the TO API wouldn't properly query all SSL certificates from Riak.
- Fixed server creation through legacy API versions to default `monitor` to `true`.
- Fixed t3c to generate topology parents correctly for parents with the Type MID+ or EDGE+ versus just the literal. Naming cache types to not be exactly 'EDGE' or 'MID' is still discouraged and not guaranteed to work, but it's unfortunately somewhat common, so this fixes it in one particular case.
- [#5965](https://github.com/apache/trafficcontrol/issues/5965) - Fixed Traffic Ops /deliveryserviceservers If-Modified-Since requests.
- Fixed t3c to create config files and directories as ats.ats
- Fixed t3c-apply service restart and ats config reload logic.
- Reduced TR dns.max-threads ansible default from 10000 to 100.
- Converted TP Delivery Service Servers Assignment table to ag-grid
- Converted TP Cache Checks table to ag-grid
- [#5981](https://github.com/apache/trafficcontrol/issues/5891) - `/deliveryservices/{{ID}}/safe` returns incorrect response for the requested API version
- [#5984](https://github.com/apache/trafficcontrol/issues/5894) - `/servers/{{ID}}/deliveryservices` returns incorrect response for the requested API version
- [#6027](https://github.com/apache/trafficcontrol/issues/6027) - Collapsed DB migrations
- [#6091](https://github.com/apache/trafficcontrol/issues/6091) - Fixed cache config of internal cache communication for https origins
- [#6066](https://github.com/apache/trafficcontrol/issues/6066) - Fixed missing/incorrect indices on some tables
- [#6169](https://github.com/apache/trafficcontrol/issues/6169) - Fixed t3c-update not updating server status when a fallback to a previous Traffic Ops API version occurred
- [#5576](https://github.com/apache/trafficcontrol/issues/5576) - Inconsistent Profile Name restrictions
- [#6327](https://github.com/apache/trafficcontrol/issues/6327) - Fixed cache config to invalidate its cache if the Server's Profile or CDN changes
- [#6174](https://github.com/apache/trafficcontrol/issues/6174) - Fixed t3c-apply with no hostname failing if the OS hostname returns a full FQDN
- Fixed Federations IMS so TR federations watcher will get updates.
- [#5129](https://github.com/apache/trafficcontrol/issues/5129) - Updated TM so that it returns a 404 if the endpoint is not supported.
- [#5992](https://github.com/apache/trafficcontrol/issues/5992) - Updated Traffic Router Integration tests to use a mock Traffic Monitor and Traffic Ops server
- [#6093](https://github.com/apache/trafficcontrol/issues/6093) - Fixed Let's Encrypt to work for delivery services where the domain does not contain the XMLID.

### Changed
- Migrated completely off of bower in favor of npm
- Updated the Traffic Ops Python client to 3.0
- Updated Flot libraries to supported versions
- [apache/trafficcontrol](https://github.com/apache/trafficcontrol) is now a Go module
- Updated Traffic Ops supported database version from PostgreSQL 9.6 to 13.2
- [#3342](https://github.com/apache/trafficcontrol/issues/3342) - Updated the [`db/admin`](https://traffic-control-cdn.readthedocs.io/en/latest/development/traffic_ops.html#database-management) tool to use [Migrate](https://github.com/golang-migrate/migrate) instead of Goose and converted the migrations to Migrate format (split up/down for each migration into separate files)
- Set Traffic Router to also accept TLSv1.3 protocols by default in server.xml
- Disabled TLSv1.1 for Traffic Router in Ansible role by default
- Updated the Traffic Monitor Ansible role to set `serve_write_timeout_ms` to `20000` by default because 10 seconds can be too short for relatively large CDNs.
- Refactored the Traffic Ops - Traffic Vault integration to more easily support the development of new Traffic Vault backends
- Changed the Traffic Router package structure from com.comcast.cdn.\* to org.apache.\*
- Updated Apache Tomcat from 8.5.63 to 9.0.43
- Improved the DNSSEC refresh Traffic Ops API (`/cdns/dnsseckeys/refresh`). As of TO API v4, its method is `PUT` instead of `GET`, its response format was changed to return an alert instead of a string-based response, it returns a 202 instead of a 200, and it now works with the `async_status` API in order for the client to check the status of the async job: [#3054](https://github.com/apache/trafficcontrol/issues/3054)
- Delivery Service Requests now keep a record of the changes they make.
- Changed the `goose` provider to the maintained fork [`github.com/kevinburke/goose`](https://github.com/kevinburke/goose)
- The format of the `/servers/{{host name}}/update_status` Traffic Ops API endpoint has been changed to use a top-level `response` property, in keeping with (most of) the rest of the API.
- The API v4 Traffic Ops Go client has been overhauled compared to its predecessors to have a consistent call signature that allows passing query string parameters and HTTP headers to any client method.
- Updated BouncyCastle libraries in Traffic Router to v1.68.
- lib/go-atscfg Make funcs to take Opts, to reduce future breaking changes.
- CDN in a Box now uses `t3c` for cache configuration.
- CDN in a Box now uses Apache Traffic Server 8.1.
- Customer names in payloads sent to the `/deliveryservices/request` Traffic Ops API endpoint can no longer contain characters besides alphanumerics, @, !, #, $, %, ^, &amp;, *, (, ), [, ], '.', ' ', and '-'. This fixes a vulnerability that allowed email content injection.
- Go version 1.17 is used to compile Traffic Ops, T3C, Traffic Monitor, Traffic Stats, and Grove.

### Deprecated
- The Riak Traffic Vault backend is now deprecated and its support may be removed in a future release. It is highly recommended to use the new PostgreSQL backend instead.
- The `riak.conf` config file and its corresponding `--riakcfg` option in `traffic_ops_golang` have been deprecated. Please use `"traffic_vault_backend": "riak"` and `"traffic_vault_config"` (with the existing contents of riak.conf) instead.
- The Traffic Ops API route `GET /api/{version}/vault/bucket/{bucket}/key/{key}/values` has been deprecated and will no longer be available as of Traffic Ops API v4
- The Traffic Ops API route `POST /api/{version}/deliveryservices/request` has been deprecated and will no longer be available as of Traffic Ops API v4
- The Traffic Ops API routes `GET /api/{version}/cachegroupparameters`, `POST /api/{version}/cachegroupparameters`, `GET /api/{version}/cachegroups/{id}/parameters`, and `DELETE /api/{version}/cachegroupparameters/{cachegroupID}/{parameterId}` have been deprecated and will no longer be available as of Traffic Ops API v4
- The `riak_port` option in cdn.conf is now deprecated. Please use the `"port"` field in `traffic_vault_config` instead.
- The `traffic_ops_ort.pl` tool has been deprecated in favor of `t3c`, and will be removed in the next major version.
- With the release of ATC v6.0, major API version 2 is now deprecated, subject to removal with the next ATC major version release, at the earliest.

### Removed
- Removed the unused `backend_max_connections` option from `cdn.conf`.
- Removed the unused `http_poll_no_sleep`, `max_stat_history`, `max_health_history`, `cache_health_polling_interval_ms`, `cache_stat_polling_interval_ms`, and `peer_polling_interval_ms` Traffic Monitor config options.
- Removed the `Long Description 2` and `Long Description 3` fields of `DeliveryService` from the UI, and changed the backend so that routes corresponding API 4.0 and above no longer accept or return these fields.
- The Perl implementation of Traffic Ops has been stripped out, along with the Go implementation's "fall-back to Perl" behavior.
- Traffic Ops no longer includes an `app/public` directory, as the static webserver has been removed along with the Perl Traffic Ops implementation. Traffic Ops also no longer attempts to download MaxMind GeoIP City databases when running the Traffic Ops Postinstall script.
- The `compare` tool stack has been removed, as it no longer serves a purpose.
- Removed the Perl-only `cdn.conf` option `geniso.iso_root_path`
- t3c dispersion flags. These flags existed in ort.pl and t3c, but the feature has been removed in t3c-apply. The t3c run is fast enough now, there's no value or need in internal logic, operators can easily use shell pipelines to randomly sleep before running if necessary.
- Traffic Ops API version 1


## [5.1.2] - 2021-05-17
### Fixed
- Fixed the return error for GET api `cdns/routing` to avoid incorrect success response.
- [#5712](https://github.com/apache/trafficcontrol/issues/5712) - Ensure that 5.x Traffic Stats is compatible with 5.x Traffic Monitor and 5.x Traffic Ops, and that it doesn't log all 0's for `cache_stats`
- Fixed ORT being unable to update URLSIG keys for Delivery Services
- Fixed ORT service category header rewrite for mids and topologies.
- Fixed an issue where Traffic Ops becoming unavailable caused Traffic Monitor to segfault and crash
- [#5754](https://github.com/apache/trafficcontrol/issues/5754) - Ensure Health Threshold Parameters use legacy format for legacy Monitoring Config handler
- [#5695](https://github.com/apache/trafficcontrol/issues/5695) - Ensure vitals are calculated only against monitored interfaces
- Fixed Traffic Monitor to report `ONLINE` caches as available.
- [#5744](https://github.com/apache/trafficcontrol/issues/5744) - Sort TM Delivery Service States page by DS name
- [#5724](https://github.com/apache/trafficcontrol/issues/5724) - Set XMPPID to hostname if the server had none, don't error on server update when XMPPID is empty

## [5.1.1] - 2021-03-19
### Added
- Atscfg: Added a rule to ip_allow such that PURGE requests are allowed over localhost

### Fixed
- [#5565](https://github.com/apache/trafficcontrol/issues/5565) - TO GET /caches/stats panic converting string to uint64
- [#5558](https://github.com/apache/trafficcontrol/issues/5558) - Fixed `TM UI` and `/api/cache-statuses` to report aggregate `bandwidth_kbps` correctly.
- [#5192](https://github.com/apache/trafficcontrol/issues/5192) - Fixed TO log warnings when generating snapshots for topology-based delivery services.
- Fixed Invalid TS logrotate configuration permissions causing TS logs to be ignored by logrotate.
- [#5604](https://github.com/apache/trafficcontrol/issues/5604) - traffic_monitor.log is no longer truncated when restarting Traffic Monitor

## [5.1.0] - 2021-03-11
### Added
- Traffic Ops: added a feature so that the user can specify `maxRequestHeaderBytes` on a per delivery service basis
- Traffic Router: log warnings when requests to Traffic Monitor return a 503 status code
- [#5344](https://github.com/apache/trafficcontrol/issues/5344) - Add a page that addresses migrating from Traffic Ops API v1 for each endpoint
- [#5296](https://github.com/apache/trafficcontrol/issues/5296) - Fixed a bug where users couldn't update any regex in Traffic Ops/ Traffic Portal
- Added API endpoints for ACME accounts
- Traffic Ops: Added validation to ensure that the cachegroups of a delivery services' assigned ORG servers are present in the topology
- Traffic Ops: Added validation to ensure that the `weight` parameter of `parent.config` is a float
- Traffic Ops Client: New Login function with more options, including falling back to previous minor versions. See traffic_ops/v3-client documentation for details.
- Added license files to the RPMs

### Fixed
- [#5288](https://github.com/apache/trafficcontrol/issues/5288) - Fixed the ability to create and update a server with MTU value >= 1280.
- [#1624](https://github.com/apache/trafficcontrol/issues/1624) - Fixed ORT to reload Traffic Server if LUA scripts are added or changed.
- [#5445](https://github.com/apache/trafficcontrol/issues/5445) - When updating a registered user, ignore updates on registration_sent field.
- [#5335](https://github.com/apache/trafficcontrol/issues/5335) - Don't create a change log entry if the delivery service primary origin hasn't changed
- [#5333](https://github.com/apache/trafficcontrol/issues/5333) - Don't create a change log entry for any delivery service consistent hash query params updates
- [#5341](https://github.com/apache/trafficcontrol/issues/5341) - For a DS with existing SSLKeys, fixed HTTP status code from 403 to 400 when updating CDN and Routing Name (in TO) and made CDN and Routing Name fields immutable (in TP).
- [#5192](https://github.com/apache/trafficcontrol/issues/5192) - Fixed TO log warnings when generating snapshots for topology-based delivery services.
- [#5284](https://github.com/apache/trafficcontrol/issues/5284) - Fixed error message when creating a server with non-existent profile
- [#5287](https://github.com/apache/trafficcontrol/issues/5287) - Fixed error message when creating a Cache Group with no typeId
- [#5382](https://github.com/apache/trafficcontrol/issues/5382) - Fixed API documentation and TP helptext for "Max DNS Answers" field with respect to DNS, HTTP, Steering Delivery Service
- [#5396](https://github.com/apache/trafficcontrol/issues/5396) - Return the correct error type if user tries to update the root tenant
- [#5378](https://github.com/apache/trafficcontrol/issues/5378) - Updating a non existent DS should return a 404, instead of a 500
- Fixed a potential Traffic Router race condition that could cause erroneous 503s for CLIENT_STEERING delivery services when loading new steering changes
- [#5195](https://github.com/apache/trafficcontrol/issues/5195) - Correctly show CDN ID in Changelog during Snap
- [#5438](https://github.com/apache/trafficcontrol/issues/5438) - Correctly specify nodejs version requirements in traffic_portal.spec
- Fixed Traffic Router logging unnecessary warnings for IPv6-only caches
- [#5294](https://github.com/apache/trafficcontrol/issues/5294) - TP ag grid tables now properly persist column filters on page refresh.
- [#5295](https://github.com/apache/trafficcontrol/issues/5295) - TP types/servers table now clears all filters instead of just column filters
- [#5407](https://github.com/apache/trafficcontrol/issues/5407) - Make sure that you cannot add two servers with identical content
- [#2881](https://github.com/apache/trafficcontrol/issues/2881) - Some API endpoints have incorrect Content-Types
- [#5311](https://github.com/apache/trafficcontrol/issues/5311) - Better TO log messages when failures calling TM CacheStats
- [#5364](https://github.com/apache/trafficcontrol/issues/5364) - Cascade server deletes to delete corresponding IP addresses and interfaces
- [#5390](https://github.com/apache/trafficcontrol/issues/5390) - Improve the way TO deals with delivery service server assignments
- [#5339](https://github.com/apache/trafficcontrol/issues/5339) - Ensure Changelog entries for SSL key changes
- [#5461](https://github.com/apache/trafficcontrol/issues/5461) - Fixed steering endpoint to be ordered consistently
- [#5395](https://github.com/apache/trafficcontrol/issues/5395) - Added validation to prevent changing the Type any Cache Group that is in use by a Topology
- Fixed an issue with 2020082700000000_server_id_primary_key.sql trying to create multiple primary keys when there are multiple schemas.
- Fix for public schema in 2020062923101648_add_deleted_tables.sql
- Fix for config gen missing max_origin_connections on mids in certain scenarios
- [#5642](https://github.com/apache/trafficcontrol/issues/5642) - Fixed ORT to fall back to previous minor Traffic Ops versions, allowing ORT to be upgraded before Traffic Ops when the minor has changed.
- Moved move_lets_encrypt_to_acme.sql, add_max_request_header_size_delivery_service.sql, and server_interface_ip_address_cascade.sql past last migration in 5.0.0
- [#5505](https://github.com/apache/trafficcontrol/issues/5505) - Make `parent_reval_pending` for servers in a Flexible Topology CDN-specific on `GET /servers/{name}/update_status`
- [#5317](https://github.com/apache/trafficcontrol/issues/5317) - Clicking IP addresses in the servers table no longer navigates to server details page.
- #5554 - TM UI overflows screen width and hides table data

### Changed
- [#5553](https://github.com/apache/trafficcontrol/pull/5553) - Removing Tomcat specific build requirement
- Refactored the Traffic Ops Go client internals so that all public methods have a consistent behavior/implementation
- Pinned external actions used by Documentation Build and TR Unit Tests workflows to commit SHA-1 and the Docker image used by the Weasel workflow to a SHA-256 digest
- Set Traffic Router to only accept TLSv1.1 and TLSv1.2 protocols in server.xml
- Updated Apache Tomcat from 8.5.57 to 8.5.63
- Updated Apache Tomcat Native from 1.2.16 to 1.2.23
- Traffic Portal: [#5394](https://github.com/apache/trafficcontrol/issues/5394) - Converts the tenant table to a tenant tree for usability
- Traffic Portal: upgraded delivery service UI tables to use more powerful/performant ag-grid component

## [5.0.0] - 2020-10-20
### Added
- Traffic Ops Ort: Disabled ntpd verification (ntpd is deprecated in CentOS)
- Traffic Ops Ort: Adds a transliteration of the traffic_ops_ort.pl perl script to the go language. See traffic_ops_ort/t3c/README.md.
- Traffic Ops API v3
- Added an optional readiness check service to cdn-in-a-box that exits successfully when it is able to get a `200 OK` from all delivery services
- Added health checks to Traffic Ops and Traffic Monitor in cdn-in-a-box
- [Flexible Topologies](https://github.com/apache/trafficcontrol/blob/master/blueprints/flexible-topologies.md)
    - Traffic Ops: Added an API 3.0 endpoint, `GET /api/3.0/topologies`, to create, read, update and delete flexible topologies.
    - Traffic Ops: Added an API 3.0 endpoint, `POST /api/3.0/topologies/{name}/queue_update`, to queue or dequeue updates for all servers assigned to the Cachegroups in a given Topology.
    - Traffic Ops: Added new `topology` field to the /api/3.0/deliveryservices APIs
    - Traffic Ops: Added support for `topology` query parameter to `GET /api/3.0/cachegroups` to return all cachegroups used in the given topology.
    - Traffic Ops: Added support for `topology` query parameter to `GET /api/3.0/deliveryservices` to return all delivery services that employ a given topology.
    - Traffic Ops: Added support for `dsId` query parameter for `GET /api/3.0/servers` for topology-based delivery services.
    - Traffic Ops: Excluded ORG-type servers from `GET /api/3.0/servers?dsId=#` for Topology-based Delivery Services unless the ORG server is assigned to that Delivery Service.
    - Traffic Ops: Added support for `topology` query parameter for `GET /api/3.0/servers` to return all servers whose cachegroups are in a given topology.
    - Traffic Ops: Added new topology-based delivery service fields for header rewrites: `firstHeaderRewrite`, `innerHeaderRewrite`, `lastHeaderRewrite`
    - Traffic Ops: Added validation to prohibit assigning caches to topology-based delivery services
    - Traffic Ops: Added validation to prohibit removing a capability from a server if no other server in the same cachegroup can satisfy the required capabilities of the delivery services assigned to it via topologies.
    - Traffic Ops: Added validation to ensure that updated topologies are still valid with respect to the required capabilities of their assigned delivery services.
    - Traffic Ops: Added validation to ensure that at least one server per cachegroup in a delivery service's topology has the delivery service's required capabilities.
    - Traffic Ops: Added validation to ensure that at least one server exists in each cachegroup that is used in a Topology on the `/api/3.0/topologies` endpoint and the `/api/3.0/servers/{{ID}}` endpoint.
    - Traffic Ops: Consider Topologies parentage when queueing or checking server updates
    - ORT: Added Topologies to Config Generation.
    - Traffic Portal: Added the ability to create, read, update and delete flexible topologies.
    - Traffic Portal: Added the ability to assign topologies to delivery services.
    - Traffic Portal: Added the ability to view all delivery services, cache groups and servers associated with a topology.
    - Traffic Portal: Added the ability to define first, inner and last header rewrite values for DNS* and HTTP* delivery services that employ a topology.
    - Traffic Portal: Adds the ability to view all servers utilized by a topology-based delivery service.
    - Traffic Portal: Added topology section to cdn snapshot diff.
    - Added to TP the ability to assign ORG servers to topology-based delivery services
    - Traffic Router: Added support for topology-based delivery services
    - Traffic Monitor: Added the ability to mark topology-based delivery services as available
    - CDN-in-a-Box: Add a second mid to CDN-in-a-Box, add topology `demo1-top`, and make the `demo1` delivery service topology-based
    - Traffic Ops: Added validation to ensure assigned ORG server cachegroups are in the topology when updating a delivery service
- Updated /servers/details to use multiple interfaces in API v3
- Added [Edge Traffic Routing](https://traffic-control-cdn.readthedocs.io/en/latest/admin/traffic_router.html#edge-traffic-routing) feature which allows Traffic Router to localize more DNS record types than just the routing name for DNS delivery services
- Added the ability to speedily build development RPMs from any OS without needing Docker
- Added the ability to perform a quick search, override default pagination size and clear column filters on the Traffic Portal servers table.
- Astats csv support - astats will now respond to `Accept: text/csv` and return a csv formatted stats list
- Updated /deliveryservices/{{ID}}/servers to use multiple interfaces in API v3
- Updated /deliveryservices/{{ID}}/servers/eligible to use multiple interfaces in API v3
- Added the ability to view Hash ID field (aka xmppID) on Traffic Portals' server summary page
- Added the ability to delete invalidation requests in Traffic Portal
- Added the ability to set TLS config provided here: https://golang.org/pkg/crypto/tls/#Config in Traffic Ops
- Added support for the `cachegroupName` query parameter for `GET /api/3.0/servers` in Traffic Ops
- Added an indiciator to the Traffic Monitor UI when using a disk backup of Traffic Ops.
- Added debugging functionality to CDN-in-a-Box for Traffic Stats.
- Added If-Match and If-Unmodified-Since Support in Server and Clients.
- Added debugging functionality to the Traffic Router unit tests runner at [`/traffic_router/tests`](https://github.com/apache/trafficcontrol/tree/master/traffic_router/tests)
- Made the Traffic Router unit tests runner at [`/traffic_router/tests`](https://github.com/apache/trafficcontrol/tree/master/traffic_router/tests) run in Alpine Linux
- Added GitHub Actions workflow for building RPMs and running the CDN-in-a-Box readiness check
- Added the `Status Last Updated` field to servers, and the UI, so that we can see when the last status change took place for a server.
- Added functionality in TR, so that it uses the default miss location of the DS, in case the location(for the  client IP) returned was the default location of the country.
- Added ability to set DNS Listening IPs in dns.properties
- Added Traffic Monitor: Support astats CSV output. Includes http_polling_format configuration option to specify the Accept header sent to stats endpoints. Adds CSV parsing ability (~100% faster than JSON) to the astats plugin
- Added Traffic Monitor: Support stats over http CSV output. Officially supported in ATS 9.0 unless backported by users. Users must also include `system_stats.so` when using stats over http in order to keep all the same functionality (and included stats) that astats_over_http provides.
- Added ability for Traffic Monitor to determine health of cache based on interface data and aggregate data. Using the new `stats_over_http` `health.polling.format` value that allows monitoring of multiple interfaces will first require that *all* Traffic Monitors monitoring the affected cache server be upgraded.
- Added ORT option to try all primaries before falling back to secondary parents, via Delivery Service Profile Parameter "try_all_primaries_before_secondary".
- Traffic Ops, Traffic Ops ORT, Traffic Monitor, Traffic Stats, and Grove are now compiled using Go version 1.15.
- Added `--traffic_ops_insecure=<0|1>` optional option to traffic_ops_ort.pl
- Added User-Agent string to Traffic Router log output.
- Added default sort logic to GET API calls using Read()
- Traffic Ops: added validation for assigning ORG servers to topology-based delivery services
- Added locationByDeepCoverageZone to the `crs/stats/ip/{ip}` endpoint in the Traffic Router API
- Traffic Ops: added validation for topology updates and server updates/deletions to ensure that topologies have at least one server per cachegroup in each CDN of any assigned delivery services
- Traffic Ops: added validation for delivery service updates to ensure that topologies have at least one server per cachegroup in each CDN of any assigned delivery services
- Traffic Ops: added a feature to get delivery services filtered by the `active` flag
- Traffic Portal: upgraded change log UI table to use more powerful/performant ag-grid component
- Traffic Portal: change log days are now configurable in traffic_portal_properties.json (default is 7 days) and can be overridden by the user in TP
- [#5319](https://github.com/apache/trafficcontrol/issues/5319) - Added support for building RPMs that target CentOS 8
- #5360 - Adds the ability to clone a topology

### Fixed
- Fixed #5188 - DSR (delivery service request) incorrectly marked as complete and error message not displaying when DSR fulfilled and DS update fails in Traffic Portal. [Related Github issue](https://github.com/apache/trafficcontrol/issues/5188)
- Fixed #3455 - Alphabetically sorting CDN Read API call [Related Github issue](https://github.com/apache/trafficcontrol/issues/3455)
- Fixed #5010 - Fixed Reference urls for Cache Config on Delivery service pages (HTTP, DNS) in Traffic Portal. [Related Github issue](https://github.com/apache/trafficcontrol/issues/5010)
- Fixed #5147 - GET /servers?dsId={id} should only return mid servers (in addition to edge servers) for the cdn of the delivery service if the mid tier is employed. [Related github issue](https://github.com/apache/trafficcontrol/issues/5147)
- Fixed #4981 - Cannot create routing regular expression with a blank pattern param in Delivery Service [Related github issue](https://github.com/apache/trafficcontrol/issues/4981)
- Fixed #4979 - Returns a Bad Request error during server creation with missing profileId [Related github issue](https://github.com/apache/trafficcontrol/issues/4979)
- Fixed #4237 - Do not return an internal server error when delivery service's capacity is zero. [Related github issue](https://github.com/apache/trafficcontrol/issues/4237)
- Fixed #2712 - Invalid TM logrotate configuration permissions causing TM logs to be ignored by logrotate. [Related github issue](https://github.com/apache/trafficcontrol/issues/2712)
- Fixed #3400 - Allow "0" as a TTL value for Static DNS entries [Related github issue](https://github.com/apache/trafficcontrol/issues/3400)
- Fixed #5050 - Allows the TP administrator to name a TP instance (production, staging, etc) and flag whether it is production or not in traffic_portal_properties.json [Related github issue](https://github.com/apache/trafficcontrol/issues/5050)
- Fixed #4743 - Validate absolute DNS name requirement on Static DNS entry for CNAME type [Related github issue](https://github.com/apache/trafficcontrol/issues/4743)
- Fixed #4848 - `GET /api/x/cdns/capacity` gives back 500, with the message `capacity was zero`
- Fixed #2156 - Renaming a host in TC, does not impact xmpp_id and thereby hashid [Related github issue](https://github.com/apache/trafficcontrol/issues/2156)
- Fixed #5038 - Adds UI warning when server interface IP CIDR is too large [Related github issue](https://github.com/apache/trafficcontrol/issues/5038)
- Fixed #3661 - Anonymous Proxy ipv4 whitelist does not work
- Fixed #1847 - Delivery Service with SSL keys are no longer allowed to be updated when the fields changed are relevant to the SSL Keys validity.
- Fixed #5153 - Right click context menu on new ag-grid tables appearing at the wrong place after scrolling. [Related github issue](https://github.com/apache/trafficcontrol/issues/5153)
- Fixed the `GET /api/x/jobs` and `GET /api/x/jobs/:id` Traffic Ops API routes to allow falling back to Perl via the routing blacklist
- Fixed ORT config generation not using the coalesce_number_v6 Parameter.
- Fixed POST deliveryservices/request (designed to simple send an email) regression which erroneously required deep caching type and routing name. [Related github issue](https://github.com/apache/trafficcontrol/issues/4735)
- Removed audit logging from the `POST /api/x/serverchecks` Traffic Ops API endpoint in order to reduce audit log spam
- Fixed an issue that causes Traffic Router to mistakenly route to caches that had recently been set from ADMIN_DOWN to OFFLINE
- Fixed an issue that caused Traffic Monitor to poll caches that did not have the status ONLINE/REPORTED/ADMIN_DOWN
- Fixed /deliveryservice_stats regression restricting metric type to a predefined set of values. [Related github issue](https://github.com/apache/trafficcontrol/issues/4740)
- Fixed audit logging from the `/jobs` APIs to bring them back to the same level of information provided by TO-Perl
- Fixed `maxRevalDurationDays` validation for `POST /api/1.x/user/current/jobs` and added that validation to the `/api/x/jobs` endpoints
- Fixed slice plugin error in delivery service request view. [Related github issue](https://github.com/apache/trafficcontrol/issues/4770)
- Fixed update procedure of servers, so that if a server is linked to one or more delivery services, you cannot change its "cdn". [Related github issue](https://github.com/apache/trafficcontrol/issues/4116)
- Fixed `POST /api/x/steering` and `PUT /api/x/steering` so that a steering target with an invalid `type` is no longer accepted. [Related github issue](https://github.com/apache/trafficcontrol/issues/3531)
- Fixed `cachegroups` READ endpoint, so that if a request is made with the `type` specified as a non integer value, you get back a `400` with error details, instead of a `500`. [Related github issue](https://github.com/apache/trafficcontrol/issues/4703)
- Fixed ORT bug miscalculating Mid Max Origin Connections as all servers, usually resulting in 1.
- Fixed ORT atstccfg helper log to append and not overwrite old logs. Also changed to log to /var/log/ort and added a logrotate to the RPM. See the ORT README.md for details.
- Added Delivery Service Raw Remap `__RANGE_DIRECTIVE__` directive to allow inserting the Range Directive after the Raw Remap text. This allows Raw Remaps which manipulate the Range.
- Added an option for `coordinateRange` in the RGB configuration file, so that in case a client doesn't have a postal code, we can still determine if it should be allowed or not, based on whether or not the latitude/ longitude of the client falls within the supplied ranges. [Related github issue](https://github.com/apache/trafficcontrol/issues/4372)
- Fixed TR build configuration (pom.xml) to invoke preinstall.sh. [Related github issue](https://github.com/apache/trafficcontrol/issues/4882)
- Fixed #3548 - Prevents DS regexes with non-consecutive order from generating invalid CRconfig/snapshot.
- Fixes #4984 - Lets `create_tables.sql` be run concurrently without issue
- Fixed #5020, #5021 - Creating an ASN with the same number and same cache group should not be allowed.
- Fixed #5006 - Traffic Ops now generates the Monitoring on-the-fly if the snapshot doesn't exist, and logs an error. This fixes upgrading to 4.x to not break the CDN until a Snapshot is done.
- Fixed #4680 - Change Content-Type to application/json for TR auth calls
- Fixed #4292 - Traffic Ops not looking for influxdb.conf in the right place
- Fixed #5102 - Python client scripts fail silently on authentication failures
- Fixed #5103 - Python client scripts crash on connection errors
- Fixed matching of wildcards in subjectAlternateNames when loading TLS certificates
- Fixed #5180 - Global Max Mbps and Tps is not send to TM
- Fixed #3528 - Fix Traffic Ops monitoring.json missing DeliveryServices
- Fixed an issue where the jobs and servers table in Traffic Portal would not clear a column's filter when it's hidden
- Fixed an issue with Traffic Router failing to authenticate if secrets are changed
- Fixed validation error message for Traffic Ops `POST /api/x/profileparameters` route
- Fixed #5216 - Removed duplicate button to link delivery service to server [Related Github issue](https://github.com/apache/trafficcontrol/issues/5216)
- Fixed an issue where Traffic Router would erroneously return 503s or NXDOMAINs if the caches in a cachegroup were all unavailable for a client's requested IP version, rather than selecting caches from the next closest available cachegroup.
- Fixed an issue where downgrading the database would fail while having server interfaces with null gateways, MTU, and/or netmasks.
- Fixed an issue where partial upgrades of the database would occasionally fail to apply 2020081108261100_add_server_ip_profile_trigger.
- Fixed #5197 - Allows users to assign topology-based DS to ORG servers [Related Github issue](https://github.com/apache/trafficcontrol/issues/5197)
- Fixed #5161 - Fixes topology name character validation [Related Github issue](https://github.com/apache/trafficcontrol/issues/5161)
- Fixed #5237 - /isos API endpoint rejecting valid IPv6 addresses with CIDR-notation network prefixes.
- Fixed an issue with Traffic Monitor to fix peer polling to work as expected
- Fixed #5274 - CDN in a Box's Traffic Vault image failed to build due to Basho's repo responding with 402 Payment Required. The repo has been removed from the image.
- #5069 - For LetsEncryptDnsChallengerWatcher in Traffic Router, the cr-config location is configurable instead of only looking at `/opt/traffic_router/db/cr-config.json`
- #5191 - Error from IMS requests to /federations/all
- Fixed Astats csv issue where it could crash if caches dont return proc data
- #5380 - Show the correct servers (including ORGs) when a topology based DS with required capabilities + ORG servers is queried for the assigned servers
- Fixed parent.config generation for topology-based delivery services (inline comments not supported)
- Fixed parent.config generation for MSO delivery services with required capabilities

### Changed
- Changed some Traffic Ops Go Client methods to use `DeliveryServiceNullable` inputs and outputs.
- When creating invalidation jobs through TO/TP, if an identical regex is detected that overlaps its time, then warnings
will be returned indicating that overlap exists.
- Changed Traffic Portal to disable browser caching on GETs until it utilizes the If-Modified-Since functionality that the TO API now provides.
- Changed Traffic Portal to use Traffic Ops API v3
- Changed Traffic Portal to use the more performant and powerful ag-grid for all server and invalidation request tables.
- Changed ORT Config Generation to be deterministic, which will prevent spurious diffs when nothing actually changed.
- Changed ORT to find the local ATS config directory and use it when location Parameters don't exist for many required configs, including all Delivery Service files (Header Rewrites, Regex Remap, URL Sig, URI Signing).
- Changed ORT to not update ip_allow.config but log an error if it needs updating in syncds mode, and only actually update in badass mode.
    - ATS has a known bug, where reloading when ip_allow.config has changed blocks arbitrary addresses. This will break things by not allowing any new necessary servers, but prevents breaking the Mid server. There is no solution that doesn't break something, until ATS fixes the bug, and breaking an Edge is better than breaking a Mid.
- Changed the access logs in Traffic Ops to now show the route ID with every API endpoint call. The Route ID is appended to the end of the access log line.
- Changed Traffic Monitor's `tmconfig.backup` to store the result of `GET /api/2.0/cdns/{{name}}/configs/monitoring` instead of a transformed map
- Changed OAuth workflow to use Basic Auth if client secret is provided per RFC6749 section 2.3.1.
- [Multiple Interface Servers](https://github.com/apache/trafficcontrol/blob/master/blueprints/multi-interface-servers.md)
    - Interface data is constructed from IP Address/Gateway/Netmask (and their IPv6 counterparts) and Interface Name and Interface MTU fields on services. These **MUST** have proper, valid data before attempting to upgrade or the upgrade **WILL** fail. In particular IP fields need to be valid IP addresses/netmasks, and MTU must only be positive integers of at least 1280.
    - The `/servers` and `/servers/{{ID}}}` TO API endpoints have been updated to use and reflect multi-interface servers.
    - Updated `/cdns/{{name}}/configs/monitoring` TO API endpoint to return multi-interface data.
    - CDN Snapshots now use a server's "service addresses" to provide its IP addresses.
    - Changed the `Cache States` tab of the Traffic Monitor UI to properly handle multiple interfaces.
    - Changed the `/publish/CacheStats` in Traffic Monitor to support multiple interfaces.
    - Changed the CDN-in-a-Box server enrollment template to support multiple interfaces.
- Changed Tomcat Java dependency to 8.5.57.
- Changed Spring Framework Java dependency to 4.2.5.
- Changed certificate loading code in Traffic Router to use Bouncy Castle instead of deprecated Sun libraries.
- Changed deprecated AsyncHttpClient Java dependency to use new active mirror and updated to version 2.12.1.
- Changed Traffic Portal to use the more performant and powerful ag-grid for the delivery service request (DSR) table.
- Traffic Ops: removed change log entry created during server update/revalidation unqueue
- Updated CDN in a Box to CentOS 8 and added `RHEL_VERSION` Docker build arg so CDN in a Box can be built for CentOS 7, if desired
- Added Delivery Service Raw Remap `__CACHEKEY_DIRECTIVE__` directive to allow inserting the cachekey directive into the Raw Remap text. This allows Raw Remaps which manipulate the cachekey.

### Deprecated
- Deprecated the non-nullable `DeliveryService` Go struct and other structs that use it. `DeliveryServiceNullable` structs should be used instead.
- Deprecated the `insecure` option in `traffic_ops_golang` in favor of `"tls_config": { "InsecureSkipVerify": <bool> }`
- Importing Traffic Ops Go clients via the un-versioned `github.com/apache/trafficcontrol/traffic_ops/client` is now deprecated in favor of versioned import paths e.g. `github.com/apache/trafficcontrol/traffic_ops/v3-client`.

### Removed
- Removed deprecated Traffic Ops Go Client methods.
- Configuration generation logic in the TO API (v1) for all files and the "meta" route - this means that versions of Traffic Ops ORT earlier than 4.0.0 **will not work any longer** with versions of Traffic Ops moving forward.
- Removed from Traffic Portal the ability to view cache server config files as the contents are no longer reliable through the TO API due to the introduction of atstccfg.


## [4.1.0] - 2020-04-23
### Added
- Added support for use of ATS Slice plugin as an additonal option to range request handling on HTTP/DNS DSes.
- Added a boolean to delivery service in Traffic Portal and Traffic Ops to enable EDNS0 client subnet at the delivery service level and include it in the cr-config.
- Updated Traffic Router to read new EDSN0 client subnet field and route accordingly only for enabled delivery services. When enabled and a subnet is present in the request, the subnet appears in the `chi` field and the resolver address is in the `rhi` field.
- Traffic Router DNSSEC zone diffing: if enabled via the new "dnssec.zone.diffing.enabled" TR profile parameter, TR will diff existing zones against newly generated zones in order to determine if a zone needs to be re-signed. Zones are typically generated on every snapshot and whenever new DNSSEC keys are found, and since signing a zone is a relatively CPU-intensive operation, this optimization can drastically reduce the CPU time taken to process new snapshots and new DNSSEC keys.
- Added an optimistic quorum feature to Traffic Monitor to prevent false negative states from propagating to downstream components in the event of network isolation.
- Added the ability to fetch users by role
- Added an API 1.5 endpoint to generate delivery service certificates using Let's Encrypt
- Added an API 1.5 endpoint to GET a single or all records for Let's Encrypt DNS challenge
- Added an API 1.5 endpoint to renew certificates
- Added ability to create multiple objects from generic API Create with a single POST.
- Added debugging functionality to CDN-in-a-Box.
- Added an SMTP server to CDN-in-a-Box.
- Cached builder Docker images on Docker Hub to speed up build time
- Added functionality in the GET endpoints to support the "If-Modified-Since" header in the incoming requests.
- Traffic Ops Golang Endpoints
  - /api/2.0 for all of the most recent route versions
  - /api/1.1/cachegroupparameters/{{cachegroupID}}/{{parameterID}} `(DELETE)`
  - /api/1.5/stats_summary `(POST)`
  - /api/1.1/cdns/routing
  - /api/1.1/cachegroupparameters/ `(GET, POST)`
  - /api/2.0/isos
  - /api/1.5/deliveryservice/:id/routing
  - /api/1.5/deliveryservices/sslkeys/generate/letsencrypt `POST`
  - /api/2.0/deliveryservices/xmlId/:XMLID/sslkeys `DELETE`
  - /deliveryserviceserver/:dsid/:serverid
  - /api/1.5/letsencrypt/autorenew `POST`
  - /api/1.5/letsencrypt/dnsrecords `GET`
  - /api/2.0/vault/ping `GET`
  - /api/2.0/vault/bucket/:bucket/key/:key/values `GET`
  - /api/2.0/servercheck `GET`
  - /api/2.0/servercheck/extensions/:id `(DELETE)`
  - /api/2.0/servercheck/extensions `(GET, POST)`
  - /api/2.0/servers/:name-or-id/update `POST`
  - /api/2.0/plugins `(GET)`
  - /api/2.0/snapshot `PUT`

### Changed
- Add null check in astats plugin before calling strtok to find ip mask values in the config file
- Fix to traffic_ops_ort.pl to strip specific comment lines before checking if a file has changed.  Also promoted a changed file message from DEBUG to ERROR for report mode.
- Fixed Traffic Portal regenerating CDN DNSSEC keys with the wrong effective date
- Fixed issue #4583: POST /users/register internal server error caused by failing DB query
- Type mutation through the api is now restricted to only those types that apply to the "server" table
- Updated The Traffic Ops Python, Go and Java clients to use API version 2.0 (when possible)
- Updated CDN-in-a-Box scripts and enroller to use TO API version 2.0
- Updated numerous, miscellaneous tools to use TO API version 2.0
- Updated TP to use TO API v2
- Updated TP application build dependencies
- Modified Traffic Monitor to poll over IPv6 as well as IPv4 and separate the availability statuses.
- Modified Traffic Router to separate availability statuses between IPv4 and IPv6.
- Modified Traffic Portal and Traffic Ops to accept IPv6 only servers.
- Updated Traffic Monitor to default to polling both IPv4 and IPv6.
- Traffic Ops, Traffic Monitor, Traffic Stats, and Grove are now compiled using Go version 1.14. This requires a Traffic Vault config update (see note below).
- Existing installations **must** enable TLSv1.1 for Traffic Vault in order for Traffic Ops to reach it. See [Enabling TLS 1.1](https://traffic-control-cdn.readthedocs.io/en/latest/admin/traffic_vault.html#tv-admin-enable-tlsv1-1) in the Traffic Vault administrator's guide for instructions.
- Changed the `totalBytes` property of responses to GET requests to `/deliveryservice_stats` to the more appropriate `totalKiloBytes` in API 2.x
- Fix to traffic_ops_ort to generate logging.yaml files correctly.
- Fixed issue #4650: add the "Vary: Accept-Encoding" header to all responses from Traffic Ops

### Deprecated/Removed
- The Traffic Ops `db/admin.pl` script has now been removed. Please use the `db/admin` binary instead.
- Traffic Ops Python client no longer supports Python 2.
- Traffic Ops API Endpoints
  - /api_capabilities/:id
  - /asns/:id
  - /cachegroups/:id (GET)
  - /cachegroup/:parameterID/parameter
  - /cachegroups/:parameterID/parameter/available
  - /cachegroups/:id/unassigned_parameters
  - /cachegroups/trimmed
  - /cdns/:name/configs/routing
  - /cdns/:name/federations/:id (GET)
  - /cdns/configs
  - /cdns/:id (GET)
  - /cdns/:id/snapshot
  - /cdns/name/:name (GET)
  - /cdns/usage/overview
  - /deliveryservice_matches
  - /deliveryservice_server/:dsid/:serverid
  - /deliveryservice_user
  - /deliveryservice_user/:dsId/:userId
  - /deliveryservices/hostname/:name/sslkeys
  - /deliveryservices/{dsid}/regexes/{regexid} (GET)
  - /deliveryservices/:id (GET)
  - /deliveryservices/:id/state
  - /deliveryservices/xmlId/:XMLID/sslkeys/delete
  - /divisions/:division_name/regions
  - /divisions/:id
  - /divisions/name/:name
  - /hwinfo/dtdata
  - /jobs/:id
  - /keys/ping
  - /logs/:days/days
  - /parameters/:id (GET)
  - /parameters/:id/profiles
  - /parameters/:id/unassigned_profiles
  - /parameters/profile/:name
  - /parameters/validate
  - /phys_locations/trimmed
  - /phys_locations/:id (GET)
  - /profile/:id (GET)
  - /profile/:id/unassigned_parameters
  - /profile/trimmed
  - /regions/:id (GET, DELETE)
  - /regions/:region_name/phys_locations
  - /regions/name/:region_name
  - /riak/bucket/:bucket/key/:key/vault
  - /riak/ping
  - /riak/stats
  - /servercheck/aadata
  - /servers/hostname/:hostName/details
  - /servers/status
  - /servers/:id (GET)
  - /servers/totals
  - /snapshot/:cdn
  - /stats_summary/create
  - /steering/:deliveryservice/targets/:target (GET)
  - /tenants/:id (GET)
  - /statuses/:id (GET)
  - /to_extensions/:id/delete
  - /to_extensions
  - /traffic_monitor/stats
  - /types/trimmed
  - /types/{{ID}} (GET)
  - /user/current/jobs
  - /users/:id/deliveryservices
  - /servers/checks
  - /user/{{user ID}}/deliveryservices/available

## [4.0.0] - 2019-12-16
### Added
- Traffic Router: TR now generates a self-signed certificate at startup and uses it as the default TLS cert.
  The default certificate is used whenever a client attempts an SSL handshake for an SNI host which does not match
  any of the other certificates.
- Client Steering Forced Diversity: force Traffic Router to return more unique edge caches in CLIENT_STEERING results instead of the default behavior which can sometimes return a result of multiple targets using the same edge cache. In the case of edge cache failures, this feature will give clients a chance to retry a different edge cache. This can be enabled with the new "client.steering.forced.diversity" Traffic Router profile parameter.
- Traffic Ops Golang Endpoints
  - /api/1.4/deliveryservices `(GET,POST,PUT)`
  - /api/1.4/users `(GET,POST,PUT)`
  - /api/1.1/deliveryservices/xmlId/:xmlid/sslkeys `GET`
  - /api/1.1/deliveryservices/hostname/:hostname/sslkeys `GET`
  - /api/1.1/deliveryservices/sslkeys/add `POST`
  - /api/1.1/deliveryservices/xmlId/:xmlid/sslkeys/delete `GET`
  - /api/1.4/deliveryservices_required_capabilities `(GET,POST,DELETE)`
  - /api/1.1/servers/status `GET`
  - /api/1.4/cdns/dnsseckeys/refresh `GET`
  - /api/1.1/cdns/name/:name/dnsseckeys `GET`
  - /api/1.1/roles `GET`
  - /api/1.4/cdns/name/:name/dnsseckeys `GET`
  - /api/1.4/user/login/oauth `POST`
  - /api/1.1/servers/:name/configfiles/ats `GET`
  - /api/1.1/servers/:id/queue_update `POST`
  - /api/1.1/profiles/:name/configfiles/ats/* `GET`
  - /api/1.4/profiles/name/:name/copy/:copy
  - /api/1.1/servers/:name/configfiles/ats/* `GET`
  - /api/1.1/cdns/:name/configfiles/ats/* `GET`
  - /api/1.1/servers/:id/status `PUT`
  - /api/1.1/dbdump `GET`
  - /api/1.1/servers/:name/configfiles/ats/parent.config
  - /api/1.1/servers/:name/configfiles/ats/remap.config
  - /api/1.1/user/login/token `POST`
  - /api/1.4/deliveryservice_stats `GET`
  - /api/1.1/deliveryservices/request
  - /api/1.1/federations/:id/users
  - /api/1.1/federations/:id/users/:userID
  - /api/1.2/current_stats
  - /api/1.1/osversions
  - /api/1.1/stats_summary `GET`
  - /api/1.1/api_capabilities `GET`
  - /api/1.1/user/current `PUT`
  - /api/1.1/federations/:id/federation_resolvers `(GET, POST)`

- Traffic Router: Added a tunable bounded queue to support DNS request processing.
- Traffic Ops API Routing Blacklist: via the `routing_blacklist` field in `cdn.conf`, enable certain whitelisted Go routes to be handled by Perl instead (via the `perl_routes` list) in case a regression is found in the Go handler, and explicitly disable any routes via the `disabled_routes` list. Requests to disabled routes are immediately given a 503 response. Both fields are lists of Route IDs, and route information (ID, version, method, path, and whether or not it can bypass to Perl) can be found by running `./traffic_ops_golang --api-routes`. To disable a route or have it bypassed to Perl, find its Route ID using the previous command and put it in the `disabled_routes` or `perl_routes` list, respectively.
- To support reusing a single riak cluster connection, an optional parameter is added to riak.conf: "HealthCheckInterval". This options takes a 'Duration' value (ie: 10s, 5m) which affects how often the riak cluster is health checked.  Default is currently set to: "HealthCheckInterval": "5s".
- Added a new Go db/admin binary to replace the Perl db/admin.pl script which is now deprecated and will be removed in a future release. The new db/admin binary is essentially a drop-in replacement for db/admin.pl since it supports all of the same commands and options; therefore, it should be used in place of db/admin.pl for all the same tasks.
- Added an API 1.4 endpoint, /api/1.4/cdns/dnsseckeys/refresh, to perform necessary behavior previously served outside the API under `/internal`.
- Added the DS Record text to the cdn dnsseckeys endpoint in 1.4.
- Added monitoring.json snapshotting. This stores the monitoring json in the same table as the crconfig snapshot. Snapshotting is now required in order to push out monitoring changes.
- To traffic_ops_ort.pl added the ability to handle ##OVERRIDE## delivery service ANY_MAP raw remap text to replace and comment out a base delivery service remap rules. THIS IS A TEMPORARY HACK until versioned delivery services are implemented.
- Snapshotting the CRConfig now deletes HTTPS certificates in Riak for delivery services which have been deleted in Traffic Ops.
- Added a context menu in place of the "Actions" column from the following tables in Traffic Portal: cache group tables, CDN tables, delivery service tables, parameter tables, profile tables, server tables.
- Traffic Portal standalone Dockerfile
- In Traffic Portal, removes the need to specify line breaks using `__RETURN__` in delivery service edge/mid header rewrite rules, regex remap expressions, raw remap text and traffic router additional request/response headers.
- In Traffic Portal, provides the ability to clone delivery service assignments from one cache to another cache of the same type. Issue #2963.
- Added an API 1.4 endpoint, /api/1.4/server_capabilities, to create, read, and delete server capabilities.
- Traffic Ops now allows each delivery service to have a set of query parameter keys to be retained for consistent hash generation by Traffic Router.
- In Traffic Portal, delivery service table columns can now be rearranged and their visibility toggled on/off as desired by the user. Hidden table columns are excluded from the table search. These settings are persisted in the browser.
- Added an API 1.4 endpoint, /api/1.4/user/login/oauth to handle SSO login using OAuth.
- Added /#!/sso page to Traffic Portal to catch redirects back from OAuth provider and POST token into the API.
- In Traffic Portal, server table columns can now be rearranged and their visibility toggled on/off as desired by the user. Hidden table columns are excluded from the table search. These settings are persisted in the browser.
- Added pagination support to some Traffic Ops endpoints via three new query parameters, limit and offset/page
- Traffic Ops now supports a "sortOrder" query parameter on some endpoints to return API responses in descending order
- Traffic Ops now uses a consistent format for audit logs across all Go endpoints
- Added cache-side config generator, atstccfg, installed with ORT. Includes all configs. Includes a plugin system.
- Fixed ATS config generation to omit regex remap, header rewrite, URL Sig, and URI Signing files for delivery services not assigned to that server.
- In Traffic Portal, all tables now include a 'CSV' link to enable the export of table data in CSV format.
- Pylint configuration now enforced (present in [a file in the Python client directory](./traffic_control/clients/python/pylint.rc))
- Added an optional SMTP server configuration to the TO configuration file, api now has unused abilitiy to send emails
- Traffic Monitor now has "gbps" calculated stat, allowing operators to monitor bandwidth in Gbps.
- Added an API 1.4 endpoint, /api/1.4/deliveryservices_required_capabilities, to create, read, and delete associations between a delivery service and a required capability.
- Added ATS config generation omitting parents without Delivery Service Required Capabilities.
- In Traffic Portal, added the ability to create, view and delete server capabilities and associate those server capabilities with servers and delivery services. See [blueprint](./blueprints/server-capabilitites.md)
- Added validation to prevent assigning servers to delivery services without required capabilities.
- Added deep coverage zone routing percentage to the Traffic Portal dashboard.
- Added a `traffic_ops/app/bin/osversions-convert.pl` script to convert the `osversions.cfg` file from Perl to JSON as part of the `/osversions` endpoint rewrite.
- Added [Experimental] - Emulated Vault suppling a HTTP server mimicking RIAK behavior for usage as traffic-control vault.
- Added Traffic Ops Client function that returns a Delivery Service Nullable Response when requesting for a Delivery Service by XMLID

### Changed
- Traffic Router:  TR will now allow steering DSs and steering target DSs to have RGB enabled. (fixes #3910)
- Traffic Portal:  Traffic Portal now allows Regional Geo Blocking to be enabled for a Steering Delivery Service.
- Traffic Ops: fixed a regression where the `Expires` cookie header was not being set properly in responses. Also, added the `Max-Age` cookie header in responses.
- Traffic Router, added TLS certificate validation on certificates imported from Traffic Ops
  - validates modulus of private and public keys
  - validates current timestamp falls within the certificate date bracket
  - validates certificate subjects against the DS URL
- Traffic Ops Golang Endpoints
  - Updated /api/1.1/cachegroups: Cache Group Fallbacks are included
  - Updated /api/1.1/cachegroups: fixed so fallbackToClosest can be set through API
    - Warning:  a PUT of an old Cache Group JSON without the fallbackToClosest field will result in a `null` value for that field
- Traffic Router: fixed a bug which would cause `REFUSED` DNS answers if the zone priming execution did not complete within the configured `zonemanager.init.timeout` period.
- Issue 2821: Fixed "Traffic Router may choose wrong certificate when SNI names overlap"
- traffic_ops/app/bin/checks/ToDnssecRefresh.pl now requires "user" and "pass" parameters of an operations-level user! Update your scripts accordingly! This was necessary to move to an API endpoint with proper authentication, which may be safely exposed.
- Traffic Monitor UI updated to support HTTP or HTTPS traffic.
- Traffic Monitor health/stat time now includes full body download (like prior TM <=2.1 version)
- Modified Traffic Router logging format to include an additional field for DNS log entries, namely `rhi`. This defaults to '-' and is only used when EDNS0 client subnet extensions are enabled and a client subnet is present in the request. When enabled and a subnet is present, the subnet appears in the `chi` field and the resolver address is in the `rhi` field.
- Changed traffic_ops_ort.pl so that hdr_rw-&lt;ds&gt;.config files are compared with strict ordering and line duplication when detecting configuration changes.
- Traffic Ops (golang), Traffic Monitor, Traffic Stats are now compiled using Go version 1.11. Grove was already being compiled with this version which improves performance for TLS when RSA certificates are used.
- Fixed issue #3497: TO API clients that don't specify the latest minor version will overwrite/default any fields introduced in later versions
- Fixed permissions on DELETE /api/$version/deliveryservice_server/{dsid}/{serverid} endpoint
- Issue 3476: Traffic Router returns partial result for CLIENT_STEERING Delivery Services when Regional Geoblocking or Anonymous Blocking is enabled.
- Upgraded Traffic Portal to AngularJS 1.7.8
- Issue 3275: Improved the snapshot diff performance and experience.
- Issue 3550: Fixed TC golang client setting for cache control max age
- Issue #3605: Fixed Traffic Monitor custom ports in health polling URL.
- Issue 3587: Fixed Traffic Ops Golang reverse proxy and Riak logs to be consistent with the format of other error logs.
- Database migrations have been collapsed. Rollbacks to migrations that previously existed are no longer possible.
- Issue #3750: Fixed Grove access log fractional seconds.
- Issue #3646: Fixed Traffic Monitor Thresholds.
- Modified Traffic Router API to be available via HTTPS.
- Added fields to traffic_portal_properties.json to configure SSO through OAuth.
- Added field to cdn.conf to configure whitelisted URLs for Json Key Set URL returned from OAuth provider.
- Improved [profile comparison view in Traffic Portal](https://github.com/apache/trafficcontrol/blob/master/blueprints/profile-param-compare-manage.md).
- Issue #3871 - provides users with a specified role the ability to mark any delivery service request as complete.
- Fixed Traffic Ops Golang POST servers/id/deliveryservice continuing erroneously after a database error.
- Fixed Traffic Ops Golang POST servers/id/deliveryservice double-logging errors.
- Issue #4131 - The "Clone Delivery Service Assignments" menu item is hidden on a cache when the cache has zero delivery service assignments to clone.
- Traffic Portal - Turn off TLSv1
- Removed Traffic Portal dependency on Restangular
- Issue #1486 - Dashboard graph for bandwidth now displays units in the tooltip when hovering over a data point

### Deprecated/Removed
- Traffic Ops API Endpoints
  - /api/1.1/cachegroup_fallbacks
  - /api_capabilities `POST`

## [3.0.0] - 2018-10-30
### Added
- Removed MySQL-to-Postgres migration tools.  This tool is supported for 1.x to 2.x upgrades only and should not be used with 3.x.
- Backup Edge Cache group: If the matched group in the CZF is not available, this list of backup edge cache group configured via Traffic Ops API can be used as backup. In the event of all backup edge cache groups not available, GEO location can be optionally used as further backup. APIs detailed [here](http://traffic-control-cdn.readthedocs.io/en/latest/development/traffic_ops_api/v12/cachegroup_fallbacks.html)
- Traffic Ops Golang Proxy Endpoints
  - /api/1.4/users `(GET,POST,PUT)`
  - /api/1.3/origins `(GET,POST,PUT,DELETE)`
  - /api/1.3/coordinates `(GET,POST,PUT,DELETE)`
  - /api/1.3/staticdnsentries `(GET,POST,PUT,DELETE)`
  - /api/1.1/deliveryservices/xmlId/:xmlid/sslkeys `GET`
  - /api/1.1/deliveryservices/hostname/:hostname/sslkeys `GET`
  - /api/1.1/deliveryservices/sslkeys/add `POST`
  - /api/1.1/deliveryservices/xmlId/:xmlid/sslkeys/delete `GET`
- Delivery Service Origins Refactor: The Delivery Service API now creates/updates an Origin entity on Delivery Service creates/updates, and the `org_server_fqdn` column in the `deliveryservice` table has been removed. The `org_server_fqdn` data is now computed from the Delivery Service's primary origin (note: the name of the primary origin is the `xml_id` of its delivery service).
- Cachegroup-Coordinate Refactor: The Cachegroup API now creates/updates a Coordinate entity on Cachegroup creates/updates, and the `latitude` and `longitude` columns in the `cachegroup` table have been replaced with `coordinate` (a foreign key to Coordinate). Coordinates created from Cachegroups are given the name `from_cachegroup_\<cachegroup name\>`.
- Geolocation-based Client Steering: two new steering target types are available to use for `CLIENT_STEERING` delivery services: `STEERING_GEO_ORDER` and `STEERING_GEO_WEIGHT`. When targets of these types have an Origin with a Coordinate, Traffic Router will order and prioritize them based upon the shortest total distance from client -> edge -> origin. Co-located targets are grouped together and can be weighted or ordered within the same location using `STEERING_GEO_WEIGHT` or `STEERING_GEO_ORDER`, respectively.
- Tenancy is now the default behavior in Traffic Ops.  All database entries that reference a tenant now have a default of the root tenant.  This eliminates the need for the `use_tenancy` global parameter and will allow for code to be simplified as a result. If all user and delivery services reference the root tenant, then there will be no difference from having `use_tenancy` set to 0.
- Cachegroup Localization Methods: The Cachegroup API now supports an optional `localizationMethods` field which specifies the localization methods allowed for that cachegroup (currently 'DEEP_CZ', 'CZ', and 'GEO'). By default if this field is null/empty, all localization methods are enabled. After Traffic Router has localized a client, it will only route that client to cachegroups that have enabled the localization method used. For example, this can be used to prevent GEO-localized traffic (i.e. most likely from off-net/internet clients) to cachegroups that aren't optimal for internet traffic.
- Traffic Monitor Client Update: Traffic Monitor is updated to use the Traffic Ops v13 client.
- Removed previously deprecated `traffic_monitor_java`
- Added `infrastructure/cdn-in-a-box` for Apachecon 2018 demonstration
- The CacheURL Delivery service field is deprecated.  If you still need this functionality, you can create the configuration explicitly via the raw remap field.

## [2.2.0] - 2018-06-07
### Added
- Per-DeliveryService Routing Names: you can now choose a Delivery Service's Routing Name (rather than a hardcoded "tr" or "edge" name). This might require a few pre-upgrade steps detailed [here](http://traffic-control-cdn.readthedocs.io/en/latest/admin/traffic_ops/migration_from_20_to_22.html#per-deliveryservice-routing-names)
- [Delivery Service Requests](http://traffic-control-cdn.readthedocs.io/en/latest/admin/quick_howto/ds_requests.html#ds-requests): When enabled, delivery service requests are created when ALL users attempt to create, update or delete a delivery service. This allows users with higher level permissions to review delivery service changes for completeness and accuracy before deploying the changes.
- Traffic Ops Golang Proxy Endpoints
  - /api/1.3/about `(GET)`
  - /api/1.3/asns `(GET,POST,PUT,DELETE)`
  - /api/1.3/cachegroups `(GET,POST,PUT,DELETE)`
  - /api/1.3/cdns `(GET,POST,PUT,DELETE)`
  - /api/1.3/cdns/capacity `(GET)`
  - /api/1.3/cdns/configs `(GET)`
  - /api/1.3/cdns/dnsseckeys `(GET)`
  - /api/1.3/cdns/domain `(GET)`
  - /api/1.3/cdns/monitoring `(GET)`
  - /api/1.3/cdns/health `(GET)`
  - /api/1.3/cdns/routing `(GET)`
  - /api/1.3/deliveryservice_requests `(GET,POST,PUT,DELETE)`
  - /api/1.3/divisions `(GET,POST,PUT,DELETE)`
  - /api/1.3/hwinfos `(GET)`
  - /api/1.3/login `(POST)`
  - /api/1.3/parameters `(GET,POST,PUT,DELETE)`
  - /api/1.3/profileparameters `(GET,POST,PUT,DELETE)`
  - /api/1.3/phys_locations `(GET,POST,PUT,DELETE)`
  - /api/1.3/ping `(GET)`
  - /api/1.3/profiles `(GET,POST,PUT,DELETE)`
  - /api/1.3/regions `(GET,POST,PUT,DELETE)`
  - /api/1.3/servers `(GET,POST,PUT,DELETE)`
  - /api/1.3/servers/checks `(GET)`
  - /api/1.3/servers/details `(GET)`
  - /api/1.3/servers/status `(GET)`
  - /api/1.3/servers/totals `(GET)`
  - /api/1.3/statuses `(GET,POST,PUT,DELETE)`
  - /api/1.3/system/info `(GET)`
  - /api/1.3/types `(GET,POST,PUT,DELETE)`
- Fair Queuing Pacing: Using the FQ Pacing Rate parameter in Delivery Services allows operators to limit the rate of individual sessions to the edge cache. This feature requires a Trafficserver RPM containing the fq_pacing experimental plugin AND setting 'fq' as the default Linux qdisc in sysctl.
- Traffic Ops rpm changed to remove world-read permission from configuration files.

### Changed
- Reformatted this CHANGELOG file to the keep-a-changelog format

[unreleased]: https://github.com/apache/trafficcontrol/compare/RELEASE-7.0.0...HEAD
[7.0.0]: https://github.com/apache/trafficcontrol/compare/RELEASE-7.0.0...RELEASE-6.0.0
[6.0.0]: https://github.com/apache/trafficcontrol/compare/RELEASE-6.0.0...RELEASE-5.0.0
[5.0.0]: https://github.com/apache/trafficcontrol/compare/RELEASE-4.1.0...RELEASE-5.0.0
[4.1.0]: https://github.com/apache/trafficcontrol/compare/RELEASE-4.0.0...RELEASE-4.1.0
[4.0.0]: https://github.com/apache/trafficcontrol/compare/RELEASE-3.0.0...RELEASE-4.0.0
[3.0.0]: https://github.com/apache/trafficcontrol/compare/RELEASE-2.2.0...RELEASE-3.0.0
[2.2.0]: https://github.com/apache/trafficcontrol/compare/RELEASE-2.1.0...RELEASE-2.2.0<|MERGE_RESOLUTION|>--- conflicted
+++ resolved
@@ -55,11 +55,8 @@
 - [#7137](https://github.com/apache/trafficcontrol/pull/7137) *Traffic Control Cache Config (t3c)* parent.config simulate topology for non topo delivery services.
 - [#7153](https://github.com/apache/trafficcontrol/pull/7153) *Traffic Control Cache Config (t3c)* Adds an extra T3C check for validity of an ssl cert (crash fix).
 - [#3965](https://github.com/apache/trafficcontrol/pull/3965) *Traffic Router* Traffic Router now always includes a `Content-Length` header in the response.
-<<<<<<< HEAD
-- [#6533](https://github.com/apache/trafficcontrol/issues/6533) *TR should not rename/recreate log files on rollover 
-=======
 - [#7182](https://github.com/apache/trafficcontrol/pull/7182) Sort peers used in strategy.yaml to prevent false positive for reload.
->>>>>>> 68184b47
+- [#6533](https://github.com/apache/trafficcontrol/issues/6533) *TR should not rename/recreate log files on rollover
 
 ## [7.0.0] - 2022-07-19
 ### Added
