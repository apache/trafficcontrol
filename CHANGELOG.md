--- conflicted
+++ resolved
@@ -15,11 +15,8 @@
 - Traffic Ops: Added validation to ensure that the cachegroups of a delivery services' assigned ORG servers are present in the topology
 
 ### Fixed
-<<<<<<< HEAD
 - [#5341](https://github.com/apache/trafficcontrol/issues/5341) - Fixed HTTP status code from 403 to 400 when updating CDN for a DS. In TP, made CDN field immutable for an existing DS. 
-=======
 - [#5192](https://github.com/apache/trafficcontrol/issues/5192) - Fixed TO log warnings when generating snapshots for topology-based delivery services.
->>>>>>> 222da3e3
 - [#5284](https://github.com/apache/trafficcontrol/issues/5284) - Fixed error message when creating a server with non-existent profile
 - [#5287](https://github.com/apache/trafficcontrol/issues/5287) - Fixed error message when creating a Cache Group with no typeId
 - [#5382](https://github.com/apache/trafficcontrol/issues/5382) - Fixed API documentation and TP helptext for "Max DNS Answers" field with respect to DNS, HTTP, Steering Delivery Service
