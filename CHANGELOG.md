--- conflicted
+++ resolved
@@ -5,17 +5,11 @@
 
 ## [unreleased]
 ### Added
-<<<<<<< HEAD
-- *Traffic Monitor* Added logging for `ipv4Availability` and `ipv6Availability` in TM.
-- *Traffic Ops* Added API version 5.0
-- *Traffic Ops* Added the `ASN` field in TO Server struct, which provides the ability to query servers by `ASN`.
-- *Traffic Portal* Added the `lastUpdated` field to all delivery service forms.
-=======
+- [#7075](https://github.com/apache/trafficcontrol/pull/7075) *Traffic Portal* Added the `lastUpdated` field to all delivery service forms.
 - [#7055](https://github.com/apache/trafficcontrol/issues/7055) *Traffic Portal* Made `Clear Table Filters` option visible to the user.
 - [#7024](https://github.com/apache/trafficcontrol/pull/7024) *Traffic Monitor* Added logging for `ipv4Availability` and `ipv6Availability` in TM.
 - [#7063](https://github.com/apache/trafficcontrol/pull/7063) *Traffic Ops* Added API version 5.0 (IN DEVELOPMENT)
 - [#7023](https://github.com/apache/trafficcontrol/pull/7023) *Traffic Ops* Added the `ASN` field in TO Server struct, which provides the ability to query servers by `ASN`.
->>>>>>> 7995ce58
 - [#2101](https://github.com/apache/trafficcontrol/issues/2101) *Traffic Portal* Added the ability to tell if a Delivery Service is the target of another steering DS.
 - [#6033](https://github.com/apache/trafficcontrol/issues/6033) *Traffic Ops, Traffic Portal* Added ability to assign multiple server capabilities to a server.
 - [#7032](https://github.com/apache/trafficcontrol/issues/7032) *Cache Config* Add t3c-apply flag to use local ATS version for config generation rather than Server package Parameter, to allow managing the ATS OS package via external tools. See 'man t3c-apply' and 'man t3c-generate' for details.
@@ -54,7 +48,7 @@
 - [Traffic Portal] Added the ability for users to view Delivery Service Requests corresponding to individual Delivery Services in TP.
 - [Traffic Ops] Added support for backend configurations so that Traffic Ops can act as a reverse proxy for these services [#6754](https://github.com/apache/trafficcontrol/pull/6754).
 - Added functionality for CDN locks, so that they can be shared amongst a list of specified usernames.
-- [Traffic Ops | Traffic Go Clients | T3C] Add additional timestamp fields to server for queuing and dequeueing config and revalidate updates.
+- [Traffic) Ops | Traffic Go Clients | T3C] Add additional timestamp fields to server for queuing and dequeueing config and revalidate updates.
 - Added layered profile feature to 4.0 for `GET` /servers/, `POST` /servers/, `PUT` /servers/{id} and `DELETE` /servers/{id}.
 - Added a Traffic Ops endpoint and Traffic Portal page to view all CDNi configuration update requests and approve or deny.
 - Added layered profile feature to 4.0 for `GET` /deliveryservices/{id}/servers/ and /deliveryservices/{id}/servers/eligible.
