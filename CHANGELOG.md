# Changelog
All notable changes to this project will be documented in this file.

The format is based on [Keep a Changelog](http://keepachangelog.com/en/1.0.0/).

## [unreleased]
### Added
- [#6448](https://github.com/apache/trafficcontrol/issues/6448) Added `status` and `lastPoll` fields to the `publish/CrStates` endpoint of Traffic Monitor (TM).
- Added back to the health-client the `status` field logging with the addition of the filed to `publish/CrStates`
- Added a new Traffic Ops endpoint to `GET` capacity and telemetry data for CDNi integration.
- Added a Traffic Ops endpoints to `PUT` a requested configuration change for a full configuration or per host and an endpoint to approve or deny the request.
- Traffic Monitor config option `distributed_polling` which enables the ability for Traffic Monitor to poll a subset of the CDN and divide into "local peer groups" and "distributed peer groups". Traffic Monitors in the same group are local peers, while Traffic Monitors in other groups are distibuted peers. Each TM group polls the same set of cachegroups and gets availability data for the other cachegroups from other TM groups. This allows each TM to be responsible for polling a subset of the CDN while still having a full view of CDN availability. In order to use this, `stat_polling` must be disabled.
- Added support for a new Traffic Ops GLOBAL profile parameter -- `tm_query_status_override` -- to override which status of Traffic Monitors to query (default: ONLINE).
- Traffic Ops: added new `cdn.conf` option -- `user_cache_refresh_interval_sec` -- which enables an in-memory users cache to improve performance. Default: 0 (disabled).
- Traffic Router: Add support for `file`-protocol URLs for the `geolocation.polling.url` for the Geolocation database.
- Replaces all Traffic Portal Tenant select boxes with a novel tree select box [#6427](https://github.com/apache/trafficcontrol/issues/6427).
- Traffic Monitor: Add support for `access.log` to TM.
- Added functionality for login to provide a Bearer token and for that token to be later used for authorization.
<<<<<<< HEAD
- [Traffic Ops] Added support for backend configurations so that Traffic Ops can act as a reverse proxy for these services [#6754](https://github.com/apache/trafficcontrol/pull/6754).
=======
- Added functionality for CDN locks, so that they can be shared amongst a list of specified usernames. 
>>>>>>> 5de5ff84
- [Traffic Ops | Traffic Go Clients | T3C] Add additional timestamp fields to server for queuing and dequeueing config and revalidate updates.
- Added layered profile feature to 4.0 for `GET` /servers/, `POST` /servers/, `PUT` /servers/{id} and `DELETE` /servers/{id}.
- Added a Traffic Ops endpoint and Traffic Portal page to view all CDNi configuration update requests and approve or deny.
- Added layered profile feature to 4.0 for `GET` /servers/details.
- Added layered profile feature to 4.0 for `GET` /deliveryservices/{id}/servers/ and /deliveryservices/{id}/servers/eligible.

### Fixed
- Update traffic\_portal dependencies to mitigate `npm audit` issues.
- Fixed a cdn-in-a-box build issue when using `RHEL_VERSION=7`
- `dequeueing` server updates should not require checking for cdn locks.
- Fixed Traffic Ops ignoring the configured database port value, which was prohibiting the use of anything other than port 5432 (the PostgreSQL default)
- [#6580](https://github.com/apache/trafficcontrol/issues/6580) Fixed cache config generation remap.config targets for MID-type servers in a Topology with other caches as parents and HTTPS origins.
- Traffic Router: fixed a null pointer exception that caused snapshots to be rejected if a topology cachegroup did not have any online/reported/admin\_down caches
- [#6549](https://github.com/apache/trafficcontrol/issues/6549) Fixed internal server error while deleting a delivery service created from a DSR (Traafic Ops).
- [#6538](https://github.com/apache/trafficcontrol/pull/6538) Fixed the incorrect use of secure.port on TrafficRouter and corrected to the httpsPort value from the TR server configuration.
- [#6562](https://github.com/apache/trafficcontrol/pull/6562) Fixed incorrect template in Ansible dataset loader role when fallbackToClosest is defined.
- [#6590](https://github.com/apache/trafficcontrol/pull/6590) Python client: Corrected parameter name in decorator for get\_parameters\_by\_profile\_id
- [#6368](https://github.com/apache/trafficcontrol/pull/6368) Fixed validation response message from `/acme_accounts`
- [#6603](https://github.com/apache/trafficcontrol/issues/6603) Fixed users with "admin" "Priv Level" not having Permission to view or delete DNSSEC keys.
- Fixed Traffic Router to handle aggressive NSEC correctly.
- [#6626](https://github.com/apache/trafficcontrol/pull/6626) Fixed t3c Capabilities request failure issue which could result in malformed config.
- [#6370](https://github.com/apache/trafficcontrol/pull/6370) Fixed docs for `POST` and response code for `PUT` to `/acme_accounts` endpoint
- Only `operations` and `admin` roles should have the `DELIVERY-SERVICE:UPDATE` permission.
- [#6369](https://github.com/apache/trafficcontrol/pull/6369) Fixed `/acme_accounts` endpoint to validate email and URL fields
- Fixed searching of the ds parameter merge_parent_groups slice.
- Fixed TO API `PUT /servers/:id/status` to only queue updates on the same CDN as the updated server
- t3c-generate fix for combining remapconfig and cachekeyconfig parameters for MakeRemapDotConfig call.
- [#6780](https://github.com/apache/trafficcontrol/issues/6780) Fixed t3c to use secondary parents when there are no primary parents available.

### Removed
- Remove traffic\_portal dependencies to mitigate `npm audit` issues, specifically `grunt-concurrent`, `grunt-contrib-concat`, `grunt-contrib-cssmin`, `grunt-contrib-jsmin`, `grunt-contrib-uglify`, `grunt-contrib-htmlmin`, `grunt-newer`, and `grunt-wiredep`
- Replace `forever` with `pm2` for process management of the traffic portal node server to remediate security issues.
- Removed the Traffic Monitor `peer_polling_protocol` option. Traffic Monitor now just uses hostnames to request peer states, which can be handled via IPv4 or IPv6 depending on the underlying IP version in use.
- Dropped CentOS 8 support

### Changed
- [#6654](https://github.com/apache/trafficcontrol/issues/6654) Traffic Monitor now uses the TO API 4.0 by default and falls back to 3.1
- Added Rocky Linux 8 support
- Traffic Monitors now peer with other Traffic Monitors of the same status (e.g. ONLINE with ONLINE, OFFLINE with OFFLINE), instead of all peering with ONLINE.
- Changed the Traffic Ops user last_authenticated update query to only update once per minute to avoid row-locking when the same user logs in frequently.
- Added new fields to the monitoring.json snapshot and made Traffic Monitor prefer data in monitoring.json to the CRConfig snapshot
- Changed the default Traffic Ops API version requsted by Traffic Router from 2.0 to 3.1
- Added permissions to the role form in traffic portal
- Updated the Cache Stats Traffic Portal page to use a more performant AG-Grid-based table.
- Updated the CDNs Traffic Portal page to use a more performant AG-Grid-based table.
- Updated the Profiles Traffic Portal page to use a more performant AG-Grid-based table.
- Updated Go version to 1.18
- Removed the unused `deliveryservice_tmuser` table from Traffic Ops database
- Adds updates to the trafficcontrol-health-client to, use new ATS Host status formats, detect and use proper
  traffic_ctl commands, and adds new markup-poll-threshold config.
- Traffic Monitor now defaults to 100 historical "CRConfig" Snapshots stored internally if not specified in configuration (previous default was 20,000)

## [6.1.0] - 2022-01-18
### Added
- Added permission based roles for better access control.
- [#5674](https://github.com/apache/trafficcontrol/issues/5674) Added new query parameters `cdn` and `maxRevalDurationDays` to the `GET /api/x/jobs` Traffic Ops API to filter by CDN name and within the start_time window defined by the `maxRevalDurationDays` GLOBAL profile parameter, respectively.
- Added a new Traffic Ops cdn.conf option -- `disable_auto_cert_deletion` -- in order to optionally prevent the automatic deletion of certificates for delivery services that no longer exist whenever a CDN snapshot is taken.
- [#6034](https://github.com/apache/trafficcontrol/issues/6034) Added new query parameter `cdn` to the `GET /api/x/deliveryserviceserver` Traffic Ops API to filter by CDN name
- Added a new Traffic Monitor configuration option -- `short_hostname_override` -- to traffic_monitor.cfg to allow overriding the system hostname that Traffic Monitor uses.
- Added a new Traffic Monitor configuration option -- `stat_polling` (default: true) -- to traffic_monitor.cfg to disable stat polling.
- A new Traffic Portal server command-line option `-c` to specify a configuration file, and the ability to set `log: null` to log to stdout (consult documentation for details).
- Multiple improvements to Ansible roles as discussed at ApacheCon 2021
- SANs information to the SSL key endpoint and Traffic Portal page.
- Added definition for `heartbeat.polling.interval` for CDN Traffic Monitor config in API documentation.
- New `pkg` script options, `-h`, `-s`, `-S`, and `-L`.
- Added `Invalidation Type` (REFRESH or REFETCH) for invalidating content to Traffic Portal.
- cache config t3c-apply retrying when another t3c-apply is running.
- IMS warnings to Content Invalidation requests in Traffic Portal and documentation.
- [#6032](https://github.com/apache/trafficcontrol/issues/6032) Add t3c setting mode 0600 for secure files
- [#6405](https://github.com/apache/trafficcontrol/issues/6405) Added cache config version to all t3c apps and config file headers
- Traffic Vault: Added additional flag to TV Riak (Deprecated) Util
- Added Traffic Vault Postgres columns, a Traffic Ops API endpoint, and Traffic Portal page to show SSL certificate expiration information.
- Added cache config `__CACHEGROUP__` preprocess directive, to allow injecting the local server's cachegroup name into any config file
- Added t3c experimental strategies generation.
- Added support for a DS profile parameter 'LastRawRemapPre' and 'LastRawRemapPost' which allows raw text lines to be pre or post pended to remap.config.
- Added DS parameter 'merge_parent_groups' to allow primary and secondary parents to be merged into the primary parent list in parent.config.

### Fixed
- [#6411](https://github.com/apache/trafficcontrol/pull/6411) Removes invalid 'ALL cdn' options from TP
- Fixed Traffic Router crs/stats to prevent overflow and to correctly record the time used in averages.
- [#6209](https://github.com/apache/trafficcontrol/pull/6209) Updated Traffic Router to use Java 11 to compile and run
- [#5893](https://github.com/apache/trafficcontrol/issues/5893) - A self signed certificate is created when an HTTPS delivery service is created or an HTTP delivery service is updated to HTTPS.
- [#6255](https://github.com/apache/trafficcontrol/issues/6255) - Unreadable Prod Mode CDN Notifications in Traffic Portal
- [#6378](https://github.com/apache/trafficcontrol/issues/6378) - Cannot update or delete Cache Groups with null latitude and longitude.
- Fixed broken `GET /cdns/routing` Traffic Ops API
- [#6259](https://github.com/apache/trafficcontrol/issues/6259) - Traffic Portal No Longer Allows Spaces in Server Object "Router Port Name"
- [#6392](https://github.com/apache/trafficcontrol/issues/6392) - Traffic Ops prevents assigning ORG servers to topology-based delivery services (as well as a number of other valid operations being prohibited by "last server assigned to DS" validations which don't apply to topology-based delivery services)
- [#6175](https://github.com/apache/trafficcontrol/issues/6175) - POST request to /api/4.0/phys_locations accepts mismatch values for regionName.
- Fixed Traffic Monitor parsing stats_over_http output so that multiple stats for the same underlying delivery service (when the delivery service has more than 1 regex) are properly summed together. This makes the resulting data more accurate in addition to fixing the "new stat is lower than last stat" warnings.
- [#6457](https://github.com/apache/trafficcontrol/issues/6457) - Fix broken user registration and password reset, due to the last_authenticated value being null.
- [#6367](https://github.com/apache/trafficcontrol/issues/6367) - Fix PUT `user/current` to work with v4 User Roles and Permissions
- [#6266](https://github.com/apache/trafficcontrol/issues/6266) - Removed postgresql13-devel requirement for traffic_ops
- [#6446](https://github.com/apache/trafficcontrol/issues/6446) - Revert Traffic Router rollover file pattern to the one previously used in `log4j.properties` with Log4j 1.2
- [#5118](https://github.com/apache/trafficcontrol/issues/5118) - Added support for Kafka to Traffic Stats

### Changed
- Updated `t3c` to request less unnecessary deliveryservice-server assignment and invalidation jobs data via new query params supported by Traffic Ops
- [#6179](https://github.com/apache/trafficcontrol/issues/6179) Updated the Traffic Ops rpm to include the `ToDnssecRefresh` binary and make the `trafops_dnssec_refresh` cron job use it
- [#6382](https://github.com/apache/trafficcontrol/issues/6382) Accept Geo Limit Countries as strings and arrays.
- Traffic Portal no longer uses `ruby compass` to compile sass and now uses `dart-sass`.
- Changed Invalidation Jobs throughout (TO, TP, T3C, etc.) to account for the ability to do both REFRESH and REFETCH requests for resources.
- Changed the `maxConnections` value on Traffic Router, to prevent the thundering herd problem (TR).
- The `admin` Role is now always guaranteed to exist, and can't be deleted or modified.
- [#6376](https://github.com/apache/trafficcontrol/issues/6376) Updated TO/TM so that TM doesn't overwrite monitoring snapshot data with CR config snapshot data.
- Updated `t3c-apply` to reduce mutable state in `TrafficOpsReq` struct.
- Updated Golang dependencies
- [#6506](https://github.com/apache/trafficcontrol/pull/6506) - Updated `jackson-databind` and `jackson-annotations` Traffic Router dependencies to version 2.13.1

### Deprecated
- Deprecated the endpoints and docs associated with `/api_capability` and `/capabilities`.
- The use of a seelog configuration file to configure Traffic Stats logging is deprecated, and logging configuration should instead be present in the `logs` property of the Traffic Stats configuration file (refer to documentation for details).

### Removed
- Removed the `user_role` table.
- The `traffic_ops.sh` shell profile no longer sets `GOPATH` or adds its `bin` folder to the `PATH`
- `/capabilities` removed from Traffic Ops API version 4.

## [6.0.2] - 2021-12-17
### Changed
- Updated `log4j` module in Traffic Router from version 1.2.17 to 2.17.0

## [6.0.1] - 2021-11-04
### Added
- [#2770](https://github.com/apache/trafficcontrol/issues/2770) Added validation for httpBypassFqdn as hostname in Traffic Ops

### Fixed
- [#6125](https://github.com/apache/trafficcontrol/issues/6125) - Fix `/cdns/{name}/federations?id=#` to search for CDN.
- [#6285](https://github.com/apache/trafficcontrol/issues/6285) - The Traffic Ops Postinstall script will work in CentOS 7, even if Python 3 is installed
- [#5373](https://github.com/apache/trafficcontrol/issues/5373) - Traffic Monitor logs not consistent
- [#6197](https://github.com/apache/trafficcontrol/issues/6197) - TO `/deliveryservices/:id/routing` makes requests to all TRs instead of by CDN.
- Traffic Ops: Sanitize username before executing LDAP query

### Changed
- [#5927](https://github.com/apache/trafficcontrol/issues/5927) Updated CDN-in-a-Box to not run a Riak container by default but instead only run it if the optional flag is provided.
- Changed the DNSSEC refresh Traffic Ops API to only create a new change log entry if any keys were actually refreshed or an error occurred (in order to reduce changelog noise)

## [6.0.0] - 2021-08-30
### Added
- [#4982](https://github.com/apache/trafficcontrol/issues/4982) Added the ability to support queueing updates by server type and profile
- [#5412](https://github.com/apache/trafficcontrol/issues/5412) Added last authenticated time to user API's (`GET /user/current, GET /users, GET /user?id=`) response payload
- [#5451](https://github.com/apache/trafficcontrol/issues/5451) Added change log count to user API's response payload and query param (username) to logs API
- Added support for CDN locks
- Added support for PostgreSQL as a Traffic Vault backend
- Added the tc-health-client to Trafficcontrol used to manage traffic server parents.
- [#5449](https://github.com/apache/trafficcontrol/issues/5449) The `todb-tests` GitHub action now runs the Traffic Ops DB tests
- Python client: [#5611](https://github.com/apache/trafficcontrol/pull/5611) Added server_detail endpoint
- Ported the Postinstall script to Python. The Perl version has been moved to `install/bin/_postinstall.pl` and has been deprecated, pending removal in a future release.
- CDN-in-a-Box: Generate config files using the Postinstall script
- CDN-in-a-Box: Add Federation with CNAME foo.kabletown.net.
- Apache Traffic Server: [#5627](https://github.com/apache/trafficcontrol/pull/5627) - Added the creation of Centos8 RPMs for Apache Traffic Server
- Traffic Ops/Traffic Portal: [#5479](https://github.com/apache/trafficcontrol/issues/5479) - Added the ability to change a server capability name
- Traffic Ops: [#3577](https://github.com/apache/trafficcontrol/issues/3577) - Added a query param (server host_name or ID) for servercheck API
- Traffic Portal: [#5318](https://github.com/apache/trafficcontrol/issues/5318) - Rename server columns for IPv4 address fields.
- Traffic Portal: [#5361](https://github.com/apache/trafficcontrol/issues/5361) - Added the ability to change the name of a topology.
- Traffic Portal: [#5340](https://github.com/apache/trafficcontrol/issues/5340) - Added the ability to resend a user registration from user screen.
- Traffic Portal: Adds the ability for operations/admin users to create a CDN-level notification.
- Traffic Portal: upgraded delivery service UI tables to use more powerful/performant ag-grid component
- Traffic Router: added new 'dnssec.rrsig.cache.enabled' profile parameter to enable new DNSSEC RRSIG caching functionality. Enabling this greatly reduces CPU usage during the DNSSEC signing process.
- Traffic Router: added new 'strip.special.query.params' profile parameter to enable stripping the 'trred' and 'fakeClientIpAddress' query parameters from responses: [#1065](https://github.com/apache/trafficcontrol/issues/1065)
- [#5316](https://github.com/apache/trafficcontrol/issues/5316) - Add router host names and ports on a per interface basis, rather than a per server basis.
- Traffic Ops: Adds API endpoints to fetch (GET), create (POST) or delete (DELETE) a cdn notification. Create and delete are limited to users with operations or admin role.
- Added ACME certificate renewals and ACME account registration using external account binding
- Added functionality to automatically renew ACME certificates.
- Traffic Ops: [#6069](https://github.com/apache/trafficcontrol/issues/6069) - prevent unassigning all ONLINE ORG servers from an MSO-enabled delivery service
- Added ORT flag to set local.dns bind address from server service addresses
- Added an endpoint for statuses on asynchronous jobs and applied it to the ACME renewal endpoint.
- Added two new cdn.conf options to make Traffic Vault configuration more backend-agnostic: `traffic_vault_backend` and `traffic_vault_config`
- Traffic Ops API version 4.0 - This version is **unstable** meaning that breaking changes can occur at any time - use at your own peril!
- `GET` request method for `/deliveryservices/{{ID}}/assign`
- `GET` request method for `/deliveryservices/{{ID}}/status`
- [#5644](https://github.com/apache/trafficcontrol/issues/5644) ORT config generation: Added ATS9 ip_allow.yaml support, and automatic generation if the server's package Parameter is 9.\*
- t3c: Added option to track config changes in git.
- ORT config generation: Added a rule to ip_allow such that PURGE requests are allowed over localhost
- Added integration to use ACME to generate new SSL certificates.
- Add a Federation to the Ansible Dataset Loader
- Added `GetServersByDeliveryService` method to the TO Go client
- Added asynchronous status to ACME certificate generation.
- Added per Delivery Service HTTP/2 and TLS Versions support, via ssl_server_name.yaml and sni.yaml. See overview/delivery_services and t3c docs.
- Added headers to Traffic Portal, Traffic Ops, and Traffic Monitor to opt out of tracking users via Google FLoC.
- Add logging scope for logging.yaml generation for ATS 9 support
- `DELETE` request method for `deliveryservices/xmlId/{name}/urlkeys` and `deliveryservices/{id}/urlkeys`.
- t3c now uses separate apps, full run syntax changed to `t3c apply ...`, moved to cache-config and RPM changed to trafficcontrol-cache-config. See cache-config README.md.
- t3c: bug fix to consider plugin config files for reloading remap.config
- t3c: add flag to wait for parents in syncds mode
- t3c: Change syncds so that it only warns on package version mismatch.
- atstccfg: add ##REFETCH## support to regex_revalidate.config processing.
- Traffic Router: Added `svc="..."` field to request logging output.
- Added t3c caching Traffic Ops data and using If-Modified-Since to avoid unnecessary requests.
- Added t3c --no-outgoing-ip flags.
- Added a Traffic Monitor integration test framework.
- Added `traffic_ops/app/db/traffic_vault_migrate` to help with migrating Traffic Ops Traffic Vault backends
- Added a tool at `/traffic_ops/app/db/reencrypt` to re-encrypt the data in the Postgres Traffic Vault with a new key.
- Enhanced ort integration test for reload states
- Added a new field to Delivery Services - `tlsVersions` - that explicitly lists the TLS versions that may be used to retrieve their content from Cache Servers.
- Added support for DS plugin parameters for cachekey, slice, cache_range_requests, background_fetch, url_sig  as remap.config parameters.
- Updated T3C changes in Ansible playbooks
- Updated all endpoints in infrastructure code to use API version 2.0

### Fixed
- [#5690](https://github.com/apache/trafficcontrol/issues/5690) - Fixed github action for added/modified db migration file.
- [#2471](https://github.com/apache/trafficcontrol/issues/2471) - A PR check to ensure added db migration file is the latest.
- [#6129](https://github.com/apache/trafficcontrol/issues/6129) - Traffic Monitor start doesn't recover when Traffic Ops is unavailable
- [#5609](https://github.com/apache/trafficcontrol/issues/5609) - Fixed GET /servercheck filter for an extra query param.
- [#5954](https://github.com/apache/trafficcontrol/issues/5954) - Traffic Ops HTTP response write errors are ignored
- [#6048](https://github.com/apache/trafficcontrol/issues/6048) - TM sometimes sets cachegroups to unavailable even though all caches are online
- [#6104](https://github.com/apache/trafficcontrol/issues/6104) - PUT /api/x/federations only respects first item in request payload
- [#5288](https://github.com/apache/trafficcontrol/issues/5288) - Fixed the ability to create and update a server with MTU value >= 1280.
- [#5284](https://github.com/apache/trafficcontrol/issues/5284) - Fixed error message when creating a server with non-existent profile
- Fixed a NullPointerException in TR when a client passes a null SNI hostname in a TLS request
- Fixed a logging bug in Traffic Monitor where it wouldn't log errors in certain cases where a backup file could be used instead. Also, Traffic Monitor now rejects monitoring snapshots that have no delivery services.
- [#5739](https://github.com/apache/trafficcontrol/issues/5739) - Prevent looping in case of a failed login attempt
- [#5407](https://github.com/apache/trafficcontrol/issues/5407) - Make sure that you cannot add two servers with identical content
- [#2881](https://github.com/apache/trafficcontrol/issues/2881) - Some API endpoints have incorrect Content-Types
- [#5863](https://github.com/apache/trafficcontrol/issues/5863) - Traffic Monitor logs warnings to `log_location_info` instead of `log_location_warning`
- [#5492](https://github.com/apache/trafficcontrol/issues/5942) - Traffic Stats does not failover to another Traffic Monitor when one stops responding
- [#5363](https://github.com/apache/trafficcontrol/issues/5363) - Postgresql version changeable by env variable
- [#5405](https://github.com/apache/trafficcontrol/issues/5405) - Prevent Tenant update from choosing child as new parent
- [#5384](https://github.com/apache/trafficcontrol/issues/5384) - New grids will now properly remember the current page number.
- [#5548](https://github.com/apache/trafficcontrol/issues/5548) - Don't return a `403 Forbidden` when the user tries to get servers of a non-existent DS using `GET /servers?dsId={{nonexistent DS ID}}`
- [#5732](https://github.com/apache/trafficcontrol/issues/5732) - TO API POST /cdns/dnsseckeys/generate times out with large numbers of delivery services
- [#5902](https://github.com/apache/trafficcontrol/issues/5902) - Fixed issue where the TO API wouldn't properly query all SSL certificates from Riak.
- Fixed server creation through legacy API versions to default `monitor` to `true`.
- Fixed t3c to generate topology parents correctly for parents with the Type MID+ or EDGE+ versus just the literal. Naming cache types to not be exactly 'EDGE' or 'MID' is still discouraged and not guaranteed to work, but it's unfortunately somewhat common, so this fixes it in one particular case.
- [#5965](https://github.com/apache/trafficcontrol/issues/5965) - Fixed Traffic Ops /deliveryserviceservers If-Modified-Since requests.
- Fixed t3c to create config files and directories as ats.ats
- Fixed t3c-apply service restart and ats config reload logic.
- Reduced TR dns.max-threads ansible default from 10000 to 100.
- Converted TP Delivery Service Servers Assignment table to ag-grid
- Converted TP Cache Checks table to ag-grid
- [#5981](https://github.com/apache/trafficcontrol/issues/5891) - `/deliveryservices/{{ID}}/safe` returns incorrect response for the requested API version
- [#5984](https://github.com/apache/trafficcontrol/issues/5894) - `/servers/{{ID}}/deliveryservices` returns incorrect response for the requested API version
- [#6027](https://github.com/apache/trafficcontrol/issues/6027) - Collapsed DB migrations
- [#6091](https://github.com/apache/trafficcontrol/issues/6091) - Fixed cache config of internal cache communication for https origins
- [#6066](https://github.com/apache/trafficcontrol/issues/6066) - Fixed missing/incorrect indices on some tables
- [#6169](https://github.com/apache/trafficcontrol/issues/6169) - Fixed t3c-update not updating server status when a fallback to a previous Traffic Ops API version occurred
- [#5576](https://github.com/apache/trafficcontrol/issues/5576) - Inconsistent Profile Name restrictions
- [#6327](https://github.com/apache/trafficcontrol/issues/6327) - Fixed cache config to invalidate its cache if the Server's Profile or CDN changes
- [#6174](https://github.com/apache/trafficcontrol/issues/6174) - Fixed t3c-apply with no hostname failing if the OS hostname returns a full FQDN
- Fixed Federations IMS so TR federations watcher will get updates.
- [#5129](https://github.com/apache/trafficcontrol/issues/5129) - Updated TM so that it returns a 404 if the endpoint is not supported.
- [#5992](https://github.com/apache/trafficcontrol/issues/5992) - Updated Traffic Router Integration tests to use a mock Traffic Monitor and Traffic Ops server
- [#6093](https://github.com/apache/trafficcontrol/issues/6093) - Fixed Let's Encrypt to work for delivery services where the domain does not contain the XMLID.

### Changed
- Migrated completely off of bower in favor of npm
- Updated the Traffic Ops Python client to 3.0
- Updated Flot libraries to supported versions
- [apache/trafficcontrol](https://github.com/apache/trafficcontrol) is now a Go module
- Updated Traffic Ops supported database version from PostgreSQL 9.6 to 13.2
- [#3342](https://github.com/apache/trafficcontrol/issues/3342) - Updated the [`db/admin`](https://traffic-control-cdn.readthedocs.io/en/latest/development/traffic_ops.html#database-management) tool to use [Migrate](https://github.com/golang-migrate/migrate) instead of Goose and converted the migrations to Migrate format (split up/down for each migration into separate files)
- Set Traffic Router to also accept TLSv1.3 protocols by default in server.xml
- Disabled TLSv1.1 for Traffic Router in Ansible role by default
- Updated the Traffic Monitor Ansible role to set `serve_write_timeout_ms` to `20000` by default because 10 seconds can be too short for relatively large CDNs.
- Refactored the Traffic Ops - Traffic Vault integration to more easily support the development of new Traffic Vault backends
- Changed the Traffic Router package structure from com.comcast.cdn.\* to org.apache.\*
- Updated Apache Tomcat from 8.5.63 to 9.0.43
- Improved the DNSSEC refresh Traffic Ops API (`/cdns/dnsseckeys/refresh`). As of TO API v4, its method is `PUT` instead of `GET`, its response format was changed to return an alert instead of a string-based response, it returns a 202 instead of a 200, and it now works with the `async_status` API in order for the client to check the status of the async job: [#3054](https://github.com/apache/trafficcontrol/issues/3054)
- Delivery Service Requests now keep a record of the changes they make.
- Changed the `goose` provider to the maintained fork [`github.com/kevinburke/goose`](https://github.com/kevinburke/goose)
- The format of the `/servers/{{host name}}/update_status` Traffic Ops API endpoint has been changed to use a top-level `response` property, in keeping with (most of) the rest of the API.
- The API v4 Traffic Ops Go client has been overhauled compared to its predecessors to have a consistent call signature that allows passing query string parameters and HTTP headers to any client method.
- Updated BouncyCastle libraries in Traffic Router to v1.68.
- lib/go-atscfg Make funcs to take Opts, to reduce future breaking changes.
- CDN in a Box now uses `t3c` for cache configuration.
- CDN in a Box now uses Apache Traffic Server 8.1.
- Customer names in payloads sent to the `/deliveryservices/request` Traffic Ops API endpoint can no longer contain characters besides alphanumerics, @, !, #, $, %, ^, &amp;, *, (, ), [, ], '.', ' ', and '-'. This fixes a vulnerability that allowed email content injection.
- Go version 1.17 is used to compile Traffic Ops, T3C, Traffic Monitor, Traffic Stats, and Grove.

### Deprecated
- The Riak Traffic Vault backend is now deprecated and its support may be removed in a future release. It is highly recommended to use the new PostgreSQL backend instead.
- The `riak.conf` config file and its corresponding `--riakcfg` option in `traffic_ops_golang` have been deprecated. Please use `"traffic_vault_backend": "riak"` and `"traffic_vault_config"` (with the existing contents of riak.conf) instead.
- The Traffic Ops API route `GET /api/{version}/vault/bucket/{bucket}/key/{key}/values` has been deprecated and will no longer be available as of Traffic Ops API v4
- The Traffic Ops API route `POST /api/{version}/deliveryservices/request` has been deprecated and will no longer be available as of Traffic Ops API v4
- The Traffic Ops API routes `GET /api/{version}/cachegroupparameters`, `POST /api/{version}/cachegroupparameters`, `GET /api/{version}/cachegroups/{id}/parameters`, and `DELETE /api/{version}/cachegroupparameters/{cachegroupID}/{parameterId}` have been deprecated and will no longer be available as of Traffic Ops API v4
- The `riak_port` option in cdn.conf is now deprecated. Please use the `"port"` field in `traffic_vault_config` instead.
- The `traffic_ops_ort.pl` tool has been deprecated in favor of `t3c`, and will be removed in the next major version.
- With the release of ATC v6.0, major API version 2 is now deprecated, subject to removal with the next ATC major version release, at the earliest.

### Removed
- Removed the unused `backend_max_connections` option from `cdn.conf`.
- Removed the unused `http_poll_no_sleep`, `max_stat_history`, `max_health_history`, `cache_health_polling_interval_ms`, `cache_stat_polling_interval_ms`, and `peer_polling_interval_ms` Traffic Monitor config options.
- Removed the `Long Description 2` and `Long Description 3` fields of `DeliveryService` from the UI, and changed the backend so that routes corresponding API 4.0 and above no longer accept or return these fields.
- The Perl implementation of Traffic Ops has been stripped out, along with the Go implementation's "fall-back to Perl" behavior.
- Traffic Ops no longer includes an `app/public` directory, as the static webserver has been removed along with the Perl Traffic Ops implementation. Traffic Ops also no longer attempts to download MaxMind GeoIP City databases when running the Traffic Ops Postinstall script.
- The `compare` tool stack has been removed, as it no longer serves a purpose.
- Removed the Perl-only `cdn.conf` option `geniso.iso_root_path`
- t3c dispersion flags. These flags existed in ort.pl and t3c, but the feature has been removed in t3c-apply. The t3c run is fast enough now, there's no value or need in internal logic, operators can easily use shell pipelines to randomly sleep before running if necessary.
- Traffic Ops API version 1


## [5.1.2] - 2021-05-17
### Fixed
- Fixed the return error for GET api `cdns/routing` to avoid incorrect success response.
- [#5712](https://github.com/apache/trafficcontrol/issues/5712) - Ensure that 5.x Traffic Stats is compatible with 5.x Traffic Monitor and 5.x Traffic Ops, and that it doesn't log all 0's for `cache_stats`
- Fixed ORT being unable to update URLSIG keys for Delivery Services
- Fixed ORT service category header rewrite for mids and topologies.
- Fixed an issue where Traffic Ops becoming unavailable caused Traffic Monitor to segfault and crash
- [#5754](https://github.com/apache/trafficcontrol/issues/5754) - Ensure Health Threshold Parameters use legacy format for legacy Monitoring Config handler
- [#5695](https://github.com/apache/trafficcontrol/issues/5695) - Ensure vitals are calculated only against monitored interfaces
- Fixed Traffic Monitor to report `ONLINE` caches as available.
- [#5744](https://github.com/apache/trafficcontrol/issues/5744) - Sort TM Delivery Service States page by DS name
- [#5724](https://github.com/apache/trafficcontrol/issues/5724) - Set XMPPID to hostname if the server had none, don't error on server update when XMPPID is empty

## [5.1.1] - 2021-03-19
### Added
- Atscfg: Added a rule to ip_allow such that PURGE requests are allowed over localhost

### Fixed
- [#5565](https://github.com/apache/trafficcontrol/issues/5565) - TO GET /caches/stats panic converting string to uint64
- [#5558](https://github.com/apache/trafficcontrol/issues/5558) - Fixed `TM UI` and `/api/cache-statuses` to report aggregate `bandwidth_kbps` correctly.
- [#5192](https://github.com/apache/trafficcontrol/issues/5192) - Fixed TO log warnings when generating snapshots for topology-based delivery services.
- Fixed Invalid TS logrotate configuration permissions causing TS logs to be ignored by logrotate.
- [#5604](https://github.com/apache/trafficcontrol/issues/5604) - traffic_monitor.log is no longer truncated when restarting Traffic Monitor

## [5.1.0] - 2021-03-11
### Added
- Traffic Ops: added a feature so that the user can specify `maxRequestHeaderBytes` on a per delivery service basis
- Traffic Router: log warnings when requests to Traffic Monitor return a 503 status code
- [#5344](https://github.com/apache/trafficcontrol/issues/5344) - Add a page that addresses migrating from Traffic Ops API v1 for each endpoint
- [#5296](https://github.com/apache/trafficcontrol/issues/5296) - Fixed a bug where users couldn't update any regex in Traffic Ops/ Traffic Portal
- Added API endpoints for ACME accounts
- Traffic Ops: Added validation to ensure that the cachegroups of a delivery services' assigned ORG servers are present in the topology
- Traffic Ops: Added validation to ensure that the `weight` parameter of `parent.config` is a float
- Traffic Ops Client: New Login function with more options, including falling back to previous minor versions. See traffic_ops/v3-client documentation for details.
- Added license files to the RPMs

### Fixed
- [#5288](https://github.com/apache/trafficcontrol/issues/5288) - Fixed the ability to create and update a server with MTU value >= 1280.
- [#1624](https://github.com/apache/trafficcontrol/issues/1624) - Fixed ORT to reload Traffic Server if LUA scripts are added or changed.
- [#5445](https://github.com/apache/trafficcontrol/issues/5445) - When updating a registered user, ignore updates on registration_sent field.
- [#5335](https://github.com/apache/trafficcontrol/issues/5335) - Don't create a change log entry if the delivery service primary origin hasn't changed
- [#5333](https://github.com/apache/trafficcontrol/issues/5333) - Don't create a change log entry for any delivery service consistent hash query params updates
- [#5341](https://github.com/apache/trafficcontrol/issues/5341) - For a DS with existing SSLKeys, fixed HTTP status code from 403 to 400 when updating CDN and Routing Name (in TO) and made CDN and Routing Name fields immutable (in TP).
- [#5192](https://github.com/apache/trafficcontrol/issues/5192) - Fixed TO log warnings when generating snapshots for topology-based delivery services.
- [#5284](https://github.com/apache/trafficcontrol/issues/5284) - Fixed error message when creating a server with non-existent profile
- [#5287](https://github.com/apache/trafficcontrol/issues/5287) - Fixed error message when creating a Cache Group with no typeId
- [#5382](https://github.com/apache/trafficcontrol/issues/5382) - Fixed API documentation and TP helptext for "Max DNS Answers" field with respect to DNS, HTTP, Steering Delivery Service
- [#5396](https://github.com/apache/trafficcontrol/issues/5396) - Return the correct error type if user tries to update the root tenant
- [#5378](https://github.com/apache/trafficcontrol/issues/5378) - Updating a non existent DS should return a 404, instead of a 500
- Fixed a potential Traffic Router race condition that could cause erroneous 503s for CLIENT_STEERING delivery services when loading new steering changes
- [#5195](https://github.com/apache/trafficcontrol/issues/5195) - Correctly show CDN ID in Changelog during Snap
- [#5438](https://github.com/apache/trafficcontrol/issues/5438) - Correctly specify nodejs version requirements in traffic_portal.spec
- Fixed Traffic Router logging unnecessary warnings for IPv6-only caches
- [#5294](https://github.com/apache/trafficcontrol/issues/5294) - TP ag grid tables now properly persist column filters on page refresh.
- [#5295](https://github.com/apache/trafficcontrol/issues/5295) - TP types/servers table now clears all filters instead of just column filters
- [#5407](https://github.com/apache/trafficcontrol/issues/5407) - Make sure that you cannot add two servers with identical content
- [#2881](https://github.com/apache/trafficcontrol/issues/2881) - Some API endpoints have incorrect Content-Types
- [#5311](https://github.com/apache/trafficcontrol/issues/5311) - Better TO log messages when failures calling TM CacheStats
- [#5364](https://github.com/apache/trafficcontrol/issues/5364) - Cascade server deletes to delete corresponding IP addresses and interfaces
- [#5390](https://github.com/apache/trafficcontrol/issues/5390) - Improve the way TO deals with delivery service server assignments
- [#5339](https://github.com/apache/trafficcontrol/issues/5339) - Ensure Changelog entries for SSL key changes
- [#5461](https://github.com/apache/trafficcontrol/issues/5461) - Fixed steering endpoint to be ordered consistently
- [#5395](https://github.com/apache/trafficcontrol/issues/5395) - Added validation to prevent changing the Type any Cache Group that is in use by a Topology
- Fixed an issue with 2020082700000000_server_id_primary_key.sql trying to create multiple primary keys when there are multiple schemas.
- Fix for public schema in 2020062923101648_add_deleted_tables.sql
- Fix for config gen missing max_origin_connections on mids in certain scenarios
- [#5642](https://github.com/apache/trafficcontrol/issues/5642) - Fixed ORT to fall back to previous minor Traffic Ops versions, allowing ORT to be upgraded before Traffic Ops when the minor has changed.
- Moved move_lets_encrypt_to_acme.sql, add_max_request_header_size_delivery_service.sql, and server_interface_ip_address_cascade.sql past last migration in 5.0.0
- [#5505](https://github.com/apache/trafficcontrol/issues/5505) - Make `parent_reval_pending` for servers in a Flexible Topology CDN-specific on `GET /servers/{name}/update_status`
- [#5317](https://github.com/apache/trafficcontrol/issues/5317) - Clicking IP addresses in the servers table no longer navigates to server details page.
- #5554 - TM UI overflows screen width and hides table data

### Changed
- [#5553](https://github.com/apache/trafficcontrol/pull/5553) - Removing Tomcat specific build requirement
- Refactored the Traffic Ops Go client internals so that all public methods have a consistent behavior/implementation
- Pinned external actions used by Documentation Build and TR Unit Tests workflows to commit SHA-1 and the Docker image used by the Weasel workflow to a SHA-256 digest
- Set Traffic Router to only accept TLSv1.1 and TLSv1.2 protocols in server.xml
- Updated Apache Tomcat from 8.5.57 to 8.5.63
- Updated Apache Tomcat Native from 1.2.16 to 1.2.23
- Traffic Portal: [#5394](https://github.com/apache/trafficcontrol/issues/5394) - Converts the tenant table to a tenant tree for usability
- Traffic Portal: upgraded delivery service UI tables to use more powerful/performant ag-grid component

## [5.0.0] - 2020-10-20
### Added
- Traffic Ops Ort: Disabled ntpd verification (ntpd is deprecated in CentOS)
- Traffic Ops Ort: Adds a transliteration of the traffic_ops_ort.pl perl script to the go language. See traffic_ops_ort/t3c/README.md.
- Traffic Ops API v3
- Added an optional readiness check service to cdn-in-a-box that exits successfully when it is able to get a `200 OK` from all delivery services
- Added health checks to Traffic Ops and Traffic Monitor in cdn-in-a-box
- [Flexible Topologies](https://github.com/apache/trafficcontrol/blob/master/blueprints/flexible-topologies.md)
    - Traffic Ops: Added an API 3.0 endpoint, `GET /api/3.0/topologies`, to create, read, update and delete flexible topologies.
    - Traffic Ops: Added an API 3.0 endpoint, `POST /api/3.0/topologies/{name}/queue_update`, to queue or dequeue updates for all servers assigned to the Cachegroups in a given Topology.
    - Traffic Ops: Added new `topology` field to the /api/3.0/deliveryservices APIs
    - Traffic Ops: Added support for `topology` query parameter to `GET /api/3.0/cachegroups` to return all cachegroups used in the given topology.
    - Traffic Ops: Added support for `topology` query parameter to `GET /api/3.0/deliveryservices` to return all delivery services that employ a given topology.
    - Traffic Ops: Added support for `dsId` query parameter for `GET /api/3.0/servers` for topology-based delivery services.
    - Traffic Ops: Excluded ORG-type servers from `GET /api/3.0/servers?dsId=#` for Topology-based Delivery Services unless the ORG server is assigned to that Delivery Service.
    - Traffic Ops: Added support for `topology` query parameter for `GET /api/3.0/servers` to return all servers whose cachegroups are in a given topology.
    - Traffic Ops: Added new topology-based delivery service fields for header rewrites: `firstHeaderRewrite`, `innerHeaderRewrite`, `lastHeaderRewrite`
    - Traffic Ops: Added validation to prohibit assigning caches to topology-based delivery services
    - Traffic Ops: Added validation to prohibit removing a capability from a server if no other server in the same cachegroup can satisfy the required capabilities of the delivery services assigned to it via topologies.
    - Traffic Ops: Added validation to ensure that updated topologies are still valid with respect to the required capabilities of their assigned delivery services.
    - Traffic Ops: Added validation to ensure that at least one server per cachegroup in a delivery service's topology has the delivery service's required capabilities.
    - Traffic Ops: Added validation to ensure that at least one server exists in each cachegroup that is used in a Topology on the `/api/3.0/topologies` endpoint and the `/api/3.0/servers/{{ID}}` endpoint.
    - Traffic Ops: Consider Topologies parentage when queueing or checking server updates
    - ORT: Added Topologies to Config Generation.
    - Traffic Portal: Added the ability to create, read, update and delete flexible topologies.
    - Traffic Portal: Added the ability to assign topologies to delivery services.
    - Traffic Portal: Added the ability to view all delivery services, cache groups and servers associated with a topology.
    - Traffic Portal: Added the ability to define first, inner and last header rewrite values for DNS* and HTTP* delivery services that employ a topology.
    - Traffic Portal: Adds the ability to view all servers utilized by a topology-based delivery service.
    - Traffic Portal: Added topology section to cdn snapshot diff.
    - Added to TP the ability to assign ORG servers to topology-based delivery services
    - Traffic Router: Added support for topology-based delivery services
    - Traffic Monitor: Added the ability to mark topology-based delivery services as available
    - CDN-in-a-Box: Add a second mid to CDN-in-a-Box, add topology `demo1-top`, and make the `demo1` delivery service topology-based
    - Traffic Ops: Added validation to ensure assigned ORG server cachegroups are in the topology when updating a delivery service
- Updated /servers/details to use multiple interfaces in API v3
- Added [Edge Traffic Routing](https://traffic-control-cdn.readthedocs.io/en/latest/admin/traffic_router.html#edge-traffic-routing) feature which allows Traffic Router to localize more DNS record types than just the routing name for DNS delivery services
- Added the ability to speedily build development RPMs from any OS without needing Docker
- Added the ability to perform a quick search, override default pagination size and clear column filters on the Traffic Portal servers table.
- Astats csv support - astats will now respond to `Accept: text/csv` and return a csv formatted stats list
- Updated /deliveryservices/{{ID}}/servers to use multiple interfaces in API v3
- Updated /deliveryservices/{{ID}}/servers/eligible to use multiple interfaces in API v3
- Added the ability to view Hash ID field (aka xmppID) on Traffic Portals' server summary page
- Added the ability to delete invalidation requests in Traffic Portal
- Added the ability to set TLS config provided here: https://golang.org/pkg/crypto/tls/#Config in Traffic Ops
- Added support for the `cachegroupName` query parameter for `GET /api/3.0/servers` in Traffic Ops
- Added an indiciator to the Traffic Monitor UI when using a disk backup of Traffic Ops.
- Added debugging functionality to CDN-in-a-Box for Traffic Stats.
- Added If-Match and If-Unmodified-Since Support in Server and Clients.
- Added debugging functionality to the Traffic Router unit tests runner at [`/traffic_router/tests`](https://github.com/apache/trafficcontrol/tree/master/traffic_router/tests)
- Made the Traffic Router unit tests runner at [`/traffic_router/tests`](https://github.com/apache/trafficcontrol/tree/master/traffic_router/tests) run in Alpine Linux
- Added GitHub Actions workflow for building RPMs and running the CDN-in-a-Box readiness check
- Added the `Status Last Updated` field to servers, and the UI, so that we can see when the last status change took place for a server.
- Added functionality in TR, so that it uses the default miss location of the DS, in case the location(for the  client IP) returned was the default location of the country.
- Added ability to set DNS Listening IPs in dns.properties
- Added Traffic Monitor: Support astats CSV output. Includes http_polling_format configuration option to specify the Accept header sent to stats endpoints. Adds CSV parsing ability (~100% faster than JSON) to the astats plugin
- Added Traffic Monitor: Support stats over http CSV output. Officially supported in ATS 9.0 unless backported by users. Users must also include `system_stats.so` when using stats over http in order to keep all the same functionality (and included stats) that astats_over_http provides.
- Added ability for Traffic Monitor to determine health of cache based on interface data and aggregate data. Using the new `stats_over_http` `health.polling.format` value that allows monitoring of multiple interfaces will first require that *all* Traffic Monitors monitoring the affected cache server be upgraded.
- Added ORT option to try all primaries before falling back to secondary parents, via Delivery Service Profile Parameter "try_all_primaries_before_secondary".
- Traffic Ops, Traffic Ops ORT, Traffic Monitor, Traffic Stats, and Grove are now compiled using Go version 1.15.
- Added `--traffic_ops_insecure=<0|1>` optional option to traffic_ops_ort.pl
- Added User-Agent string to Traffic Router log output.
- Added default sort logic to GET API calls using Read()
- Traffic Ops: added validation for assigning ORG servers to topology-based delivery services
- Added locationByDeepCoverageZone to the `crs/stats/ip/{ip}` endpoint in the Traffic Router API
- Traffic Ops: added validation for topology updates and server updates/deletions to ensure that topologies have at least one server per cachegroup in each CDN of any assigned delivery services
- Traffic Ops: added validation for delivery service updates to ensure that topologies have at least one server per cachegroup in each CDN of any assigned delivery services
- Traffic Ops: added a feature to get delivery services filtered by the `active` flag
- Traffic Portal: upgraded change log UI table to use more powerful/performant ag-grid component
- Traffic Portal: change log days are now configurable in traffic_portal_properties.json (default is 7 days) and can be overridden by the user in TP
- [#5319](https://github.com/apache/trafficcontrol/issues/5319) - Added support for building RPMs that target CentOS 8
- #5360 - Adds the ability to clone a topology

### Fixed
- Fixed #5188 - DSR (delivery service request) incorrectly marked as complete and error message not displaying when DSR fulfilled and DS update fails in Traffic Portal. [Related Github issue](https://github.com/apache/trafficcontrol/issues/5188)
- Fixed #3455 - Alphabetically sorting CDN Read API call [Related Github issue](https://github.com/apache/trafficcontrol/issues/3455)
- Fixed #5010 - Fixed Reference urls for Cache Config on Delivery service pages (HTTP, DNS) in Traffic Portal. [Related Github issue](https://github.com/apache/trafficcontrol/issues/5010)
- Fixed #5147 - GET /servers?dsId={id} should only return mid servers (in addition to edge servers) for the cdn of the delivery service if the mid tier is employed. [Related github issue](https://github.com/apache/trafficcontrol/issues/5147)
- Fixed #4981 - Cannot create routing regular expression with a blank pattern param in Delivery Service [Related github issue](https://github.com/apache/trafficcontrol/issues/4981)
- Fixed #4979 - Returns a Bad Request error during server creation with missing profileId [Related github issue](https://github.com/apache/trafficcontrol/issues/4979)
- Fixed #4237 - Do not return an internal server error when delivery service's capacity is zero. [Related github issue](https://github.com/apache/trafficcontrol/issues/4237)
- Fixed #2712 - Invalid TM logrotate configuration permissions causing TM logs to be ignored by logrotate. [Related github issue](https://github.com/apache/trafficcontrol/issues/2712)
- Fixed #3400 - Allow "0" as a TTL value for Static DNS entries [Related github issue](https://github.com/apache/trafficcontrol/issues/3400)
- Fixed #5050 - Allows the TP administrator to name a TP instance (production, staging, etc) and flag whether it is production or not in traffic_portal_properties.json [Related github issue](https://github.com/apache/trafficcontrol/issues/5050)
- Fixed #4743 - Validate absolute DNS name requirement on Static DNS entry for CNAME type [Related github issue](https://github.com/apache/trafficcontrol/issues/4743)
- Fixed #4848 - `GET /api/x/cdns/capacity` gives back 500, with the message `capacity was zero`
- Fixed #2156 - Renaming a host in TC, does not impact xmpp_id and thereby hashid [Related github issue](https://github.com/apache/trafficcontrol/issues/2156)
- Fixed #5038 - Adds UI warning when server interface IP CIDR is too large [Related github issue](https://github.com/apache/trafficcontrol/issues/5038)
- Fixed #3661 - Anonymous Proxy ipv4 whitelist does not work
- Fixed #1847 - Delivery Service with SSL keys are no longer allowed to be updated when the fields changed are relevant to the SSL Keys validity.
- Fixed #5153 - Right click context menu on new ag-grid tables appearing at the wrong place after scrolling. [Related github issue](https://github.com/apache/trafficcontrol/issues/5153)
- Fixed the `GET /api/x/jobs` and `GET /api/x/jobs/:id` Traffic Ops API routes to allow falling back to Perl via the routing blacklist
- Fixed ORT config generation not using the coalesce_number_v6 Parameter.
- Fixed POST deliveryservices/request (designed to simple send an email) regression which erroneously required deep caching type and routing name. [Related github issue](https://github.com/apache/trafficcontrol/issues/4735)
- Removed audit logging from the `POST /api/x/serverchecks` Traffic Ops API endpoint in order to reduce audit log spam
- Fixed an issue that causes Traffic Router to mistakenly route to caches that had recently been set from ADMIN_DOWN to OFFLINE
- Fixed an issue that caused Traffic Monitor to poll caches that did not have the status ONLINE/REPORTED/ADMIN_DOWN
- Fixed /deliveryservice_stats regression restricting metric type to a predefined set of values. [Related github issue](https://github.com/apache/trafficcontrol/issues/4740)
- Fixed audit logging from the `/jobs` APIs to bring them back to the same level of information provided by TO-Perl
- Fixed `maxRevalDurationDays` validation for `POST /api/1.x/user/current/jobs` and added that validation to the `/api/x/jobs` endpoints
- Fixed slice plugin error in delivery service request view. [Related github issue](https://github.com/apache/trafficcontrol/issues/4770)
- Fixed update procedure of servers, so that if a server is linked to one or more delivery services, you cannot change its "cdn". [Related github issue](https://github.com/apache/trafficcontrol/issues/4116)
- Fixed `POST /api/x/steering` and `PUT /api/x/steering` so that a steering target with an invalid `type` is no longer accepted. [Related github issue](https://github.com/apache/trafficcontrol/issues/3531)
- Fixed `cachegroups` READ endpoint, so that if a request is made with the `type` specified as a non integer value, you get back a `400` with error details, instead of a `500`. [Related github issue](https://github.com/apache/trafficcontrol/issues/4703)
- Fixed ORT bug miscalculating Mid Max Origin Connections as all servers, usually resulting in 1.
- Fixed ORT atstccfg helper log to append and not overwrite old logs. Also changed to log to /var/log/ort and added a logrotate to the RPM. See the ORT README.md for details.
- Added Delivery Service Raw Remap `__RANGE_DIRECTIVE__` directive to allow inserting the Range Directive after the Raw Remap text. This allows Raw Remaps which manipulate the Range.
- Added an option for `coordinateRange` in the RGB configuration file, so that in case a client doesn't have a postal code, we can still determine if it should be allowed or not, based on whether or not the latitude/ longitude of the client falls within the supplied ranges. [Related github issue](https://github.com/apache/trafficcontrol/issues/4372)
- Fixed TR build configuration (pom.xml) to invoke preinstall.sh. [Related github issue](https://github.com/apache/trafficcontrol/issues/4882)
- Fixed #3548 - Prevents DS regexes with non-consecutive order from generating invalid CRconfig/snapshot.
- Fixes #4984 - Lets `create_tables.sql` be run concurrently without issue
- Fixed #5020, #5021 - Creating an ASN with the same number and same cache group should not be allowed.
- Fixed #5006 - Traffic Ops now generates the Monitoring on-the-fly if the snapshot doesn't exist, and logs an error. This fixes upgrading to 4.x to not break the CDN until a Snapshot is done.
- Fixed #4680 - Change Content-Type to application/json for TR auth calls
- Fixed #4292 - Traffic Ops not looking for influxdb.conf in the right place
- Fixed #5102 - Python client scripts fail silently on authentication failures
- Fixed #5103 - Python client scripts crash on connection errors
- Fixed matching of wildcards in subjectAlternateNames when loading TLS certificates
- Fixed #5180 - Global Max Mbps and Tps is not send to TM
- Fixed #3528 - Fix Traffic Ops monitoring.json missing DeliveryServices
- Fixed an issue where the jobs and servers table in Traffic Portal would not clear a column's filter when it's hidden
- Fixed an issue with Traffic Router failing to authenticate if secrets are changed
- Fixed validation error message for Traffic Ops `POST /api/x/profileparameters` route
- Fixed #5216 - Removed duplicate button to link delivery service to server [Related Github issue](https://github.com/apache/trafficcontrol/issues/5216)
- Fixed an issue where Traffic Router would erroneously return 503s or NXDOMAINs if the caches in a cachegroup were all unavailable for a client's requested IP version, rather than selecting caches from the next closest available cachegroup.
- Fixed an issue where downgrading the database would fail while having server interfaces with null gateways, MTU, and/or netmasks.
- Fixed an issue where partial upgrades of the database would occasionally fail to apply 2020081108261100_add_server_ip_profile_trigger.
- Fixed #5197 - Allows users to assign topology-based DS to ORG servers [Related Github issue](https://github.com/apache/trafficcontrol/issues/5197)
- Fixed #5161 - Fixes topology name character validation [Related Github issue](https://github.com/apache/trafficcontrol/issues/5161)
- Fixed #5237 - /isos API endpoint rejecting valid IPv6 addresses with CIDR-notation network prefixes.
- Fixed an issue with Traffic Monitor to fix peer polling to work as expected
- Fixed #5274 - CDN in a Box's Traffic Vault image failed to build due to Basho's repo responding with 402 Payment Required. The repo has been removed from the image.
- #5069 - For LetsEncryptDnsChallengerWatcher in Traffic Router, the cr-config location is configurable instead of only looking at `/opt/traffic_router/db/cr-config.json`
- #5191 - Error from IMS requests to /federations/all
- Fixed Astats csv issue where it could crash if caches dont return proc data
- #5380 - Show the correct servers (including ORGs) when a topology based DS with required capabilities + ORG servers is queried for the assigned servers
- Fixed parent.config generation for topology-based delivery services (inline comments not supported)
- Fixed parent.config generation for MSO delivery services with required capabilities

### Changed
- Changed some Traffic Ops Go Client methods to use `DeliveryServiceNullable` inputs and outputs.
- When creating invalidation jobs through TO/TP, if an identical regex is detected that overlaps its time, then warnings
will be returned indicating that overlap exists.
- Changed Traffic Portal to disable browser caching on GETs until it utilizes the If-Modified-Since functionality that the TO API now provides.
- Changed Traffic Portal to use Traffic Ops API v3
- Changed Traffic Portal to use the more performant and powerful ag-grid for all server and invalidation request tables.
- Changed ORT Config Generation to be deterministic, which will prevent spurious diffs when nothing actually changed.
- Changed ORT to find the local ATS config directory and use it when location Parameters don't exist for many required configs, including all Delivery Service files (Header Rewrites, Regex Remap, URL Sig, URI Signing).
- Changed ORT to not update ip_allow.config but log an error if it needs updating in syncds mode, and only actually update in badass mode.
    - ATS has a known bug, where reloading when ip_allow.config has changed blocks arbitrary addresses. This will break things by not allowing any new necessary servers, but prevents breaking the Mid server. There is no solution that doesn't break something, until ATS fixes the bug, and breaking an Edge is better than breaking a Mid.
- Changed the access logs in Traffic Ops to now show the route ID with every API endpoint call. The Route ID is appended to the end of the access log line.
- Changed Traffic Monitor's `tmconfig.backup` to store the result of `GET /api/2.0/cdns/{{name}}/configs/monitoring` instead of a transformed map
- Changed OAuth workflow to use Basic Auth if client secret is provided per RFC6749 section 2.3.1.
- [Multiple Interface Servers](https://github.com/apache/trafficcontrol/blob/master/blueprints/multi-interface-servers.md)
    - Interface data is constructed from IP Address/Gateway/Netmask (and their IPv6 counterparts) and Interface Name and Interface MTU fields on services. These **MUST** have proper, valid data before attempting to upgrade or the upgrade **WILL** fail. In particular IP fields need to be valid IP addresses/netmasks, and MTU must only be positive integers of at least 1280.
    - The `/servers` and `/servers/{{ID}}}` TO API endpoints have been updated to use and reflect multi-interface servers.
    - Updated `/cdns/{{name}}/configs/monitoring` TO API endpoint to return multi-interface data.
    - CDN Snapshots now use a server's "service addresses" to provide its IP addresses.
    - Changed the `Cache States` tab of the Traffic Monitor UI to properly handle multiple interfaces.
    - Changed the `/publish/CacheStats` in Traffic Monitor to support multiple interfaces.
    - Changed the CDN-in-a-Box server enrollment template to support multiple interfaces.
- Changed Tomcat Java dependency to 8.5.57.
- Changed Spring Framework Java dependency to 4.2.5.
- Changed certificate loading code in Traffic Router to use Bouncy Castle instead of deprecated Sun libraries.
- Changed deprecated AsyncHttpClient Java dependency to use new active mirror and updated to version 2.12.1.
- Changed Traffic Portal to use the more performant and powerful ag-grid for the delivery service request (DSR) table.
- Traffic Ops: removed change log entry created during server update/revalidation unqueue
- Updated CDN in a Box to CentOS 8 and added `RHEL_VERSION` Docker build arg so CDN in a Box can be built for CentOS 7, if desired

### Deprecated
- Deprecated the non-nullable `DeliveryService` Go struct and other structs that use it. `DeliveryServiceNullable` structs should be used instead.
- Deprecated the `insecure` option in `traffic_ops_golang` in favor of `"tls_config": { "InsecureSkipVerify": <bool> }`
- Importing Traffic Ops Go clients via the un-versioned `github.com/apache/trafficcontrol/traffic_ops/client` is now deprecated in favor of versioned import paths e.g. `github.com/apache/trafficcontrol/traffic_ops/v3-client`.

### Removed
- Removed deprecated Traffic Ops Go Client methods.
- Configuration generation logic in the TO API (v1) for all files and the "meta" route - this means that versions of Traffic Ops ORT earlier than 4.0.0 **will not work any longer** with versions of Traffic Ops moving forward.
- Removed from Traffic Portal the ability to view cache server config files as the contents are no longer reliable through the TO API due to the introduction of atstccfg.


## [4.1.0] - 2020-04-23
### Added
- Added support for use of ATS Slice plugin as an additonal option to range request handling on HTTP/DNS DSes.
- Added a boolean to delivery service in Traffic Portal and Traffic Ops to enable EDNS0 client subnet at the delivery service level and include it in the cr-config.
- Updated Traffic Router to read new EDSN0 client subnet field and route accordingly only for enabled delivery services. When enabled and a subnet is present in the request, the subnet appears in the `chi` field and the resolver address is in the `rhi` field.
- Traffic Router DNSSEC zone diffing: if enabled via the new "dnssec.zone.diffing.enabled" TR profile parameter, TR will diff existing zones against newly generated zones in order to determine if a zone needs to be re-signed. Zones are typically generated on every snapshot and whenever new DNSSEC keys are found, and since signing a zone is a relatively CPU-intensive operation, this optimization can drastically reduce the CPU time taken to process new snapshots and new DNSSEC keys.
- Added an optimistic quorum feature to Traffic Monitor to prevent false negative states from propagating to downstream components in the event of network isolation.
- Added the ability to fetch users by role
- Added an API 1.5 endpoint to generate delivery service certificates using Let's Encrypt
- Added an API 1.5 endpoint to GET a single or all records for Let's Encrypt DNS challenge
- Added an API 1.5 endpoint to renew certificates
- Added ability to create multiple objects from generic API Create with a single POST.
- Added debugging functionality to CDN-in-a-Box.
- Added an SMTP server to CDN-in-a-Box.
- Cached builder Docker images on Docker Hub to speed up build time
- Added functionality in the GET endpoints to support the "If-Modified-Since" header in the incoming requests.
- Traffic Ops Golang Endpoints
  - /api/2.0 for all of the most recent route versions
  - /api/1.1/cachegroupparameters/{{cachegroupID}}/{{parameterID}} `(DELETE)`
  - /api/1.5/stats_summary `(POST)`
  - /api/1.1/cdns/routing
  - /api/1.1/cachegroupparameters/ `(GET, POST)`
  - /api/2.0/isos
  - /api/1.5/deliveryservice/:id/routing
  - /api/1.5/deliveryservices/sslkeys/generate/letsencrypt `POST`
  - /api/2.0/deliveryservices/xmlId/:XMLID/sslkeys `DELETE`
  - /deliveryserviceserver/:dsid/:serverid
  - /api/1.5/letsencrypt/autorenew `POST`
  - /api/1.5/letsencrypt/dnsrecords `GET`
  - /api/2.0/vault/ping `GET`
  - /api/2.0/vault/bucket/:bucket/key/:key/values `GET`
  - /api/2.0/servercheck `GET`
  - /api/2.0/servercheck/extensions/:id `(DELETE)`
  - /api/2.0/servercheck/extensions `(GET, POST)`
  - /api/2.0/servers/:name-or-id/update `POST`
  - /api/2.0/plugins `(GET)`
  - /api/2.0/snapshot `PUT`

### Changed
- Add null check in astats plugin before calling strtok to find ip mask values in the config file
- Fix to traffic_ops_ort.pl to strip specific comment lines before checking if a file has changed.  Also promoted a changed file message from DEBUG to ERROR for report mode.
- Fixed Traffic Portal regenerating CDN DNSSEC keys with the wrong effective date
- Fixed issue #4583: POST /users/register internal server error caused by failing DB query
- Type mutation through the api is now restricted to only those types that apply to the "server" table
- Updated The Traffic Ops Python, Go and Java clients to use API version 2.0 (when possible)
- Updated CDN-in-a-Box scripts and enroller to use TO API version 2.0
- Updated numerous, miscellaneous tools to use TO API version 2.0
- Updated TP to use TO API v2
- Updated TP application build dependencies
- Modified Traffic Monitor to poll over IPv6 as well as IPv4 and separate the availability statuses.
- Modified Traffic Router to separate availability statuses between IPv4 and IPv6.
- Modified Traffic Portal and Traffic Ops to accept IPv6 only servers.
- Updated Traffic Monitor to default to polling both IPv4 and IPv6.
- Traffic Ops, Traffic Monitor, Traffic Stats, and Grove are now compiled using Go version 1.14. This requires a Traffic Vault config update (see note below).
- Existing installations **must** enable TLSv1.1 for Traffic Vault in order for Traffic Ops to reach it. See [Enabling TLS 1.1](https://traffic-control-cdn.readthedocs.io/en/latest/admin/traffic_vault.html#tv-admin-enable-tlsv1-1) in the Traffic Vault administrator's guide for instructions.
- Changed the `totalBytes` property of responses to GET requests to `/deliveryservice_stats` to the more appropriate `totalKiloBytes` in API 2.x
- Fix to traffic_ops_ort to generate logging.yaml files correctly.
- Fixed issue #4650: add the "Vary: Accept-Encoding" header to all responses from Traffic Ops

### Deprecated/Removed
- The Traffic Ops `db/admin.pl` script has now been removed. Please use the `db/admin` binary instead.
- Traffic Ops Python client no longer supports Python 2.
- Traffic Ops API Endpoints
  - /api_capabilities/:id
  - /asns/:id
  - /cachegroups/:id (GET)
  - /cachegroup/:parameterID/parameter
  - /cachegroups/:parameterID/parameter/available
  - /cachegroups/:id/unassigned_parameters
  - /cachegroups/trimmed
  - /cdns/:name/configs/routing
  - /cdns/:name/federations/:id (GET)
  - /cdns/configs
  - /cdns/:id (GET)
  - /cdns/:id/snapshot
  - /cdns/name/:name (GET)
  - /cdns/usage/overview
  - /deliveryservice_matches
  - /deliveryservice_server/:dsid/:serverid
  - /deliveryservice_user
  - /deliveryservice_user/:dsId/:userId
  - /deliveryservices/hostname/:name/sslkeys
  - /deliveryservices/{dsid}/regexes/{regexid} (GET)
  - /deliveryservices/:id (GET)
  - /deliveryservices/:id/state
  - /deliveryservices/xmlId/:XMLID/sslkeys/delete
  - /divisions/:division_name/regions
  - /divisions/:id
  - /divisions/name/:name
  - /hwinfo/dtdata
  - /jobs/:id
  - /keys/ping
  - /logs/:days/days
  - /parameters/:id (GET)
  - /parameters/:id/profiles
  - /parameters/:id/unassigned_profiles
  - /parameters/profile/:name
  - /parameters/validate
  - /phys_locations/trimmed
  - /phys_locations/:id (GET)
  - /profile/:id (GET)
  - /profile/:id/unassigned_parameters
  - /profile/trimmed
  - /regions/:id (GET, DELETE)
  - /regions/:region_name/phys_locations
  - /regions/name/:region_name
  - /riak/bucket/:bucket/key/:key/vault
  - /riak/ping
  - /riak/stats
  - /servercheck/aadata
  - /servers/hostname/:hostName/details
  - /servers/status
  - /servers/:id (GET)
  - /servers/totals
  - /snapshot/:cdn
  - /stats_summary/create
  - /steering/:deliveryservice/targets/:target (GET)
  - /tenants/:id (GET)
  - /statuses/:id (GET)
  - /to_extensions/:id/delete
  - /to_extensions
  - /traffic_monitor/stats
  - /types/trimmed
  - /types/{{ID}} (GET)
  - /user/current/jobs
  - /users/:id/deliveryservices
  - /servers/checks
  - /user/{{user ID}}/deliveryservices/available

## [4.0.0] - 2019-12-16
### Added
- Traffic Router: TR now generates a self-signed certificate at startup and uses it as the default TLS cert.
  The default certificate is used whenever a client attempts an SSL handshake for an SNI host which does not match
  any of the other certificates.
- Client Steering Forced Diversity: force Traffic Router to return more unique edge caches in CLIENT_STEERING results instead of the default behavior which can sometimes return a result of multiple targets using the same edge cache. In the case of edge cache failures, this feature will give clients a chance to retry a different edge cache. This can be enabled with the new "client.steering.forced.diversity" Traffic Router profile parameter.
- Traffic Ops Golang Endpoints
  - /api/1.4/deliveryservices `(GET,POST,PUT)`
  - /api/1.4/users `(GET,POST,PUT)`
  - /api/1.1/deliveryservices/xmlId/:xmlid/sslkeys `GET`
  - /api/1.1/deliveryservices/hostname/:hostname/sslkeys `GET`
  - /api/1.1/deliveryservices/sslkeys/add `POST`
  - /api/1.1/deliveryservices/xmlId/:xmlid/sslkeys/delete `GET`
  - /api/1.4/deliveryservices_required_capabilities `(GET,POST,DELETE)`
  - /api/1.1/servers/status `GET`
  - /api/1.4/cdns/dnsseckeys/refresh `GET`
  - /api/1.1/cdns/name/:name/dnsseckeys `GET`
  - /api/1.1/roles `GET`
  - /api/1.4/cdns/name/:name/dnsseckeys `GET`
  - /api/1.4/user/login/oauth `POST`
  - /api/1.1/servers/:name/configfiles/ats `GET`
  - /api/1.1/servers/:id/queue_update `POST`
  - /api/1.1/profiles/:name/configfiles/ats/* `GET`
  - /api/1.4/profiles/name/:name/copy/:copy
  - /api/1.1/servers/:name/configfiles/ats/* `GET`
  - /api/1.1/cdns/:name/configfiles/ats/* `GET`
  - /api/1.1/servers/:id/status `PUT`
  - /api/1.1/dbdump `GET`
  - /api/1.1/servers/:name/configfiles/ats/parent.config
  - /api/1.1/servers/:name/configfiles/ats/remap.config
  - /api/1.1/user/login/token `POST`
  - /api/1.4/deliveryservice_stats `GET`
  - /api/1.1/deliveryservices/request
  - /api/1.1/federations/:id/users
  - /api/1.1/federations/:id/users/:userID
  - /api/1.2/current_stats
  - /api/1.1/osversions
  - /api/1.1/stats_summary `GET`
  - /api/1.1/api_capabilities `GET`
  - /api/1.1/user/current `PUT`
  - /api/1.1/federations/:id/federation_resolvers `(GET, POST)`

- Traffic Router: Added a tunable bounded queue to support DNS request processing.
- Traffic Ops API Routing Blacklist: via the `routing_blacklist` field in `cdn.conf`, enable certain whitelisted Go routes to be handled by Perl instead (via the `perl_routes` list) in case a regression is found in the Go handler, and explicitly disable any routes via the `disabled_routes` list. Requests to disabled routes are immediately given a 503 response. Both fields are lists of Route IDs, and route information (ID, version, method, path, and whether or not it can bypass to Perl) can be found by running `./traffic_ops_golang --api-routes`. To disable a route or have it bypassed to Perl, find its Route ID using the previous command and put it in the `disabled_routes` or `perl_routes` list, respectively.
- To support reusing a single riak cluster connection, an optional parameter is added to riak.conf: "HealthCheckInterval". This options takes a 'Duration' value (ie: 10s, 5m) which affects how often the riak cluster is health checked.  Default is currently set to: "HealthCheckInterval": "5s".
- Added a new Go db/admin binary to replace the Perl db/admin.pl script which is now deprecated and will be removed in a future release. The new db/admin binary is essentially a drop-in replacement for db/admin.pl since it supports all of the same commands and options; therefore, it should be used in place of db/admin.pl for all the same tasks.
- Added an API 1.4 endpoint, /api/1.4/cdns/dnsseckeys/refresh, to perform necessary behavior previously served outside the API under `/internal`.
- Added the DS Record text to the cdn dnsseckeys endpoint in 1.4.
- Added monitoring.json snapshotting. This stores the monitoring json in the same table as the crconfig snapshot. Snapshotting is now required in order to push out monitoring changes.
- To traffic_ops_ort.pl added the ability to handle ##OVERRIDE## delivery service ANY_MAP raw remap text to replace and comment out a base delivery service remap rules. THIS IS A TEMPORARY HACK until versioned delivery services are implemented.
- Snapshotting the CRConfig now deletes HTTPS certificates in Riak for delivery services which have been deleted in Traffic Ops.
- Added a context menu in place of the "Actions" column from the following tables in Traffic Portal: cache group tables, CDN tables, delivery service tables, parameter tables, profile tables, server tables.
- Traffic Portal standalone Dockerfile
- In Traffic Portal, removes the need to specify line breaks using `__RETURN__` in delivery service edge/mid header rewrite rules, regex remap expressions, raw remap text and traffic router additional request/response headers.
- In Traffic Portal, provides the ability to clone delivery service assignments from one cache to another cache of the same type. Issue #2963.
- Added an API 1.4 endpoint, /api/1.4/server_capabilities, to create, read, and delete server capabilities.
- Traffic Ops now allows each delivery service to have a set of query parameter keys to be retained for consistent hash generation by Traffic Router.
- In Traffic Portal, delivery service table columns can now be rearranged and their visibility toggled on/off as desired by the user. Hidden table columns are excluded from the table search. These settings are persisted in the browser.
- Added an API 1.4 endpoint, /api/1.4/user/login/oauth to handle SSO login using OAuth.
- Added /#!/sso page to Traffic Portal to catch redirects back from OAuth provider and POST token into the API.
- In Traffic Portal, server table columns can now be rearranged and their visibility toggled on/off as desired by the user. Hidden table columns are excluded from the table search. These settings are persisted in the browser.
- Added pagination support to some Traffic Ops endpoints via three new query parameters, limit and offset/page
- Traffic Ops now supports a "sortOrder" query parameter on some endpoints to return API responses in descending order
- Traffic Ops now uses a consistent format for audit logs across all Go endpoints
- Added cache-side config generator, atstccfg, installed with ORT. Includes all configs. Includes a plugin system.
- Fixed ATS config generation to omit regex remap, header rewrite, URL Sig, and URI Signing files for delivery services not assigned to that server.
- In Traffic Portal, all tables now include a 'CSV' link to enable the export of table data in CSV format.
- Pylint configuration now enforced (present in [a file in the Python client directory](./traffic_control/clients/python/pylint.rc))
- Added an optional SMTP server configuration to the TO configuration file, api now has unused abilitiy to send emails
- Traffic Monitor now has "gbps" calculated stat, allowing operators to monitor bandwidth in Gbps.
- Added an API 1.4 endpoint, /api/1.4/deliveryservices_required_capabilities, to create, read, and delete associations between a delivery service and a required capability.
- Added ATS config generation omitting parents without Delivery Service Required Capabilities.
- In Traffic Portal, added the ability to create, view and delete server capabilities and associate those server capabilities with servers and delivery services. See [blueprint](./blueprints/server-capabilitites.md)
- Added validation to prevent assigning servers to delivery services without required capabilities.
- Added deep coverage zone routing percentage to the Traffic Portal dashboard.
- Added a `traffic_ops/app/bin/osversions-convert.pl` script to convert the `osversions.cfg` file from Perl to JSON as part of the `/osversions` endpoint rewrite.
- Added [Experimental] - Emulated Vault suppling a HTTP server mimicking RIAK behavior for usage as traffic-control vault.
- Added Traffic Ops Client function that returns a Delivery Service Nullable Response when requesting for a Delivery Service by XMLID

### Changed
- Traffic Router:  TR will now allow steering DSs and steering target DSs to have RGB enabled. (fixes #3910)
- Traffic Portal:  Traffic Portal now allows Regional Geo Blocking to be enabled for a Steering Delivery Service.
- Traffic Ops: fixed a regression where the `Expires` cookie header was not being set properly in responses. Also, added the `Max-Age` cookie header in responses.
- Traffic Router, added TLS certificate validation on certificates imported from Traffic Ops
  - validates modulus of private and public keys
  - validates current timestamp falls within the certificate date bracket
  - validates certificate subjects against the DS URL
- Traffic Ops Golang Endpoints
  - Updated /api/1.1/cachegroups: Cache Group Fallbacks are included
  - Updated /api/1.1/cachegroups: fixed so fallbackToClosest can be set through API
    - Warning:  a PUT of an old Cache Group JSON without the fallbackToClosest field will result in a `null` value for that field
- Traffic Router: fixed a bug which would cause `REFUSED` DNS answers if the zone priming execution did not complete within the configured `zonemanager.init.timeout` period.
- Issue 2821: Fixed "Traffic Router may choose wrong certificate when SNI names overlap"
- traffic_ops/app/bin/checks/ToDnssecRefresh.pl now requires "user" and "pass" parameters of an operations-level user! Update your scripts accordingly! This was necessary to move to an API endpoint with proper authentication, which may be safely exposed.
- Traffic Monitor UI updated to support HTTP or HTTPS traffic.
- Traffic Monitor health/stat time now includes full body download (like prior TM <=2.1 version)
- Modified Traffic Router logging format to include an additional field for DNS log entries, namely `rhi`. This defaults to '-' and is only used when EDNS0 client subnet extensions are enabled and a client subnet is present in the request. When enabled and a subnet is present, the subnet appears in the `chi` field and the resolver address is in the `rhi` field.
- Changed traffic_ops_ort.pl so that hdr_rw-&lt;ds&gt;.config files are compared with strict ordering and line duplication when detecting configuration changes.
- Traffic Ops (golang), Traffic Monitor, Traffic Stats are now compiled using Go version 1.11. Grove was already being compiled with this version which improves performance for TLS when RSA certificates are used.
- Fixed issue #3497: TO API clients that don't specify the latest minor version will overwrite/default any fields introduced in later versions
- Fixed permissions on DELETE /api/$version/deliveryservice_server/{dsid}/{serverid} endpoint
- Issue 3476: Traffic Router returns partial result for CLIENT_STEERING Delivery Services when Regional Geoblocking or Anonymous Blocking is enabled.
- Upgraded Traffic Portal to AngularJS 1.7.8
- Issue 3275: Improved the snapshot diff performance and experience.
- Issue 3550: Fixed TC golang client setting for cache control max age
- Issue #3605: Fixed Traffic Monitor custom ports in health polling URL.
- Issue 3587: Fixed Traffic Ops Golang reverse proxy and Riak logs to be consistent with the format of other error logs.
- Database migrations have been collapsed. Rollbacks to migrations that previously existed are no longer possible.
- Issue #3750: Fixed Grove access log fractional seconds.
- Issue #3646: Fixed Traffic Monitor Thresholds.
- Modified Traffic Router API to be available via HTTPS.
- Added fields to traffic_portal_properties.json to configure SSO through OAuth.
- Added field to cdn.conf to configure whitelisted URLs for Json Key Set URL returned from OAuth provider.
- Improved [profile comparison view in Traffic Portal](https://github.com/apache/trafficcontrol/blob/master/blueprints/profile-param-compare-manage.md).
- Issue #3871 - provides users with a specified role the ability to mark any delivery service request as complete.
- Fixed Traffic Ops Golang POST servers/id/deliveryservice continuing erroneously after a database error.
- Fixed Traffic Ops Golang POST servers/id/deliveryservice double-logging errors.
- Issue #4131 - The "Clone Delivery Service Assignments" menu item is hidden on a cache when the cache has zero delivery service assignments to clone.
- Traffic Portal - Turn off TLSv1
- Removed Traffic Portal dependency on Restangular
- Issue #1486 - Dashboard graph for bandwidth now displays units in the tooltip when hovering over a data point

### Deprecated/Removed
- Traffic Ops API Endpoints
  - /api/1.1/cachegroup_fallbacks
  - /api_capabilities `POST`

## [3.0.0] - 2018-10-30
### Added
- Removed MySQL-to-Postgres migration tools.  This tool is supported for 1.x to 2.x upgrades only and should not be used with 3.x.
- Backup Edge Cache group: If the matched group in the CZF is not available, this list of backup edge cache group configured via Traffic Ops API can be used as backup. In the event of all backup edge cache groups not available, GEO location can be optionally used as further backup. APIs detailed [here](http://traffic-control-cdn.readthedocs.io/en/latest/development/traffic_ops_api/v12/cachegroup_fallbacks.html)
- Traffic Ops Golang Proxy Endpoints
  - /api/1.4/users `(GET,POST,PUT)`
  - /api/1.3/origins `(GET,POST,PUT,DELETE)`
  - /api/1.3/coordinates `(GET,POST,PUT,DELETE)`
  - /api/1.3/staticdnsentries `(GET,POST,PUT,DELETE)`
  - /api/1.1/deliveryservices/xmlId/:xmlid/sslkeys `GET`
  - /api/1.1/deliveryservices/hostname/:hostname/sslkeys `GET`
  - /api/1.1/deliveryservices/sslkeys/add `POST`
  - /api/1.1/deliveryservices/xmlId/:xmlid/sslkeys/delete `GET`
- Delivery Service Origins Refactor: The Delivery Service API now creates/updates an Origin entity on Delivery Service creates/updates, and the `org_server_fqdn` column in the `deliveryservice` table has been removed. The `org_server_fqdn` data is now computed from the Delivery Service's primary origin (note: the name of the primary origin is the `xml_id` of its delivery service).
- Cachegroup-Coordinate Refactor: The Cachegroup API now creates/updates a Coordinate entity on Cachegroup creates/updates, and the `latitude` and `longitude` columns in the `cachegroup` table have been replaced with `coordinate` (a foreign key to Coordinate). Coordinates created from Cachegroups are given the name `from_cachegroup_\<cachegroup name\>`.
- Geolocation-based Client Steering: two new steering target types are available to use for `CLIENT_STEERING` delivery services: `STEERING_GEO_ORDER` and `STEERING_GEO_WEIGHT`. When targets of these types have an Origin with a Coordinate, Traffic Router will order and prioritize them based upon the shortest total distance from client -> edge -> origin. Co-located targets are grouped together and can be weighted or ordered within the same location using `STEERING_GEO_WEIGHT` or `STEERING_GEO_ORDER`, respectively.
- Tenancy is now the default behavior in Traffic Ops.  All database entries that reference a tenant now have a default of the root tenant.  This eliminates the need for the `use_tenancy` global parameter and will allow for code to be simplified as a result. If all user and delivery services reference the root tenant, then there will be no difference from having `use_tenancy` set to 0.
- Cachegroup Localization Methods: The Cachegroup API now supports an optional `localizationMethods` field which specifies the localization methods allowed for that cachegroup (currently 'DEEP_CZ', 'CZ', and 'GEO'). By default if this field is null/empty, all localization methods are enabled. After Traffic Router has localized a client, it will only route that client to cachegroups that have enabled the localization method used. For example, this can be used to prevent GEO-localized traffic (i.e. most likely from off-net/internet clients) to cachegroups that aren't optimal for internet traffic.
- Traffic Monitor Client Update: Traffic Monitor is updated to use the Traffic Ops v13 client.
- Removed previously deprecated `traffic_monitor_java`
- Added `infrastructure/cdn-in-a-box` for Apachecon 2018 demonstration
- The CacheURL Delivery service field is deprecated.  If you still need this functionality, you can create the configuration explicitly via the raw remap field.

## [2.2.0] - 2018-06-07
### Added
- Per-DeliveryService Routing Names: you can now choose a Delivery Service's Routing Name (rather than a hardcoded "tr" or "edge" name). This might require a few pre-upgrade steps detailed [here](http://traffic-control-cdn.readthedocs.io/en/latest/admin/traffic_ops/migration_from_20_to_22.html#per-deliveryservice-routing-names)
- [Delivery Service Requests](http://traffic-control-cdn.readthedocs.io/en/latest/admin/quick_howto/ds_requests.html#ds-requests): When enabled, delivery service requests are created when ALL users attempt to create, update or delete a delivery service. This allows users with higher level permissions to review delivery service changes for completeness and accuracy before deploying the changes.
- Traffic Ops Golang Proxy Endpoints
  - /api/1.3/about `(GET)`
  - /api/1.3/asns `(GET,POST,PUT,DELETE)`
  - /api/1.3/cachegroups `(GET,POST,PUT,DELETE)`
  - /api/1.3/cdns `(GET,POST,PUT,DELETE)`
  - /api/1.3/cdns/capacity `(GET)`
  - /api/1.3/cdns/configs `(GET)`
  - /api/1.3/cdns/dnsseckeys `(GET)`
  - /api/1.3/cdns/domain `(GET)`
  - /api/1.3/cdns/monitoring `(GET)`
  - /api/1.3/cdns/health `(GET)`
  - /api/1.3/cdns/routing `(GET)`
  - /api/1.3/deliveryservice_requests `(GET,POST,PUT,DELETE)`
  - /api/1.3/divisions `(GET,POST,PUT,DELETE)`
  - /api/1.3/hwinfos `(GET)`
  - /api/1.3/login `(POST)`
  - /api/1.3/parameters `(GET,POST,PUT,DELETE)`
  - /api/1.3/profileparameters `(GET,POST,PUT,DELETE)`
  - /api/1.3/phys_locations `(GET,POST,PUT,DELETE)`
  - /api/1.3/ping `(GET)`
  - /api/1.3/profiles `(GET,POST,PUT,DELETE)`
  - /api/1.3/regions `(GET,POST,PUT,DELETE)`
  - /api/1.3/servers `(GET,POST,PUT,DELETE)`
  - /api/1.3/servers/checks `(GET)`
  - /api/1.3/servers/details `(GET)`
  - /api/1.3/servers/status `(GET)`
  - /api/1.3/servers/totals `(GET)`
  - /api/1.3/statuses `(GET,POST,PUT,DELETE)`
  - /api/1.3/system/info `(GET)`
  - /api/1.3/types `(GET,POST,PUT,DELETE)`
- Fair Queuing Pacing: Using the FQ Pacing Rate parameter in Delivery Services allows operators to limit the rate of individual sessions to the edge cache. This feature requires a Trafficserver RPM containing the fq_pacing experimental plugin AND setting 'fq' as the default Linux qdisc in sysctl.
- Traffic Ops rpm changed to remove world-read permission from configuration files.

### Changed
- Reformatted this CHANGELOG file to the keep-a-changelog format

[unreleased]: https://github.com/apache/trafficcontrol/compare/RELEASE-6.0.0...HEAD
[6.0.0]: https://github.com/apache/trafficcontrol/compare/RELEASE-6.0.0...RELEASE-5.0.0
[5.0.0]: https://github.com/apache/trafficcontrol/compare/RELEASE-4.1.0...RELEASE-5.0.0
[4.1.0]: https://github.com/apache/trafficcontrol/compare/RELEASE-4.0.0...RELEASE-4.1.0
[4.0.0]: https://github.com/apache/trafficcontrol/compare/RELEASE-3.0.0...RELEASE-4.0.0
[3.0.0]: https://github.com/apache/trafficcontrol/compare/RELEASE-2.2.0...RELEASE-3.0.0
[2.2.0]: https://github.com/apache/trafficcontrol/compare/RELEASE-2.1.0...RELEASE-2.2.0<|MERGE_RESOLUTION|>--- conflicted
+++ resolved
@@ -16,11 +16,8 @@
 - Replaces all Traffic Portal Tenant select boxes with a novel tree select box [#6427](https://github.com/apache/trafficcontrol/issues/6427).
 - Traffic Monitor: Add support for `access.log` to TM.
 - Added functionality for login to provide a Bearer token and for that token to be later used for authorization.
-<<<<<<< HEAD
 - [Traffic Ops] Added support for backend configurations so that Traffic Ops can act as a reverse proxy for these services [#6754](https://github.com/apache/trafficcontrol/pull/6754).
-=======
 - Added functionality for CDN locks, so that they can be shared amongst a list of specified usernames. 
->>>>>>> 5de5ff84
 - [Traffic Ops | Traffic Go Clients | T3C] Add additional timestamp fields to server for queuing and dequeueing config and revalidate updates.
 - Added layered profile feature to 4.0 for `GET` /servers/, `POST` /servers/, `PUT` /servers/{id} and `DELETE` /servers/{id}.
 - Added a Traffic Ops endpoint and Traffic Portal page to view all CDNi configuration update requests and approve or deny.
