--- conflicted
+++ resolved
@@ -49,11 +49,9 @@
 - [#5405](https://github.com/apache/trafficcontrol/issues/5405) - Prevent Tenant update from choosing child as new parent
 - [#5384](https://github.com/apache/trafficcontrol/issues/5384) - New grids will now properly remember the current page number.
 - [#5548](https://github.com/apache/trafficcontrol/issues/5548) - Don't return a `403 Forbidden` when the user tries to get servers of a non-existent DS using `GET /servers?dsId={{nonexistent DS ID}}`
-<<<<<<< HEAD
 - [#5695](https://github.com/apache/trafficcontrol/issues/5695) - Ensure vitals are calculated only against monitored interfaces
-=======
 - [#5724](https://github.com/apache/trafficcontrol/issues/5724) - Set XMPPID to hostname if the server had none, don't error on server update when XMPPID is empty
->>>>>>> f599571c
+
 
 ### Changed
 - Updated the Traffic Ops Python client to 3.0
