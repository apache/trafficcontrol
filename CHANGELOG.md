--- conflicted
+++ resolved
@@ -5,11 +5,8 @@
 
 ## [unreleased]
 ### Added
-<<<<<<< HEAD
 - Python client: [#5611] Added server_detail endpoint
-=======
 - Apache Traffic Server: [#5627](https://github.com/apache/trafficcontrol/pull/5627) - Added the creation of Centos8 RPMs for Apache Traffic Server
->>>>>>> bdbd7f1c
 - Traffic Ops/Traffic Portal: [#5479](https://github.com/apache/trafficcontrol/issues/5479) - Added the ability to change a server capability name
 - Traffic Ops: [#3577](https://github.com/apache/trafficcontrol/issues/3577) - Added a query param (server host_name or ID) for servercheck API
 - Traffic Portal: [#5318](https://github.com/apache/trafficcontrol/issues/5318) - Rename server columns for IPv4 address fields.
