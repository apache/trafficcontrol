--- conflicted
+++ resolved
@@ -43,11 +43,8 @@
 - Added Traffic Monitor: Support astats CSV output. Includes http_polling_format configuration option to specify the Accept header sent to stats endpoints. Adds CSV parsing ability (~100% faster than JSON) to the astats plugin
 
 ### Fixed
-<<<<<<< HEAD
+- Fixed #4979 - Returns a Bad Request error during server creation with missing profileId [Related github issue](https://github.com/apache/trafficcontrol/issues/4979)
 - Fixed 4981 - Cannot create routing regular expression with a blank pattern param in Delivery Service [Related github issues](https://github.com/apache/trafficcontrol/issues/4981)
-=======
-- Fixed #4979 - Returns a Bad Request error during server creation with missing profileId [Related github issue](https://github.com/apache/trafficcontrol/issues/4979)
->>>>>>> c051ae96
 - Fixed #3400 - Allow "0" as a TTL value for Static DNS entries
 - Fixed #4743 - Validate absolute DNS name requirement on Static DNS entry for CNAME type [Related github issue](https://github.com/apache/trafficcontrol/issues/4743)
 - Fixed #4848 - `GET /api/x/cdns/capacity` gives back 500, with the message `capacity was zero`
