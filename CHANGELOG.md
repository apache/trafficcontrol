# Changelog
All notable changes to this project will be documented in this file.

The format is based on [Keep a Changelog](http://keepachangelog.com/en/1.0.0/).

## [unreleased]
### Added
- [#7812](https://github.com/apache/trafficcontrol/pull/7812) *Traffic Portal*: Expose the `configUpdateFailed` and `revalUpdateFailed` fields on the server table.
<<<<<<< HEAD
- [#7845](https://github.com/apache/trafficcontrol/pull/7845) *Traffic Ops, Traffic Portal*: Add `comment` field to parameters
=======
- [#7870](https://github.com/apache/trafficcontrol/pull/7870) *Traffic Portal*: Adds a hyperlink to the DSR page to the DS itself for ease of navigation.

>>>>>>> fa231d71
### Changed
- [#7614](https://github.com/apache/trafficcontrol/pull/7614) *Traffic Ops* The database upgrade process no longer overwrites changes users may have made to the initially seeded data.
- [#7832](https://github.com/apache/trafficcontrol/pull/7832) *t3c* Removed perl dependency
- Updated the CacheGroups Traffic Portal page to use a more performant AG-Grid-based table.

### Fixed
- [#7846](https://github.com/apache/trafficcontrol/pull/7846) *Traffic Portal* Increase State character limit

## [8.0.0] - 2023-09-20
### Added
- [#7672](https://github.com/apache/trafficcontrol/pull/7672) *Traffic Control Health Client*: Added peer monitor flag while using `strategies.yaml`.
- [#7609](https://github.com/apache/trafficcontrol/pull/7609) *Traffic Portal*: Added Scope Query Param to SSO login.
- [#7450](https://github.com/apache/trafficcontrol/pull/7450) *Traffic Ops*: Removed hypnotoad section and added listen field to traffic_ops_golang section in order to simplify cdn config.
- [#7290](https://github.com/apache/trafficcontrol/pull/7302) *Traffic Monitor*: Update TM results with hostname from via header, syncronize health on caches with same service address.
- [#7291](https://github.com/apache/trafficcontrol/pull/7291) *Traffic Ops*: Extended Layered Profile feature to aggregate parameters for all server profiles.
- [#7314](https://github.com/apache/trafficcontrol/pull/7314) *Traffic Portal*: Added capability feature to Delivery Service Form (HTTP, DNS).
- [#7295](https://github.com/apache/trafficcontrol/pull/7295) *Traffic Portal*: Added description and priority order for Layered Profile on server form.
- [#6234](https://github.com/apache/trafficcontrol/issues/6234) *Traffic Ops, Traffic Portal*: Added description field to Server Capabilities.
- [#6033](https://github.com/apache/trafficcontrol/issues/6033) *Traffic Ops, Traffic Portal*: Added ability to assign multiple servers per capability.
- [#7081](https://github.com/apache/trafficcontrol/issues/7081) *Traffic Router*: Added better log messages for TR connection exceptions.
- [#7089](https://github.com/apache/trafficcontrol/issues/7089) *Traffic Router*: Added the ability to specify HTTPS certificate attributes.
- [#7109](https://github.com/apache/trafficcontrol/pull/7109) *Traffic Router*: Removed `dnssec.zone.diffing.enabled` and `dnssec.rrsig.cache.enabled` parameters.
- [#7075](https://github.com/apache/trafficcontrol/pull/7075) *Traffic Portal*: Added the `lastUpdated` field to all delivery service forms.
- [#7055](https://github.com/apache/trafficcontrol/issues/7055) *Traffic Portal*: Made `Clear Table Filters` option visible to the user.
- [#7024](https://github.com/apache/trafficcontrol/pull/7024) *Traffic Monitor*: Added logging for `ipv4Availability` and `ipv6Availability` in TM.
- [#7063](https://github.com/apache/trafficcontrol/pull/7063) *Traffic Ops*: Added API version 5.0 (IN DEVELOPMENT).
- [#7645](https://github.com/apache/trafficcontrol/pull/7645) *Traffic Ops*: Added a client method to be able to login with certificates.
- [#2101](https://github.com/apache/trafficcontrol/issues/2101) *Traffic Portal*: Added the ability to tell if a Delivery Service is the target of another steering DS.
- [#6021](https://github.com/apache/trafficcontrol/issues/6021) *Traffic Portal*: Added the ability to view a change logs message in it's entirety by clicking on it.
- [#7078](https://github.com/apache/trafficcontrol/issues/7078) *Traffic Ops, Traffic Portal*: Added ability to assign multiple server capabilities to a server.
- [#7096](https://github.com/apache/trafficcontrol/issues/7096) *Traffic Control Health Client*: Added health client parent health.
- [#7032](https://github.com/apache/trafficcontrol/issues/7032) *Traffic Control Cache Config (t3c)*: Add t3c-apply flag to use local ATS version for config generation rather than Server package Parameter, to allow managing the ATS OS package via external tools. See 'man t3c-apply' and 'man t3c-generate' for details.
- [#7097](https://github.com/apache/trafficcontrol/issues/7097) *Traffic Ops, Traffic Portal, Traffic Control Cache Config (t3c)*: Added the `regional` field to Delivery Services, which affects whether `maxOriginConnections` should be per Cache Group.
- [#2388](https://github.com/apache/trafficcontrol/issues/2388) *Trafic Ops, Traffic Portal*: Added the `TTLOverride` field to CDNs, which lets you override all TTLs in all Delivery Services of a CDN's snapshot with a single value.
- [#7176](https://github.com/apache/trafficcontrol/pull/7176) *ATC Build system*: Support building ATC for the `aarch64` CPU architecture.
- [#7113](https://github.com/apache/trafficcontrol/pull/7113) *Traffic Portal*: Minimize the Server Server Capability part of the *Traffic Servers* section of the Snapshot Diff.
- [#7273](https://github.com/apache/trafficcontrol/pull/7273) *Traffic Ops*: Adds `SSL-KEY-EXPIRATION:READ` permission to operations, portal, read-only, federation and steering roles.
- [#7343](https://github.com/apache/trafficcontrol/pull/7343) *Traffic Ops* Adds `ACME:READ`, `CDNI-ADMIN:READ` and `CDNI-CAPACITY:READ` permissions to operations, portal, read-only, federation and steering roles.
- [#7296](https://github.com/apache/trafficcontrol/pull/7296) *Traffic Portal*: New configuration option in `traffic_portal_properties.json` at `deliveryServices.exposeInactive` controls exposing APIv5 DS Active State options in the TP UI.
- [#7332](https://github.com/apache/trafficcontrol/pull/7332) *Traffic Ops*: Creates new role needed for TR to watch TO resources.
- [#7322](https://github.com/apache/trafficcontrol/issues/7322) *Traffic Control Cache Config (t3c)*: Adds support for anycast on http routed edges.
- [#7367](https://github.com/apache/trafficcontrol/pull/7367) *Traffic Ops*: Adds `ACME:CREATE`, `ACME:DELETE`, `ACME:DELETE`, and `ACME:READ` permissions to operations role.
- [#7380](https://github.com/apache/trafficcontrol/pull/7380) *Traffic Portal*: Adds strikethrough (expired), red (7 days until expiration) and yellow (30 days until expiration) visuals to delivery service cert expiration grid rows.
- [#7388](https://github.com/apache/trafficcontrol/pull/7388) *TC go Client*: Adds sslkey_expiration methodology in v4 and v5 clients.
- [#7543](https://github.com/apache/trafficcontrol/pull/7543) *Traffic Portal*: New Ansible Role to use Traffic Portal v2.
- [#7516](https://github.com/apache/trafficcontrol/pull/7516) *Traffic Control Cache Config (t3c)*: added command line arg to control go_direct in parent.config.
- [#7602](https://github.com/apache/trafficcontrol/pull/7602) *Traffic Control Cache Config (t3c)*: added installed package data to t3c-apply-metadata.json.
- [#7618](https://github.com/apache/trafficcontrol/pull/7618) *Traffic Portal*: Add the ability to inspect a user provider cert, or the cert chain on DS SSL keys.
- [#7619](https://github.com/apache/trafficcontrol/pull/7619) *Traffic Ops*: added optional field `oauth_user_attribute` for OAuth login credentials.
- [#7641](https://github.com/apache/trafficcontrol/pull/7641) *Traffic Router*: Added further optimization to TR's algorithm of figuring out the zone for an incoming request.
- [#7646](https://github.com/apache/trafficcontrol/pull/7646) *Traffic Portal*: Add the ability to delete a cert.
- [#7652](https://github.com/apache/trafficcontrol/pull/7652) *Traffic Control Cache Config (t3c)*: added rpmdb checks and use package data from t3c-apply-metadata.json if rpmdb is corrupt.
- [#7674](https://github.com/apache/trafficcontrol/issues/7674) *Traffic Ops*: Add the ability to indicate if a server failed its revalidate/config update.
- [#7784](https://github.com/apache/trafficcontrol/pull/7784) *Traffic Portal*: Added revert certificate functionality to the ssl-keys page.
- [#7719](https://github.com/apache/trafficcontrol/pull/7719) *t3c* self-healing will be added automatically when using the slice plugin.

### Changed
- [#7776](https://github.com/apache/trafficcontrol/pull/7776) *tc-health-client*: Added error message while issues interacting with Traffic Ops.
- [#7766](https://github.com/apache/trafficcontrol/pull/7766) *Traffic Portal*: now uses Traffic Ops APIv5.
- [#7765](https://github.com/apache/trafficcontrol/pull/7765) *Traffic Stats*: now uses Traffic Ops APIv5.
- [#7761](https://github.com/apache/trafficcontrol/pull/7761) *Traffic Monitor*: Use API v5 for the TM's Traffic Ops client, and use TO API v4 for TM's Traffic Ops legacy client.
- [#7757](https://github.com/apache/trafficcontrol/pull/7757) *Traffic Router*: Changed Traffic Router to point to API version 5.0 of Traffic Ops.
- [#7732](https://github.com/apache/trafficcontrol/pull/7732) *Traffic Router*: Increased negative TTL value to 900 seconds.
- [#7665](https://github.com/apache/trafficcontrol/pull/7665) *Automation*: Changes to Ansible role dataset_loader to add ATS 9 support.
- [#7761](https://github.com/apache/trafficcontrol/pull/7761) *Traffic Monitor*: Use API v5 for the TM's Traffic Ops client, and use TO API v4 for TM's Traffic Ops legacy client.
- [#7584](https://github.com/apache/trafficcontrol/pull/7584) *Docs*: Upgrade Traffic Control Sphinx documentation Makefile OS intelligent.
- [#7521](https://github.com/apache/trafficcontrol/pull/7521) *Traffic Ops*: Returns empty array instead of null when no permissions are given for roles endpoint using POST or PUT request.
- [#7369](https://github.com/apache/trafficcontrol/pull/7369) *Traffic Portal*: Adds better labels to routing methods widget on the TP dashboard.
- [#7371](https://github.com/apache/trafficcontrol/pull/7371) *Traffic Portal*: Simplifies DS button bar by moving DS changes / DSRs under More menu and renaming to 'View Change Requests'.
- [#7224](https://github.com/apache/trafficcontrol/pull/7224) *Traffic Ops*: Required Capabilities are now a part of the `DeliveryService` structure.
- [#7063](https://github.com/apache/trafficcontrol/pull/7063) *Traffic Ops*: Python client now uses Traffic Ops API 4.1 by default.
- [#6981](https://github.com/apache/trafficcontrol/pull/6981) *Traffic Portal*: Obscures sensitive text in Delivery Service "Raw Remap" fields, private SSL keys, "Header Rewrite" rules, and ILO interface passwords by default.
- [#7037](https://github.com/apache/trafficcontrol/pull/7037) *Traffic Router*: Uses Traffic Ops API 4.0 by default.
- [#7191](https://github.com/apache/trafficcontrol/issues/7191) *tc-health-client*: Uses Traffic Ops API 4.0. Also added reload option to systemd service file.
- [#4654](https://github.com/apache/trafficcontrol/pull/4654) *Traffic Ops, Traffic Portal*: Switched Delivery Service active state to a three-value system, adding a state that will be used to prevent cache servers from deploying DS configuration.
- [#7242](https://github.com/apache/trafficcontrol/pull/7276) *Traffic Portal*: Now depends on NodeJS version 16 or later.
- [#7120](https://github.com/apache/trafficcontrol/pull/7120) *Docs*: Update t3c documentation regarding parent.config parent_retry.
- [#7044](https://github.com/apache/trafficcontrol/issues/7044) *CDN in a Box*: [CDN in a Box, the t3c integration tests, and the tc health client integration tests now use Apache Traffic Server 9.1.
- [#7366](https://github.com/apache/trafficcontrol/pull/7366) *Traffic Control Cache Config (t3c)*: Removed timestamp from metadata file since it's changing every minute and causing excessive commits to git repo.
- [#7386](https://github.com/apache/trafficcontrol/pull/7386) *Traffic Portal*: Increased the number of events that are logged to the TP access log.
- [#7469](https://github.com/apache/trafficcontrol/pull/7469) *Traffic Ops*: Changed logic to not report empty or missing cookies into TO error.log.
- [#7586](https://github.com/apache/trafficcontrol/pull/7586) *Traffic Ops*: Add permission to Operations Role to read from dnsseckeys endpoint.
- [#7600](https://github.com/apache/trafficcontrol/pull/7600) *Traffic Control Cache Config (t3c)*: changed default go-direct command line arg to be old to avoid unexpected config changes upon upgrade.
- [#7621](https://github.com/apache/trafficcontrol/pull/7621) *Traffic Ops*: Use ID token for OAuth authentication, not Access Token.
- [#7694](https://github.com/apache/trafficcontrol/pull/7694) *Traffic Control Cache Config (t3c)*, *Traffic Control Health Client*: Upgrade to ATS 9.2.
- [#7966](https://github.com/apache/trafficcontrol/pull/7696) *Traffic Control Cache Config (t3c)*: will no longer clear update flag when config failure occurs and will also give a cache config error msg on exit.
- [#7716](https://github.com/apache/trafficcontrol/pull/7716) *Apache Traffic Server*: Use GCC 11 for building.
- [#7742](https://github.com/apache/trafficcontrol/pull/7742) *Traffic Ops*: Changed api tests to supply the absolute path of certs.
- [#7814](https://github.com/apache/trafficcontrol/issues/7814) All Go components: Updated the module path to [`github.com/apache/trafficcontrol/v8`](https://pkg.go.dev/github.com/apache/trafficcontrol/v8). Module https://pkg.go.dev/github.com/apache/trafficcontrol will not receive further updates.

### Fixed
- [#7819](https://github.com/apache/trafficcontrol/pull/7819) *Traffic Ops*: API v5 routes should not use `privLevel` comparisons.
- [#7802](https://github.com/apache/trafficcontrol/pull/7802) *Traffic Control Health Client*: Fixed ReadMe.md typos and duplicates.
- [#7764](https://github.com/apache/trafficcontrol/pull/7764) *Traffic Ops*: Collapsed DB migrations.
- [#7767](https://github.com/apache/trafficcontrol/pull/7767) *Traffic Ops*: Fixed ASN update logic for APIv5.
- [RFC3339](https://github.com/apache/trafficcontrol/issues/5911)
    - [#7806](https://github.com/apache/trafficcontrol/pull/7806) *Traffic Ops*: Fixed `cdns/{{name}}/federations` and `cdns/{{name}}/federations/{{ID}}` v5 APIs to respond with `RFC3339` timestamps.
    - [#7759](https://github.com/apache/trafficcontrol/pull/7759) *Traffic Ops*: Fixed `/profiles/{{ID}}/parameters` and `profiles/name/{{name}}/parameters` v5 APIs to respond with `RFC3339` timestamps.
    - [#7734](https://github.com/apache/trafficcontrol/pull/7734) *Traffic Ops*: Fixed `/profiles` v5 APIs to respond with `RFC3339` timestamps.
    - [#7718](https://github.com/apache/trafficcontrol/pull/7718) *Traffic Ops*: `/servers` endpoint now responds with `RFC3339` timestamps for all timestamp fields. Cleaned up naming conventions and superfluous data.
    - [#7708](https://github.com/apache/trafficcontrol/pull/7708) *Traffic Ops*: Fixed `/parameters` v5 APIs to respond with `RFC3339` timestamps.
    - [#7749](https://github.com/apache/trafficcontrol/pull/7749) *Traffic Ops*: Fixed `/tenants` v5 APIs to respond with `RFC3339` timestamp.
    - [#7740](https://github.com/apache/trafficcontrol/pull/7740) *Traffic Ops*: Fixed `/staticDNSEntries` v5 APIs to respond with `RFC3339` timestamps.
    - [#7738](https://github.com/apache/trafficcontrol/pull/7738) *Traffic Ops*: Fixed `/profileparameters` v5 APIs to respond with `RFC3339` timestamps.
    - [#7690](https://github.com/apache/trafficcontrol/pull/7690) *Traffic Ops*: Fixed `/logs` v5 APIs to respond with RFC3339 timestamps.
    - [#7605](https://github.com/apache/trafficcontrol/pull/7605) *Traffic Ops*: Fixed `/cachegroups_request_comments` v5 APIs to respond with `RFC3339` timestamps.
    - [#7720](https://github.com/apache/trafficcontrol/pull/7720) *Traffic Ops*: Fixed Delivery Service Servers v5 APIs to respond with `RFC3339` timestamps.
    - [#7631](https://github.com/apache/trafficcontrol/pull/7631) *Traffic Ops*: Fixed `/phys_location` v5 APIs to respond with `RFC3339` timestamps.
    - [#7612](https://github.com/apache/trafficcontrol/pull/7612) *Traffic Ops*: Fixed `/divisions` v5 APIs to respond with `RFC3339` timestamps.
    - [#7561](https://github.com/apache/trafficcontrol/pull/7561) *Traffic Ops*: Fixed `/asns` v5 APIs to respond with `RFC3339` timestamps.
    - [#7575](https://github.com/apache/trafficcontrol/pull/7575) *Traffic Ops*: Fixed `/types` v5 APIs to respond with `RFC3339` timestamps.
    - [#7698](https://github.com/apache/trafficcontrol/pull/7698) *Traffic Ops*: Fixed `/region` v5 APIs to respond with `RFC3339` timestamps.
    - [#7660](https://github.com/apache/trafficcontrol/pull/7660) *Traffic Ops*: Fixed `/deliveryServices` v5 APIs to respond with `RFC3339` timestamps.
    - [#7570](https://github.com/apache/trafficcontrol/pull/7570) *Traffic Ops*: Fixed `/deliveryservice_request_comments` v5 APIs to respond with `RFC3339` timestamps.
    - [#7596](https://github.com/apache/trafficcontrol/pull/7596) *Traffic Ops*: Fixed `/federation_resolvers` v5 APIs to respond with `RFC3339` timestamps.
    - [#7572](https://github.com/apache/trafficcontrol/pull/7572) *Traffic Ops*: Fixed `/deliveryservice_requests` v5 APIs docs with `RFC3339` timestamps
    - [#7545](https://github.com/apache/trafficcontrol/pull/7545) *Traffic Ops*: Fixed `/stats_summary` v5 APIs to respond with `RFC3339` timestamps.
    - [#7542](https://github.com/apache/trafficcontrol/pull/7542) *Traffic Ops*: Fixed `cdn_locks` documentation to reflect the correct `RFC3339` timestamps.
    - [#7482](https://github.com/apache/trafficcontrol/pull/7482) *Traffic Ops*: Fixed `/server_capabilities` v5 APIs to respond with RFC3339 timestamps.
    - [#7691](https://github.com/apache/trafficcontrol/pull/7691) *Traffic Ops*: Fixed `/topologies` v5 APIs to respond with `RFC3339` timestamps.
    - [#7408](https://github.com/apache/trafficcontrol/pull/7408) *Traffic Ops*: Fixed `/service_category` v5 APIs to respond with `RFC3339` timestamps.
    - [#7707](https://github.com/apache/trafficcontrol/pull/7707) *Traffic Ops*: Fixed `/statuses` v5 APIs to respond with `RFC3339` timestamps.
    - [#7733](https://github.com/apache/trafficcontrol/pull/7733) *Traffic Ops*: Fixed `/origins` v5 APIs to respond with `RFC3339` timestamps.
    - [#7744](https://github.com/apache/trafficcontrol/pull/7744) *Traffic Ops*: Fixed `/server_server_capabilities` v5 APIs to respond with `RFC3339` timestamps.
- [#7762](https://github.com/apache/trafficcontrol/pull/7762) *Traffic Ops*: Fixed `/phys_locations` update API to remove error related to mismatching region name and ID.
- [#7730](https://github.com/apache/trafficcontrol/pull/7730) *Traffic Monitor*: Fixed the panic seen in TM when `plugin.system_stats.timestamp_ms` appears as float and not string.
- [#4393](https://github.com/apache/trafficcontrol/issues/4393) *Traffic Ops*: Fixed the error code and alert structure when TO is queried for a delivery service with no ssl keys.
- [#7623](https://github.com/apache/trafficcontrol/pull/7623) *Traffic Ops*: Removed TryIfModifiedSinceQuery from `servicecategories.go` and reused from `ims.go`.
- [#7608](https://github.com/apache/trafficcontrol/pull/7608) *Traffic Monitor*: Use stats_over_http(plugin.system_stats.timestamp_ms) timestamp field to calculate bandwidth for TM's caches.
- [#6318](https://github.com/apache/trafficcontrol/issues/6318) *Docs*: Included docs for POST, PUT, DELETE (v3,v4,v5) for statuses and statuses{id}.
- [#7598](https://github.com/apache/trafficcontrol/pull/7598) *Traffic Ops*: Fixed Server Capability V5 Type Name Minor version.
- [#7312](https://github.com/apache/trafficcontrol/issues/7312) *Docs*: Changing docs for `cdn_locks` for DELETE response structure v4 and v5.
- [#6340](https://github.com/apache/trafficcontrol/issues/6340) *Traffic Ops*: Fixed alert messages for POST and PUT invalidation job APIs.
- [#7519](https://github.com/apache/trafficcontrol/issues/7519) *Traffic Ops*: Fixed TO API `/servers/{id}/deliveryservices` endpoint to responding with all DS's on cache that are directly assigned and inherited through topology.
- [#7511](https://github.com/apache/trafficcontrol/pull/7511) *Traffic Ops*: Fixed the changelog registration message to include the username instead of duplicate email entry.
- [#7441](https://github.com/apache/trafficcontrol/pull/7441) *Traffic Ops*: Fixed the invalidation jobs endpoint to respect CDN locks.
- [#7414](https://github.com/apache/trafficcontrol/pull/7414) *Traffic Portal*: Fixed DSR difference for DS required capability.
- [#7130](https://github.com/apache/trafficcontrol/issues/7130) *Traffic Ops*: Fixed service_categories response to POST API.
- [#7340](https://github.com/apache/trafficcontrol/pull/7340) *Traffic Router*: Fixed TR logging for the `cqhv` field when absent.
- [#5557](https://github.com/apache/trafficcontrol/issues/5557) *Traffic Portal*: Moved `Fair Queueing Pacing Rate Bps` DS field to `Cache Configuration Settings` section.
- [#7252](https://github.com/apache/trafficcontrol/issues/7252) *Traffic Router*: Fixed integer overflow for `czCount`, by resetting the count to max value when it overflows.
- [#7221](https://github.com/apache/trafficcontrol/issues/7221) *Docs*: Fixed request structure spec in cdn locks description in APIv4.
- [#7225](https://github.com/apache/trafficcontrol/issues/7225) *Docs*: Fixed docs for `/roles` response description in APIv4.
- [#7246](https://github.com/apache/trafficcontrol/issues/7246) *Docs*: Fixed docs for `/jobs` response description in APIv4 and APIv5.
- [#6229](https://github.com/apache/trafficcontrol/issues/6229) *Traffic Ops*: Fixed error message for assignment of non-existent parameters to a profile.
- [#7231](https://github.com/apache/trafficcontrol/pull/7231) *Traffic Ops, Traffic Portal*: Fixed `sharedUserNames` display while retrieving CDN locks.
- [#7216](https://github.com/apache/trafficcontrol/pull/7216) *Traffic Portal*: Fixed sort for Server's Capabilities Table.
- [#4428](https://github.com/apache/trafficcontrol/issues/4428) *Traffic Ops*: Fixed Internal Server Error with POST to `profileparameters` when POST body is empty.
- [#7179](https://github.com/apache/trafficcontrol/issues/7179) *Traffic Portal*: Fixed search filter for Delivery Service Table.
- [#7174](https://github.com/apache/trafficcontrol/issues/7174) *Traffic Portal*: Fixed topologies sort (table and Delivery Service's form).
- [#5970](https://github.com/apache/trafficcontrol/issues/5970) *Traffic Portal*: Fixed numeric sort in Delivery Service's form for DSCP.
- [#5971](https://github.com/apache/trafficcontrol/issues/5971) *Traffic Portal*: Fixed Max DNS Tool Top link to open in a new page.
- [#7131](https://github.com/apache/trafficcontrol/issues/7131) *Docs*: Fixed Docs for staticdnsentries API endpoint missing lastUpdated response property description in APIv3, APIv4 and APIv5.
- [#6947](https://github.com/apache/trafficcontrol/issues/6947) *Docs*: Fixed docs for `cdns/{{name}}/federations` in APIv3, APIv4 and APIv5.
- [#6903](https://github.com/apache/trafficcontrol/issues/6903) *Docs*: Fixed docs for /cdns/dnsseckeys/refresh in APIv4 and APIv5.
- [#7049](https://github.com/apache/trafficcontrol/issues/7049), [#7052](https://github.com/apache/trafficcontrol/issues/7052) *Traffic Portal*: Fixed server table's quick search and filter option for multiple profiles.
- [#7080](https://github.com/apache/trafficcontrol/issues/7080), [#6335](https://github.com/apache/trafficcontrol/issues/6335) *Traffic Portal*: Fixed redirect links for server capability.
- [#7022](https://github.com/apache/trafficcontrol/pull/7022) *Traffic Stats*: Reuse InfluxDB client handle to prevent potential connection leaks.
- [#7021](https://github.com/apache/trafficcontrol/issues/7021) *Traffic Control Cache Config (t3c)*: Fixed cache config for Delivery Services with IP Origins.
- [#7043](https://github.com/apache/trafficcontrol/issues/7043) *Traffic Control Cache Config (t3c)*: Fixed cache config missing retry parameters for non-topology MSO Delivery Services going direct from edge to origin.
- [#7047](https://github.com/apache/trafficcontrol/issues/7047) *Traffic Ops*: allow `apply_time` query parameters on the `servers/{id-name}/update` when the CDN is locked.
- [#7163](https://github.com/apache/trafficcontrol/issues/7163) *Traffic Control Cache Config (t3c)*: Fix cache config for multiple profiles.
- [#7048](https://github.com/apache/trafficcontrol/issues/7048) *Traffic Stats*: Add configuration value to set the client request timeout for calls to Traffic Ops.
- [#7093](https://github.com/apache/trafficcontrol/issues/7093) *Traffic Router*: Updated Apache Tomcat from 9.0.43 to 9.0.67.
- [#7125](https://github.com/apache/trafficcontrol/issues/7125) *Docs*: Reflect implementation and deprecation notice for `letsencrypt/autorenew` endpoint.
- [#7046](https://github.com/apache/trafficcontrol/issues/7046) *Traffic Ops*: `deliveryservices/sslkeys/add` now checks that each cert in the chain is related.
- [#7158](https://github.com/apache/trafficcontrol/issues/7158) *Traffic Vault*: Fix the `reencrypt` utility to uniquely reencrypt each version of the SSL Certificates.
- [#7137](https://github.com/apache/trafficcontrol/pull/7137) *Traffic Control Cache Config (t3c)*: parent.config simulate topology for non topo delivery services.
- [#7153](https://github.com/apache/trafficcontrol/pull/7153) *Traffic Control Cache Config (t3c)*: Adds an extra T3C check for validity of an ssl cert (crash fix).
- [#3965](https://github.com/apache/trafficcontrol/issues/3965) *Traffic Router*: TR now always includes a `Content-Length` header in the response.
- [#6533](https://github.com/apache/trafficcontrol/issues/6533) *Traffic Router*: TR should not rename/recreate log files on rollover
- [#7182](https://github.com/apache/trafficcontrol/pull/7182) *Traffic Control Cache Config (t3c)*: Sort peers used in strategy.yaml to prevent false positive for reload.
- [#7204](https://github.com/apache/trafficcontrol/pull/7204) *Traffic Control Cache Config (t3c)*: strategies.yaml hash_key only for consistent_hash.
- [#7277](https://github.com/apache/trafficcontrol/pull/7277) *Traffic Control Cache Config (t3c)*: remapdotconfig: remove skip check at mids for nocache/live.
- [#7282](https://github.com/apache/trafficcontrol/pull/7282) *Traffic Ops*: Fixed issue with user getting correctly logged when using an access or bearer token authentication.
- [#7346](https://github.com/apache/trafficcontrol/pull/7346) *Traffic Control Cache Config (t3c)*: Fixed issue with stale lock file when using git to track changes.
- [#7352](https://github.com/apache/trafficcontrol/pull/7352) *Traffic Control Cache Config (t3c)*: Fixed issue with application locking which would allow multiple instances of `t3c apply` to run concurrently.
- [#6775](https://github.com/apache/trafficcontrol/issues/6775) *Traffic Ops*: Invalid "orgServerFqdn" in Delivery Service creation/update causes Internal Server Error.
- [#6695](https://github.com/apache/trafficcontrol/issues/6695) *Traffic Control Cache Config (t3c)*: Directory creation was erroneously reporting an error when actually succeeding.
- [#7411](https://github.com/apache/trafficcontrol/pull/7411) *Traffic Control Cache Config (t3c)*: Fixed issue with wrong parent ordering with MSO non-topology delivery services.
- [#7425](https://github.com/apache/trafficcontrol/pull/7425) *Traffic Control Cache Config (t3c)*: Fixed issue with layered profile iteration being done in the wrong order.
- [#6385](https://github.com/apache/trafficcontrol/issues/6385) *Traffic Ops*: Reserved consistentHashQueryParameters cause internal server error.
- [#7471](https://github.com/apache/trafficcontrol/pull/7471) *Traffic Control Cache Config (t3c)*: Fixed issue with MSO non topo origins from multiple cache groups.
- [#7590](https://github.com/apache/trafficcontrol/issues/7590) *Traffic Control Cache Config (t3c)*: Fixed issue with git detected dubious ownership in repository.
- [#7628](https://github.com/apache/trafficcontrol/pull/7628) *Traffic Ops*: Fixed an issue where certificate chain validation failed based on leading or trailing whitespace.
- [#7688](https://github.com/apache/trafficcontrol/pull/7688) *Traffic Ops*: Fixed secured parameters being visible when role has proper permissions.
- [#7697](https://github.com/apache/trafficcontrol/pull/7697) *Traffic Ops*: Fixed `iloPassword` and `xmppPassword` checking for priv-level instead of using permissions.
- [#7817](https://github.com/apache/trafficcontrol/pull/7817) *Traffic Control Cache Config (t3c)* fixed issue that would cause null ptr panic on client fallback.
- [#7866](https://github.com/apache/trafficcontrol/pull/7866) *Traffic Control Cache Config (t3c)* fixed rpm db check to work with rocky linux 9

### Removed
- [#7808](https://github.com/apache/trafficcontrol/pull/7808) *Traffic Router*: Set SOA `minimum` field to a custom value defined in the `tld.soa.minimum` param, and remove the previously added `dns.negative.caching.ttl` property.
- [#7804](https://github.com/apache/trafficcontrol/pull/7804) Removed unneeded V5 client methods for `deliveryServiceRequiredcapabilities`.
- [#7271](https://github.com/apache/trafficcontrol/pull/7271) Removed components in `infrastructre/docker/`, not in use as cdn-in-a-box performs the same functionality.
- [#7271](https://github.com/apache/trafficcontrol/pull/7271) Removed `misc/jira_github_issue_import.py`, the project does not use JIRA.
- [#7271](https://github.com/apache/trafficcontrol/pull/7271) Removed `traffic_ops/install/bin/convert_profile/`, this script is outdated and is for use on an EOL ATS version.
- [#7271](https://github.com/apache/trafficcontrol/pull/7271) Removed `traffic_ops/install/bin/install_go.sh`, `traffic_ops/install/bin/todb_bootstrap.sh` and `traffic_ops/install/bin/install_goose.sh` are no longer in use.
- [#7829](https://github.com/apache/trafficcontrol/pull/7829) Removed `cache-config/supermicro_udev_mapper.pl` and `traffic_ops_ort.pl` and any references

## [7.0.0] - 2022-07-19
### Added
- [Traffic Portal] Added Layered Profile feature to /servers/
- [#6448](https://github.com/apache/trafficcontrol/issues/6448) Added `status` and `lastPoll` fields to the `publish/CrStates` endpoint of Traffic Monitor (TM).
- Added back to the health-client the `status` field logging with the addition of the filed to `publish/CrStates`
- Added a new Traffic Ops endpoint to `GET` capacity and telemetry data for CDNi integration.
- Added SOA (Service Oriented Architecture) capability to CDN-In-A-Box.
- Added a Traffic Ops endpoints to `PUT` a requested configuration change for a full configuration or per host and an endpoint to approve or deny the request.
- Traffic Monitor config option `distributed_polling` which enables the ability for Traffic Monitor to poll a subset of the CDN and divide into "local peer groups" and "distributed peer groups". Traffic Monitors in the same group are local peers, while Traffic Monitors in other groups are distributed peers. Each TM group polls the same set of cachegroups and gets availability data for the other cachegroups from other TM groups. This allows each TM to be responsible for polling a subset of the CDN while still having a full view of CDN availability. In order to use this, `stat_polling` must be disabled.
- Added support for a new Traffic Ops GLOBAL profile parameter -- `tm_query_status_override` -- to override which status of Traffic Monitors to query (default: ONLINE).
- Traffic Ops: added new `cdn.conf` option -- `user_cache_refresh_interval_sec` -- which enables an in-memory users cache to improve performance. Default: 0 (disabled).
- Traffic Ops: added new `cdn.conf` option -- `server_update_status_cache_refresh_interval_sec` -- which enables an in-memory server update status cache to improve performance. Default: 0 (disabled).
- Traffic Router: Add support for `file`-protocol URLs for the `geolocation.polling.url` for the Geolocation database.
- Replaces all Traffic Portal Tenant select boxes with a novel tree select box [#6427](https://github.com/apache/trafficcontrol/issues/6427).
- Traffic Monitor: Add support for `access.log` to TM.
- Added functionality for login to provide a Bearer token and for that token to be later used for authorization.
- [Traffic Portal] Added the ability for users to view Delivery Service Requests corresponding to individual Delivery Services in TP.
- [Traffic Ops] Added support for backend configurations so that Traffic Ops can act as a reverse proxy for these services [#6754](https://github.com/apache/trafficcontrol/pull/6754).
- Added functionality for CDN locks, so that they can be shared amongst a list of specified usernames.
- [Traffic Ops | Traffic Go Clients | T3C] Add additional timestamp fields to server for queuing and dequeueing config and revalidate updates.
- Added layered profile feature to 4.0 for `GET` /servers/, `POST` /servers/, `PUT` /servers/{id} and `DELETE` /servers/{id}.
- Added a Traffic Ops endpoint and Traffic Portal page to view all CDNi configuration update requests and approve or deny.
- Added layered profile feature to 4.0 for `GET` /deliveryservices/{id}/servers/ and /deliveryservices/{id}/servers/eligible.
- Change to t3c regex_revalidate so that STALE is no longer explicitly added for default revalidate rule for ATS version backwards compatibility.
- Change to t3c diff to flag a config file for replacement if owner/group settings are not `ats` [#6879](https://github.com/apache/trafficcontrol/issues/6879).
- t3c now looks in the executable dir path for t3c- utilities
- Added support for parent.config markdown/retry DS parameters using first./inner./last. prefixes.  mso. and <null> prefixes should be deprecated.
- Add new __REGEX_REMAP_DIRECTIVE__ support to raw remap text to allow moving the regex_remap placement.
- t3c change `t3c diff` call to `t3c-diff` to fix a performance regression.
- Added a sub-app t3c-tail to tail diags.log and capture output when t3c reloads and restarts trafficserver

### Fixed
- Fixed TO to default route ID to 0, if it is not present in the request context.
- [#6291](https://github.com/apache/trafficcontrol/issues/6291) Prevent Traffic Ops from modifying and/or deleting reserved statuses.
- Update traffic\_portal dependencies to mitigate `npm audit` issues.
- Fixed a cdn-in-a-box build issue when using `RHEL_VERSION=7`
- `dequeueing` server updates should not require checking for cdn locks.
- Fixed Traffic Ops ignoring the configured database port value, which was prohibiting the use of anything other than port 5432 (the PostgreSQL default)
- [#6580](https://github.com/apache/trafficcontrol/issues/6580) Fixed cache config generation remap.config targets for MID-type servers in a Topology with other caches as parents and HTTPS origins.
- Traffic Router: fixed a null pointer exception that caused snapshots to be rejected if a topology cachegroup did not have any online/reported/admin\_down caches
- [#6271](https://github.com/apache/trafficcontrol/issues/6271) `api/{{version}/deliveryservices/{id}/health` returns no info if the delivery service uses a topology.
- [#6549](https://github.com/apache/trafficcontrol/issues/6549) Fixed internal server error while deleting a delivery service created from a DSR (Traafic Ops).
- [#6538](https://github.com/apache/trafficcontrol/pull/6538) Fixed the incorrect use of secure.port on TrafficRouter and corrected to the httpsPort value from the TR server configuration.
- [#6562](https://github.com/apache/trafficcontrol/pull/6562) Fixed incorrect template in Ansible dataset loader role when fallbackToClosest is defined.
- [#6590](https://github.com/apache/trafficcontrol/pull/6590) Python client: Corrected parameter name in decorator for get\_parameters\_by\_profile\_id
- [#6368](https://github.com/apache/trafficcontrol/pull/6368) Fixed validation response message from `/acme_accounts`
- [#6603](https://github.com/apache/trafficcontrol/issues/6603) Fixed users with "admin" "Priv Level" not having Permission to view or delete DNSSEC keys.
- Fixed Traffic Router to handle aggressive NSEC correctly.
- [#6907](https://github.com/apache/trafficcontrol/issues/6907) Fixed Traffic Ops to return the correct server structure (based on the API version) upon a server deletion.
- [#6626](https://github.com/apache/trafficcontrol/pull/6626) Fixed t3c Capabilities request failure issue which could result in malformed config.
- [#6370](https://github.com/apache/trafficcontrol/pull/6370) Fixed docs for `POST` and response code for `PUT` to `/acme_accounts` endpoint
- Only `operations` and `admin` roles should have the `DELIVERY-SERVICE:UPDATE` permission.
- [#6369](https://github.com/apache/trafficcontrol/pull/6369) Fixed `/acme_accounts` endpoint to validate email and URL fields
- Fixed searching of the ds parameter merge_parent_groups slice.
- [#6806](https://github.com/apache/trafficcontrol/issues/6806) t3c calculates max_origin_connections incorrectly for topology-based delivery services
- [#6944](https://github.com/apache/trafficcontrol/issues/6944) Fixed cache config generation for ATS 9 sni.yaml from disable_h2 to http2 directive. ATS 9 documents disable_h2, but it doesn't seem to work.
- Fixed TO API `PUT /servers/:id/status` to only queue updates on the same CDN as the updated server
- t3c-generate fix for combining remapconfig and cachekeyconfig parameters for MakeRemapDotConfig call.
- [#6780](https://github.com/apache/trafficcontrol/issues/6780) Fixed t3c to use secondary parents when there are no primary parents available.
- Correction where using the placeholder `__HOSTNAME__` in "unknown" files (others than the defaults ones), was being replaced by the full FQDN instead of the shot hostname.
- [#6800](https://github.com/apache/trafficcontrol/issues/6800) Fixed incorrect error message for `/server/details` associated with query parameters.
- [#6712](https://github.com/apache/trafficcontrol/issues/6712) - Fixed error when loading the Traffic Vault schema from `create_tables.sql` more than once.
- [#6883](https://github.com/apache/trafficcontrol/issues/6883) Fix t3c cache to invalidate on version change
- [#6834](https://github.com/apache/trafficcontrol/issues/6834) - In API 4.0, fixed `GET` for `/servers` to display all profiles irrespective of the index position. Also, replaced query param `profileId` with `profileName`.
- [#6299](https://github.com/apache/trafficcontrol/issues/6299) User representations don't match
- [#6896](https://github.com/apache/trafficcontrol/issues/6896) Fixed the `POST api/cachegroups/id/queue_updates` endpoint so that it doesn't give an internal server error anymore.
- [#6994](https://github.com/apache/trafficcontrol/issues/6994) Fixed the Health Client to not crash if parent.config has a blank line.
- [#6933](https://github.com/apache/trafficcontrol/issues/6933) Fixed tc-health-client to handle credentials files with special characters in variables
- [#6776](https://github.com/apache/trafficcontrol/issues/6776) User properties only required sometimes
- Fixed TO API `GET /deliveryservicesserver` causing error when an IMS request is made with the `cdn` and `maxRevalDurationDays` parameters set.
- [#6792](https://github.com/apache/trafficcontrol/issues/6792) Remove extraneous field from Topologies and Server Capability POST/PUT.
- [#6795](https://github.com/apache/trafficcontrol/issues/6795) Removed an unnecessary response wrapper object from being returned in a POST to the federation resolvers endpoint.

### Removed
- Remove `client.steering.forced.diversity` feature flag(profile parameter) from Traffic Router (TR). Client steering responses now have cache diversity by default.
- Remove traffic\_portal dependencies to mitigate `npm audit` issues, specifically `grunt-concurrent`, `grunt-contrib-concat`, `grunt-contrib-cssmin`, `grunt-contrib-jsmin`, `grunt-contrib-uglify`, `grunt-contrib-htmlmin`, `grunt-newer`, and `grunt-wiredep`
- Replace `forever` with `pm2` for process management of the traffic portal node server to remediate security issues.
- Removed the Traffic Monitor `peer_polling_protocol` option. Traffic Monitor now just uses hostnames to request peer states, which can be handled via IPv4 or IPv6 depending on the underlying IP version in use.
- Dropped CentOS 8 support
- The `/servers/details` endpoint of the Traffic Ops API has been dropped in version 4.0, and marked deprecated in earlier versions.
- Remove Traffic Ops API version 2

### Changed
- [#6694](https://github.com/apache/trafficcontrol/issues/6694) Traffic Stats now uses the TO API 3.0
- [#6654](https://github.com/apache/trafficcontrol/issues/6654) Traffic Monitor now uses the TO API 4.0 by default and falls back to 3.1
- Added Rocky Linux 8 support
- Traffic Monitors now peer with other Traffic Monitors of the same status (e.g. ONLINE with ONLINE, OFFLINE with OFFLINE), instead of all peering with ONLINE.
- Changed the Traffic Ops user last_authenticated update query to only update once per minute to avoid row-locking when the same user logs in frequently.
- Added new fields to the monitoring.json snapshot and made Traffic Monitor prefer data in monitoring.json to the CRConfig snapshot
- Changed the default Traffic Ops API version requsted by Traffic Router from 2.0 to 3.1
- Added permissions to the role form in traffic portal
- Updated the Cache Stats Traffic Portal page to use a more performant AG-Grid-based table.
- Updated the CDNs Traffic Portal page to use a more performant AG-Grid-based table.
- Updated the Profiles Traffic Portal page to use a more performant AG-Grid-based table.
- Updated Go version to 1.18
- Removed the unused `deliveryservice_tmuser` table from Traffic Ops database
- Adds updates to the trafficcontrol-health-client to, use new ATS Host status formats, detect and use proper
  traffic_ctl commands, and adds new markup-poll-threshold config.
- Traffic Monitor now defaults to 100 historical "CRConfig" Snapshots stored internally if not specified in configuration (previous default was 20,000)
- Updated Traffic Router dependencies:
  - commons-io: 2.0.1 -> 2.11.0
  - commons-codec: 1.6 -> 1.15
  - guava: 18.0 -> 31.1-jre
  - async-http-client: 2.12.1 -> 2.12.3
  - spring: 5.2.20.RELEASE -> 5.3.20
- `TRAFFIC_ROUTER`-type Profiles no longer need to have names that match any kind of pattern (e.g. `CCR_.*`)
- [#4351](https://github.com/apache/trafficcontrol/issues/4351) Updated message to an informative one when deleting a delivery service.
- Updated Grove to use the TO API v3 client library
- Updated Ansible Roles to use Traffic Ops API v3
- Update Go version to 1.19

## [6.1.0] - 2022-01-18
### Added
- Added permission based roles for better access control.
- [#5674](https://github.com/apache/trafficcontrol/issues/5674) Added new query parameters `cdn` and `maxRevalDurationDays` to the `GET /api/x/jobs` Traffic Ops API to filter by CDN name and within the start_time window defined by the `maxRevalDurationDays` GLOBAL profile parameter, respectively.
- Added a new Traffic Ops cdn.conf option -- `disable_auto_cert_deletion` -- in order to optionally prevent the automatic deletion of certificates for delivery services that no longer exist whenever a CDN snapshot is taken.
- [#6034](https://github.com/apache/trafficcontrol/issues/6034) Added new query parameter `cdn` to the `GET /api/x/deliveryserviceserver` Traffic Ops API to filter by CDN name
- Added a new Traffic Monitor configuration option -- `short_hostname_override` -- to traffic_monitor.cfg to allow overriding the system hostname that Traffic Monitor uses.
- Added a new Traffic Monitor configuration option -- `stat_polling` (default: true) -- to traffic_monitor.cfg to disable stat polling.
- A new Traffic Portal server command-line option `-c` to specify a configuration file, and the ability to set `log: null` to log to stdout (consult documentation for details).
- Multiple improvements to Ansible roles as discussed at ApacheCon 2021
- SANs information to the SSL key endpoint and Traffic Portal page.
- Added definition for `heartbeat.polling.interval` for CDN Traffic Monitor config in API documentation.
- New `pkg` script options, `-h`, `-s`, `-S`, and `-L`.
- Added `Invalidation Type` (REFRESH or REFETCH) for invalidating content to Traffic Portal.
- cache config t3c-apply retrying when another t3c-apply is running.
- IMS warnings to Content Invalidation requests in Traffic Portal and documentation.
- [#6032](https://github.com/apache/trafficcontrol/issues/6032) Add t3c setting mode 0600 for secure files
- [#6405](https://github.com/apache/trafficcontrol/issues/6405) Added cache config version to all t3c apps and config file headers
- Traffic Vault: Added additional flag to TV Riak (Deprecated) Util
- Added Traffic Vault Postgres columns, a Traffic Ops API endpoint, and Traffic Portal page to show SSL certificate expiration information.
- Added cache config `__CACHEGROUP__` preprocess directive, to allow injecting the local server's cachegroup name into any config file
- Added t3c experimental strategies generation.
- Added support for a DS profile parameter 'LastRawRemapPre' and 'LastRawRemapPost' which allows raw text lines to be pre or post pended to remap.config.
- Added DS parameter 'merge_parent_groups' to allow primary and secondary parents to be merged into the primary parent list in parent.config.

### Fixed
- [#6411](https://github.com/apache/trafficcontrol/pull/6411) Removes invalid 'ALL cdn' options from TP
- Fixed Traffic Router crs/stats to prevent overflow and to correctly record the time used in averages.
- [#6209](https://github.com/apache/trafficcontrol/pull/6209) Updated Traffic Router to use Java 11 to compile and run
- [#5893](https://github.com/apache/trafficcontrol/issues/5893) - A self signed certificate is created when an HTTPS delivery service is created or an HTTP delivery service is updated to HTTPS.
- [#6255](https://github.com/apache/trafficcontrol/issues/6255) - Unreadable Prod Mode CDN Notifications in Traffic Portal
- [#6378](https://github.com/apache/trafficcontrol/issues/6378) - Cannot update or delete Cache Groups with null latitude and longitude.
- Fixed broken `GET /cdns/routing` Traffic Ops API
- [#6259](https://github.com/apache/trafficcontrol/issues/6259) - Traffic Portal No Longer Allows Spaces in Server Object "Router Port Name"
- [#6392](https://github.com/apache/trafficcontrol/issues/6392) - Traffic Ops prevents assigning ORG servers to topology-based delivery services (as well as a number of other valid operations being prohibited by "last server assigned to DS" validations which don't apply to topology-based delivery services)
- [#6175](https://github.com/apache/trafficcontrol/issues/6175) - POST request to /api/4.0/phys_locations accepts mismatch values for regionName.
- Fixed Traffic Monitor parsing stats_over_http output so that multiple stats for the same underlying delivery service (when the delivery service has more than 1 regex) are properly summed together. This makes the resulting data more accurate in addition to fixing the "new stat is lower than last stat" warnings.
- [#6457](https://github.com/apache/trafficcontrol/issues/6457) - Fix broken user registration and password reset, due to the last_authenticated value being null.
- [#6367](https://github.com/apache/trafficcontrol/issues/6367) - Fix PUT `user/current` to work with v4 User Roles and Permissions
- [#6266](https://github.com/apache/trafficcontrol/issues/6266) - Removed postgresql13-devel requirement for traffic_ops
- [#6446](https://github.com/apache/trafficcontrol/issues/6446) - Revert Traffic Router rollover file pattern to the one previously used in `log4j.properties` with Log4j 1.2
- [#5118](https://github.com/apache/trafficcontrol/issues/5118) - Added support for Kafka to Traffic Stats

### Changed
- Updated `t3c` to request less unnecessary deliveryservice-server assignment and invalidation jobs data via new query params supported by Traffic Ops
- [#6179](https://github.com/apache/trafficcontrol/issues/6179) Updated the Traffic Ops rpm to include the `ToDnssecRefresh` binary and make the `trafops_dnssec_refresh` cron job use it
- [#6382](https://github.com/apache/trafficcontrol/issues/6382) Accept Geo Limit Countries as strings and arrays.
- Traffic Portal no longer uses `ruby compass` to compile sass and now uses `dart-sass`.
- Changed Invalidation Jobs throughout (TO, TP, T3C, etc.) to account for the ability to do both REFRESH and REFETCH requests for resources.
- Changed the `maxConnections` value on Traffic Router, to prevent the thundering herd problem (TR).
- The `admin` Role is now always guaranteed to exist, and can't be deleted or modified.
- [#6376](https://github.com/apache/trafficcontrol/issues/6376) Updated TO/TM so that TM doesn't overwrite monitoring snapshot data with CR config snapshot data.
- Updated `t3c-apply` to reduce mutable state in `TrafficOpsReq` struct.
- Updated Golang dependencies
- [#6506](https://github.com/apache/trafficcontrol/pull/6506) - Updated `jackson-databind` and `jackson-annotations` Traffic Router dependencies to version 2.13.1

### Deprecated
- Deprecated the endpoints and docs associated with `/api_capability` and `/capabilities`.
- The use of a seelog configuration file to configure Traffic Stats logging is deprecated, and logging configuration should instead be present in the `logs` property of the Traffic Stats configuration file (refer to documentation for details).

### Removed
- Removed the `user_role` table.
- The `traffic_ops.sh` shell profile no longer sets `GOPATH` or adds its `bin` folder to the `PATH`
- `/capabilities` removed from Traffic Ops API version 4.

## [6.0.2] - 2021-12-17
### Changed
- Updated `log4j` module in Traffic Router from version 1.2.17 to 2.17.0

## [6.0.1] - 2021-11-04
### Added
- [#2770](https://github.com/apache/trafficcontrol/issues/2770) Added validation for httpBypassFqdn as hostname in Traffic Ops

### Fixed
- [#6125](https://github.com/apache/trafficcontrol/issues/6125) - Fix `/cdns/{name}/federations?id=#` to search for CDN.
- [#6285](https://github.com/apache/trafficcontrol/issues/6285) - The Traffic Ops Postinstall script will work in CentOS 7, even if Python 3 is installed
- [#5373](https://github.com/apache/trafficcontrol/issues/5373) - Traffic Monitor logs not consistent
- [#6197](https://github.com/apache/trafficcontrol/issues/6197) - TO `/deliveryservices/:id/routing` makes requests to all TRs instead of by CDN.
- Traffic Ops: Sanitize username before executing LDAP query

### Changed
- [#5927](https://github.com/apache/trafficcontrol/issues/5927) Updated CDN-in-a-Box to not run a Riak container by default but instead only run it if the optional flag is provided.
- Changed the DNSSEC refresh Traffic Ops API to only create a new change log entry if any keys were actually refreshed or an error occurred (in order to reduce changelog noise)

## [6.0.0] - 2021-08-30
### Added
- [#4982](https://github.com/apache/trafficcontrol/issues/4982) Added the ability to support queueing updates by server type and profile
- [#5412](https://github.com/apache/trafficcontrol/issues/5412) Added last authenticated time to user API's (`GET /user/current, GET /users, GET /user?id=`) response payload
- [#5451](https://github.com/apache/trafficcontrol/issues/5451) Added change log count to user API's response payload and query param (username) to logs API
- Added support for CDN locks
- Added support for PostgreSQL as a Traffic Vault backend
- Added the tc-health-client to Trafficcontrol used to manage traffic server parents.
- [#5449](https://github.com/apache/trafficcontrol/issues/5449) The `todb-tests` GitHub action now runs the Traffic Ops DB tests
- Python client: [#5611](https://github.com/apache/trafficcontrol/pull/5611) Added server_detail endpoint
- Ported the Postinstall script to Python. The Perl version has been moved to `install/bin/_postinstall.pl` and has been deprecated, pending removal in a future release.
- CDN-in-a-Box: Generate config files using the Postinstall script
- CDN-in-a-Box: Add Federation with CNAME foo.kabletown.net.
- Apache Traffic Server: [#5627](https://github.com/apache/trafficcontrol/pull/5627) - Added the creation of Centos8 RPMs for Apache Traffic Server
- Traffic Ops/Traffic Portal: [#5479](https://github.com/apache/trafficcontrol/issues/5479) - Added the ability to change a server capability name
- Traffic Ops: [#3577](https://github.com/apache/trafficcontrol/issues/3577) - Added a query param (server host_name or ID) for servercheck API
- Traffic Portal: [#5318](https://github.com/apache/trafficcontrol/issues/5318) - Rename server columns for IPv4 address fields.
- Traffic Portal: [#5361](https://github.com/apache/trafficcontrol/issues/5361) - Added the ability to change the name of a topology.
- Traffic Portal: [#5340](https://github.com/apache/trafficcontrol/issues/5340) - Added the ability to resend a user registration from user screen.
- Traffic Portal: Adds the ability for operations/admin users to create a CDN-level notification.
- Traffic Portal: upgraded delivery service UI tables to use more powerful/performant ag-grid component
- Traffic Router: added new 'dnssec.rrsig.cache.enabled' profile parameter to enable new DNSSEC RRSIG caching functionality. Enabling this greatly reduces CPU usage during the DNSSEC signing process.
- Traffic Router: added new 'strip.special.query.params' profile parameter to enable stripping the 'trred' and 'fakeClientIpAddress' query parameters from responses: [#1065](https://github.com/apache/trafficcontrol/issues/1065)
- [#5316](https://github.com/apache/trafficcontrol/issues/5316) - Add router host names and ports on a per interface basis, rather than a per server basis.
- Traffic Ops: Adds API endpoints to fetch (GET), create (POST) or delete (DELETE) a cdn notification. Create and delete are limited to users with operations or admin role.
- Added ACME certificate renewals and ACME account registration using external account binding
- Added functionality to automatically renew ACME certificates.
- Traffic Ops: [#6069](https://github.com/apache/trafficcontrol/issues/6069) - prevent unassigning all ONLINE ORG servers from an MSO-enabled delivery service
- Added ORT flag to set local.dns bind address from server service addresses
- Added an endpoint for statuses on asynchronous jobs and applied it to the ACME renewal endpoint.
- Added two new cdn.conf options to make Traffic Vault configuration more backend-agnostic: `traffic_vault_backend` and `traffic_vault_config`
- Traffic Ops API version 4.0 - This version is **unstable** meaning that breaking changes can occur at any time - use at your own peril!
- `GET` request method for `/deliveryservices/{{ID}}/assign`
- `GET` request method for `/deliveryservices/{{ID}}/status`
- [#5644](https://github.com/apache/trafficcontrol/issues/5644) ORT config generation: Added ATS9 ip_allow.yaml support, and automatic generation if the server's package Parameter is 9.\*
- t3c: Added option to track config changes in git.
- ORT config generation: Added a rule to ip_allow such that PURGE requests are allowed over localhost
- Added integration to use ACME to generate new SSL certificates.
- Add a Federation to the Ansible Dataset Loader
- Added `GetServersByDeliveryService` method to the TO Go client
- Added asynchronous status to ACME certificate generation.
- Added per Delivery Service HTTP/2 and TLS Versions support, via ssl_server_name.yaml and sni.yaml. See overview/delivery_services and t3c docs.
- Added headers to Traffic Portal, Traffic Ops, and Traffic Monitor to opt out of tracking users via Google FLoC.
- Add logging scope for logging.yaml generation for ATS 9 support
- `DELETE` request method for `deliveryservices/xmlId/{name}/urlkeys` and `deliveryservices/{id}/urlkeys`.
- t3c now uses separate apps, full run syntax changed to `t3c apply ...`, moved to cache-config and RPM changed to trafficcontrol-cache-config. See cache-config README.md.
- t3c: bug fix to consider plugin config files for reloading remap.config
- t3c: add flag to wait for parents in syncds mode
- t3c: Change syncds so that it only warns on package version mismatch.
- atstccfg: add ##REFETCH## support to regex_revalidate.config processing.
- Traffic Router: Added `svc="..."` field to request logging output.
- Added t3c caching Traffic Ops data and using If-Modified-Since to avoid unnecessary requests.
- Added t3c --no-outgoing-ip flags.
- Added a Traffic Monitor integration test framework.
- Added `traffic_ops/app/db/traffic_vault_migrate` to help with migrating Traffic Ops Traffic Vault backends
- Added a tool at `/traffic_ops/app/db/reencrypt` to re-encrypt the data in the Postgres Traffic Vault with a new key.
- Enhanced ort integration test for reload states
- Added a new field to Delivery Services - `tlsVersions` - that explicitly lists the TLS versions that may be used to retrieve their content from Cache Servers.
- Added support for DS plugin parameters for cachekey, slice, cache_range_requests, background_fetch, url_sig  as remap.config parameters.
- Updated T3C changes in Ansible playbooks
- Updated all endpoints in infrastructure code to use API version 2.0

### Fixed
- [#5690](https://github.com/apache/trafficcontrol/issues/5690) - Fixed github action for added/modified db migration file.
- [#2471](https://github.com/apache/trafficcontrol/issues/2471) - A PR check to ensure added db migration file is the latest.
- [#6129](https://github.com/apache/trafficcontrol/issues/6129) - Traffic Monitor start doesn't recover when Traffic Ops is unavailable
- [#5609](https://github.com/apache/trafficcontrol/issues/5609) - Fixed GET /servercheck filter for an extra query param.
- [#5954](https://github.com/apache/trafficcontrol/issues/5954) - Traffic Ops HTTP response write errors are ignored
- [#6048](https://github.com/apache/trafficcontrol/issues/6048) - TM sometimes sets cachegroups to unavailable even though all caches are online
- [#6104](https://github.com/apache/trafficcontrol/issues/6104) - PUT /api/x/federations only respects first item in request payload
- [#5288](https://github.com/apache/trafficcontrol/issues/5288) - Fixed the ability to create and update a server with MTU value >= 1280.
- [#5284](https://github.com/apache/trafficcontrol/issues/5284) - Fixed error message when creating a server with non-existent profile
- Fixed a NullPointerException in TR when a client passes a null SNI hostname in a TLS request
- Fixed a logging bug in Traffic Monitor where it wouldn't log errors in certain cases where a backup file could be used instead. Also, Traffic Monitor now rejects monitoring snapshots that have no delivery services.
- [#5739](https://github.com/apache/trafficcontrol/issues/5739) - Prevent looping in case of a failed login attempt
- [#5407](https://github.com/apache/trafficcontrol/issues/5407) - Make sure that you cannot add two servers with identical content
- [#2881](https://github.com/apache/trafficcontrol/issues/2881) - Some API endpoints have incorrect Content-Types
- [#5863](https://github.com/apache/trafficcontrol/issues/5863) - Traffic Monitor logs warnings to `log_location_info` instead of `log_location_warning`
- [#5492](https://github.com/apache/trafficcontrol/issues/5942) - Traffic Stats does not failover to another Traffic Monitor when one stops responding
- [#5363](https://github.com/apache/trafficcontrol/issues/5363) - Postgresql version changeable by env variable
- [#5405](https://github.com/apache/trafficcontrol/issues/5405) - Prevent Tenant update from choosing child as new parent
- [#5384](https://github.com/apache/trafficcontrol/issues/5384) - New grids will now properly remember the current page number.
- [#5548](https://github.com/apache/trafficcontrol/issues/5548) - Don't return a `403 Forbidden` when the user tries to get servers of a non-existent DS using `GET /servers?dsId={{nonexistent DS ID}}`
- [#5732](https://github.com/apache/trafficcontrol/issues/5732) - TO API POST /cdns/dnsseckeys/generate times out with large numbers of delivery services
- [#5902](https://github.com/apache/trafficcontrol/issues/5902) - Fixed issue where the TO API wouldn't properly query all SSL certificates from Riak.
- Fixed server creation through legacy API versions to default `monitor` to `true`.
- Fixed t3c to generate topology parents correctly for parents with the Type MID+ or EDGE+ versus just the literal. Naming cache types to not be exactly 'EDGE' or 'MID' is still discouraged and not guaranteed to work, but it's unfortunately somewhat common, so this fixes it in one particular case.
- [#5965](https://github.com/apache/trafficcontrol/issues/5965) - Fixed Traffic Ops /deliveryserviceservers If-Modified-Since requests.
- Fixed t3c to create config files and directories as ats.ats
- Fixed t3c-apply service restart and ats config reload logic.
- Reduced TR dns.max-threads ansible default from 10000 to 100.
- Converted TP Delivery Service Servers Assignment table to ag-grid
- Converted TP Cache Checks table to ag-grid
- [#5981](https://github.com/apache/trafficcontrol/issues/5891) - `/deliveryservices/{{ID}}/safe` returns incorrect response for the requested API version
- [#5984](https://github.com/apache/trafficcontrol/issues/5894) - `/servers/{{ID}}/deliveryservices` returns incorrect response for the requested API version
- [#6027](https://github.com/apache/trafficcontrol/issues/6027) - Collapsed DB migrations
- [#6091](https://github.com/apache/trafficcontrol/issues/6091) - Fixed cache config of internal cache communication for https origins
- [#6066](https://github.com/apache/trafficcontrol/issues/6066) - Fixed missing/incorrect indices on some tables
- [#6169](https://github.com/apache/trafficcontrol/issues/6169) - Fixed t3c-update not updating server status when a fallback to a previous Traffic Ops API version occurred
- [#5576](https://github.com/apache/trafficcontrol/issues/5576) - Inconsistent Profile Name restrictions
- [#6327](https://github.com/apache/trafficcontrol/issues/6327) - Fixed cache config to invalidate its cache if the Server's Profile or CDN changes
- [#6174](https://github.com/apache/trafficcontrol/issues/6174) - Fixed t3c-apply with no hostname failing if the OS hostname returns a full FQDN
- Fixed Federations IMS so TR federations watcher will get updates.
- [#5129](https://github.com/apache/trafficcontrol/issues/5129) - Updated TM so that it returns a 404 if the endpoint is not supported.
- [#5992](https://github.com/apache/trafficcontrol/issues/5992) - Updated Traffic Router Integration tests to use a mock Traffic Monitor and Traffic Ops server
- [#6093](https://github.com/apache/trafficcontrol/issues/6093) - Fixed Let's Encrypt to work for delivery services where the domain does not contain the XMLID.

### Changed
- Migrated completely off of bower in favor of npm
- Updated the Traffic Ops Python client to 3.0
- Updated Flot libraries to supported versions
- [apache/trafficcontrol](https://github.com/apache/trafficcontrol) is now a Go module
- Updated Traffic Ops supported database version from PostgreSQL 9.6 to 13.2
- [#3342](https://github.com/apache/trafficcontrol/issues/3342) - Updated the [`db/admin`](https://traffic-control-cdn.readthedocs.io/en/latest/development/traffic_ops.html#database-management) tool to use [Migrate](https://github.com/golang-migrate/migrate) instead of Goose and converted the migrations to Migrate format (split up/down for each migration into separate files)
- Set Traffic Router to also accept TLSv1.3 protocols by default in server.xml
- Disabled TLSv1.1 for Traffic Router in Ansible role by default
- Updated the Traffic Monitor Ansible role to set `serve_write_timeout_ms` to `20000` by default because 10 seconds can be too short for relatively large CDNs.
- Refactored the Traffic Ops - Traffic Vault integration to more easily support the development of new Traffic Vault backends
- Changed the Traffic Router package structure from com.comcast.cdn.\* to org.apache.\*
- Updated Apache Tomcat from 8.5.63 to 9.0.43
- Improved the DNSSEC refresh Traffic Ops API (`/cdns/dnsseckeys/refresh`). As of TO API v4, its method is `PUT` instead of `GET`, its response format was changed to return an alert instead of a string-based response, it returns a 202 instead of a 200, and it now works with the `async_status` API in order for the client to check the status of the async job: [#3054](https://github.com/apache/trafficcontrol/issues/3054)
- Delivery Service Requests now keep a record of the changes they make.
- Changed the `goose` provider to the maintained fork [`github.com/kevinburke/goose`](https://github.com/kevinburke/goose)
- The format of the `/servers/{{host name}}/update_status` Traffic Ops API endpoint has been changed to use a top-level `response` property, in keeping with (most of) the rest of the API.
- The API v4 Traffic Ops Go client has been overhauled compared to its predecessors to have a consistent call signature that allows passing query string parameters and HTTP headers to any client method.
- Updated BouncyCastle libraries in Traffic Router to v1.68.
- lib/go-atscfg Make funcs to take Opts, to reduce future breaking changes.
- CDN in a Box now uses `t3c` for cache configuration.
- CDN in a Box now uses Apache Traffic Server 8.1.
- Customer names in payloads sent to the `/deliveryservices/request` Traffic Ops API endpoint can no longer contain characters besides alphanumerics, @, !, #, $, %, ^, &amp;, *, (, ), [, ], '.', ' ', and '-'. This fixes a vulnerability that allowed email content injection.
- Go version 1.17 is used to compile Traffic Ops, T3C, Traffic Monitor, Traffic Stats, and Grove.

### Deprecated
- The Riak Traffic Vault backend is now deprecated and its support may be removed in a future release. It is highly recommended to use the new PostgreSQL backend instead.
- The `riak.conf` config file and its corresponding `--riakcfg` option in `traffic_ops_golang` have been deprecated. Please use `"traffic_vault_backend": "riak"` and `"traffic_vault_config"` (with the existing contents of riak.conf) instead.
- The Traffic Ops API route `GET /api/{version}/vault/bucket/{bucket}/key/{key}/values` has been deprecated and will no longer be available as of Traffic Ops API v4
- The Traffic Ops API route `POST /api/{version}/deliveryservices/request` has been deprecated and will no longer be available as of Traffic Ops API v4
- The Traffic Ops API routes `GET /api/{version}/cachegroupparameters`, `POST /api/{version}/cachegroupparameters`, `GET /api/{version}/cachegroups/{id}/parameters`, and `DELETE /api/{version}/cachegroupparameters/{cachegroupID}/{parameterId}` have been deprecated and will no longer be available as of Traffic Ops API v4
- The `riak_port` option in cdn.conf is now deprecated. Please use the `"port"` field in `traffic_vault_config` instead.
- The `traffic_ops_ort.pl` tool has been deprecated in favor of `t3c`, and will be removed in the next major version.
- With the release of ATC v6.0, major API version 2 is now deprecated, subject to removal with the next ATC major version release, at the earliest.

### Removed
- Removed the unused `backend_max_connections` option from `cdn.conf`.
- Removed the unused `http_poll_no_sleep`, `max_stat_history`, `max_health_history`, `cache_health_polling_interval_ms`, `cache_stat_polling_interval_ms`, and `peer_polling_interval_ms` Traffic Monitor config options.
- Removed the `Long Description 2` and `Long Description 3` fields of `DeliveryService` from the UI, and changed the backend so that routes corresponding API 4.0 and above no longer accept or return these fields.
- The Perl implementation of Traffic Ops has been stripped out, along with the Go implementation's "fall-back to Perl" behavior.
- Traffic Ops no longer includes an `app/public` directory, as the static webserver has been removed along with the Perl Traffic Ops implementation. Traffic Ops also no longer attempts to download MaxMind GeoIP City databases when running the Traffic Ops Postinstall script.
- The `compare` tool stack has been removed, as it no longer serves a purpose.
- Removed the Perl-only `cdn.conf` option `geniso.iso_root_path`
- t3c dispersion flags. These flags existed in ort.pl and t3c, but the feature has been removed in t3c-apply. The t3c run is fast enough now, there's no value or need in internal logic, operators can easily use shell pipelines to randomly sleep before running if necessary.
- Traffic Ops API version 1


## [5.1.2] - 2021-05-17
### Fixed
- Fixed the return error for GET api `cdns/routing` to avoid incorrect success response.
- [#5712](https://github.com/apache/trafficcontrol/issues/5712) - Ensure that 5.x Traffic Stats is compatible with 5.x Traffic Monitor and 5.x Traffic Ops, and that it doesn't log all 0's for `cache_stats`
- Fixed ORT being unable to update URLSIG keys for Delivery Services
- Fixed ORT service category header rewrite for mids and topologies.
- Fixed an issue where Traffic Ops becoming unavailable caused Traffic Monitor to segfault and crash
- [#5754](https://github.com/apache/trafficcontrol/issues/5754) - Ensure Health Threshold Parameters use legacy format for legacy Monitoring Config handler
- [#5695](https://github.com/apache/trafficcontrol/issues/5695) - Ensure vitals are calculated only against monitored interfaces
- Fixed Traffic Monitor to report `ONLINE` caches as available.
- [#5744](https://github.com/apache/trafficcontrol/issues/5744) - Sort TM Delivery Service States page by DS name
- [#5724](https://github.com/apache/trafficcontrol/issues/5724) - Set XMPPID to hostname if the server had none, don't error on server update when XMPPID is empty

## [5.1.1] - 2021-03-19
### Added
- Atscfg: Added a rule to ip_allow such that PURGE requests are allowed over localhost

### Fixed
- [#5565](https://github.com/apache/trafficcontrol/issues/5565) - TO GET /caches/stats panic converting string to uint64
- [#5558](https://github.com/apache/trafficcontrol/issues/5558) - Fixed `TM UI` and `/api/cache-statuses` to report aggregate `bandwidth_kbps` correctly.
- [#5192](https://github.com/apache/trafficcontrol/issues/5192) - Fixed TO log warnings when generating snapshots for topology-based delivery services.
- Fixed Invalid TS logrotate configuration permissions causing TS logs to be ignored by logrotate.
- [#5604](https://github.com/apache/trafficcontrol/issues/5604) - traffic_monitor.log is no longer truncated when restarting Traffic Monitor

## [5.1.0] - 2021-03-11
### Added
- Traffic Ops: added a feature so that the user can specify `maxRequestHeaderBytes` on a per delivery service basis
- Traffic Router: log warnings when requests to Traffic Monitor return a 503 status code
- [#5344](https://github.com/apache/trafficcontrol/issues/5344) - Add a page that addresses migrating from Traffic Ops API v1 for each endpoint
- [#5296](https://github.com/apache/trafficcontrol/issues/5296) - Fixed a bug where users couldn't update any regex in Traffic Ops/ Traffic Portal
- Added API endpoints for ACME accounts
- Traffic Ops: Added validation to ensure that the cachegroups of a delivery services' assigned ORG servers are present in the topology
- Traffic Ops: Added validation to ensure that the `weight` parameter of `parent.config` is a float
- Traffic Ops Client: New Login function with more options, including falling back to previous minor versions. See traffic_ops/v3-client documentation for details.
- Added license files to the RPMs

### Fixed
- [#5288](https://github.com/apache/trafficcontrol/issues/5288) - Fixed the ability to create and update a server with MTU value >= 1280.
- [#1624](https://github.com/apache/trafficcontrol/issues/1624) - Fixed ORT to reload Traffic Server if LUA scripts are added or changed.
- [#5445](https://github.com/apache/trafficcontrol/issues/5445) - When updating a registered user, ignore updates on registration_sent field.
- [#5335](https://github.com/apache/trafficcontrol/issues/5335) - Don't create a change log entry if the delivery service primary origin hasn't changed
- [#5333](https://github.com/apache/trafficcontrol/issues/5333) - Don't create a change log entry for any delivery service consistent hash query params updates
- [#5341](https://github.com/apache/trafficcontrol/issues/5341) - For a DS with existing SSLKeys, fixed HTTP status code from 403 to 400 when updating CDN and Routing Name (in TO) and made CDN and Routing Name fields immutable (in TP).
- [#5192](https://github.com/apache/trafficcontrol/issues/5192) - Fixed TO log warnings when generating snapshots for topology-based delivery services.
- [#5284](https://github.com/apache/trafficcontrol/issues/5284) - Fixed error message when creating a server with non-existent profile
- [#5287](https://github.com/apache/trafficcontrol/issues/5287) - Fixed error message when creating a Cache Group with no typeId
- [#5382](https://github.com/apache/trafficcontrol/issues/5382) - Fixed API documentation and TP helptext for "Max DNS Answers" field with respect to DNS, HTTP, Steering Delivery Service
- [#5396](https://github.com/apache/trafficcontrol/issues/5396) - Return the correct error type if user tries to update the root tenant
- [#5378](https://github.com/apache/trafficcontrol/issues/5378) - Updating a non existent DS should return a 404, instead of a 500
- Fixed a potential Traffic Router race condition that could cause erroneous 503s for CLIENT_STEERING delivery services when loading new steering changes
- [#5195](https://github.com/apache/trafficcontrol/issues/5195) - Correctly show CDN ID in Changelog during Snap
- [#5438](https://github.com/apache/trafficcontrol/issues/5438) - Correctly specify nodejs version requirements in traffic_portal.spec
- Fixed Traffic Router logging unnecessary warnings for IPv6-only caches
- [#5294](https://github.com/apache/trafficcontrol/issues/5294) - TP ag grid tables now properly persist column filters on page refresh.
- [#5295](https://github.com/apache/trafficcontrol/issues/5295) - TP types/servers table now clears all filters instead of just column filters
- [#5407](https://github.com/apache/trafficcontrol/issues/5407) - Make sure that you cannot add two servers with identical content
- [#2881](https://github.com/apache/trafficcontrol/issues/2881) - Some API endpoints have incorrect Content-Types
- [#5311](https://github.com/apache/trafficcontrol/issues/5311) - Better TO log messages when failures calling TM CacheStats
- [#5364](https://github.com/apache/trafficcontrol/issues/5364) - Cascade server deletes to delete corresponding IP addresses and interfaces
- [#5390](https://github.com/apache/trafficcontrol/issues/5390) - Improve the way TO deals with delivery service server assignments
- [#5339](https://github.com/apache/trafficcontrol/issues/5339) - Ensure Changelog entries for SSL key changes
- [#5461](https://github.com/apache/trafficcontrol/issues/5461) - Fixed steering endpoint to be ordered consistently
- [#5395](https://github.com/apache/trafficcontrol/issues/5395) - Added validation to prevent changing the Type any Cache Group that is in use by a Topology
- Fixed an issue with 2020082700000000_server_id_primary_key.sql trying to create multiple primary keys when there are multiple schemas.
- Fix for public schema in 2020062923101648_add_deleted_tables.sql
- Fix for config gen missing max_origin_connections on mids in certain scenarios
- [#5642](https://github.com/apache/trafficcontrol/issues/5642) - Fixed ORT to fall back to previous minor Traffic Ops versions, allowing ORT to be upgraded before Traffic Ops when the minor has changed.
- Moved move_lets_encrypt_to_acme.sql, add_max_request_header_size_delivery_service.sql, and server_interface_ip_address_cascade.sql past last migration in 5.0.0
- [#5505](https://github.com/apache/trafficcontrol/issues/5505) - Make `parent_reval_pending` for servers in a Flexible Topology CDN-specific on `GET /servers/{name}/update_status`
- [#5317](https://github.com/apache/trafficcontrol/issues/5317) - Clicking IP addresses in the servers table no longer navigates to server details page.
- [#5554](https://github.com/apache/trafficcontrol/issues/5554) - TM UI overflows screen width and hides table data

### Changed
- [#5553](https://github.com/apache/trafficcontrol/pull/5553) - Removing Tomcat specific build requirement
- Refactored the Traffic Ops Go client internals so that all public methods have a consistent behavior/implementation
- Pinned external actions used by Documentation Build and TR Unit Tests workflows to commit SHA-1 and the Docker image used by the Weasel workflow to a SHA-256 digest
- Set Traffic Router to only accept TLSv1.1 and TLSv1.2 protocols in server.xml
- Updated Apache Tomcat from 8.5.57 to 8.5.63
- Updated Apache Tomcat Native from 1.2.16 to 1.2.23
- Traffic Portal: [#5394](https://github.com/apache/trafficcontrol/issues/5394) - Converts the tenant table to a tenant tree for usability
- Traffic Portal: upgraded delivery service UI tables to use more powerful/performant ag-grid component

## [5.0.0] - 2020-10-20
### Added
- Traffic Ops Ort: Disabled ntpd verification (ntpd is deprecated in CentOS)
- Traffic Ops Ort: Adds a transliteration of the traffic_ops_ort.pl perl script to the go language. See traffic_ops_ort/t3c/README.md.
- Traffic Ops API v3
- Added an optional readiness check service to cdn-in-a-box that exits successfully when it is able to get a `200 OK` from all delivery services
- Added health checks to Traffic Ops and Traffic Monitor in cdn-in-a-box
- [Flexible Topologies](https://github.com/apache/trafficcontrol/blob/master/blueprints/flexible-topologies.md)
    - Traffic Ops: Added an API 3.0 endpoint, `GET /api/3.0/topologies`, to create, read, update and delete flexible topologies.
    - Traffic Ops: Added an API 3.0 endpoint, `POST /api/3.0/topologies/{name}/queue_update`, to queue or dequeue updates for all servers assigned to the Cachegroups in a given Topology.
    - Traffic Ops: Added new `topology` field to the /api/3.0/deliveryservices APIs
    - Traffic Ops: Added support for `topology` query parameter to `GET /api/3.0/cachegroups` to return all cachegroups used in the given topology.
    - Traffic Ops: Added support for `topology` query parameter to `GET /api/3.0/deliveryservices` to return all delivery services that employ a given topology.
    - Traffic Ops: Added support for `dsId` query parameter for `GET /api/3.0/servers` for topology-based delivery services.
    - Traffic Ops: Excluded ORG-type servers from `GET /api/3.0/servers?dsId=#` for Topology-based Delivery Services unless the ORG server is assigned to that Delivery Service.
    - Traffic Ops: Added support for `topology` query parameter for `GET /api/3.0/servers` to return all servers whose cachegroups are in a given topology.
    - Traffic Ops: Added new topology-based delivery service fields for header rewrites: `firstHeaderRewrite`, `innerHeaderRewrite`, `lastHeaderRewrite`
    - Traffic Ops: Added validation to prohibit assigning caches to topology-based delivery services
    - Traffic Ops: Added validation to prohibit removing a capability from a server if no other server in the same cachegroup can satisfy the required capabilities of the delivery services assigned to it via topologies.
    - Traffic Ops: Added validation to ensure that updated topologies are still valid with respect to the required capabilities of their assigned delivery services.
    - Traffic Ops: Added validation to ensure that at least one server per cachegroup in a delivery service's topology has the delivery service's required capabilities.
    - Traffic Ops: Added validation to ensure that at least one server exists in each cachegroup that is used in a Topology on the `/api/3.0/topologies` endpoint and the `/api/3.0/servers/{{ID}}` endpoint.
    - Traffic Ops: Consider Topologies parentage when queueing or checking server updates
    - ORT: Added Topologies to Config Generation.
    - Traffic Portal: Added the ability to create, read, update and delete flexible topologies.
    - Traffic Portal: Added the ability to assign topologies to delivery services.
    - Traffic Portal: Added the ability to view all delivery services, cache groups and servers associated with a topology.
    - Traffic Portal: Added the ability to define first, inner and last header rewrite values for DNS* and HTTP* delivery services that employ a topology.
    - Traffic Portal: Adds the ability to view all servers utilized by a topology-based delivery service.
    - Traffic Portal: Added topology section to cdn snapshot diff.
    - Added to TP the ability to assign ORG servers to topology-based delivery services
    - Traffic Router: Added support for topology-based delivery services
    - Traffic Monitor: Added the ability to mark topology-based delivery services as available
    - CDN-in-a-Box: Add a second mid to CDN-in-a-Box, add topology `demo1-top`, and make the `demo1` delivery service topology-based
    - Traffic Ops: Added validation to ensure assigned ORG server cachegroups are in the topology when updating a delivery service
- Updated /servers/details to use multiple interfaces in API v3
- Added [Edge Traffic Routing](https://traffic-control-cdn.readthedocs.io/en/latest/admin/traffic_router.html#edge-traffic-routing) feature which allows Traffic Router to localize more DNS record types than just the routing name for DNS delivery services
- Added the ability to speedily build development RPMs from any OS without needing Docker
- Added the ability to perform a quick search, override default pagination size and clear column filters on the Traffic Portal servers table.
- Astats csv support - astats will now respond to `Accept: text/csv` and return a csv formatted stats list
- Updated /deliveryservices/{{ID}}/servers to use multiple interfaces in API v3
- Updated /deliveryservices/{{ID}}/servers/eligible to use multiple interfaces in API v3
- Added the ability to view Hash ID field (aka xmppID) on Traffic Portals' server summary page
- Added the ability to delete invalidation requests in Traffic Portal
- Added the ability to set TLS config provided here: https://golang.org/pkg/crypto/tls/#Config in Traffic Ops
- Added support for the `cachegroupName` query parameter for `GET /api/3.0/servers` in Traffic Ops
- Added an indiciator to the Traffic Monitor UI when using a disk backup of Traffic Ops.
- Added debugging functionality to CDN-in-a-Box for Traffic Stats.
- Added If-Match and If-Unmodified-Since Support in Server and Clients.
- Added debugging functionality to the Traffic Router unit tests runner at [`/traffic_router/tests`](https://github.com/apache/trafficcontrol/tree/master/traffic_router/tests)
- Made the Traffic Router unit tests runner at [`/traffic_router/tests`](https://github.com/apache/trafficcontrol/tree/master/traffic_router/tests) run in Alpine Linux
- Added GitHub Actions workflow for building RPMs and running the CDN-in-a-Box readiness check
- Added the `Status Last Updated` field to servers, and the UI, so that we can see when the last status change took place for a server.
- Added functionality in TR, so that it uses the default miss location of the DS, in case the location(for the  client IP) returned was the default location of the country.
- Added ability to set DNS Listening IPs in dns.properties
- Added Traffic Monitor: Support astats CSV output. Includes http_polling_format configuration option to specify the Accept header sent to stats endpoints. Adds CSV parsing ability (~100% faster than JSON) to the astats plugin
- Added Traffic Monitor: Support stats over http CSV output. Officially supported in ATS 9.0 unless backported by users. Users must also include `system_stats.so` when using stats over http in order to keep all the same functionality (and included stats) that astats_over_http provides.
- Added ability for Traffic Monitor to determine health of cache based on interface data and aggregate data. Using the new `stats_over_http` `health.polling.format` value that allows monitoring of multiple interfaces will first require that *all* Traffic Monitors monitoring the affected cache server be upgraded.
- Added ORT option to try all primaries before falling back to secondary parents, via Delivery Service Profile Parameter "try_all_primaries_before_secondary".
- Traffic Ops, Traffic Ops ORT, Traffic Monitor, Traffic Stats, and Grove are now compiled using Go version 1.15.
- Added `--traffic_ops_insecure=<0|1>` optional option to traffic_ops_ort.pl
- Added User-Agent string to Traffic Router log output.
- Added default sort logic to GET API calls using Read()
- Traffic Ops: added validation for assigning ORG servers to topology-based delivery services
- Added locationByDeepCoverageZone to the `crs/stats/ip/{ip}` endpoint in the Traffic Router API
- Traffic Ops: added validation for topology updates and server updates/deletions to ensure that topologies have at least one server per cachegroup in each CDN of any assigned delivery services
- Traffic Ops: added validation for delivery service updates to ensure that topologies have at least one server per cachegroup in each CDN of any assigned delivery services
- Traffic Ops: added a feature to get delivery services filtered by the `active` flag
- Traffic Portal: upgraded change log UI table to use more powerful/performant ag-grid component
- Traffic Portal: change log days are now configurable in traffic_portal_properties.json (default is 7 days) and can be overridden by the user in TP
- [#5319](https://github.com/apache/trafficcontrol/issues/5319) - Added support for building RPMs that target CentOS 8
- [#5360](https://github.com/apache/trafficcontrol/issues/5360) - Adds the ability to clone a topology

### Fixed
- Fixed #5188 - DSR (delivery service request) incorrectly marked as complete and error message not displaying when DSR fulfilled and DS update fails in Traffic Portal. [Related Github issue](https://github.com/apache/trafficcontrol/issues/5188)
- Fixed #3455 - Alphabetically sorting CDN Read API call [Related Github issue](https://github.com/apache/trafficcontrol/issues/3455)
- Fixed #5010 - Fixed Reference urls for Cache Config on Delivery service pages (HTTP, DNS) in Traffic Portal. [Related Github issue](https://github.com/apache/trafficcontrol/issues/5010)
- Fixed #5147 - GET /servers?dsId={id} should only return mid servers (in addition to edge servers) for the cdn of the delivery service if the mid tier is employed. [Related github issue](https://github.com/apache/trafficcontrol/issues/5147)
- Fixed #4981 - Cannot create routing regular expression with a blank pattern param in Delivery Service [Related github issue](https://github.com/apache/trafficcontrol/issues/4981)
- Fixed #4979 - Returns a Bad Request error during server creation with missing profileId [Related github issue](https://github.com/apache/trafficcontrol/issues/4979)
- Fixed #4237 - Do not return an internal server error when delivery service's capacity is zero. [Related github issue](https://github.com/apache/trafficcontrol/issues/4237)
- Fixed #2712 - Invalid TM logrotate configuration permissions causing TM logs to be ignored by logrotate. [Related github issue](https://github.com/apache/trafficcontrol/issues/2712)
- Fixed #3400 - Allow "0" as a TTL value for Static DNS entries [Related github issue](https://github.com/apache/trafficcontrol/issues/3400)
- Fixed #5050 - Allows the TP administrator to name a TP instance (production, staging, etc) and flag whether it is production or not in traffic_portal_properties.json [Related github issue](https://github.com/apache/trafficcontrol/issues/5050)
- Fixed #4743 - Validate absolute DNS name requirement on Static DNS entry for CNAME type [Related github issue](https://github.com/apache/trafficcontrol/issues/4743)
- Fixed #4848 - `GET /api/x/cdns/capacity` gives back 500, with the message `capacity was zero`
- Fixed #2156 - Renaming a host in TC, does not impact xmpp_id and thereby hashid [Related github issue](https://github.com/apache/trafficcontrol/issues/2156)
- Fixed #5038 - Adds UI warning when server interface IP CIDR is too large [Related github issue](https://github.com/apache/trafficcontrol/issues/5038)
- Fixed #3661 - Anonymous Proxy ipv4 whitelist does not work
- Fixed #1847 - Delivery Service with SSL keys are no longer allowed to be updated when the fields changed are relevant to the SSL Keys validity.
- Fixed #5153 - Right click context menu on new ag-grid tables appearing at the wrong place after scrolling. [Related github issue](https://github.com/apache/trafficcontrol/issues/5153)
- Fixed the `GET /api/x/jobs` and `GET /api/x/jobs/:id` Traffic Ops API routes to allow falling back to Perl via the routing blacklist
- Fixed ORT config generation not using the coalesce_number_v6 Parameter.
- Fixed POST deliveryservices/request (designed to simple send an email) regression which erroneously required deep caching type and routing name. [Related github issue](https://github.com/apache/trafficcontrol/issues/4735)
- Removed audit logging from the `POST /api/x/serverchecks` Traffic Ops API endpoint in order to reduce audit log spam
- Fixed an issue that causes Traffic Router to mistakenly route to caches that had recently been set from ADMIN_DOWN to OFFLINE
- Fixed an issue that caused Traffic Monitor to poll caches that did not have the status ONLINE/REPORTED/ADMIN_DOWN
- Fixed /deliveryservice_stats regression restricting metric type to a predefined set of values. [Related github issue](https://github.com/apache/trafficcontrol/issues/4740)
- Fixed audit logging from the `/jobs` APIs to bring them back to the same level of information provided by TO-Perl
- Fixed `maxRevalDurationDays` validation for `POST /api/1.x/user/current/jobs` and added that validation to the `/api/x/jobs` endpoints
- Fixed slice plugin error in delivery service request view. [Related github issue](https://github.com/apache/trafficcontrol/issues/4770)
- Fixed update procedure of servers, so that if a server is linked to one or more delivery services, you cannot change its "cdn". [Related github issue](https://github.com/apache/trafficcontrol/issues/4116)
- Fixed `POST /api/x/steering` and `PUT /api/x/steering` so that a steering target with an invalid `type` is no longer accepted. [Related github issue](https://github.com/apache/trafficcontrol/issues/3531)
- Fixed `cachegroups` READ endpoint, so that if a request is made with the `type` specified as a non integer value, you get back a `400` with error details, instead of a `500`. [Related github issue](https://github.com/apache/trafficcontrol/issues/4703)
- Fixed ORT bug miscalculating Mid Max Origin Connections as all servers, usually resulting in 1.
- Fixed ORT atstccfg helper log to append and not overwrite old logs. Also changed to log to /var/log/ort and added a logrotate to the RPM. See the ORT README.md for details.
- Added Delivery Service Raw Remap `__RANGE_DIRECTIVE__` directive to allow inserting the Range Directive after the Raw Remap text. This allows Raw Remaps which manipulate the Range.
- Added an option for `coordinateRange` in the RGB configuration file, so that in case a client doesn't have a postal code, we can still determine if it should be allowed or not, based on whether or not the latitude/ longitude of the client falls within the supplied ranges. [Related github issue](https://github.com/apache/trafficcontrol/issues/4372)
- Fixed TR build configuration (pom.xml) to invoke preinstall.sh. [Related github issue](https://github.com/apache/trafficcontrol/issues/4882)
- Fixed #3548 - Prevents DS regexes with non-consecutive order from generating invalid CRconfig/snapshot.
- Fixes #4984 - Lets `create_tables.sql` be run concurrently without issue
- Fixed #5020, #5021 - Creating an ASN with the same number and same cache group should not be allowed.
- Fixed #5006 - Traffic Ops now generates the Monitoring on-the-fly if the snapshot doesn't exist, and logs an error. This fixes upgrading to 4.x to not break the CDN until a Snapshot is done.
- Fixed #4680 - Change Content-Type to application/json for TR auth calls
- Fixed #4292 - Traffic Ops not looking for influxdb.conf in the right place
- Fixed #5102 - Python client scripts fail silently on authentication failures
- Fixed #5103 - Python client scripts crash on connection errors
- Fixed matching of wildcards in subjectAlternateNames when loading TLS certificates
- Fixed #5180 - Global Max Mbps and Tps is not send to TM
- Fixed #3528 - Fix Traffic Ops monitoring.json missing DeliveryServices
- Fixed an issue where the jobs and servers table in Traffic Portal would not clear a column's filter when it's hidden
- Fixed an issue with Traffic Router failing to authenticate if secrets are changed
- Fixed validation error message for Traffic Ops `POST /api/x/profileparameters` route
- Fixed #5216 - Removed duplicate button to link delivery service to server [Related Github issue](https://github.com/apache/trafficcontrol/issues/5216)
- Fixed an issue where Traffic Router would erroneously return 503s or NXDOMAINs if the caches in a cachegroup were all unavailable for a client's requested IP version, rather than selecting caches from the next closest available cachegroup.
- Fixed an issue where downgrading the database would fail while having server interfaces with null gateways, MTU, and/or netmasks.
- Fixed an issue where partial upgrades of the database would occasionally fail to apply 2020081108261100_add_server_ip_profile_trigger.
- Fixed #5197 - Allows users to assign topology-based DS to ORG servers [Related Github issue](https://github.com/apache/trafficcontrol/issues/5197)
- Fixed #5161 - Fixes topology name character validation [Related Github issue](https://github.com/apache/trafficcontrol/issues/5161)
- Fixed #5237 - /isos API endpoint rejecting valid IPv6 addresses with CIDR-notation network prefixes.
- Fixed an issue with Traffic Monitor to fix peer polling to work as expected
- Fixed #5274 - CDN in a Box's Traffic Vault image failed to build due to Basho's repo responding with 402 Payment Required. The repo has been removed from the image.
- Fixed #5069 - For LetsEncryptDnsChallengerWatcher in Traffic Router, the cr-config location is configurable instead of only looking at `/opt/traffic_router/db/cr-config.json`
- Fixed #5191 - Error from IMS requests to /federations/all
- Fixed Astats csv issue where it could crash if caches dont return proc data
- Fixed #5380 - Show the correct servers (including ORGs) when a topology based DS with required capabilities + ORG servers is queried for the assigned servers
- Fixed parent.config generation for topology-based delivery services (inline comments not supported)
- Fixed parent.config generation for MSO delivery services with required capabilities

### Changed
- Changed some Traffic Ops Go Client methods to use `DeliveryServiceNullable` inputs and outputs.
- When creating invalidation jobs through TO/TP, if an identical regex is detected that overlaps its time, then warnings
will be returned indicating that overlap exists.
- Changed Traffic Portal to disable browser caching on GETs until it utilizes the If-Modified-Since functionality that the TO API now provides.
- Changed Traffic Portal to use Traffic Ops API v3
- Changed Traffic Portal to use the more performant and powerful ag-grid for all server and invalidation request tables.
- Changed ORT Config Generation to be deterministic, which will prevent spurious diffs when nothing actually changed.
- Changed ORT to find the local ATS config directory and use it when location Parameters don't exist for many required configs, including all Delivery Service files (Header Rewrites, Regex Remap, URL Sig, URI Signing).
- Changed ORT to not update ip_allow.config but log an error if it needs updating in syncds mode, and only actually update in badass mode.
    - ATS has a known bug, where reloading when ip_allow.config has changed blocks arbitrary addresses. This will break things by not allowing any new necessary servers, but prevents breaking the Mid server. There is no solution that doesn't break something, until ATS fixes the bug, and breaking an Edge is better than breaking a Mid.
- Changed the access logs in Traffic Ops to now show the route ID with every API endpoint call. The Route ID is appended to the end of the access log line.
- Changed Traffic Monitor's `tmconfig.backup` to store the result of `GET /api/2.0/cdns/{{name}}/configs/monitoring` instead of a transformed map
- Changed OAuth workflow to use Basic Auth if client secret is provided per RFC6749 section 2.3.1.
- [Multiple Interface Servers](https://github.com/apache/trafficcontrol/blob/master/blueprints/multi-interface-servers.md)
    - Interface data is constructed from IP Address/Gateway/Netmask (and their IPv6 counterparts) and Interface Name and Interface MTU fields on services. These **MUST** have proper, valid data before attempting to upgrade or the upgrade **WILL** fail. In particular IP fields need to be valid IP addresses/netmasks, and MTU must only be positive integers of at least 1280.
    - The `/servers` and `/servers/{{ID}}}` TO API endpoints have been updated to use and reflect multi-interface servers.
    - Updated `/cdns/{{name}}/configs/monitoring` TO API endpoint to return multi-interface data.
    - CDN Snapshots now use a server's "service addresses" to provide its IP addresses.
    - Changed the `Cache States` tab of the Traffic Monitor UI to properly handle multiple interfaces.
    - Changed the `/publish/CacheStats` in Traffic Monitor to support multiple interfaces.
    - Changed the CDN-in-a-Box server enrollment template to support multiple interfaces.
- Changed Tomcat Java dependency to 8.5.57.
- Changed Spring Framework Java dependency to 4.2.5.
- Changed certificate loading code in Traffic Router to use Bouncy Castle instead of deprecated Sun libraries.
- Changed deprecated AsyncHttpClient Java dependency to use new active mirror and updated to version 2.12.1.
- Changed Traffic Portal to use the more performant and powerful ag-grid for the delivery service request (DSR) table.
- Traffic Ops: removed change log entry created during server update/revalidation unqueue
- Updated CDN in a Box to CentOS 8 and added `RHEL_VERSION` Docker build arg so CDN in a Box can be built for CentOS 7, if desired
- Added Delivery Service Raw Remap `__CACHEKEY_DIRECTIVE__` directive to allow inserting the cachekey directive into the Raw Remap text. This allows Raw Remaps which manipulate the cachekey.

### Deprecated
- Deprecated the non-nullable `DeliveryService` Go struct and other structs that use it. `DeliveryServiceNullable` structs should be used instead.
- Deprecated the `insecure` option in `traffic_ops_golang` in favor of `"tls_config": { "InsecureSkipVerify": <bool> }`
- Importing Traffic Ops Go clients via the un-versioned `github.com/apache/trafficcontrol/traffic_ops/client` is now deprecated in favor of versioned import paths e.g. `github.com/apache/trafficcontrol/traffic_ops/v3-client`.

### Removed
- Removed deprecated Traffic Ops Go Client methods.
- Configuration generation logic in the TO API (v1) for all files and the "meta" route - this means that versions of Traffic Ops ORT earlier than 4.0.0 **will not work any longer** with versions of Traffic Ops moving forward.
- Removed from Traffic Portal the ability to view cache server config files as the contents are no longer reliable through the TO API due to the introduction of atstccfg.


## [4.1.0] - 2020-04-23
### Added
- Added support for use of ATS Slice plugin as an additonal option to range request handling on HTTP/DNS DSes.
- Added a boolean to delivery service in Traffic Portal and Traffic Ops to enable EDNS0 client subnet at the delivery service level and include it in the cr-config.
- Updated Traffic Router to read new EDSN0 client subnet field and route accordingly only for enabled delivery services. When enabled and a subnet is present in the request, the subnet appears in the `chi` field and the resolver address is in the `rhi` field.
- Traffic Router DNSSEC zone diffing: if enabled via the new "dnssec.zone.diffing.enabled" TR profile parameter, TR will diff existing zones against newly generated zones in order to determine if a zone needs to be re-signed. Zones are typically generated on every snapshot and whenever new DNSSEC keys are found, and since signing a zone is a relatively CPU-intensive operation, this optimization can drastically reduce the CPU time taken to process new snapshots and new DNSSEC keys.
- Added an optimistic quorum feature to Traffic Monitor to prevent false negative states from propagating to downstream components in the event of network isolation.
- Added the ability to fetch users by role
- Added an API 1.5 endpoint to generate delivery service certificates using Let's Encrypt
- Added an API 1.5 endpoint to GET a single or all records for Let's Encrypt DNS challenge
- Added an API 1.5 endpoint to renew certificates
- Added ability to create multiple objects from generic API Create with a single POST.
- Added debugging functionality to CDN-in-a-Box.
- Added an SMTP server to CDN-in-a-Box.
- Cached builder Docker images on Docker Hub to speed up build time
- Added functionality in the GET endpoints to support the "If-Modified-Since" header in the incoming requests.
- Traffic Ops Golang Endpoints
  - /api/2.0 for all of the most recent route versions
  - /api/1.1/cachegroupparameters/{{cachegroupID}}/{{parameterID}} `(DELETE)`
  - /api/1.5/stats_summary `(POST)`
  - /api/1.1/cdns/routing
  - /api/1.1/cachegroupparameters/ `(GET, POST)`
  - /api/2.0/isos
  - /api/1.5/deliveryservice/:id/routing
  - /api/1.5/deliveryservices/sslkeys/generate/letsencrypt `POST`
  - /api/2.0/deliveryservices/xmlId/:XMLID/sslkeys `DELETE`
  - /deliveryserviceserver/:dsid/:serverid
  - /api/1.5/letsencrypt/autorenew `POST`
  - /api/1.5/letsencrypt/dnsrecords `GET`
  - /api/2.0/vault/ping `GET`
  - /api/2.0/vault/bucket/:bucket/key/:key/values `GET`
  - /api/2.0/servercheck `GET`
  - /api/2.0/servercheck/extensions/:id `(DELETE)`
  - /api/2.0/servercheck/extensions `(GET, POST)`
  - /api/2.0/servers/:name-or-id/update `POST`
  - /api/2.0/plugins `(GET)`
  - /api/2.0/snapshot `PUT`

### Changed
- Add null check in astats plugin before calling strtok to find ip mask values in the config file
- Fix to traffic_ops_ort.pl to strip specific comment lines before checking if a file has changed.  Also promoted a changed file message from DEBUG to ERROR for report mode.
- Fixed Traffic Portal regenerating CDN DNSSEC keys with the wrong effective date
- Fixed issue #4583: POST /users/register internal server error caused by failing DB query
- Type mutation through the api is now restricted to only those types that apply to the "server" table
- Updated The Traffic Ops Python, Go and Java clients to use API version 2.0 (when possible)
- Updated CDN-in-a-Box scripts and enroller to use TO API version 2.0
- Updated numerous, miscellaneous tools to use TO API version 2.0
- Updated TP to use TO API v2
- Updated TP application build dependencies
- Modified Traffic Monitor to poll over IPv6 as well as IPv4 and separate the availability statuses.
- Modified Traffic Router to separate availability statuses between IPv4 and IPv6.
- Modified Traffic Portal and Traffic Ops to accept IPv6 only servers.
- Updated Traffic Monitor to default to polling both IPv4 and IPv6.
- Traffic Ops, Traffic Monitor, Traffic Stats, and Grove are now compiled using Go version 1.14. This requires a Traffic Vault config update (see note below).
- Existing installations **must** enable TLSv1.1 for Traffic Vault in order for Traffic Ops to reach it. See [Enabling TLS 1.1](https://traffic-control-cdn.readthedocs.io/en/latest/admin/traffic_vault.html#tv-admin-enable-tlsv1-1) in the Traffic Vault administrator's guide for instructions.
- Changed the `totalBytes` property of responses to GET requests to `/deliveryservice_stats` to the more appropriate `totalKiloBytes` in API 2.x
- Fix to traffic_ops_ort to generate logging.yaml files correctly.
- Fixed issue #4650: add the "Vary: Accept-Encoding" header to all responses from Traffic Ops

### Deprecated/Removed
- The Traffic Ops `db/admin.pl` script has now been removed. Please use the `db/admin` binary instead.
- Traffic Ops Python client no longer supports Python 2.
- Traffic Ops API Endpoints
  - /api_capabilities/:id
  - /asns/:id
  - /cachegroups/:id (GET)
  - /cachegroup/:parameterID/parameter
  - /cachegroups/:parameterID/parameter/available
  - /cachegroups/:id/unassigned_parameters
  - /cachegroups/trimmed
  - /cdns/:name/configs/routing
  - /cdns/:name/federations/:id (GET)
  - /cdns/configs
  - /cdns/:id (GET)
  - /cdns/:id/snapshot
  - /cdns/name/:name (GET)
  - /cdns/usage/overview
  - /deliveryservice_matches
  - /deliveryservice_server/:dsid/:serverid
  - /deliveryservice_user
  - /deliveryservice_user/:dsId/:userId
  - /deliveryservices/hostname/:name/sslkeys
  - /deliveryservices/{dsid}/regexes/{regexid} (GET)
  - /deliveryservices/:id (GET)
  - /deliveryservices/:id/state
  - /deliveryservices/xmlId/:XMLID/sslkeys/delete
  - /divisions/:division_name/regions
  - /divisions/:id
  - /divisions/name/:name
  - /hwinfo/dtdata
  - /jobs/:id
  - /keys/ping
  - /logs/:days/days
  - /parameters/:id (GET)
  - /parameters/:id/profiles
  - /parameters/:id/unassigned_profiles
  - /parameters/profile/:name
  - /parameters/validate
  - /phys_locations/trimmed
  - /phys_locations/:id (GET)
  - /profile/:id (GET)
  - /profile/:id/unassigned_parameters
  - /profile/trimmed
  - /regions/:id (GET, DELETE)
  - /regions/:region_name/phys_locations
  - /regions/name/:region_name
  - /riak/bucket/:bucket/key/:key/vault
  - /riak/ping
  - /riak/stats
  - /servercheck/aadata
  - /servers/hostname/:hostName/details
  - /servers/status
  - /servers/:id (GET)
  - /servers/totals
  - /snapshot/:cdn
  - /stats_summary/create
  - /steering/:deliveryservice/targets/:target (GET)
  - /tenants/:id (GET)
  - /statuses/:id (GET)
  - /to_extensions/:id/delete
  - /to_extensions
  - /traffic_monitor/stats
  - /types/trimmed
  - /types/{{ID}} (GET)
  - /user/current/jobs
  - /users/:id/deliveryservices
  - /servers/checks
  - /user/{{user ID}}/deliveryservices/available

## [4.0.0] - 2019-12-16
### Added
- Traffic Router: TR now generates a self-signed certificate at startup and uses it as the default TLS cert.
  The default certificate is used whenever a client attempts an SSL handshake for an SNI host which does not match
  any of the other certificates.
- Client Steering Forced Diversity: force Traffic Router to return more unique edge caches in CLIENT_STEERING results instead of the default behavior which can sometimes return a result of multiple targets using the same edge cache. In the case of edge cache failures, this feature will give clients a chance to retry a different edge cache. This can be enabled with the new "client.steering.forced.diversity" Traffic Router profile parameter.
- Traffic Ops Golang Endpoints
  - /api/1.4/deliveryservices `(GET,POST,PUT)`
  - /api/1.4/users `(GET,POST,PUT)`
  - /api/1.1/deliveryservices/xmlId/:xmlid/sslkeys `GET`
  - /api/1.1/deliveryservices/hostname/:hostname/sslkeys `GET`
  - /api/1.1/deliveryservices/sslkeys/add `POST`
  - /api/1.1/deliveryservices/xmlId/:xmlid/sslkeys/delete `GET`
  - /api/1.4/deliveryservices_required_capabilities `(GET,POST,DELETE)`
  - /api/1.1/servers/status `GET`
  - /api/1.4/cdns/dnsseckeys/refresh `GET`
  - /api/1.1/cdns/name/:name/dnsseckeys `GET`
  - /api/1.1/roles `GET`
  - /api/1.4/cdns/name/:name/dnsseckeys `GET`
  - /api/1.4/user/login/oauth `POST`
  - /api/1.1/servers/:name/configfiles/ats `GET`
  - /api/1.1/servers/:id/queue_update `POST`
  - /api/1.1/profiles/:name/configfiles/ats/* `GET`
  - /api/1.4/profiles/name/:name/copy/:copy
  - /api/1.1/servers/:name/configfiles/ats/* `GET`
  - /api/1.1/cdns/:name/configfiles/ats/* `GET`
  - /api/1.1/servers/:id/status `PUT`
  - /api/1.1/dbdump `GET`
  - /api/1.1/servers/:name/configfiles/ats/parent.config
  - /api/1.1/servers/:name/configfiles/ats/remap.config
  - /api/1.1/user/login/token `POST`
  - /api/1.4/deliveryservice_stats `GET`
  - /api/1.1/deliveryservices/request
  - /api/1.1/federations/:id/users
  - /api/1.1/federations/:id/users/:userID
  - /api/1.2/current_stats
  - /api/1.1/osversions
  - /api/1.1/stats_summary `GET`
  - /api/1.1/api_capabilities `GET`
  - /api/1.1/user/current `PUT`
  - /api/1.1/federations/:id/federation_resolvers `(GET, POST)`

- Traffic Router: Added a tunable bounded queue to support DNS request processing.
- Traffic Ops API Routing Blacklist: via the `routing_blacklist` field in `cdn.conf`, enable certain whitelisted Go routes to be handled by Perl instead (via the `perl_routes` list) in case a regression is found in the Go handler, and explicitly disable any routes via the `disabled_routes` list. Requests to disabled routes are immediately given a 503 response. Both fields are lists of Route IDs, and route information (ID, version, method, path, and whether or not it can bypass to Perl) can be found by running `./traffic_ops_golang --api-routes`. To disable a route or have it bypassed to Perl, find its Route ID using the previous command and put it in the `disabled_routes` or `perl_routes` list, respectively.
- To support reusing a single riak cluster connection, an optional parameter is added to riak.conf: "HealthCheckInterval". This options takes a 'Duration' value (ie: 10s, 5m) which affects how often the riak cluster is health checked.  Default is currently set to: "HealthCheckInterval": "5s".
- Added a new Go db/admin binary to replace the Perl db/admin.pl script which is now deprecated and will be removed in a future release. The new db/admin binary is essentially a drop-in replacement for db/admin.pl since it supports all of the same commands and options; therefore, it should be used in place of db/admin.pl for all the same tasks.
- Added an API 1.4 endpoint, /api/1.4/cdns/dnsseckeys/refresh, to perform necessary behavior previously served outside the API under `/internal`.
- Added the DS Record text to the cdn dnsseckeys endpoint in 1.4.
- Added monitoring.json snapshotting. This stores the monitoring json in the same table as the crconfig snapshot. Snapshotting is now required in order to push out monitoring changes.
- To traffic_ops_ort.pl added the ability to handle ##OVERRIDE## delivery service ANY_MAP raw remap text to replace and comment out a base delivery service remap rules. THIS IS A TEMPORARY HACK until versioned delivery services are implemented.
- Snapshotting the CRConfig now deletes HTTPS certificates in Riak for delivery services which have been deleted in Traffic Ops.
- Added a context menu in place of the "Actions" column from the following tables in Traffic Portal: cache group tables, CDN tables, delivery service tables, parameter tables, profile tables, server tables.
- Traffic Portal standalone Dockerfile
- In Traffic Portal, removes the need to specify line breaks using `__RETURN__` in delivery service edge/mid header rewrite rules, regex remap expressions, raw remap text and traffic router additional request/response headers.
- In Traffic Portal, provides the ability to clone delivery service assignments from one cache to another cache of the same type. Issue #2963.
- Added an API 1.4 endpoint, /api/1.4/server_capabilities, to create, read, and delete server capabilities.
- Traffic Ops now allows each delivery service to have a set of query parameter keys to be retained for consistent hash generation by Traffic Router.
- In Traffic Portal, delivery service table columns can now be rearranged and their visibility toggled on/off as desired by the user. Hidden table columns are excluded from the table search. These settings are persisted in the browser.
- Added an API 1.4 endpoint, /api/1.4/user/login/oauth to handle SSO login using OAuth.
- Added /#!/sso page to Traffic Portal to catch redirects back from OAuth provider and POST token into the API.
- In Traffic Portal, server table columns can now be rearranged and their visibility toggled on/off as desired by the user. Hidden table columns are excluded from the table search. These settings are persisted in the browser.
- Added pagination support to some Traffic Ops endpoints via three new query parameters, limit and offset/page
- Traffic Ops now supports a "sortOrder" query parameter on some endpoints to return API responses in descending order
- Traffic Ops now uses a consistent format for audit logs across all Go endpoints
- Added cache-side config generator, atstccfg, installed with ORT. Includes all configs. Includes a plugin system.
- Fixed ATS config generation to omit regex remap, header rewrite, URL Sig, and URI Signing files for delivery services not assigned to that server.
- In Traffic Portal, all tables now include a 'CSV' link to enable the export of table data in CSV format.
- Pylint configuration now enforced (present in [a file in the Python client directory](./traffic_control/clients/python/pylint.rc))
- Added an optional SMTP server configuration to the TO configuration file, api now has unused abilitiy to send emails
- Traffic Monitor now has "gbps" calculated stat, allowing operators to monitor bandwidth in Gbps.
- Added an API 1.4 endpoint, /api/1.4/deliveryservices_required_capabilities, to create, read, and delete associations between a delivery service and a required capability.
- Added ATS config generation omitting parents without Delivery Service Required Capabilities.
- In Traffic Portal, added the ability to create, view and delete server capabilities and associate those server capabilities with servers and delivery services. See [blueprint](./blueprints/server-capabilitites.md)
- Added validation to prevent assigning servers to delivery services without required capabilities.
- Added deep coverage zone routing percentage to the Traffic Portal dashboard.
- Added a `traffic_ops/app/bin/osversions-convert.pl` script to convert the `osversions.cfg` file from Perl to JSON as part of the `/osversions` endpoint rewrite.
- Added [Experimental] - Emulated Vault suppling a HTTP server mimicking RIAK behavior for usage as traffic-control vault.
- Added Traffic Ops Client function that returns a Delivery Service Nullable Response when requesting for a Delivery Service by XMLID

### Changed
- Traffic Router:  TR will now allow steering DSs and steering target DSs to have RGB enabled. (fixes #3910)
- Traffic Portal:  Traffic Portal now allows Regional Geo Blocking to be enabled for a Steering Delivery Service.
- Traffic Ops: fixed a regression where the `Expires` cookie header was not being set properly in responses. Also, added the `Max-Age` cookie header in responses.
- Traffic Router, added TLS certificate validation on certificates imported from Traffic Ops
  - validates modulus of private and public keys
  - validates current timestamp falls within the certificate date bracket
  - validates certificate subjects against the DS URL
- Traffic Ops Golang Endpoints
  - Updated /api/1.1/cachegroups: Cache Group Fallbacks are included
  - Updated /api/1.1/cachegroups: fixed so fallbackToClosest can be set through API
    - Warning:  a PUT of an old Cache Group JSON without the fallbackToClosest field will result in a `null` value for that field
- Traffic Router: fixed a bug which would cause `REFUSED` DNS answers if the zone priming execution did not complete within the configured `zonemanager.init.timeout` period.
- Issue 2821: Fixed "Traffic Router may choose wrong certificate when SNI names overlap"
- traffic_ops/app/bin/checks/ToDnssecRefresh.pl now requires "user" and "pass" parameters of an operations-level user! Update your scripts accordingly! This was necessary to move to an API endpoint with proper authentication, which may be safely exposed.
- Traffic Monitor UI updated to support HTTP or HTTPS traffic.
- Traffic Monitor health/stat time now includes full body download (like prior TM <=2.1 version)
- Modified Traffic Router logging format to include an additional field for DNS log entries, namely `rhi`. This defaults to '-' and is only used when EDNS0 client subnet extensions are enabled and a client subnet is present in the request. When enabled and a subnet is present, the subnet appears in the `chi` field and the resolver address is in the `rhi` field.
- Changed traffic_ops_ort.pl so that hdr_rw-&lt;ds&gt;.config files are compared with strict ordering and line duplication when detecting configuration changes.
- Traffic Ops (golang), Traffic Monitor, Traffic Stats are now compiled using Go version 1.11. Grove was already being compiled with this version which improves performance for TLS when RSA certificates are used.
- Fixed issue #3497: TO API clients that don't specify the latest minor version will overwrite/default any fields introduced in later versions
- Fixed permissions on DELETE /api/$version/deliveryservice_server/{dsid}/{serverid} endpoint
- Issue 3476: Traffic Router returns partial result for CLIENT_STEERING Delivery Services when Regional Geoblocking or Anonymous Blocking is enabled.
- Upgraded Traffic Portal to AngularJS 1.7.8
- Issue 3275: Improved the snapshot diff performance and experience.
- Issue 3550: Fixed TC golang client setting for cache control max age
- Issue #3605: Fixed Traffic Monitor custom ports in health polling URL.
- Issue 3587: Fixed Traffic Ops Golang reverse proxy and Riak logs to be consistent with the format of other error logs.
- Database migrations have been collapsed. Rollbacks to migrations that previously existed are no longer possible.
- Issue #3750: Fixed Grove access log fractional seconds.
- Issue #3646: Fixed Traffic Monitor Thresholds.
- Modified Traffic Router API to be available via HTTPS.
- Added fields to traffic_portal_properties.json to configure SSO through OAuth.
- Added field to cdn.conf to configure whitelisted URLs for Json Key Set URL returned from OAuth provider.
- Improved [profile comparison view in Traffic Portal](https://github.com/apache/trafficcontrol/blob/master/blueprints/profile-param-compare-manage.md).
- Issue #3871 - provides users with a specified role the ability to mark any delivery service request as complete.
- Fixed Traffic Ops Golang POST servers/id/deliveryservice continuing erroneously after a database error.
- Fixed Traffic Ops Golang POST servers/id/deliveryservice double-logging errors.
- Issue #4131 - The "Clone Delivery Service Assignments" menu item is hidden on a cache when the cache has zero delivery service assignments to clone.
- Traffic Portal - Turn off TLSv1
- Removed Traffic Portal dependency on Restangular
- Issue #1486 - Dashboard graph for bandwidth now displays units in the tooltip when hovering over a data point

### Deprecated/Removed
- Traffic Ops API Endpoints
  - /api/1.1/cachegroup_fallbacks
  - /api_capabilities `POST`

## [3.0.0] - 2018-10-30
### Added
- Removed MySQL-to-Postgres migration tools.  This tool is supported for 1.x to 2.x upgrades only and should not be used with 3.x.
- Backup Edge Cache group: If the matched group in the CZF is not available, this list of backup edge cache group configured via Traffic Ops API can be used as backup. In the event of all backup edge cache groups not available, GEO location can be optionally used as further backup. APIs detailed [here](http://traffic-control-cdn.readthedocs.io/en/latest/development/traffic_ops_api/v12/cachegroup_fallbacks.html)
- Traffic Ops Golang Proxy Endpoints
  - /api/1.4/users `(GET,POST,PUT)`
  - /api/1.3/origins `(GET,POST,PUT,DELETE)`
  - /api/1.3/coordinates `(GET,POST,PUT,DELETE)`
  - /api/1.3/staticdnsentries `(GET,POST,PUT,DELETE)`
  - /api/1.1/deliveryservices/xmlId/:xmlid/sslkeys `GET`
  - /api/1.1/deliveryservices/hostname/:hostname/sslkeys `GET`
  - /api/1.1/deliveryservices/sslkeys/add `POST`
  - /api/1.1/deliveryservices/xmlId/:xmlid/sslkeys/delete `GET`
- Delivery Service Origins Refactor: The Delivery Service API now creates/updates an Origin entity on Delivery Service creates/updates, and the `org_server_fqdn` column in the `deliveryservice` table has been removed. The `org_server_fqdn` data is now computed from the Delivery Service's primary origin (note: the name of the primary origin is the `xml_id` of its delivery service).
- Cachegroup-Coordinate Refactor: The Cachegroup API now creates/updates a Coordinate entity on Cachegroup creates/updates, and the `latitude` and `longitude` columns in the `cachegroup` table have been replaced with `coordinate` (a foreign key to Coordinate). Coordinates created from Cachegroups are given the name `from_cachegroup_\<cachegroup name\>`.
- Geolocation-based Client Steering: two new steering target types are available to use for `CLIENT_STEERING` delivery services: `STEERING_GEO_ORDER` and `STEERING_GEO_WEIGHT`. When targets of these types have an Origin with a Coordinate, Traffic Router will order and prioritize them based upon the shortest total distance from client -> edge -> origin. Co-located targets are grouped together and can be weighted or ordered within the same location using `STEERING_GEO_WEIGHT` or `STEERING_GEO_ORDER`, respectively.
- Tenancy is now the default behavior in Traffic Ops.  All database entries that reference a tenant now have a default of the root tenant.  This eliminates the need for the `use_tenancy` global parameter and will allow for code to be simplified as a result. If all user and delivery services reference the root tenant, then there will be no difference from having `use_tenancy` set to 0.
- Cachegroup Localization Methods: The Cachegroup API now supports an optional `localizationMethods` field which specifies the localization methods allowed for that cachegroup (currently 'DEEP_CZ', 'CZ', and 'GEO'). By default if this field is null/empty, all localization methods are enabled. After Traffic Router has localized a client, it will only route that client to cachegroups that have enabled the localization method used. For example, this can be used to prevent GEO-localized traffic (i.e. most likely from off-net/internet clients) to cachegroups that aren't optimal for internet traffic.
- Traffic Monitor Client Update: Traffic Monitor is updated to use the Traffic Ops v13 client.
- Removed previously deprecated `traffic_monitor_java`
- Added `infrastructure/cdn-in-a-box` for Apachecon 2018 demonstration
- The CacheURL Delivery service field is deprecated.  If you still need this functionality, you can create the configuration explicitly via the raw remap field.

## [2.2.0] - 2018-06-07
### Added
- Per-DeliveryService Routing Names: you can now choose a Delivery Service's Routing Name (rather than a hardcoded "tr" or "edge" name). This might require a few pre-upgrade steps detailed [here](http://traffic-control-cdn.readthedocs.io/en/latest/admin/traffic_ops/migration_from_20_to_22.html#per-deliveryservice-routing-names)
- [Delivery Service Requests](http://traffic-control-cdn.readthedocs.io/en/latest/admin/quick_howto/ds_requests.html#ds-requests): When enabled, delivery service requests are created when ALL users attempt to create, update or delete a delivery service. This allows users with higher level permissions to review delivery service changes for completeness and accuracy before deploying the changes.
- Traffic Ops Golang Proxy Endpoints
  - /api/1.3/about `(GET)`
  - /api/1.3/asns `(GET,POST,PUT,DELETE)`
  - /api/1.3/cachegroups `(GET,POST,PUT,DELETE)`
  - /api/1.3/cdns `(GET,POST,PUT,DELETE)`
  - /api/1.3/cdns/capacity `(GET)`
  - /api/1.3/cdns/configs `(GET)`
  - /api/1.3/cdns/dnsseckeys `(GET)`
  - /api/1.3/cdns/domain `(GET)`
  - /api/1.3/cdns/monitoring `(GET)`
  - /api/1.3/cdns/health `(GET)`
  - /api/1.3/cdns/routing `(GET)`
  - /api/1.3/deliveryservice_requests `(GET,POST,PUT,DELETE)`
  - /api/1.3/divisions `(GET,POST,PUT,DELETE)`
  - /api/1.3/hwinfos `(GET)`
  - /api/1.3/login `(POST)`
  - /api/1.3/parameters `(GET,POST,PUT,DELETE)`
  - /api/1.3/profileparameters `(GET,POST,PUT,DELETE)`
  - /api/1.3/phys_locations `(GET,POST,PUT,DELETE)`
  - /api/1.3/ping `(GET)`
  - /api/1.3/profiles `(GET,POST,PUT,DELETE)`
  - /api/1.3/regions `(GET,POST,PUT,DELETE)`
  - /api/1.3/servers `(GET,POST,PUT,DELETE)`
  - /api/1.3/servers/checks `(GET)`
  - /api/1.3/servers/details `(GET)`
  - /api/1.3/servers/status `(GET)`
  - /api/1.3/servers/totals `(GET)`
  - /api/1.3/statuses `(GET,POST,PUT,DELETE)`
  - /api/1.3/system/info `(GET)`
  - /api/1.3/types `(GET,POST,PUT,DELETE)`
- Fair Queuing Pacing: Using the FQ Pacing Rate parameter in Delivery Services allows operators to limit the rate of individual sessions to the edge cache. This feature requires a Trafficserver RPM containing the fq_pacing experimental plugin AND setting 'fq' as the default Linux qdisc in sysctl.
- Traffic Ops rpm changed to remove world-read permission from configuration files.

### Changed
- Reformatted this CHANGELOG file to the keep-a-changelog format

[unreleased]: https://github.com/apache/trafficcontrol/compare/RELEASE-8.0.0...HEAD
[8.0.0]: https://github.com/apache/trafficcontrol/compare/RELEASE-8.0.0...RELEASE-7.0.0
[7.0.0]: https://github.com/apache/trafficcontrol/compare/RELEASE-7.0.0...RELEASE-6.0.0
[6.0.0]: https://github.com/apache/trafficcontrol/compare/RELEASE-6.0.0...RELEASE-5.0.0
[5.0.0]: https://github.com/apache/trafficcontrol/compare/RELEASE-4.1.0...RELEASE-5.0.0
[4.1.0]: https://github.com/apache/trafficcontrol/compare/RELEASE-4.0.0...RELEASE-4.1.0
[4.0.0]: https://github.com/apache/trafficcontrol/compare/RELEASE-3.0.0...RELEASE-4.0.0
[3.0.0]: https://github.com/apache/trafficcontrol/compare/RELEASE-2.2.0...RELEASE-3.0.0
[2.2.0]: https://github.com/apache/trafficcontrol/compare/RELEASE-2.1.0...RELEASE-2.2.0<|MERGE_RESOLUTION|>--- conflicted
+++ resolved
@@ -6,12 +6,9 @@
 ## [unreleased]
 ### Added
 - [#7812](https://github.com/apache/trafficcontrol/pull/7812) *Traffic Portal*: Expose the `configUpdateFailed` and `revalUpdateFailed` fields on the server table.
-<<<<<<< HEAD
 - [#7845](https://github.com/apache/trafficcontrol/pull/7845) *Traffic Ops, Traffic Portal*: Add `comment` field to parameters
-=======
 - [#7870](https://github.com/apache/trafficcontrol/pull/7870) *Traffic Portal*: Adds a hyperlink to the DSR page to the DS itself for ease of navigation.
 
->>>>>>> fa231d71
 ### Changed
 - [#7614](https://github.com/apache/trafficcontrol/pull/7614) *Traffic Ops* The database upgrade process no longer overwrites changes users may have made to the initially seeded data.
 - [#7832](https://github.com/apache/trafficcontrol/pull/7832) *t3c* Removed perl dependency
