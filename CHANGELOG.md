# Changelog
All notable changes to this project will be documented in this file.

The format is based on [Keep a Changelog](http://keepachangelog.com/en/1.0.0/).

## [unreleased]
### Added
- [#7622](https://github.com/apache/trafficcontrol/pull/7622) *Traffic Router* Added further optimization to TR's algorithm of figuring out the zone for an incoming request.
- [#7609](https://github.com/apache/trafficcontrol/pull/7609) *Traffic Portal* Added Scope Query Param to SSO login. 
- [#7450](https://github.com/apache/trafficcontrol/pull/7450) *Traffic Ops* Removed hypnotoad section and added listen field to traffic_ops_golang section in order to simplify cdn config.
- [#7290](https://github.com/apache/trafficcontrol/pull/7302) *Traffic Monitor* Update TM results with hostname from via header, syncronize health on caches with same service address
- [#7291](https://github.com/apache/trafficcontrol/pull/7291) *Traffic Ops* Extended Layered Profile feature to aggregate parameters for all server profiles.
- [#7314](https://github.com/apache/trafficcontrol/pull/7314) *Traffic Portal* Added capability feature to Delivery Service Form (HTTP, DNS).
- [#7295](https://github.com/apache/trafficcontrol/pull/7295) *Traffic Portal* Added description and priority order for Layered Profile on server form.
- [#6234](https://github.com/apache/trafficcontrol/issues/6234) *Traffic Ops, Traffic Portal* Added description field to Server Capabilities
- [#6033](https://github.com/apache/trafficcontrol/issues/6033) *Traffic Ops, Traffic Portal* Added ability to assign multiple servers per capability.
- [#7081](https://github.com/apache/trafficcontrol/issues/7081) *Traffic Router* Added better log messages for TR connection exceptions.
- [#7089](https://github.com/apache/trafficcontrol/issues/7089) *Traffic Router* Added the ability to specify HTTPS certificate attributes.
- [#7109](https://github.com/apache/trafficcontrol/pull/7109) *Traffic Router* Removed `dnssec.zone.diffing.enabled` and `dnssec.rrsig.cache.enabled` parameters.
- [#7075](https://github.com/apache/trafficcontrol/pull/7075) *Traffic Portal* Added the `lastUpdated` field to all delivery service forms.
- [#7055](https://github.com/apache/trafficcontrol/issues/7055) *Traffic Portal* Made `Clear Table Filters` option visible to the user.
- [#7024](https://github.com/apache/trafficcontrol/pull/7024) *Traffic Monitor* Added logging for `ipv4Availability` and `ipv6Availability` in TM.
- [#7063](https://github.com/apache/trafficcontrol/pull/7063) *Traffic Ops* Added API version 5.0 (IN DEVELOPMENT)
- [#2101](https://github.com/apache/trafficcontrol/issues/2101) *Traffic Portal* Added the ability to tell if a Delivery Service is the target of another steering DS.
- [#6021](https://github.com/apache/trafficcontrol/issues/6021) *Traffic Portal* Added the ability to view a change logs message in it's entirety by clicking on it.
- [#7078](https://github.com/apache/trafficcontrol/issues/7078) *Traffic Ops, Traffic Portal* Added ability to assign multiple server capabilities to a server.
- [#7096](https://github.com/apache/trafficcontrol/issues/7096) *Traffic Control Health Client* Added health client parent health
- [#7032](https://github.com/apache/trafficcontrol/issues/7032) *Traffic Control Cache Config (t3c)* Add t3c-apply flag to use local ATS version for config generation rather than Server package Parameter, to allow managing the ATS OS package via external tools. See 'man t3c-apply' and 'man t3c-generate' for details.
- [#7097](https://github.com/apache/trafficcontrol/issues/7097) *Traffic Ops, Traffic Portal, Traffic Control Cache Config (t3c)* Added the `regional` field to Delivery Services, which affects whether `maxOriginConnections` should be per Cache Group
- [#2388](https://github.com/apache/trafficcontrol/issues/2388) *Trafic Ops, Traffic Portal* Added the `TTLOverride` field to CDNs, which lets you override all TTLs in all Delivery Services of a CDN's snapshot with a single value
- [#7176](https://github.com/apache/trafficcontrol/pull/7176) *ATC Build system* Support building ATC for the `aarch64` CPU architecture
- [#7113](https://github.com/apache/trafficcontrol/pull/7113) *Traffic Portal* Minimize the Server Server Capability part of the *Traffic Servers* section of the Snapshot Diff
- [#7273](https://github.com/apache/trafficcontrol/pull/7273) *Traffic Ops* Adds SSL-KEY-EXPIRATION:READ permission to operations, portal, read-only, federation and steering roles
- [#7343](https://github.com/apache/trafficcontrol/pull/7343) *Traffic Ops* Adds ACME:READ, CDNI-ADMIN:READ and CDNI-CAPACITY:READ permissions to operations, portal, read-only, federation and steering roles
- [#7296](https://github.com/apache/trafficcontrol/pull/7296) *Traffic Portal* New configuration option in `traffic_portal_properties.json` at `deliveryServices.exposeInactive` controls exposing APIv5 DS Active State options in the TP UI.
- [#7332](https://github.com/apache/trafficcontrol/pull/7332) *Traffic Ops* Creates new role needed for TR to watch TO resources.
- [#7322](https://github.com/apache/trafficcontrol/issues/7322) *t3c Adds support for anycast on http routed edges.
- [#7367](https://github.com/apache/trafficcontrol/pull/7367) *Traffic Ops* Adds ACME:CREATE, ACME:DELETE, ACME:DELETE, and ACME:READ permissions to operations role.
- [#7380](https://github.com/apache/trafficcontrol/pull/7380) *Traffic Portal* Adds strikethrough (expired), red (7 days until expiration) and yellow (30 days until expiration) visuals to delivery service cert expiration grid rows.
- [#7388](https://github.com/apache/trafficcontrol/pull/7388) *TC go Client* Adds sslkey_expiration methodology in v4 and v5 clients
- [#7543](https://github.com/apache/trafficcontrol/pull/7543) *Traffic Portal* New Ansible Role to use Traffic Portal v2
- [#7516](https://github.com/apache/trafficcontrol/pull/7516) *t3c* added command line arg to control go_direct in parent.config
- [#7602](https://github.com/apache/trafficcontrol/pull/7602) *t3c* added installed package data to t3c-apply-metadata.json
- [#7618](https://github.com/apache/trafficcontrol/pull/7618) *Traffic Portal* Add the ability to inspect a user provider cert, or the cert chain on DS SSL keys.
- [#7619](https://github.com/apache/trafficcontrol/pull/7619) Traffic Ops* added optional field `oauth_user_attribute` for OAuth login credentials

### Changed
- [#7584](https://github.com/apache/trafficcontrol/pull/7584) *Documentation* Upgrade Traffic Control Sphinx documentation Makefile OS intelligent.
- [#7521](https://github.com/apache/trafficcontrol/pull/7521) *Traffic Ops* Returns empty array instead of null when no permissions are given for roles endpoint using POST or PUT request.
- [#7369](https://github.com/apache/trafficcontrol/pull/7369) *Traffic Portal* Adds better labels to routing methods widget on the TP dashboard.
- [#7369](https://github.com/apache/trafficcontrol/pull/7369) *Traffic Portal* Simplifies DS button bar by moving DS changes / DSRs under More menu and renaming to 'View Change Requests'.
- [#7224](https://github.com/apache/trafficcontrol/pull/7224) *Traffic Ops* Required Capabilities are now a part of the `DeliveryService` structure.
- [#7063](https://github.com/apache/trafficcontrol/pull/7063) *Traffic Ops* Python client now uses Traffic Ops API 4.1 by default.
- [#6981](https://github.com/apache/trafficcontrol/pull/6981) *Traffic Portal* Obscures sensitive text in Delivery Service "Raw Remap" fields, private SSL keys, "Header Rewrite" rules, and ILO interface passwords by default.
- [#7037](https://github.com/apache/trafficcontrol/pull/7037) *Traffic Router* Uses Traffic Ops API 4.0 by default
- [#7191](https://github.com/apache/trafficcontrol/issues/7191) *tc-health-client* Uses Traffic Ops API 4.0. Also added reload option to systemd service file
- [#4654](https://github.com/apache/trafficcontrol/pull/4654) *Traffic Ops, Traffic Portal* Switched Delivery Service active state to a three-value system, adding a state that will be used to prevent cache servers from deploying DS configuration.
- [#7242](https://github.com/apache/trafficcontrol/pull/7276) *Traffic Portal* Now depends on NodeJS version 16 or later.
- [#7120](https://github.com/apache/trafficcontrol/pull/7120) *Docs* Update t3c documentation regarding parent.config parent_retry.
- [#7044](https://github.com/apache/trafficcontrol/issues/7044) *CDN in a Box* [CDN in a Box, the t3c integration tests, and the tc health client integration tests now use Apache Traffic Server 9.1.
- [#7366](https://github.com/apache/trafficcontrol/pull/7366) *t3c* Removed timestamp from metadata file since it's changing every minute and causing excessive commits to git repo.
- [#7386](https://github.com/apache/trafficcontrol/pull/7386) *Traffic Portal* Increased the number of events that are logged to the TP access log.
- [#7469](https://github.com/apache/trafficcontrol/pull/7469) *Traffic Ops* Changed logic to not report empty or missing cookies into TO error.log.
- [#7586](https://github.com/apache/trafficcontrol/pull/7586) *Traffic Ops* Add permission to Operations Role to read from dnsseckeys endpoint.
- [#7600](https://github.com/apache/trafficcontrol/pull/7600) *t3c* changed default go-direct command line arg to be old to avoid unexpected config changes upon upgrade.
- [#7621](https://github.com/apache/trafficcontrol/pull/7621) *Traffic Ops* Use ID token for OAuth authentication, not Access Token

### Fixed
- [#7623] (https://github.com/apache/trafficcontrol/pull/7623) *Traffic Ops* Removed TryIfModifiedSinceQuery from servicecategories.go and reused from ims.go
- [#7608](https://github.com/apache/trafficcontrol/pull/7608) *Traffic Monitor* Use stats_over_http(plugin.system_stats.timestamp_ms) timestamp field to calculate bandwidth for TM's caches.
- [#6318](https://github.com/apache/trafficcontrol/issues/6318) *Docs* Included docs for POST, PUT, DELETE (v3,v4,v5) for statuses and statuses{id}
- [#7561](https://github.com/apache/trafficcontrol/pull/7561) *Traffic Ops* *Traffic Ops* Fixed `ASN` V5 apis to respond with `RFC3339` date/time Format.
- [#7598](https://github.com/apache/trafficcontrol/pull/7598)  *Traffic Ops* Fixes Server Capability V5 Type Name Minor version
- [#7570](https://github.com/apache/trafficcontrol/pull/7570) *Traffic Ops* Fixes `deliveryservice_request_comments` v5 apis to respond with `RFC3339` date/time Format.
- [#7312](https://github.com/apache/trafficcontrol/issues/7312) *Docs* Changing docs for CDN locks for DELETE response structure v4 and v5. 
- [#7572](https://github.com/apache/trafficcontrol/pull/7572) *Traffic Ops* Fixes Delivery Service Requests V5 apis docs with RFC3339 date/time Format
- [#7544](https://github.com/apache/trafficcontrol/issues/7544) *Traffic Ops* Fixes stats_summary v5 apis to respond with RFC3339 date/time Format.
- [#7542](https://github.com/apache/trafficcontrol/pull/7542) *Traffic Ops* Fixed `CDN Locks` documentation to reflect the correct RFC3339 timestamps.
- [#6340](https://github.com/apache/trafficcontrol/issues/6340) *Traffic Ops* Fixed alert messages for POST and PUT invalidation job APIs.
- [#7519](https://github.com/apache/trafficcontrol/issues/7519) *Traffic Ops* Fixed TO API /servers/{id}/deliveryservices endpoint to responding with all DS's on cache that are directly assigned and inherited through topology.
- [#7511](https://github.com/apache/trafficcontrol/pull/7511) *Traffic Ops* Fixed the changelog registration message to include the username instead of duplicate email entry.
- [#7465](https://github.com/apache/trafficcontrol/issues/7465) *Traffic Ops* Fixes server_capabilities v5 apis to respond with RFC3339 date/time Format
- [#7441](https://github.com/apache/trafficcontrol/pull/7441) *Traffic Ops* Fixed the invalidation jobs endpoint to respect CDN locks.
- [#7413](https://github.com/apache/trafficcontrol/issues/7413) *Traffic Ops* Fixes service_category apis to respond with RFC3339 date/time Format
- [#7414](https://github.com/apache/trafficcontrol/pull/7414) * Traffic Portal* Fixed DSR difference for DS required capability.
- [#7130](https://github.com/apache/trafficcontrol/issues/7130) *Traffic Ops* Fixes service_categories response to POST API.
- [#7340](https://github.com/apache/trafficcontrol/pull/7340) *Traffic Router* Fixed TR logging for the `cqhv` field when absent.
- [#5557](https://github.com/apache/trafficcontrol/issues/5557) *Traffic Portal* Moved `Fair Queueing Pacing Rate Bps` DS field to `Cache Configuration Settings` section.
- [#7252](https://github.com/apache/trafficcontrol/issues/7252) *Traffic Router* Fixed integer overflow for `czCount`, by resetting the count to max value when it overflows.
- [#7221](https://github.com/apache/trafficcontrol/issues/7221) *Docs* Fixed request structure spec in cdn locks description in APIv4.
- [#7225](https://github.com/apache/trafficcontrol/issues/7225) *Docs* Fixed docs for /roles response description in APIv4.
- [#7246](https://github.com/apache/trafficcontrol/issues/7246) *Docs* Fixed docs for /jobs response description in APIv4 and APIv5.
- [#6229](https://github.com/apache/trafficcontrol/issues/6229) *Traffic Ops* Fixed error message for assignment of non-existent parameters to a profile.
- [#7231](https://github.com/apache/trafficcontrol/pull/7231) *Traffic Ops, Traffic Portal* Fixed `sharedUserNames` display while retrieving CDN locks.
- [#7216](https://github.com/apache/trafficcontrol/pull/7216) *Traffic Portal* Fixed sort for Server's Capabilities Table
- [#4428](https://github.com/apache/trafficcontrol/issues/4428) *Traffic Ops* Fixed Internal Server Error with POST to `profileparameters` when POST body is empty
- [#7179](https://github.com/apache/trafficcontrol/issues/7179) *Traffic Portal* Fixed search filter for Delivery Service Table
- [#7174](https://github.com/apache/trafficcontrol/issues/7174) *Traffic Portal* Fixed topologies sort (table and Delivery Service's form)
- [#5970](https://github.com/apache/trafficcontrol/issues/5970) *Traffic Portal* Fixed numeric sort in Delivery Service's form for DSCP
- [#5971](https://github.com/apache/trafficcontrol/issues/5971) *Traffic Portal* Fixed Max DNS Tool Top link to open in a new page
- [#7131](https://github.com/apache/trafficcontrol/issues/7131) *Docs* Fixed Docs for staticdnsentries API endpoint missing lastUpdated response property description in APIv3, APIv4 and APIv5.
- [#6947](https://github.com/apache/trafficcontrol/issues/6947) *Docs* Fixed docs for `cdns/{{name}}/federations` in APIv3, APIv4 and APIv5.
- [#6903](https://github.com/apache/trafficcontrol/issues/6903) *Docs* Fixed docs for /cdns/dnsseckeys/refresh in APIv4 and APIv5.
- [#7049](https://github.com/apache/trafficcontrol/issues/7049), [#7052](https://github.com/apache/trafficcontrol/issues/7052) *Traffic Portal* Fixed server table's quick search and filter option for multiple profiles.
- [#7080](https://github.com/apache/trafficcontrol/issues/7080), [#6335](https://github.com/apache/trafficcontrol/issues/6335) *Traffic Portal* Fixed redirect links for server capability.
- [#7022](https://github.com/apache/trafficcontrol/pull/7022) *Traffic Stats* Reuse InfluxDB client handle to prevent potential connection leaks.
- [#7021](https://github.com/apache/trafficcontrol/issues/7021) *Traffic Control Cache Config (t3c)* Fixed cache config for Delivery Services with IP Origins.
- [#7043](https://github.com/apache/trafficcontrol/issues/7043) *Traffic Control Cache Config (t3c)* Fixed cache config missing retry parameters for non-topology MSO Delivery Services going direct from edge to origin.
- [#7047](https://github.com/apache/trafficcontrol/issues/7047) *Traffic Ops* allow `apply_time` query parameters on the `servers/{id-name}/update` when the CDN is locked.
- [#7163](https://github.com/apache/trafficcontrol/issues/7163) *Traffic Control Cache Config (t3c)* Fix cache config for multiple profiles
- [#7048](https://github.com/apache/trafficcontrol/issues/7048) *Traffic Stats* Add configuration value to set the client request timeout for calls to Traffic Ops.
- [#7093](https://github.com/apache/trafficcontrol/issues/7093) *Traffic Router* Updated Apache Tomcat from 9.0.43 to 9.0.67
- [#7125](https://github.com/apache/trafficcontrol/issues/7125) *Docs* Reflect implementation and deprecation notice for `letsencrypt/autorenew` endpoint.
- [#7046](https://github.com/apache/trafficcontrol/issues/7046) *Traffic Ops* `deliveryservices/sslkeys/add` now checks that each cert in the chain is related.
- [#7158](https://github.com/apache/trafficcontrol/issues/7158) *Traffic Vault* Fix the `reencrypt` utility to uniquely reencrypt each version of the SSL Certificates.
- [#7137](https://github.com/apache/trafficcontrol/pull/7137) *Traffic Control Cache Config (t3c)* parent.config simulate topology for non topo delivery services.
- [#7153](https://github.com/apache/trafficcontrol/pull/7153) *Traffic Control Cache Config (t3c)* Adds an extra T3C check for validity of an ssl cert (crash fix).
- [#3965](https://github.com/apache/trafficcontrol/pull/3965) *Traffic Router* Traffic Router now always includes a `Content-Length` header in the response.
- [#6533](https://github.com/apache/trafficcontrol/issues/6533) *TR should not rename/recreate log files on rollover
- [#7182](https://github.com/apache/trafficcontrol/pull/7182) *Traffic Control Cache Config (t3c)* Sort peers used in strategy.yaml to prevent false positive for reload.
- [#7204](https://github.com/apache/trafficcontrol/pull/7204) *Traffic Control Cache Config (t3c)* strategies.yaml hash_key only for consistent_hash
- [#7277](https://github.com/apache/trafficcontrol/pull/7277) *Traffic Control Cache Config (t3c)* remapdotconfig: remove skip check at mids for nocache/live
- [#7282](https://github.com/apache/trafficcontrol/pull/7282) *Traffic Ops* Fixed issue with user getting correctly logged when using an access or bearer token authentication.
- [#7346](https://github.com/apache/trafficcontrol/pull/7346) *Traffic Control Cache Config (t3c)* Fixed issue with stale lock file when using git to track changes.
- [#7352](https://github.com/apache/trafficcontrol/pull/7352) *Traffic Control Cache Config (t3c)* Fixed issue with application locking which would allow multiple instances of `t3c apply` to run concurrently.
- [#6775](https://github.com/apache/trafficcontrol/issues/6775) *Traffic Ops* Invalid "orgServerFqdn" in Delivery Service creation/update causes Internal Server Error
- [#6695](https://github.com/apache/trafficcontrol/issues/6695) *Traffic Control Cache Config (t3c)* Directory creation was erroneously reporting an error when actually succeeding.
- [#7411](https://github.com/apache/trafficcontrol/pull/7411) *Traffic Control Cache Config (t3c)* Fixed issue with wrong parent ordering with MSO non-topology delivery services.
- [#7425](https://github.com/apache/trafficcontrol/pull/7425) *Traffic Control Cache Config (t3c)* Fixed issue with layered profile iteration being done in the wrong order.
- [#6385](https://github.com/apache/trafficcontrol/issues/6385) *Traffic Ops* Reserved consistentHashQueryParameters cause internal server error
- [#7471](https://github.com/apache/trafficcontrol/pull/7471) *Traffic Control Cache Config (t3c)* Fixed issue with MSO non topo origins from multiple cache groups.
- [#4393](https://github.com/apache/trafficcontrol/issues/4393) *Traffic Ops* Fixed the error code and alert structure when TO is queried for a delivery service with no ssl keys.
- [#7590](https://github.com/apache/trafficcontrol/issues/7590) *Traffic Control Cache Config (t3c)* Fixed issue with git detected dubious ownership in repository.
- [#7575](https://github.com/apache/trafficcontrol/pull/7575) *Traffic Ops* Fixes `types` v5 apis to respond with `RFC3339` date/time Format.
<<<<<<< HEAD
- [#7596](https://github.com/apache/trafficcontrol/pull/7596) *Traffic Ops* Fixes `federation_resolvers` v5 apis to respond with `RFC3339` date/time Format.
=======
- [#7628](https://github.com/apache/trafficcontrol/pull/7628) *Traffic Ops* Fixes an issue where certificate chain validation failed based on leading or trailing whitespace.
>>>>>>> 9ac02cc3

### Removed
- [#7271](https://github.com/apache/trafficcontrol/pull/7271) Remove components in `infrastructre/docker/`, not in use as cdn-in-a-box performs the same functionality.
- [#7271](https://github.com/apache/trafficcontrol/pull/7271) Remove`misc/jira_github_issue_import.py`, the project does not use JIRA.
- [#7271](https://github.com/apache/trafficcontrol/pull/7271) Remove `traffic_ops/install/bin/convert_profile/`, this script is outdated and is for use on an EOL ATS version.
- [#7271](https://github.com/apache/trafficcontrol/pull/7271) Remove `traffic_ops/install/bin/install_go.sh`, `traffic_ops/install/bin/todb_bootstrap.sh` and `traffic_ops/install/bin/install_goose.sh` are no longer in use.

## [7.0.0] - 2022-07-19
### Added
- [Traffic Portal] Added Layered Profile feature to /servers/
- [#6448](https://github.com/apache/trafficcontrol/issues/6448) Added `status` and `lastPoll` fields to the `publish/CrStates` endpoint of Traffic Monitor (TM).
- Added back to the health-client the `status` field logging with the addition of the filed to `publish/CrStates`
- Added a new Traffic Ops endpoint to `GET` capacity and telemetry data for CDNi integration.
- Added SOA (Service Oriented Architecture) capability to CDN-In-A-Box.
- Added a Traffic Ops endpoints to `PUT` a requested configuration change for a full configuration or per host and an endpoint to approve or deny the request.
- Traffic Monitor config option `distributed_polling` which enables the ability for Traffic Monitor to poll a subset of the CDN and divide into "local peer groups" and "distributed peer groups". Traffic Monitors in the same group are local peers, while Traffic Monitors in other groups are distributed peers. Each TM group polls the same set of cachegroups and gets availability data for the other cachegroups from other TM groups. This allows each TM to be responsible for polling a subset of the CDN while still having a full view of CDN availability. In order to use this, `stat_polling` must be disabled.
- Added support for a new Traffic Ops GLOBAL profile parameter -- `tm_query_status_override` -- to override which status of Traffic Monitors to query (default: ONLINE).
- Traffic Ops: added new `cdn.conf` option -- `user_cache_refresh_interval_sec` -- which enables an in-memory users cache to improve performance. Default: 0 (disabled).
- Traffic Ops: added new `cdn.conf` option -- `server_update_status_cache_refresh_interval_sec` -- which enables an in-memory server update status cache to improve performance. Default: 0 (disabled).
- Traffic Router: Add support for `file`-protocol URLs for the `geolocation.polling.url` for the Geolocation database.
- Replaces all Traffic Portal Tenant select boxes with a novel tree select box [#6427](https://github.com/apache/trafficcontrol/issues/6427).
- Traffic Monitor: Add support for `access.log` to TM.
- Added functionality for login to provide a Bearer token and for that token to be later used for authorization.
- [Traffic Portal] Added the ability for users to view Delivery Service Requests corresponding to individual Delivery Services in TP.
- [Traffic Ops] Added support for backend configurations so that Traffic Ops can act as a reverse proxy for these services [#6754](https://github.com/apache/trafficcontrol/pull/6754).
- Added functionality for CDN locks, so that they can be shared amongst a list of specified usernames.
- [Traffic Ops | Traffic Go Clients | T3C] Add additional timestamp fields to server for queuing and dequeueing config and revalidate updates.
- Added layered profile feature to 4.0 for `GET` /servers/, `POST` /servers/, `PUT` /servers/{id} and `DELETE` /servers/{id}.
- Added a Traffic Ops endpoint and Traffic Portal page to view all CDNi configuration update requests and approve or deny.
- Added layered profile feature to 4.0 for `GET` /deliveryservices/{id}/servers/ and /deliveryservices/{id}/servers/eligible.
- Change to t3c regex_revalidate so that STALE is no longer explicitly added for default revalidate rule for ATS version backwards compatibility.
- Change to t3c diff to flag a config file for replacement if owner/group settings are not `ats` [#6879](https://github.com/apache/trafficcontrol/issues/6879).
- t3c now looks in the executable dir path for t3c- utilities
- Added support for parent.config markdown/retry DS parameters using first./inner./last. prefixes.  mso. and <null> prefixes should be deprecated.
- Add new __REGEX_REMAP_DIRECTIVE__ support to raw remap text to allow moving the regex_remap placement.
- t3c change `t3c diff` call to `t3c-diff` to fix a performance regression.
- Added a sub-app t3c-tail to tail diags.log and capture output when t3c reloads and restarts trafficserver

### Fixed
- Fixed TO to default route ID to 0, if it is not present in the request context.
- [#6291](https://github.com/apache/trafficcontrol/issues/6291) Prevent Traffic Ops from modifying and/or deleting reserved statuses.
- Update traffic\_portal dependencies to mitigate `npm audit` issues.
- Fixed a cdn-in-a-box build issue when using `RHEL_VERSION=7`
- `dequeueing` server updates should not require checking for cdn locks.
- Fixed Traffic Ops ignoring the configured database port value, which was prohibiting the use of anything other than port 5432 (the PostgreSQL default)
- [#6580](https://github.com/apache/trafficcontrol/issues/6580) Fixed cache config generation remap.config targets for MID-type servers in a Topology with other caches as parents and HTTPS origins.
- Traffic Router: fixed a null pointer exception that caused snapshots to be rejected if a topology cachegroup did not have any online/reported/admin\_down caches
- [#6271](https://github.com/apache/trafficcontrol/issues/6271) `api/{{version}/deliveryservices/{id}/health` returns no info if the delivery service uses a topology.
- [#6549](https://github.com/apache/trafficcontrol/issues/6549) Fixed internal server error while deleting a delivery service created from a DSR (Traafic Ops).
- [#6538](https://github.com/apache/trafficcontrol/pull/6538) Fixed the incorrect use of secure.port on TrafficRouter and corrected to the httpsPort value from the TR server configuration.
- [#6562](https://github.com/apache/trafficcontrol/pull/6562) Fixed incorrect template in Ansible dataset loader role when fallbackToClosest is defined.
- [#6590](https://github.com/apache/trafficcontrol/pull/6590) Python client: Corrected parameter name in decorator for get\_parameters\_by\_profile\_id
- [#6368](https://github.com/apache/trafficcontrol/pull/6368) Fixed validation response message from `/acme_accounts`
- [#6603](https://github.com/apache/trafficcontrol/issues/6603) Fixed users with "admin" "Priv Level" not having Permission to view or delete DNSSEC keys.
- Fixed Traffic Router to handle aggressive NSEC correctly.
- [#6907](https://github.com/apache/trafficcontrol/issues/6907) Fixed Traffic Ops to return the correct server structure (based on the API version) upon a server deletion.
- [#6626](https://github.com/apache/trafficcontrol/pull/6626) Fixed t3c Capabilities request failure issue which could result in malformed config.
- [#6370](https://github.com/apache/trafficcontrol/pull/6370) Fixed docs for `POST` and response code for `PUT` to `/acme_accounts` endpoint
- Only `operations` and `admin` roles should have the `DELIVERY-SERVICE:UPDATE` permission.
- [#6369](https://github.com/apache/trafficcontrol/pull/6369) Fixed `/acme_accounts` endpoint to validate email and URL fields
- Fixed searching of the ds parameter merge_parent_groups slice.
- [#6806](https://github.com/apache/trafficcontrol/issues/6806) t3c calculates max_origin_connections incorrectly for topology-based delivery services
- [#6944](https://github.com/apache/trafficcontrol/issues/6944) Fixed cache config generation for ATS 9 sni.yaml from disable_h2 to http2 directive. ATS 9 documents disable_h2, but it doesn't seem to work.
- Fixed TO API `PUT /servers/:id/status` to only queue updates on the same CDN as the updated server
- t3c-generate fix for combining remapconfig and cachekeyconfig parameters for MakeRemapDotConfig call.
- [#6780](https://github.com/apache/trafficcontrol/issues/6780) Fixed t3c to use secondary parents when there are no primary parents available.
- Correction where using the placeholder `__HOSTNAME__` in "unknown" files (others than the defaults ones), was being replaced by the full FQDN instead of the shot hostname.
- [#6800](https://github.com/apache/trafficcontrol/issues/6800) Fixed incorrect error message for `/server/details` associated with query parameters.
- [#6712](https://github.com/apache/trafficcontrol/issues/6712) - Fixed error when loading the Traffic Vault schema from `create_tables.sql` more than once.
- [#6883](https://github.com/apache/trafficcontrol/issues/6883) Fix t3c cache to invalidate on version change
- [#6834](https://github.com/apache/trafficcontrol/issues/6834) - In API 4.0, fixed `GET` for `/servers` to display all profiles irrespective of the index position. Also, replaced query param `profileId` with `profileName`.
- [#6299](https://github.com/apache/trafficcontrol/issues/6299) User representations don't match
- [#6896](https://github.com/apache/trafficcontrol/issues/6896) Fixed the `POST api/cachegroups/id/queue_updates` endpoint so that it doesn't give an internal server error anymore.
- [#6994](https://github.com/apache/trafficcontrol/issues/6994) Fixed the Health Client to not crash if parent.config has a blank line.
- [#6933](https://github.com/apache/trafficcontrol/issues/6933) Fixed tc-health-client to handle credentials files with special characters in variables
- [#6776](https://github.com/apache/trafficcontrol/issues/6776) User properties only required sometimes
- Fixed TO API `GET /deliveryservicesserver` causing error when an IMS request is made with the `cdn` and `maxRevalDurationDays` parameters set.
- [#6792](https://github.com/apache/trafficcontrol/issues/6792) Remove extraneous field from Topologies and Server Capability POST/PUT.
- [#6795](https://github.com/apache/trafficcontrol/issues/6795) Removed an unnecessary response wrapper object from being returned in a POST to the federation resolvers endpoint.

### Removed
- Remove `client.steering.forced.diversity` feature flag(profile parameter) from Traffic Router (TR). Client steering responses now have cache diversity by default.
- Remove traffic\_portal dependencies to mitigate `npm audit` issues, specifically `grunt-concurrent`, `grunt-contrib-concat`, `grunt-contrib-cssmin`, `grunt-contrib-jsmin`, `grunt-contrib-uglify`, `grunt-contrib-htmlmin`, `grunt-newer`, and `grunt-wiredep`
- Replace `forever` with `pm2` for process management of the traffic portal node server to remediate security issues.
- Removed the Traffic Monitor `peer_polling_protocol` option. Traffic Monitor now just uses hostnames to request peer states, which can be handled via IPv4 or IPv6 depending on the underlying IP version in use.
- Dropped CentOS 8 support
- The `/servers/details` endpoint of the Traffic Ops API has been dropped in version 4.0, and marked deprecated in earlier versions.
- Remove Traffic Ops API version 2

### Changed
- [#6694](https://github.com/apache/trafficcontrol/issues/6694) Traffic Stats now uses the TO API 3.0
- [#6654](https://github.com/apache/trafficcontrol/issues/6654) Traffic Monitor now uses the TO API 4.0 by default and falls back to 3.1
- Added Rocky Linux 8 support
- Traffic Monitors now peer with other Traffic Monitors of the same status (e.g. ONLINE with ONLINE, OFFLINE with OFFLINE), instead of all peering with ONLINE.
- Changed the Traffic Ops user last_authenticated update query to only update once per minute to avoid row-locking when the same user logs in frequently.
- Added new fields to the monitoring.json snapshot and made Traffic Monitor prefer data in monitoring.json to the CRConfig snapshot
- Changed the default Traffic Ops API version requsted by Traffic Router from 2.0 to 3.1
- Added permissions to the role form in traffic portal
- Updated the Cache Stats Traffic Portal page to use a more performant AG-Grid-based table.
- Updated the CDNs Traffic Portal page to use a more performant AG-Grid-based table.
- Updated the Profiles Traffic Portal page to use a more performant AG-Grid-based table.
- Updated Go version to 1.18
- Removed the unused `deliveryservice_tmuser` table from Traffic Ops database
- Adds updates to the trafficcontrol-health-client to, use new ATS Host status formats, detect and use proper
  traffic_ctl commands, and adds new markup-poll-threshold config.
- Traffic Monitor now defaults to 100 historical "CRConfig" Snapshots stored internally if not specified in configuration (previous default was 20,000)
- Updated Traffic Router dependencies:
  - commons-io: 2.0.1 -> 2.11.0
  - commons-codec: 1.6 -> 1.15
  - guava: 18.0 -> 31.1-jre
  - async-http-client: 2.12.1 -> 2.12.3
  - spring: 5.2.20.RELEASE -> 5.3.20
- `TRAFFIC_ROUTER`-type Profiles no longer need to have names that match any kind of pattern (e.g. `CCR_.*`)
- [#4351](https://github.com/apache/trafficcontrol/issues/4351) Updated message to an informative one when deleting a delivery service.
- Updated Grove to use the TO API v3 client library
- Updated Ansible Roles to use Traffic Ops API v3
- Update Go version to 1.19

## [6.1.0] - 2022-01-18
### Added
- Added permission based roles for better access control.
- [#5674](https://github.com/apache/trafficcontrol/issues/5674) Added new query parameters `cdn` and `maxRevalDurationDays` to the `GET /api/x/jobs` Traffic Ops API to filter by CDN name and within the start_time window defined by the `maxRevalDurationDays` GLOBAL profile parameter, respectively.
- Added a new Traffic Ops cdn.conf option -- `disable_auto_cert_deletion` -- in order to optionally prevent the automatic deletion of certificates for delivery services that no longer exist whenever a CDN snapshot is taken.
- [#6034](https://github.com/apache/trafficcontrol/issues/6034) Added new query parameter `cdn` to the `GET /api/x/deliveryserviceserver` Traffic Ops API to filter by CDN name
- Added a new Traffic Monitor configuration option -- `short_hostname_override` -- to traffic_monitor.cfg to allow overriding the system hostname that Traffic Monitor uses.
- Added a new Traffic Monitor configuration option -- `stat_polling` (default: true) -- to traffic_monitor.cfg to disable stat polling.
- A new Traffic Portal server command-line option `-c` to specify a configuration file, and the ability to set `log: null` to log to stdout (consult documentation for details).
- Multiple improvements to Ansible roles as discussed at ApacheCon 2021
- SANs information to the SSL key endpoint and Traffic Portal page.
- Added definition for `heartbeat.polling.interval` for CDN Traffic Monitor config in API documentation.
- New `pkg` script options, `-h`, `-s`, `-S`, and `-L`.
- Added `Invalidation Type` (REFRESH or REFETCH) for invalidating content to Traffic Portal.
- cache config t3c-apply retrying when another t3c-apply is running.
- IMS warnings to Content Invalidation requests in Traffic Portal and documentation.
- [#6032](https://github.com/apache/trafficcontrol/issues/6032) Add t3c setting mode 0600 for secure files
- [#6405](https://github.com/apache/trafficcontrol/issues/6405) Added cache config version to all t3c apps and config file headers
- Traffic Vault: Added additional flag to TV Riak (Deprecated) Util
- Added Traffic Vault Postgres columns, a Traffic Ops API endpoint, and Traffic Portal page to show SSL certificate expiration information.
- Added cache config `__CACHEGROUP__` preprocess directive, to allow injecting the local server's cachegroup name into any config file
- Added t3c experimental strategies generation.
- Added support for a DS profile parameter 'LastRawRemapPre' and 'LastRawRemapPost' which allows raw text lines to be pre or post pended to remap.config.
- Added DS parameter 'merge_parent_groups' to allow primary and secondary parents to be merged into the primary parent list in parent.config.

### Fixed
- [#6411](https://github.com/apache/trafficcontrol/pull/6411) Removes invalid 'ALL cdn' options from TP
- Fixed Traffic Router crs/stats to prevent overflow and to correctly record the time used in averages.
- [#6209](https://github.com/apache/trafficcontrol/pull/6209) Updated Traffic Router to use Java 11 to compile and run
- [#5893](https://github.com/apache/trafficcontrol/issues/5893) - A self signed certificate is created when an HTTPS delivery service is created or an HTTP delivery service is updated to HTTPS.
- [#6255](https://github.com/apache/trafficcontrol/issues/6255) - Unreadable Prod Mode CDN Notifications in Traffic Portal
- [#6378](https://github.com/apache/trafficcontrol/issues/6378) - Cannot update or delete Cache Groups with null latitude and longitude.
- Fixed broken `GET /cdns/routing` Traffic Ops API
- [#6259](https://github.com/apache/trafficcontrol/issues/6259) - Traffic Portal No Longer Allows Spaces in Server Object "Router Port Name"
- [#6392](https://github.com/apache/trafficcontrol/issues/6392) - Traffic Ops prevents assigning ORG servers to topology-based delivery services (as well as a number of other valid operations being prohibited by "last server assigned to DS" validations which don't apply to topology-based delivery services)
- [#6175](https://github.com/apache/trafficcontrol/issues/6175) - POST request to /api/4.0/phys_locations accepts mismatch values for regionName.
- Fixed Traffic Monitor parsing stats_over_http output so that multiple stats for the same underlying delivery service (when the delivery service has more than 1 regex) are properly summed together. This makes the resulting data more accurate in addition to fixing the "new stat is lower than last stat" warnings.
- [#6457](https://github.com/apache/trafficcontrol/issues/6457) - Fix broken user registration and password reset, due to the last_authenticated value being null.
- [#6367](https://github.com/apache/trafficcontrol/issues/6367) - Fix PUT `user/current` to work with v4 User Roles and Permissions
- [#6266](https://github.com/apache/trafficcontrol/issues/6266) - Removed postgresql13-devel requirement for traffic_ops
- [#6446](https://github.com/apache/trafficcontrol/issues/6446) - Revert Traffic Router rollover file pattern to the one previously used in `log4j.properties` with Log4j 1.2
- [#5118](https://github.com/apache/trafficcontrol/issues/5118) - Added support for Kafka to Traffic Stats

### Changed
- Updated `t3c` to request less unnecessary deliveryservice-server assignment and invalidation jobs data via new query params supported by Traffic Ops
- [#6179](https://github.com/apache/trafficcontrol/issues/6179) Updated the Traffic Ops rpm to include the `ToDnssecRefresh` binary and make the `trafops_dnssec_refresh` cron job use it
- [#6382](https://github.com/apache/trafficcontrol/issues/6382) Accept Geo Limit Countries as strings and arrays.
- Traffic Portal no longer uses `ruby compass` to compile sass and now uses `dart-sass`.
- Changed Invalidation Jobs throughout (TO, TP, T3C, etc.) to account for the ability to do both REFRESH and REFETCH requests for resources.
- Changed the `maxConnections` value on Traffic Router, to prevent the thundering herd problem (TR).
- The `admin` Role is now always guaranteed to exist, and can't be deleted or modified.
- [#6376](https://github.com/apache/trafficcontrol/issues/6376) Updated TO/TM so that TM doesn't overwrite monitoring snapshot data with CR config snapshot data.
- Updated `t3c-apply` to reduce mutable state in `TrafficOpsReq` struct.
- Updated Golang dependencies
- [#6506](https://github.com/apache/trafficcontrol/pull/6506) - Updated `jackson-databind` and `jackson-annotations` Traffic Router dependencies to version 2.13.1

### Deprecated
- Deprecated the endpoints and docs associated with `/api_capability` and `/capabilities`.
- The use of a seelog configuration file to configure Traffic Stats logging is deprecated, and logging configuration should instead be present in the `logs` property of the Traffic Stats configuration file (refer to documentation for details).

### Removed
- Removed the `user_role` table.
- The `traffic_ops.sh` shell profile no longer sets `GOPATH` or adds its `bin` folder to the `PATH`
- `/capabilities` removed from Traffic Ops API version 4.

## [6.0.2] - 2021-12-17
### Changed
- Updated `log4j` module in Traffic Router from version 1.2.17 to 2.17.0

## [6.0.1] - 2021-11-04
### Added
- [#2770](https://github.com/apache/trafficcontrol/issues/2770) Added validation for httpBypassFqdn as hostname in Traffic Ops

### Fixed
- [#6125](https://github.com/apache/trafficcontrol/issues/6125) - Fix `/cdns/{name}/federations?id=#` to search for CDN.
- [#6285](https://github.com/apache/trafficcontrol/issues/6285) - The Traffic Ops Postinstall script will work in CentOS 7, even if Python 3 is installed
- [#5373](https://github.com/apache/trafficcontrol/issues/5373) - Traffic Monitor logs not consistent
- [#6197](https://github.com/apache/trafficcontrol/issues/6197) - TO `/deliveryservices/:id/routing` makes requests to all TRs instead of by CDN.
- Traffic Ops: Sanitize username before executing LDAP query

### Changed
- [#5927](https://github.com/apache/trafficcontrol/issues/5927) Updated CDN-in-a-Box to not run a Riak container by default but instead only run it if the optional flag is provided.
- Changed the DNSSEC refresh Traffic Ops API to only create a new change log entry if any keys were actually refreshed or an error occurred (in order to reduce changelog noise)

## [6.0.0] - 2021-08-30
### Added
- [#4982](https://github.com/apache/trafficcontrol/issues/4982) Added the ability to support queueing updates by server type and profile
- [#5412](https://github.com/apache/trafficcontrol/issues/5412) Added last authenticated time to user API's (`GET /user/current, GET /users, GET /user?id=`) response payload
- [#5451](https://github.com/apache/trafficcontrol/issues/5451) Added change log count to user API's response payload and query param (username) to logs API
- Added support for CDN locks
- Added support for PostgreSQL as a Traffic Vault backend
- Added the tc-health-client to Trafficcontrol used to manage traffic server parents.
- [#5449](https://github.com/apache/trafficcontrol/issues/5449) The `todb-tests` GitHub action now runs the Traffic Ops DB tests
- Python client: [#5611](https://github.com/apache/trafficcontrol/pull/5611) Added server_detail endpoint
- Ported the Postinstall script to Python. The Perl version has been moved to `install/bin/_postinstall.pl` and has been deprecated, pending removal in a future release.
- CDN-in-a-Box: Generate config files using the Postinstall script
- CDN-in-a-Box: Add Federation with CNAME foo.kabletown.net.
- Apache Traffic Server: [#5627](https://github.com/apache/trafficcontrol/pull/5627) - Added the creation of Centos8 RPMs for Apache Traffic Server
- Traffic Ops/Traffic Portal: [#5479](https://github.com/apache/trafficcontrol/issues/5479) - Added the ability to change a server capability name
- Traffic Ops: [#3577](https://github.com/apache/trafficcontrol/issues/3577) - Added a query param (server host_name or ID) for servercheck API
- Traffic Portal: [#5318](https://github.com/apache/trafficcontrol/issues/5318) - Rename server columns for IPv4 address fields.
- Traffic Portal: [#5361](https://github.com/apache/trafficcontrol/issues/5361) - Added the ability to change the name of a topology.
- Traffic Portal: [#5340](https://github.com/apache/trafficcontrol/issues/5340) - Added the ability to resend a user registration from user screen.
- Traffic Portal: Adds the ability for operations/admin users to create a CDN-level notification.
- Traffic Portal: upgraded delivery service UI tables to use more powerful/performant ag-grid component
- Traffic Router: added new 'dnssec.rrsig.cache.enabled' profile parameter to enable new DNSSEC RRSIG caching functionality. Enabling this greatly reduces CPU usage during the DNSSEC signing process.
- Traffic Router: added new 'strip.special.query.params' profile parameter to enable stripping the 'trred' and 'fakeClientIpAddress' query parameters from responses: [#1065](https://github.com/apache/trafficcontrol/issues/1065)
- [#5316](https://github.com/apache/trafficcontrol/issues/5316) - Add router host names and ports on a per interface basis, rather than a per server basis.
- Traffic Ops: Adds API endpoints to fetch (GET), create (POST) or delete (DELETE) a cdn notification. Create and delete are limited to users with operations or admin role.
- Added ACME certificate renewals and ACME account registration using external account binding
- Added functionality to automatically renew ACME certificates.
- Traffic Ops: [#6069](https://github.com/apache/trafficcontrol/issues/6069) - prevent unassigning all ONLINE ORG servers from an MSO-enabled delivery service
- Added ORT flag to set local.dns bind address from server service addresses
- Added an endpoint for statuses on asynchronous jobs and applied it to the ACME renewal endpoint.
- Added two new cdn.conf options to make Traffic Vault configuration more backend-agnostic: `traffic_vault_backend` and `traffic_vault_config`
- Traffic Ops API version 4.0 - This version is **unstable** meaning that breaking changes can occur at any time - use at your own peril!
- `GET` request method for `/deliveryservices/{{ID}}/assign`
- `GET` request method for `/deliveryservices/{{ID}}/status`
- [#5644](https://github.com/apache/trafficcontrol/issues/5644) ORT config generation: Added ATS9 ip_allow.yaml support, and automatic generation if the server's package Parameter is 9.\*
- t3c: Added option to track config changes in git.
- ORT config generation: Added a rule to ip_allow such that PURGE requests are allowed over localhost
- Added integration to use ACME to generate new SSL certificates.
- Add a Federation to the Ansible Dataset Loader
- Added `GetServersByDeliveryService` method to the TO Go client
- Added asynchronous status to ACME certificate generation.
- Added per Delivery Service HTTP/2 and TLS Versions support, via ssl_server_name.yaml and sni.yaml. See overview/delivery_services and t3c docs.
- Added headers to Traffic Portal, Traffic Ops, and Traffic Monitor to opt out of tracking users via Google FLoC.
- Add logging scope for logging.yaml generation for ATS 9 support
- `DELETE` request method for `deliveryservices/xmlId/{name}/urlkeys` and `deliveryservices/{id}/urlkeys`.
- t3c now uses separate apps, full run syntax changed to `t3c apply ...`, moved to cache-config and RPM changed to trafficcontrol-cache-config. See cache-config README.md.
- t3c: bug fix to consider plugin config files for reloading remap.config
- t3c: add flag to wait for parents in syncds mode
- t3c: Change syncds so that it only warns on package version mismatch.
- atstccfg: add ##REFETCH## support to regex_revalidate.config processing.
- Traffic Router: Added `svc="..."` field to request logging output.
- Added t3c caching Traffic Ops data and using If-Modified-Since to avoid unnecessary requests.
- Added t3c --no-outgoing-ip flags.
- Added a Traffic Monitor integration test framework.
- Added `traffic_ops/app/db/traffic_vault_migrate` to help with migrating Traffic Ops Traffic Vault backends
- Added a tool at `/traffic_ops/app/db/reencrypt` to re-encrypt the data in the Postgres Traffic Vault with a new key.
- Enhanced ort integration test for reload states
- Added a new field to Delivery Services - `tlsVersions` - that explicitly lists the TLS versions that may be used to retrieve their content from Cache Servers.
- Added support for DS plugin parameters for cachekey, slice, cache_range_requests, background_fetch, url_sig  as remap.config parameters.
- Updated T3C changes in Ansible playbooks
- Updated all endpoints in infrastructure code to use API version 2.0

### Fixed
- [#5690](https://github.com/apache/trafficcontrol/issues/5690) - Fixed github action for added/modified db migration file.
- [#2471](https://github.com/apache/trafficcontrol/issues/2471) - A PR check to ensure added db migration file is the latest.
- [#6129](https://github.com/apache/trafficcontrol/issues/6129) - Traffic Monitor start doesn't recover when Traffic Ops is unavailable
- [#5609](https://github.com/apache/trafficcontrol/issues/5609) - Fixed GET /servercheck filter for an extra query param.
- [#5954](https://github.com/apache/trafficcontrol/issues/5954) - Traffic Ops HTTP response write errors are ignored
- [#6048](https://github.com/apache/trafficcontrol/issues/6048) - TM sometimes sets cachegroups to unavailable even though all caches are online
- [#6104](https://github.com/apache/trafficcontrol/issues/6104) - PUT /api/x/federations only respects first item in request payload
- [#5288](https://github.com/apache/trafficcontrol/issues/5288) - Fixed the ability to create and update a server with MTU value >= 1280.
- [#5284](https://github.com/apache/trafficcontrol/issues/5284) - Fixed error message when creating a server with non-existent profile
- Fixed a NullPointerException in TR when a client passes a null SNI hostname in a TLS request
- Fixed a logging bug in Traffic Monitor where it wouldn't log errors in certain cases where a backup file could be used instead. Also, Traffic Monitor now rejects monitoring snapshots that have no delivery services.
- [#5739](https://github.com/apache/trafficcontrol/issues/5739) - Prevent looping in case of a failed login attempt
- [#5407](https://github.com/apache/trafficcontrol/issues/5407) - Make sure that you cannot add two servers with identical content
- [#2881](https://github.com/apache/trafficcontrol/issues/2881) - Some API endpoints have incorrect Content-Types
- [#5863](https://github.com/apache/trafficcontrol/issues/5863) - Traffic Monitor logs warnings to `log_location_info` instead of `log_location_warning`
- [#5492](https://github.com/apache/trafficcontrol/issues/5942) - Traffic Stats does not failover to another Traffic Monitor when one stops responding
- [#5363](https://github.com/apache/trafficcontrol/issues/5363) - Postgresql version changeable by env variable
- [#5405](https://github.com/apache/trafficcontrol/issues/5405) - Prevent Tenant update from choosing child as new parent
- [#5384](https://github.com/apache/trafficcontrol/issues/5384) - New grids will now properly remember the current page number.
- [#5548](https://github.com/apache/trafficcontrol/issues/5548) - Don't return a `403 Forbidden` when the user tries to get servers of a non-existent DS using `GET /servers?dsId={{nonexistent DS ID}}`
- [#5732](https://github.com/apache/trafficcontrol/issues/5732) - TO API POST /cdns/dnsseckeys/generate times out with large numbers of delivery services
- [#5902](https://github.com/apache/trafficcontrol/issues/5902) - Fixed issue where the TO API wouldn't properly query all SSL certificates from Riak.
- Fixed server creation through legacy API versions to default `monitor` to `true`.
- Fixed t3c to generate topology parents correctly for parents with the Type MID+ or EDGE+ versus just the literal. Naming cache types to not be exactly 'EDGE' or 'MID' is still discouraged and not guaranteed to work, but it's unfortunately somewhat common, so this fixes it in one particular case.
- [#5965](https://github.com/apache/trafficcontrol/issues/5965) - Fixed Traffic Ops /deliveryserviceservers If-Modified-Since requests.
- Fixed t3c to create config files and directories as ats.ats
- Fixed t3c-apply service restart and ats config reload logic.
- Reduced TR dns.max-threads ansible default from 10000 to 100.
- Converted TP Delivery Service Servers Assignment table to ag-grid
- Converted TP Cache Checks table to ag-grid
- [#5981](https://github.com/apache/trafficcontrol/issues/5891) - `/deliveryservices/{{ID}}/safe` returns incorrect response for the requested API version
- [#5984](https://github.com/apache/trafficcontrol/issues/5894) - `/servers/{{ID}}/deliveryservices` returns incorrect response for the requested API version
- [#6027](https://github.com/apache/trafficcontrol/issues/6027) - Collapsed DB migrations
- [#6091](https://github.com/apache/trafficcontrol/issues/6091) - Fixed cache config of internal cache communication for https origins
- [#6066](https://github.com/apache/trafficcontrol/issues/6066) - Fixed missing/incorrect indices on some tables
- [#6169](https://github.com/apache/trafficcontrol/issues/6169) - Fixed t3c-update not updating server status when a fallback to a previous Traffic Ops API version occurred
- [#5576](https://github.com/apache/trafficcontrol/issues/5576) - Inconsistent Profile Name restrictions
- [#6327](https://github.com/apache/trafficcontrol/issues/6327) - Fixed cache config to invalidate its cache if the Server's Profile or CDN changes
- [#6174](https://github.com/apache/trafficcontrol/issues/6174) - Fixed t3c-apply with no hostname failing if the OS hostname returns a full FQDN
- Fixed Federations IMS so TR federations watcher will get updates.
- [#5129](https://github.com/apache/trafficcontrol/issues/5129) - Updated TM so that it returns a 404 if the endpoint is not supported.
- [#5992](https://github.com/apache/trafficcontrol/issues/5992) - Updated Traffic Router Integration tests to use a mock Traffic Monitor and Traffic Ops server
- [#6093](https://github.com/apache/trafficcontrol/issues/6093) - Fixed Let's Encrypt to work for delivery services where the domain does not contain the XMLID.

### Changed
- Migrated completely off of bower in favor of npm
- Updated the Traffic Ops Python client to 3.0
- Updated Flot libraries to supported versions
- [apache/trafficcontrol](https://github.com/apache/trafficcontrol) is now a Go module
- Updated Traffic Ops supported database version from PostgreSQL 9.6 to 13.2
- [#3342](https://github.com/apache/trafficcontrol/issues/3342) - Updated the [`db/admin`](https://traffic-control-cdn.readthedocs.io/en/latest/development/traffic_ops.html#database-management) tool to use [Migrate](https://github.com/golang-migrate/migrate) instead of Goose and converted the migrations to Migrate format (split up/down for each migration into separate files)
- Set Traffic Router to also accept TLSv1.3 protocols by default in server.xml
- Disabled TLSv1.1 for Traffic Router in Ansible role by default
- Updated the Traffic Monitor Ansible role to set `serve_write_timeout_ms` to `20000` by default because 10 seconds can be too short for relatively large CDNs.
- Refactored the Traffic Ops - Traffic Vault integration to more easily support the development of new Traffic Vault backends
- Changed the Traffic Router package structure from com.comcast.cdn.\* to org.apache.\*
- Updated Apache Tomcat from 8.5.63 to 9.0.43
- Improved the DNSSEC refresh Traffic Ops API (`/cdns/dnsseckeys/refresh`). As of TO API v4, its method is `PUT` instead of `GET`, its response format was changed to return an alert instead of a string-based response, it returns a 202 instead of a 200, and it now works with the `async_status` API in order for the client to check the status of the async job: [#3054](https://github.com/apache/trafficcontrol/issues/3054)
- Delivery Service Requests now keep a record of the changes they make.
- Changed the `goose` provider to the maintained fork [`github.com/kevinburke/goose`](https://github.com/kevinburke/goose)
- The format of the `/servers/{{host name}}/update_status` Traffic Ops API endpoint has been changed to use a top-level `response` property, in keeping with (most of) the rest of the API.
- The API v4 Traffic Ops Go client has been overhauled compared to its predecessors to have a consistent call signature that allows passing query string parameters and HTTP headers to any client method.
- Updated BouncyCastle libraries in Traffic Router to v1.68.
- lib/go-atscfg Make funcs to take Opts, to reduce future breaking changes.
- CDN in a Box now uses `t3c` for cache configuration.
- CDN in a Box now uses Apache Traffic Server 8.1.
- Customer names in payloads sent to the `/deliveryservices/request` Traffic Ops API endpoint can no longer contain characters besides alphanumerics, @, !, #, $, %, ^, &amp;, *, (, ), [, ], '.', ' ', and '-'. This fixes a vulnerability that allowed email content injection.
- Go version 1.17 is used to compile Traffic Ops, T3C, Traffic Monitor, Traffic Stats, and Grove.

### Deprecated
- The Riak Traffic Vault backend is now deprecated and its support may be removed in a future release. It is highly recommended to use the new PostgreSQL backend instead.
- The `riak.conf` config file and its corresponding `--riakcfg` option in `traffic_ops_golang` have been deprecated. Please use `"traffic_vault_backend": "riak"` and `"traffic_vault_config"` (with the existing contents of riak.conf) instead.
- The Traffic Ops API route `GET /api/{version}/vault/bucket/{bucket}/key/{key}/values` has been deprecated and will no longer be available as of Traffic Ops API v4
- The Traffic Ops API route `POST /api/{version}/deliveryservices/request` has been deprecated and will no longer be available as of Traffic Ops API v4
- The Traffic Ops API routes `GET /api/{version}/cachegroupparameters`, `POST /api/{version}/cachegroupparameters`, `GET /api/{version}/cachegroups/{id}/parameters`, and `DELETE /api/{version}/cachegroupparameters/{cachegroupID}/{parameterId}` have been deprecated and will no longer be available as of Traffic Ops API v4
- The `riak_port` option in cdn.conf is now deprecated. Please use the `"port"` field in `traffic_vault_config` instead.
- The `traffic_ops_ort.pl` tool has been deprecated in favor of `t3c`, and will be removed in the next major version.
- With the release of ATC v6.0, major API version 2 is now deprecated, subject to removal with the next ATC major version release, at the earliest.

### Removed
- Removed the unused `backend_max_connections` option from `cdn.conf`.
- Removed the unused `http_poll_no_sleep`, `max_stat_history`, `max_health_history`, `cache_health_polling_interval_ms`, `cache_stat_polling_interval_ms`, and `peer_polling_interval_ms` Traffic Monitor config options.
- Removed the `Long Description 2` and `Long Description 3` fields of `DeliveryService` from the UI, and changed the backend so that routes corresponding API 4.0 and above no longer accept or return these fields.
- The Perl implementation of Traffic Ops has been stripped out, along with the Go implementation's "fall-back to Perl" behavior.
- Traffic Ops no longer includes an `app/public` directory, as the static webserver has been removed along with the Perl Traffic Ops implementation. Traffic Ops also no longer attempts to download MaxMind GeoIP City databases when running the Traffic Ops Postinstall script.
- The `compare` tool stack has been removed, as it no longer serves a purpose.
- Removed the Perl-only `cdn.conf` option `geniso.iso_root_path`
- t3c dispersion flags. These flags existed in ort.pl and t3c, but the feature has been removed in t3c-apply. The t3c run is fast enough now, there's no value or need in internal logic, operators can easily use shell pipelines to randomly sleep before running if necessary.
- Traffic Ops API version 1


## [5.1.2] - 2021-05-17
### Fixed
- Fixed the return error for GET api `cdns/routing` to avoid incorrect success response.
- [#5712](https://github.com/apache/trafficcontrol/issues/5712) - Ensure that 5.x Traffic Stats is compatible with 5.x Traffic Monitor and 5.x Traffic Ops, and that it doesn't log all 0's for `cache_stats`
- Fixed ORT being unable to update URLSIG keys for Delivery Services
- Fixed ORT service category header rewrite for mids and topologies.
- Fixed an issue where Traffic Ops becoming unavailable caused Traffic Monitor to segfault and crash
- [#5754](https://github.com/apache/trafficcontrol/issues/5754) - Ensure Health Threshold Parameters use legacy format for legacy Monitoring Config handler
- [#5695](https://github.com/apache/trafficcontrol/issues/5695) - Ensure vitals are calculated only against monitored interfaces
- Fixed Traffic Monitor to report `ONLINE` caches as available.
- [#5744](https://github.com/apache/trafficcontrol/issues/5744) - Sort TM Delivery Service States page by DS name
- [#5724](https://github.com/apache/trafficcontrol/issues/5724) - Set XMPPID to hostname if the server had none, don't error on server update when XMPPID is empty

## [5.1.1] - 2021-03-19
### Added
- Atscfg: Added a rule to ip_allow such that PURGE requests are allowed over localhost

### Fixed
- [#5565](https://github.com/apache/trafficcontrol/issues/5565) - TO GET /caches/stats panic converting string to uint64
- [#5558](https://github.com/apache/trafficcontrol/issues/5558) - Fixed `TM UI` and `/api/cache-statuses` to report aggregate `bandwidth_kbps` correctly.
- [#5192](https://github.com/apache/trafficcontrol/issues/5192) - Fixed TO log warnings when generating snapshots for topology-based delivery services.
- Fixed Invalid TS logrotate configuration permissions causing TS logs to be ignored by logrotate.
- [#5604](https://github.com/apache/trafficcontrol/issues/5604) - traffic_monitor.log is no longer truncated when restarting Traffic Monitor

## [5.1.0] - 2021-03-11
### Added
- Traffic Ops: added a feature so that the user can specify `maxRequestHeaderBytes` on a per delivery service basis
- Traffic Router: log warnings when requests to Traffic Monitor return a 503 status code
- [#5344](https://github.com/apache/trafficcontrol/issues/5344) - Add a page that addresses migrating from Traffic Ops API v1 for each endpoint
- [#5296](https://github.com/apache/trafficcontrol/issues/5296) - Fixed a bug where users couldn't update any regex in Traffic Ops/ Traffic Portal
- Added API endpoints for ACME accounts
- Traffic Ops: Added validation to ensure that the cachegroups of a delivery services' assigned ORG servers are present in the topology
- Traffic Ops: Added validation to ensure that the `weight` parameter of `parent.config` is a float
- Traffic Ops Client: New Login function with more options, including falling back to previous minor versions. See traffic_ops/v3-client documentation for details.
- Added license files to the RPMs

### Fixed
- [#5288](https://github.com/apache/trafficcontrol/issues/5288) - Fixed the ability to create and update a server with MTU value >= 1280.
- [#1624](https://github.com/apache/trafficcontrol/issues/1624) - Fixed ORT to reload Traffic Server if LUA scripts are added or changed.
- [#5445](https://github.com/apache/trafficcontrol/issues/5445) - When updating a registered user, ignore updates on registration_sent field.
- [#5335](https://github.com/apache/trafficcontrol/issues/5335) - Don't create a change log entry if the delivery service primary origin hasn't changed
- [#5333](https://github.com/apache/trafficcontrol/issues/5333) - Don't create a change log entry for any delivery service consistent hash query params updates
- [#5341](https://github.com/apache/trafficcontrol/issues/5341) - For a DS with existing SSLKeys, fixed HTTP status code from 403 to 400 when updating CDN and Routing Name (in TO) and made CDN and Routing Name fields immutable (in TP).
- [#5192](https://github.com/apache/trafficcontrol/issues/5192) - Fixed TO log warnings when generating snapshots for topology-based delivery services.
- [#5284](https://github.com/apache/trafficcontrol/issues/5284) - Fixed error message when creating a server with non-existent profile
- [#5287](https://github.com/apache/trafficcontrol/issues/5287) - Fixed error message when creating a Cache Group with no typeId
- [#5382](https://github.com/apache/trafficcontrol/issues/5382) - Fixed API documentation and TP helptext for "Max DNS Answers" field with respect to DNS, HTTP, Steering Delivery Service
- [#5396](https://github.com/apache/trafficcontrol/issues/5396) - Return the correct error type if user tries to update the root tenant
- [#5378](https://github.com/apache/trafficcontrol/issues/5378) - Updating a non existent DS should return a 404, instead of a 500
- Fixed a potential Traffic Router race condition that could cause erroneous 503s for CLIENT_STEERING delivery services when loading new steering changes
- [#5195](https://github.com/apache/trafficcontrol/issues/5195) - Correctly show CDN ID in Changelog during Snap
- [#5438](https://github.com/apache/trafficcontrol/issues/5438) - Correctly specify nodejs version requirements in traffic_portal.spec
- Fixed Traffic Router logging unnecessary warnings for IPv6-only caches
- [#5294](https://github.com/apache/trafficcontrol/issues/5294) - TP ag grid tables now properly persist column filters on page refresh.
- [#5295](https://github.com/apache/trafficcontrol/issues/5295) - TP types/servers table now clears all filters instead of just column filters
- [#5407](https://github.com/apache/trafficcontrol/issues/5407) - Make sure that you cannot add two servers with identical content
- [#2881](https://github.com/apache/trafficcontrol/issues/2881) - Some API endpoints have incorrect Content-Types
- [#5311](https://github.com/apache/trafficcontrol/issues/5311) - Better TO log messages when failures calling TM CacheStats
- [#5364](https://github.com/apache/trafficcontrol/issues/5364) - Cascade server deletes to delete corresponding IP addresses and interfaces
- [#5390](https://github.com/apache/trafficcontrol/issues/5390) - Improve the way TO deals with delivery service server assignments
- [#5339](https://github.com/apache/trafficcontrol/issues/5339) - Ensure Changelog entries for SSL key changes
- [#5461](https://github.com/apache/trafficcontrol/issues/5461) - Fixed steering endpoint to be ordered consistently
- [#5395](https://github.com/apache/trafficcontrol/issues/5395) - Added validation to prevent changing the Type any Cache Group that is in use by a Topology
- Fixed an issue with 2020082700000000_server_id_primary_key.sql trying to create multiple primary keys when there are multiple schemas.
- Fix for public schema in 2020062923101648_add_deleted_tables.sql
- Fix for config gen missing max_origin_connections on mids in certain scenarios
- [#5642](https://github.com/apache/trafficcontrol/issues/5642) - Fixed ORT to fall back to previous minor Traffic Ops versions, allowing ORT to be upgraded before Traffic Ops when the minor has changed.
- Moved move_lets_encrypt_to_acme.sql, add_max_request_header_size_delivery_service.sql, and server_interface_ip_address_cascade.sql past last migration in 5.0.0
- [#5505](https://github.com/apache/trafficcontrol/issues/5505) - Make `parent_reval_pending` for servers in a Flexible Topology CDN-specific on `GET /servers/{name}/update_status`
- [#5317](https://github.com/apache/trafficcontrol/issues/5317) - Clicking IP addresses in the servers table no longer navigates to server details page.
- #5554 - TM UI overflows screen width and hides table data

### Changed
- [#5553](https://github.com/apache/trafficcontrol/pull/5553) - Removing Tomcat specific build requirement
- Refactored the Traffic Ops Go client internals so that all public methods have a consistent behavior/implementation
- Pinned external actions used by Documentation Build and TR Unit Tests workflows to commit SHA-1 and the Docker image used by the Weasel workflow to a SHA-256 digest
- Set Traffic Router to only accept TLSv1.1 and TLSv1.2 protocols in server.xml
- Updated Apache Tomcat from 8.5.57 to 8.5.63
- Updated Apache Tomcat Native from 1.2.16 to 1.2.23
- Traffic Portal: [#5394](https://github.com/apache/trafficcontrol/issues/5394) - Converts the tenant table to a tenant tree for usability
- Traffic Portal: upgraded delivery service UI tables to use more powerful/performant ag-grid component

## [5.0.0] - 2020-10-20
### Added
- Traffic Ops Ort: Disabled ntpd verification (ntpd is deprecated in CentOS)
- Traffic Ops Ort: Adds a transliteration of the traffic_ops_ort.pl perl script to the go language. See traffic_ops_ort/t3c/README.md.
- Traffic Ops API v3
- Added an optional readiness check service to cdn-in-a-box that exits successfully when it is able to get a `200 OK` from all delivery services
- Added health checks to Traffic Ops and Traffic Monitor in cdn-in-a-box
- [Flexible Topologies](https://github.com/apache/trafficcontrol/blob/master/blueprints/flexible-topologies.md)
    - Traffic Ops: Added an API 3.0 endpoint, `GET /api/3.0/topologies`, to create, read, update and delete flexible topologies.
    - Traffic Ops: Added an API 3.0 endpoint, `POST /api/3.0/topologies/{name}/queue_update`, to queue or dequeue updates for all servers assigned to the Cachegroups in a given Topology.
    - Traffic Ops: Added new `topology` field to the /api/3.0/deliveryservices APIs
    - Traffic Ops: Added support for `topology` query parameter to `GET /api/3.0/cachegroups` to return all cachegroups used in the given topology.
    - Traffic Ops: Added support for `topology` query parameter to `GET /api/3.0/deliveryservices` to return all delivery services that employ a given topology.
    - Traffic Ops: Added support for `dsId` query parameter for `GET /api/3.0/servers` for topology-based delivery services.
    - Traffic Ops: Excluded ORG-type servers from `GET /api/3.0/servers?dsId=#` for Topology-based Delivery Services unless the ORG server is assigned to that Delivery Service.
    - Traffic Ops: Added support for `topology` query parameter for `GET /api/3.0/servers` to return all servers whose cachegroups are in a given topology.
    - Traffic Ops: Added new topology-based delivery service fields for header rewrites: `firstHeaderRewrite`, `innerHeaderRewrite`, `lastHeaderRewrite`
    - Traffic Ops: Added validation to prohibit assigning caches to topology-based delivery services
    - Traffic Ops: Added validation to prohibit removing a capability from a server if no other server in the same cachegroup can satisfy the required capabilities of the delivery services assigned to it via topologies.
    - Traffic Ops: Added validation to ensure that updated topologies are still valid with respect to the required capabilities of their assigned delivery services.
    - Traffic Ops: Added validation to ensure that at least one server per cachegroup in a delivery service's topology has the delivery service's required capabilities.
    - Traffic Ops: Added validation to ensure that at least one server exists in each cachegroup that is used in a Topology on the `/api/3.0/topologies` endpoint and the `/api/3.0/servers/{{ID}}` endpoint.
    - Traffic Ops: Consider Topologies parentage when queueing or checking server updates
    - ORT: Added Topologies to Config Generation.
    - Traffic Portal: Added the ability to create, read, update and delete flexible topologies.
    - Traffic Portal: Added the ability to assign topologies to delivery services.
    - Traffic Portal: Added the ability to view all delivery services, cache groups and servers associated with a topology.
    - Traffic Portal: Added the ability to define first, inner and last header rewrite values for DNS* and HTTP* delivery services that employ a topology.
    - Traffic Portal: Adds the ability to view all servers utilized by a topology-based delivery service.
    - Traffic Portal: Added topology section to cdn snapshot diff.
    - Added to TP the ability to assign ORG servers to topology-based delivery services
    - Traffic Router: Added support for topology-based delivery services
    - Traffic Monitor: Added the ability to mark topology-based delivery services as available
    - CDN-in-a-Box: Add a second mid to CDN-in-a-Box, add topology `demo1-top`, and make the `demo1` delivery service topology-based
    - Traffic Ops: Added validation to ensure assigned ORG server cachegroups are in the topology when updating a delivery service
- Updated /servers/details to use multiple interfaces in API v3
- Added [Edge Traffic Routing](https://traffic-control-cdn.readthedocs.io/en/latest/admin/traffic_router.html#edge-traffic-routing) feature which allows Traffic Router to localize more DNS record types than just the routing name for DNS delivery services
- Added the ability to speedily build development RPMs from any OS without needing Docker
- Added the ability to perform a quick search, override default pagination size and clear column filters on the Traffic Portal servers table.
- Astats csv support - astats will now respond to `Accept: text/csv` and return a csv formatted stats list
- Updated /deliveryservices/{{ID}}/servers to use multiple interfaces in API v3
- Updated /deliveryservices/{{ID}}/servers/eligible to use multiple interfaces in API v3
- Added the ability to view Hash ID field (aka xmppID) on Traffic Portals' server summary page
- Added the ability to delete invalidation requests in Traffic Portal
- Added the ability to set TLS config provided here: https://golang.org/pkg/crypto/tls/#Config in Traffic Ops
- Added support for the `cachegroupName` query parameter for `GET /api/3.0/servers` in Traffic Ops
- Added an indiciator to the Traffic Monitor UI when using a disk backup of Traffic Ops.
- Added debugging functionality to CDN-in-a-Box for Traffic Stats.
- Added If-Match and If-Unmodified-Since Support in Server and Clients.
- Added debugging functionality to the Traffic Router unit tests runner at [`/traffic_router/tests`](https://github.com/apache/trafficcontrol/tree/master/traffic_router/tests)
- Made the Traffic Router unit tests runner at [`/traffic_router/tests`](https://github.com/apache/trafficcontrol/tree/master/traffic_router/tests) run in Alpine Linux
- Added GitHub Actions workflow for building RPMs and running the CDN-in-a-Box readiness check
- Added the `Status Last Updated` field to servers, and the UI, so that we can see when the last status change took place for a server.
- Added functionality in TR, so that it uses the default miss location of the DS, in case the location(for the  client IP) returned was the default location of the country.
- Added ability to set DNS Listening IPs in dns.properties
- Added Traffic Monitor: Support astats CSV output. Includes http_polling_format configuration option to specify the Accept header sent to stats endpoints. Adds CSV parsing ability (~100% faster than JSON) to the astats plugin
- Added Traffic Monitor: Support stats over http CSV output. Officially supported in ATS 9.0 unless backported by users. Users must also include `system_stats.so` when using stats over http in order to keep all the same functionality (and included stats) that astats_over_http provides.
- Added ability for Traffic Monitor to determine health of cache based on interface data and aggregate data. Using the new `stats_over_http` `health.polling.format` value that allows monitoring of multiple interfaces will first require that *all* Traffic Monitors monitoring the affected cache server be upgraded.
- Added ORT option to try all primaries before falling back to secondary parents, via Delivery Service Profile Parameter "try_all_primaries_before_secondary".
- Traffic Ops, Traffic Ops ORT, Traffic Monitor, Traffic Stats, and Grove are now compiled using Go version 1.15.
- Added `--traffic_ops_insecure=<0|1>` optional option to traffic_ops_ort.pl
- Added User-Agent string to Traffic Router log output.
- Added default sort logic to GET API calls using Read()
- Traffic Ops: added validation for assigning ORG servers to topology-based delivery services
- Added locationByDeepCoverageZone to the `crs/stats/ip/{ip}` endpoint in the Traffic Router API
- Traffic Ops: added validation for topology updates and server updates/deletions to ensure that topologies have at least one server per cachegroup in each CDN of any assigned delivery services
- Traffic Ops: added validation for delivery service updates to ensure that topologies have at least one server per cachegroup in each CDN of any assigned delivery services
- Traffic Ops: added a feature to get delivery services filtered by the `active` flag
- Traffic Portal: upgraded change log UI table to use more powerful/performant ag-grid component
- Traffic Portal: change log days are now configurable in traffic_portal_properties.json (default is 7 days) and can be overridden by the user in TP
- [#5319](https://github.com/apache/trafficcontrol/issues/5319) - Added support for building RPMs that target CentOS 8
- #5360 - Adds the ability to clone a topology

### Fixed
- Fixed #5188 - DSR (delivery service request) incorrectly marked as complete and error message not displaying when DSR fulfilled and DS update fails in Traffic Portal. [Related Github issue](https://github.com/apache/trafficcontrol/issues/5188)
- Fixed #3455 - Alphabetically sorting CDN Read API call [Related Github issue](https://github.com/apache/trafficcontrol/issues/3455)
- Fixed #5010 - Fixed Reference urls for Cache Config on Delivery service pages (HTTP, DNS) in Traffic Portal. [Related Github issue](https://github.com/apache/trafficcontrol/issues/5010)
- Fixed #5147 - GET /servers?dsId={id} should only return mid servers (in addition to edge servers) for the cdn of the delivery service if the mid tier is employed. [Related github issue](https://github.com/apache/trafficcontrol/issues/5147)
- Fixed #4981 - Cannot create routing regular expression with a blank pattern param in Delivery Service [Related github issue](https://github.com/apache/trafficcontrol/issues/4981)
- Fixed #4979 - Returns a Bad Request error during server creation with missing profileId [Related github issue](https://github.com/apache/trafficcontrol/issues/4979)
- Fixed #4237 - Do not return an internal server error when delivery service's capacity is zero. [Related github issue](https://github.com/apache/trafficcontrol/issues/4237)
- Fixed #2712 - Invalid TM logrotate configuration permissions causing TM logs to be ignored by logrotate. [Related github issue](https://github.com/apache/trafficcontrol/issues/2712)
- Fixed #3400 - Allow "0" as a TTL value for Static DNS entries [Related github issue](https://github.com/apache/trafficcontrol/issues/3400)
- Fixed #5050 - Allows the TP administrator to name a TP instance (production, staging, etc) and flag whether it is production or not in traffic_portal_properties.json [Related github issue](https://github.com/apache/trafficcontrol/issues/5050)
- Fixed #4743 - Validate absolute DNS name requirement on Static DNS entry for CNAME type [Related github issue](https://github.com/apache/trafficcontrol/issues/4743)
- Fixed #4848 - `GET /api/x/cdns/capacity` gives back 500, with the message `capacity was zero`
- Fixed #2156 - Renaming a host in TC, does not impact xmpp_id and thereby hashid [Related github issue](https://github.com/apache/trafficcontrol/issues/2156)
- Fixed #5038 - Adds UI warning when server interface IP CIDR is too large [Related github issue](https://github.com/apache/trafficcontrol/issues/5038)
- Fixed #3661 - Anonymous Proxy ipv4 whitelist does not work
- Fixed #1847 - Delivery Service with SSL keys are no longer allowed to be updated when the fields changed are relevant to the SSL Keys validity.
- Fixed #5153 - Right click context menu on new ag-grid tables appearing at the wrong place after scrolling. [Related github issue](https://github.com/apache/trafficcontrol/issues/5153)
- Fixed the `GET /api/x/jobs` and `GET /api/x/jobs/:id` Traffic Ops API routes to allow falling back to Perl via the routing blacklist
- Fixed ORT config generation not using the coalesce_number_v6 Parameter.
- Fixed POST deliveryservices/request (designed to simple send an email) regression which erroneously required deep caching type and routing name. [Related github issue](https://github.com/apache/trafficcontrol/issues/4735)
- Removed audit logging from the `POST /api/x/serverchecks` Traffic Ops API endpoint in order to reduce audit log spam
- Fixed an issue that causes Traffic Router to mistakenly route to caches that had recently been set from ADMIN_DOWN to OFFLINE
- Fixed an issue that caused Traffic Monitor to poll caches that did not have the status ONLINE/REPORTED/ADMIN_DOWN
- Fixed /deliveryservice_stats regression restricting metric type to a predefined set of values. [Related github issue](https://github.com/apache/trafficcontrol/issues/4740)
- Fixed audit logging from the `/jobs` APIs to bring them back to the same level of information provided by TO-Perl
- Fixed `maxRevalDurationDays` validation for `POST /api/1.x/user/current/jobs` and added that validation to the `/api/x/jobs` endpoints
- Fixed slice plugin error in delivery service request view. [Related github issue](https://github.com/apache/trafficcontrol/issues/4770)
- Fixed update procedure of servers, so that if a server is linked to one or more delivery services, you cannot change its "cdn". [Related github issue](https://github.com/apache/trafficcontrol/issues/4116)
- Fixed `POST /api/x/steering` and `PUT /api/x/steering` so that a steering target with an invalid `type` is no longer accepted. [Related github issue](https://github.com/apache/trafficcontrol/issues/3531)
- Fixed `cachegroups` READ endpoint, so that if a request is made with the `type` specified as a non integer value, you get back a `400` with error details, instead of a `500`. [Related github issue](https://github.com/apache/trafficcontrol/issues/4703)
- Fixed ORT bug miscalculating Mid Max Origin Connections as all servers, usually resulting in 1.
- Fixed ORT atstccfg helper log to append and not overwrite old logs. Also changed to log to /var/log/ort and added a logrotate to the RPM. See the ORT README.md for details.
- Added Delivery Service Raw Remap `__RANGE_DIRECTIVE__` directive to allow inserting the Range Directive after the Raw Remap text. This allows Raw Remaps which manipulate the Range.
- Added an option for `coordinateRange` in the RGB configuration file, so that in case a client doesn't have a postal code, we can still determine if it should be allowed or not, based on whether or not the latitude/ longitude of the client falls within the supplied ranges. [Related github issue](https://github.com/apache/trafficcontrol/issues/4372)
- Fixed TR build configuration (pom.xml) to invoke preinstall.sh. [Related github issue](https://github.com/apache/trafficcontrol/issues/4882)
- Fixed #3548 - Prevents DS regexes with non-consecutive order from generating invalid CRconfig/snapshot.
- Fixes #4984 - Lets `create_tables.sql` be run concurrently without issue
- Fixed #5020, #5021 - Creating an ASN with the same number and same cache group should not be allowed.
- Fixed #5006 - Traffic Ops now generates the Monitoring on-the-fly if the snapshot doesn't exist, and logs an error. This fixes upgrading to 4.x to not break the CDN until a Snapshot is done.
- Fixed #4680 - Change Content-Type to application/json for TR auth calls
- Fixed #4292 - Traffic Ops not looking for influxdb.conf in the right place
- Fixed #5102 - Python client scripts fail silently on authentication failures
- Fixed #5103 - Python client scripts crash on connection errors
- Fixed matching of wildcards in subjectAlternateNames when loading TLS certificates
- Fixed #5180 - Global Max Mbps and Tps is not send to TM
- Fixed #3528 - Fix Traffic Ops monitoring.json missing DeliveryServices
- Fixed an issue where the jobs and servers table in Traffic Portal would not clear a column's filter when it's hidden
- Fixed an issue with Traffic Router failing to authenticate if secrets are changed
- Fixed validation error message for Traffic Ops `POST /api/x/profileparameters` route
- Fixed #5216 - Removed duplicate button to link delivery service to server [Related Github issue](https://github.com/apache/trafficcontrol/issues/5216)
- Fixed an issue where Traffic Router would erroneously return 503s or NXDOMAINs if the caches in a cachegroup were all unavailable for a client's requested IP version, rather than selecting caches from the next closest available cachegroup.
- Fixed an issue where downgrading the database would fail while having server interfaces with null gateways, MTU, and/or netmasks.
- Fixed an issue where partial upgrades of the database would occasionally fail to apply 2020081108261100_add_server_ip_profile_trigger.
- Fixed #5197 - Allows users to assign topology-based DS to ORG servers [Related Github issue](https://github.com/apache/trafficcontrol/issues/5197)
- Fixed #5161 - Fixes topology name character validation [Related Github issue](https://github.com/apache/trafficcontrol/issues/5161)
- Fixed #5237 - /isos API endpoint rejecting valid IPv6 addresses with CIDR-notation network prefixes.
- Fixed an issue with Traffic Monitor to fix peer polling to work as expected
- Fixed #5274 - CDN in a Box's Traffic Vault image failed to build due to Basho's repo responding with 402 Payment Required. The repo has been removed from the image.
- #5069 - For LetsEncryptDnsChallengerWatcher in Traffic Router, the cr-config location is configurable instead of only looking at `/opt/traffic_router/db/cr-config.json`
- #5191 - Error from IMS requests to /federations/all
- Fixed Astats csv issue where it could crash if caches dont return proc data
- #5380 - Show the correct servers (including ORGs) when a topology based DS with required capabilities + ORG servers is queried for the assigned servers
- Fixed parent.config generation for topology-based delivery services (inline comments not supported)
- Fixed parent.config generation for MSO delivery services with required capabilities

### Changed
- Changed some Traffic Ops Go Client methods to use `DeliveryServiceNullable` inputs and outputs.
- When creating invalidation jobs through TO/TP, if an identical regex is detected that overlaps its time, then warnings
will be returned indicating that overlap exists.
- Changed Traffic Portal to disable browser caching on GETs until it utilizes the If-Modified-Since functionality that the TO API now provides.
- Changed Traffic Portal to use Traffic Ops API v3
- Changed Traffic Portal to use the more performant and powerful ag-grid for all server and invalidation request tables.
- Changed ORT Config Generation to be deterministic, which will prevent spurious diffs when nothing actually changed.
- Changed ORT to find the local ATS config directory and use it when location Parameters don't exist for many required configs, including all Delivery Service files (Header Rewrites, Regex Remap, URL Sig, URI Signing).
- Changed ORT to not update ip_allow.config but log an error if it needs updating in syncds mode, and only actually update in badass mode.
    - ATS has a known bug, where reloading when ip_allow.config has changed blocks arbitrary addresses. This will break things by not allowing any new necessary servers, but prevents breaking the Mid server. There is no solution that doesn't break something, until ATS fixes the bug, and breaking an Edge is better than breaking a Mid.
- Changed the access logs in Traffic Ops to now show the route ID with every API endpoint call. The Route ID is appended to the end of the access log line.
- Changed Traffic Monitor's `tmconfig.backup` to store the result of `GET /api/2.0/cdns/{{name}}/configs/monitoring` instead of a transformed map
- Changed OAuth workflow to use Basic Auth if client secret is provided per RFC6749 section 2.3.1.
- [Multiple Interface Servers](https://github.com/apache/trafficcontrol/blob/master/blueprints/multi-interface-servers.md)
    - Interface data is constructed from IP Address/Gateway/Netmask (and their IPv6 counterparts) and Interface Name and Interface MTU fields on services. These **MUST** have proper, valid data before attempting to upgrade or the upgrade **WILL** fail. In particular IP fields need to be valid IP addresses/netmasks, and MTU must only be positive integers of at least 1280.
    - The `/servers` and `/servers/{{ID}}}` TO API endpoints have been updated to use and reflect multi-interface servers.
    - Updated `/cdns/{{name}}/configs/monitoring` TO API endpoint to return multi-interface data.
    - CDN Snapshots now use a server's "service addresses" to provide its IP addresses.
    - Changed the `Cache States` tab of the Traffic Monitor UI to properly handle multiple interfaces.
    - Changed the `/publish/CacheStats` in Traffic Monitor to support multiple interfaces.
    - Changed the CDN-in-a-Box server enrollment template to support multiple interfaces.
- Changed Tomcat Java dependency to 8.5.57.
- Changed Spring Framework Java dependency to 4.2.5.
- Changed certificate loading code in Traffic Router to use Bouncy Castle instead of deprecated Sun libraries.
- Changed deprecated AsyncHttpClient Java dependency to use new active mirror and updated to version 2.12.1.
- Changed Traffic Portal to use the more performant and powerful ag-grid for the delivery service request (DSR) table.
- Traffic Ops: removed change log entry created during server update/revalidation unqueue
- Updated CDN in a Box to CentOS 8 and added `RHEL_VERSION` Docker build arg so CDN in a Box can be built for CentOS 7, if desired
- Added Delivery Service Raw Remap `__CACHEKEY_DIRECTIVE__` directive to allow inserting the cachekey directive into the Raw Remap text. This allows Raw Remaps which manipulate the cachekey.

### Deprecated
- Deprecated the non-nullable `DeliveryService` Go struct and other structs that use it. `DeliveryServiceNullable` structs should be used instead.
- Deprecated the `insecure` option in `traffic_ops_golang` in favor of `"tls_config": { "InsecureSkipVerify": <bool> }`
- Importing Traffic Ops Go clients via the un-versioned `github.com/apache/trafficcontrol/traffic_ops/client` is now deprecated in favor of versioned import paths e.g. `github.com/apache/trafficcontrol/traffic_ops/v3-client`.

### Removed
- Removed deprecated Traffic Ops Go Client methods.
- Configuration generation logic in the TO API (v1) for all files and the "meta" route - this means that versions of Traffic Ops ORT earlier than 4.0.0 **will not work any longer** with versions of Traffic Ops moving forward.
- Removed from Traffic Portal the ability to view cache server config files as the contents are no longer reliable through the TO API due to the introduction of atstccfg.


## [4.1.0] - 2020-04-23
### Added
- Added support for use of ATS Slice plugin as an additonal option to range request handling on HTTP/DNS DSes.
- Added a boolean to delivery service in Traffic Portal and Traffic Ops to enable EDNS0 client subnet at the delivery service level and include it in the cr-config.
- Updated Traffic Router to read new EDSN0 client subnet field and route accordingly only for enabled delivery services. When enabled and a subnet is present in the request, the subnet appears in the `chi` field and the resolver address is in the `rhi` field.
- Traffic Router DNSSEC zone diffing: if enabled via the new "dnssec.zone.diffing.enabled" TR profile parameter, TR will diff existing zones against newly generated zones in order to determine if a zone needs to be re-signed. Zones are typically generated on every snapshot and whenever new DNSSEC keys are found, and since signing a zone is a relatively CPU-intensive operation, this optimization can drastically reduce the CPU time taken to process new snapshots and new DNSSEC keys.
- Added an optimistic quorum feature to Traffic Monitor to prevent false negative states from propagating to downstream components in the event of network isolation.
- Added the ability to fetch users by role
- Added an API 1.5 endpoint to generate delivery service certificates using Let's Encrypt
- Added an API 1.5 endpoint to GET a single or all records for Let's Encrypt DNS challenge
- Added an API 1.5 endpoint to renew certificates
- Added ability to create multiple objects from generic API Create with a single POST.
- Added debugging functionality to CDN-in-a-Box.
- Added an SMTP server to CDN-in-a-Box.
- Cached builder Docker images on Docker Hub to speed up build time
- Added functionality in the GET endpoints to support the "If-Modified-Since" header in the incoming requests.
- Traffic Ops Golang Endpoints
  - /api/2.0 for all of the most recent route versions
  - /api/1.1/cachegroupparameters/{{cachegroupID}}/{{parameterID}} `(DELETE)`
  - /api/1.5/stats_summary `(POST)`
  - /api/1.1/cdns/routing
  - /api/1.1/cachegroupparameters/ `(GET, POST)`
  - /api/2.0/isos
  - /api/1.5/deliveryservice/:id/routing
  - /api/1.5/deliveryservices/sslkeys/generate/letsencrypt `POST`
  - /api/2.0/deliveryservices/xmlId/:XMLID/sslkeys `DELETE`
  - /deliveryserviceserver/:dsid/:serverid
  - /api/1.5/letsencrypt/autorenew `POST`
  - /api/1.5/letsencrypt/dnsrecords `GET`
  - /api/2.0/vault/ping `GET`
  - /api/2.0/vault/bucket/:bucket/key/:key/values `GET`
  - /api/2.0/servercheck `GET`
  - /api/2.0/servercheck/extensions/:id `(DELETE)`
  - /api/2.0/servercheck/extensions `(GET, POST)`
  - /api/2.0/servers/:name-or-id/update `POST`
  - /api/2.0/plugins `(GET)`
  - /api/2.0/snapshot `PUT`

### Changed
- Add null check in astats plugin before calling strtok to find ip mask values in the config file
- Fix to traffic_ops_ort.pl to strip specific comment lines before checking if a file has changed.  Also promoted a changed file message from DEBUG to ERROR for report mode.
- Fixed Traffic Portal regenerating CDN DNSSEC keys with the wrong effective date
- Fixed issue #4583: POST /users/register internal server error caused by failing DB query
- Type mutation through the api is now restricted to only those types that apply to the "server" table
- Updated The Traffic Ops Python, Go and Java clients to use API version 2.0 (when possible)
- Updated CDN-in-a-Box scripts and enroller to use TO API version 2.0
- Updated numerous, miscellaneous tools to use TO API version 2.0
- Updated TP to use TO API v2
- Updated TP application build dependencies
- Modified Traffic Monitor to poll over IPv6 as well as IPv4 and separate the availability statuses.
- Modified Traffic Router to separate availability statuses between IPv4 and IPv6.
- Modified Traffic Portal and Traffic Ops to accept IPv6 only servers.
- Updated Traffic Monitor to default to polling both IPv4 and IPv6.
- Traffic Ops, Traffic Monitor, Traffic Stats, and Grove are now compiled using Go version 1.14. This requires a Traffic Vault config update (see note below).
- Existing installations **must** enable TLSv1.1 for Traffic Vault in order for Traffic Ops to reach it. See [Enabling TLS 1.1](https://traffic-control-cdn.readthedocs.io/en/latest/admin/traffic_vault.html#tv-admin-enable-tlsv1-1) in the Traffic Vault administrator's guide for instructions.
- Changed the `totalBytes` property of responses to GET requests to `/deliveryservice_stats` to the more appropriate `totalKiloBytes` in API 2.x
- Fix to traffic_ops_ort to generate logging.yaml files correctly.
- Fixed issue #4650: add the "Vary: Accept-Encoding" header to all responses from Traffic Ops

### Deprecated/Removed
- The Traffic Ops `db/admin.pl` script has now been removed. Please use the `db/admin` binary instead.
- Traffic Ops Python client no longer supports Python 2.
- Traffic Ops API Endpoints
  - /api_capabilities/:id
  - /asns/:id
  - /cachegroups/:id (GET)
  - /cachegroup/:parameterID/parameter
  - /cachegroups/:parameterID/parameter/available
  - /cachegroups/:id/unassigned_parameters
  - /cachegroups/trimmed
  - /cdns/:name/configs/routing
  - /cdns/:name/federations/:id (GET)
  - /cdns/configs
  - /cdns/:id (GET)
  - /cdns/:id/snapshot
  - /cdns/name/:name (GET)
  - /cdns/usage/overview
  - /deliveryservice_matches
  - /deliveryservice_server/:dsid/:serverid
  - /deliveryservice_user
  - /deliveryservice_user/:dsId/:userId
  - /deliveryservices/hostname/:name/sslkeys
  - /deliveryservices/{dsid}/regexes/{regexid} (GET)
  - /deliveryservices/:id (GET)
  - /deliveryservices/:id/state
  - /deliveryservices/xmlId/:XMLID/sslkeys/delete
  - /divisions/:division_name/regions
  - /divisions/:id
  - /divisions/name/:name
  - /hwinfo/dtdata
  - /jobs/:id
  - /keys/ping
  - /logs/:days/days
  - /parameters/:id (GET)
  - /parameters/:id/profiles
  - /parameters/:id/unassigned_profiles
  - /parameters/profile/:name
  - /parameters/validate
  - /phys_locations/trimmed
  - /phys_locations/:id (GET)
  - /profile/:id (GET)
  - /profile/:id/unassigned_parameters
  - /profile/trimmed
  - /regions/:id (GET, DELETE)
  - /regions/:region_name/phys_locations
  - /regions/name/:region_name
  - /riak/bucket/:bucket/key/:key/vault
  - /riak/ping
  - /riak/stats
  - /servercheck/aadata
  - /servers/hostname/:hostName/details
  - /servers/status
  - /servers/:id (GET)
  - /servers/totals
  - /snapshot/:cdn
  - /stats_summary/create
  - /steering/:deliveryservice/targets/:target (GET)
  - /tenants/:id (GET)
  - /statuses/:id (GET)
  - /to_extensions/:id/delete
  - /to_extensions
  - /traffic_monitor/stats
  - /types/trimmed
  - /types/{{ID}} (GET)
  - /user/current/jobs
  - /users/:id/deliveryservices
  - /servers/checks
  - /user/{{user ID}}/deliveryservices/available

## [4.0.0] - 2019-12-16
### Added
- Traffic Router: TR now generates a self-signed certificate at startup and uses it as the default TLS cert.
  The default certificate is used whenever a client attempts an SSL handshake for an SNI host which does not match
  any of the other certificates.
- Client Steering Forced Diversity: force Traffic Router to return more unique edge caches in CLIENT_STEERING results instead of the default behavior which can sometimes return a result of multiple targets using the same edge cache. In the case of edge cache failures, this feature will give clients a chance to retry a different edge cache. This can be enabled with the new "client.steering.forced.diversity" Traffic Router profile parameter.
- Traffic Ops Golang Endpoints
  - /api/1.4/deliveryservices `(GET,POST,PUT)`
  - /api/1.4/users `(GET,POST,PUT)`
  - /api/1.1/deliveryservices/xmlId/:xmlid/sslkeys `GET`
  - /api/1.1/deliveryservices/hostname/:hostname/sslkeys `GET`
  - /api/1.1/deliveryservices/sslkeys/add `POST`
  - /api/1.1/deliveryservices/xmlId/:xmlid/sslkeys/delete `GET`
  - /api/1.4/deliveryservices_required_capabilities `(GET,POST,DELETE)`
  - /api/1.1/servers/status `GET`
  - /api/1.4/cdns/dnsseckeys/refresh `GET`
  - /api/1.1/cdns/name/:name/dnsseckeys `GET`
  - /api/1.1/roles `GET`
  - /api/1.4/cdns/name/:name/dnsseckeys `GET`
  - /api/1.4/user/login/oauth `POST`
  - /api/1.1/servers/:name/configfiles/ats `GET`
  - /api/1.1/servers/:id/queue_update `POST`
  - /api/1.1/profiles/:name/configfiles/ats/* `GET`
  - /api/1.4/profiles/name/:name/copy/:copy
  - /api/1.1/servers/:name/configfiles/ats/* `GET`
  - /api/1.1/cdns/:name/configfiles/ats/* `GET`
  - /api/1.1/servers/:id/status `PUT`
  - /api/1.1/dbdump `GET`
  - /api/1.1/servers/:name/configfiles/ats/parent.config
  - /api/1.1/servers/:name/configfiles/ats/remap.config
  - /api/1.1/user/login/token `POST`
  - /api/1.4/deliveryservice_stats `GET`
  - /api/1.1/deliveryservices/request
  - /api/1.1/federations/:id/users
  - /api/1.1/federations/:id/users/:userID
  - /api/1.2/current_stats
  - /api/1.1/osversions
  - /api/1.1/stats_summary `GET`
  - /api/1.1/api_capabilities `GET`
  - /api/1.1/user/current `PUT`
  - /api/1.1/federations/:id/federation_resolvers `(GET, POST)`

- Traffic Router: Added a tunable bounded queue to support DNS request processing.
- Traffic Ops API Routing Blacklist: via the `routing_blacklist` field in `cdn.conf`, enable certain whitelisted Go routes to be handled by Perl instead (via the `perl_routes` list) in case a regression is found in the Go handler, and explicitly disable any routes via the `disabled_routes` list. Requests to disabled routes are immediately given a 503 response. Both fields are lists of Route IDs, and route information (ID, version, method, path, and whether or not it can bypass to Perl) can be found by running `./traffic_ops_golang --api-routes`. To disable a route or have it bypassed to Perl, find its Route ID using the previous command and put it in the `disabled_routes` or `perl_routes` list, respectively.
- To support reusing a single riak cluster connection, an optional parameter is added to riak.conf: "HealthCheckInterval". This options takes a 'Duration' value (ie: 10s, 5m) which affects how often the riak cluster is health checked.  Default is currently set to: "HealthCheckInterval": "5s".
- Added a new Go db/admin binary to replace the Perl db/admin.pl script which is now deprecated and will be removed in a future release. The new db/admin binary is essentially a drop-in replacement for db/admin.pl since it supports all of the same commands and options; therefore, it should be used in place of db/admin.pl for all the same tasks.
- Added an API 1.4 endpoint, /api/1.4/cdns/dnsseckeys/refresh, to perform necessary behavior previously served outside the API under `/internal`.
- Added the DS Record text to the cdn dnsseckeys endpoint in 1.4.
- Added monitoring.json snapshotting. This stores the monitoring json in the same table as the crconfig snapshot. Snapshotting is now required in order to push out monitoring changes.
- To traffic_ops_ort.pl added the ability to handle ##OVERRIDE## delivery service ANY_MAP raw remap text to replace and comment out a base delivery service remap rules. THIS IS A TEMPORARY HACK until versioned delivery services are implemented.
- Snapshotting the CRConfig now deletes HTTPS certificates in Riak for delivery services which have been deleted in Traffic Ops.
- Added a context menu in place of the "Actions" column from the following tables in Traffic Portal: cache group tables, CDN tables, delivery service tables, parameter tables, profile tables, server tables.
- Traffic Portal standalone Dockerfile
- In Traffic Portal, removes the need to specify line breaks using `__RETURN__` in delivery service edge/mid header rewrite rules, regex remap expressions, raw remap text and traffic router additional request/response headers.
- In Traffic Portal, provides the ability to clone delivery service assignments from one cache to another cache of the same type. Issue #2963.
- Added an API 1.4 endpoint, /api/1.4/server_capabilities, to create, read, and delete server capabilities.
- Traffic Ops now allows each delivery service to have a set of query parameter keys to be retained for consistent hash generation by Traffic Router.
- In Traffic Portal, delivery service table columns can now be rearranged and their visibility toggled on/off as desired by the user. Hidden table columns are excluded from the table search. These settings are persisted in the browser.
- Added an API 1.4 endpoint, /api/1.4/user/login/oauth to handle SSO login using OAuth.
- Added /#!/sso page to Traffic Portal to catch redirects back from OAuth provider and POST token into the API.
- In Traffic Portal, server table columns can now be rearranged and their visibility toggled on/off as desired by the user. Hidden table columns are excluded from the table search. These settings are persisted in the browser.
- Added pagination support to some Traffic Ops endpoints via three new query parameters, limit and offset/page
- Traffic Ops now supports a "sortOrder" query parameter on some endpoints to return API responses in descending order
- Traffic Ops now uses a consistent format for audit logs across all Go endpoints
- Added cache-side config generator, atstccfg, installed with ORT. Includes all configs. Includes a plugin system.
- Fixed ATS config generation to omit regex remap, header rewrite, URL Sig, and URI Signing files for delivery services not assigned to that server.
- In Traffic Portal, all tables now include a 'CSV' link to enable the export of table data in CSV format.
- Pylint configuration now enforced (present in [a file in the Python client directory](./traffic_control/clients/python/pylint.rc))
- Added an optional SMTP server configuration to the TO configuration file, api now has unused abilitiy to send emails
- Traffic Monitor now has "gbps" calculated stat, allowing operators to monitor bandwidth in Gbps.
- Added an API 1.4 endpoint, /api/1.4/deliveryservices_required_capabilities, to create, read, and delete associations between a delivery service and a required capability.
- Added ATS config generation omitting parents without Delivery Service Required Capabilities.
- In Traffic Portal, added the ability to create, view and delete server capabilities and associate those server capabilities with servers and delivery services. See [blueprint](./blueprints/server-capabilitites.md)
- Added validation to prevent assigning servers to delivery services without required capabilities.
- Added deep coverage zone routing percentage to the Traffic Portal dashboard.
- Added a `traffic_ops/app/bin/osversions-convert.pl` script to convert the `osversions.cfg` file from Perl to JSON as part of the `/osversions` endpoint rewrite.
- Added [Experimental] - Emulated Vault suppling a HTTP server mimicking RIAK behavior for usage as traffic-control vault.
- Added Traffic Ops Client function that returns a Delivery Service Nullable Response when requesting for a Delivery Service by XMLID

### Changed
- Traffic Router:  TR will now allow steering DSs and steering target DSs to have RGB enabled. (fixes #3910)
- Traffic Portal:  Traffic Portal now allows Regional Geo Blocking to be enabled for a Steering Delivery Service.
- Traffic Ops: fixed a regression where the `Expires` cookie header was not being set properly in responses. Also, added the `Max-Age` cookie header in responses.
- Traffic Router, added TLS certificate validation on certificates imported from Traffic Ops
  - validates modulus of private and public keys
  - validates current timestamp falls within the certificate date bracket
  - validates certificate subjects against the DS URL
- Traffic Ops Golang Endpoints
  - Updated /api/1.1/cachegroups: Cache Group Fallbacks are included
  - Updated /api/1.1/cachegroups: fixed so fallbackToClosest can be set through API
    - Warning:  a PUT of an old Cache Group JSON without the fallbackToClosest field will result in a `null` value for that field
- Traffic Router: fixed a bug which would cause `REFUSED` DNS answers if the zone priming execution did not complete within the configured `zonemanager.init.timeout` period.
- Issue 2821: Fixed "Traffic Router may choose wrong certificate when SNI names overlap"
- traffic_ops/app/bin/checks/ToDnssecRefresh.pl now requires "user" and "pass" parameters of an operations-level user! Update your scripts accordingly! This was necessary to move to an API endpoint with proper authentication, which may be safely exposed.
- Traffic Monitor UI updated to support HTTP or HTTPS traffic.
- Traffic Monitor health/stat time now includes full body download (like prior TM <=2.1 version)
- Modified Traffic Router logging format to include an additional field for DNS log entries, namely `rhi`. This defaults to '-' and is only used when EDNS0 client subnet extensions are enabled and a client subnet is present in the request. When enabled and a subnet is present, the subnet appears in the `chi` field and the resolver address is in the `rhi` field.
- Changed traffic_ops_ort.pl so that hdr_rw-&lt;ds&gt;.config files are compared with strict ordering and line duplication when detecting configuration changes.
- Traffic Ops (golang), Traffic Monitor, Traffic Stats are now compiled using Go version 1.11. Grove was already being compiled with this version which improves performance for TLS when RSA certificates are used.
- Fixed issue #3497: TO API clients that don't specify the latest minor version will overwrite/default any fields introduced in later versions
- Fixed permissions on DELETE /api/$version/deliveryservice_server/{dsid}/{serverid} endpoint
- Issue 3476: Traffic Router returns partial result for CLIENT_STEERING Delivery Services when Regional Geoblocking or Anonymous Blocking is enabled.
- Upgraded Traffic Portal to AngularJS 1.7.8
- Issue 3275: Improved the snapshot diff performance and experience.
- Issue 3550: Fixed TC golang client setting for cache control max age
- Issue #3605: Fixed Traffic Monitor custom ports in health polling URL.
- Issue 3587: Fixed Traffic Ops Golang reverse proxy and Riak logs to be consistent with the format of other error logs.
- Database migrations have been collapsed. Rollbacks to migrations that previously existed are no longer possible.
- Issue #3750: Fixed Grove access log fractional seconds.
- Issue #3646: Fixed Traffic Monitor Thresholds.
- Modified Traffic Router API to be available via HTTPS.
- Added fields to traffic_portal_properties.json to configure SSO through OAuth.
- Added field to cdn.conf to configure whitelisted URLs for Json Key Set URL returned from OAuth provider.
- Improved [profile comparison view in Traffic Portal](https://github.com/apache/trafficcontrol/blob/master/blueprints/profile-param-compare-manage.md).
- Issue #3871 - provides users with a specified role the ability to mark any delivery service request as complete.
- Fixed Traffic Ops Golang POST servers/id/deliveryservice continuing erroneously after a database error.
- Fixed Traffic Ops Golang POST servers/id/deliveryservice double-logging errors.
- Issue #4131 - The "Clone Delivery Service Assignments" menu item is hidden on a cache when the cache has zero delivery service assignments to clone.
- Traffic Portal - Turn off TLSv1
- Removed Traffic Portal dependency on Restangular
- Issue #1486 - Dashboard graph for bandwidth now displays units in the tooltip when hovering over a data point

### Deprecated/Removed
- Traffic Ops API Endpoints
  - /api/1.1/cachegroup_fallbacks
  - /api_capabilities `POST`

## [3.0.0] - 2018-10-30
### Added
- Removed MySQL-to-Postgres migration tools.  This tool is supported for 1.x to 2.x upgrades only and should not be used with 3.x.
- Backup Edge Cache group: If the matched group in the CZF is not available, this list of backup edge cache group configured via Traffic Ops API can be used as backup. In the event of all backup edge cache groups not available, GEO location can be optionally used as further backup. APIs detailed [here](http://traffic-control-cdn.readthedocs.io/en/latest/development/traffic_ops_api/v12/cachegroup_fallbacks.html)
- Traffic Ops Golang Proxy Endpoints
  - /api/1.4/users `(GET,POST,PUT)`
  - /api/1.3/origins `(GET,POST,PUT,DELETE)`
  - /api/1.3/coordinates `(GET,POST,PUT,DELETE)`
  - /api/1.3/staticdnsentries `(GET,POST,PUT,DELETE)`
  - /api/1.1/deliveryservices/xmlId/:xmlid/sslkeys `GET`
  - /api/1.1/deliveryservices/hostname/:hostname/sslkeys `GET`
  - /api/1.1/deliveryservices/sslkeys/add `POST`
  - /api/1.1/deliveryservices/xmlId/:xmlid/sslkeys/delete `GET`
- Delivery Service Origins Refactor: The Delivery Service API now creates/updates an Origin entity on Delivery Service creates/updates, and the `org_server_fqdn` column in the `deliveryservice` table has been removed. The `org_server_fqdn` data is now computed from the Delivery Service's primary origin (note: the name of the primary origin is the `xml_id` of its delivery service).
- Cachegroup-Coordinate Refactor: The Cachegroup API now creates/updates a Coordinate entity on Cachegroup creates/updates, and the `latitude` and `longitude` columns in the `cachegroup` table have been replaced with `coordinate` (a foreign key to Coordinate). Coordinates created from Cachegroups are given the name `from_cachegroup_\<cachegroup name\>`.
- Geolocation-based Client Steering: two new steering target types are available to use for `CLIENT_STEERING` delivery services: `STEERING_GEO_ORDER` and `STEERING_GEO_WEIGHT`. When targets of these types have an Origin with a Coordinate, Traffic Router will order and prioritize them based upon the shortest total distance from client -> edge -> origin. Co-located targets are grouped together and can be weighted or ordered within the same location using `STEERING_GEO_WEIGHT` or `STEERING_GEO_ORDER`, respectively.
- Tenancy is now the default behavior in Traffic Ops.  All database entries that reference a tenant now have a default of the root tenant.  This eliminates the need for the `use_tenancy` global parameter and will allow for code to be simplified as a result. If all user and delivery services reference the root tenant, then there will be no difference from having `use_tenancy` set to 0.
- Cachegroup Localization Methods: The Cachegroup API now supports an optional `localizationMethods` field which specifies the localization methods allowed for that cachegroup (currently 'DEEP_CZ', 'CZ', and 'GEO'). By default if this field is null/empty, all localization methods are enabled. After Traffic Router has localized a client, it will only route that client to cachegroups that have enabled the localization method used. For example, this can be used to prevent GEO-localized traffic (i.e. most likely from off-net/internet clients) to cachegroups that aren't optimal for internet traffic.
- Traffic Monitor Client Update: Traffic Monitor is updated to use the Traffic Ops v13 client.
- Removed previously deprecated `traffic_monitor_java`
- Added `infrastructure/cdn-in-a-box` for Apachecon 2018 demonstration
- The CacheURL Delivery service field is deprecated.  If you still need this functionality, you can create the configuration explicitly via the raw remap field.

## [2.2.0] - 2018-06-07
### Added
- Per-DeliveryService Routing Names: you can now choose a Delivery Service's Routing Name (rather than a hardcoded "tr" or "edge" name). This might require a few pre-upgrade steps detailed [here](http://traffic-control-cdn.readthedocs.io/en/latest/admin/traffic_ops/migration_from_20_to_22.html#per-deliveryservice-routing-names)
- [Delivery Service Requests](http://traffic-control-cdn.readthedocs.io/en/latest/admin/quick_howto/ds_requests.html#ds-requests): When enabled, delivery service requests are created when ALL users attempt to create, update or delete a delivery service. This allows users with higher level permissions to review delivery service changes for completeness and accuracy before deploying the changes.
- Traffic Ops Golang Proxy Endpoints
  - /api/1.3/about `(GET)`
  - /api/1.3/asns `(GET,POST,PUT,DELETE)`
  - /api/1.3/cachegroups `(GET,POST,PUT,DELETE)`
  - /api/1.3/cdns `(GET,POST,PUT,DELETE)`
  - /api/1.3/cdns/capacity `(GET)`
  - /api/1.3/cdns/configs `(GET)`
  - /api/1.3/cdns/dnsseckeys `(GET)`
  - /api/1.3/cdns/domain `(GET)`
  - /api/1.3/cdns/monitoring `(GET)`
  - /api/1.3/cdns/health `(GET)`
  - /api/1.3/cdns/routing `(GET)`
  - /api/1.3/deliveryservice_requests `(GET,POST,PUT,DELETE)`
  - /api/1.3/divisions `(GET,POST,PUT,DELETE)`
  - /api/1.3/hwinfos `(GET)`
  - /api/1.3/login `(POST)`
  - /api/1.3/parameters `(GET,POST,PUT,DELETE)`
  - /api/1.3/profileparameters `(GET,POST,PUT,DELETE)`
  - /api/1.3/phys_locations `(GET,POST,PUT,DELETE)`
  - /api/1.3/ping `(GET)`
  - /api/1.3/profiles `(GET,POST,PUT,DELETE)`
  - /api/1.3/regions `(GET,POST,PUT,DELETE)`
  - /api/1.3/servers `(GET,POST,PUT,DELETE)`
  - /api/1.3/servers/checks `(GET)`
  - /api/1.3/servers/details `(GET)`
  - /api/1.3/servers/status `(GET)`
  - /api/1.3/servers/totals `(GET)`
  - /api/1.3/statuses `(GET,POST,PUT,DELETE)`
  - /api/1.3/system/info `(GET)`
  - /api/1.3/types `(GET,POST,PUT,DELETE)`
- Fair Queuing Pacing: Using the FQ Pacing Rate parameter in Delivery Services allows operators to limit the rate of individual sessions to the edge cache. This feature requires a Trafficserver RPM containing the fq_pacing experimental plugin AND setting 'fq' as the default Linux qdisc in sysctl.
- Traffic Ops rpm changed to remove world-read permission from configuration files.

### Changed
- Reformatted this CHANGELOG file to the keep-a-changelog format

[unreleased]: https://github.com/apache/trafficcontrol/compare/RELEASE-7.0.0...HEAD
[7.0.0]: https://github.com/apache/trafficcontrol/compare/RELEASE-7.0.0...RELEASE-6.0.0
[6.0.0]: https://github.com/apache/trafficcontrol/compare/RELEASE-6.0.0...RELEASE-5.0.0
[5.0.0]: https://github.com/apache/trafficcontrol/compare/RELEASE-4.1.0...RELEASE-5.0.0
[4.1.0]: https://github.com/apache/trafficcontrol/compare/RELEASE-4.0.0...RELEASE-4.1.0
[4.0.0]: https://github.com/apache/trafficcontrol/compare/RELEASE-3.0.0...RELEASE-4.0.0
[3.0.0]: https://github.com/apache/trafficcontrol/compare/RELEASE-2.2.0...RELEASE-3.0.0
[2.2.0]: https://github.com/apache/trafficcontrol/compare/RELEASE-2.1.0...RELEASE-2.2.0<|MERGE_RESOLUTION|>--- conflicted
+++ resolved
@@ -132,11 +132,8 @@
 - [#4393](https://github.com/apache/trafficcontrol/issues/4393) *Traffic Ops* Fixed the error code and alert structure when TO is queried for a delivery service with no ssl keys.
 - [#7590](https://github.com/apache/trafficcontrol/issues/7590) *Traffic Control Cache Config (t3c)* Fixed issue with git detected dubious ownership in repository.
 - [#7575](https://github.com/apache/trafficcontrol/pull/7575) *Traffic Ops* Fixes `types` v5 apis to respond with `RFC3339` date/time Format.
-<<<<<<< HEAD
+- [#7628](https://github.com/apache/trafficcontrol/pull/7628) *Traffic Ops* Fixes an issue where certificate chain validation failed based on leading or trailing whitespace.
 - [#7596](https://github.com/apache/trafficcontrol/pull/7596) *Traffic Ops* Fixes `federation_resolvers` v5 apis to respond with `RFC3339` date/time Format.
-=======
-- [#7628](https://github.com/apache/trafficcontrol/pull/7628) *Traffic Ops* Fixes an issue where certificate chain validation failed based on leading or trailing whitespace.
->>>>>>> 9ac02cc3
 
 ### Removed
 - [#7271](https://github.com/apache/trafficcontrol/pull/7271) Remove components in `infrastructre/docker/`, not in use as cdn-in-a-box performs the same functionality.
