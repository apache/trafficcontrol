--- conflicted
+++ resolved
@@ -17,13 +17,9 @@
 - Traffic Monitor: Add support for `access.log` to TM.
 - Added functionality for login to provide a Bearer token and for that token to be later used for authorization.
 - [Traffic Ops | Traffic Go Clients | T3C] Add additional timestamp fields to server for queuing and dequeueing config and revalidate updates.
-<<<<<<< HEAD
 - Added layered profile feature to 4.0 for `GET` /servers/, `POST` /servers/, `PUT` /servers/{id} and `DELETE` /servers/{id}.
+- Added a Traffic Ops endpoint and Traffic Portal page to view all CDNi configuration update requests and approve or deny.
 - Added layered profile feature to 4.0 for `GET` /deliveryservices/{id}/servers/ and /deliveryservices/{id}/servers/eligible.
-=======
-- Added layered profile feature to 4.0 for `GET` servers/, `POST` servers/, `PUT` servers/{id} and `DELETE` servers/{id}.
-- Added a Traffic Ops endpoint and Traffic Portal page to view all CDNi configuration update requests and approve or deny.
->>>>>>> 5d06e387
 
 ### Fixed
 - Update traffic\_portal dependencies to mitigate `npm audit` issues.
