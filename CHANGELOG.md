--- conflicted
+++ resolved
@@ -39,11 +39,8 @@
 - [#5927](https://github.com/apache/trafficcontrol/issues/5927) Updated CDN-in-a-Box to not run a Riak container by default but instead only run it if the optional flag is provided.
 - Traffic Portal no longer uses `ruby compass` to compile sass and now uses `dart-sass`.
 - Changed Invalidation Jobs throughout (TO, TP, T3C, etc.) to account for the ability to do both REFRESH and REFETCH requests for resources.
-<<<<<<< HEAD
+- The `admin` Role is now always guaranteed to exist, and can't be deleted or modified.
 - Updated `t3c-apply` to reduce mutable state in `TrafficOpsReq` struct.
-=======
-- The `admin` Role is now always guaranteed to exist, and can't be deleted or modified.
->>>>>>> 03f62838
 
 ### Deprecated
 - Deprecated the endpoints and docs associated with `api_capability`.
