--- conflicted
+++ resolved
@@ -18,11 +18,8 @@
 - Fixed ORT config generation not using the coalesce_number_v6 Parameter.
 - Removed audit logging from the `POST /api/x/serverchecks` Traffic Ops API endpoint in order to reduce audit log spam
 - Fixed audit logging from the `/jobs` APIs to bring them back to the same level of information provided by TO-Perl
-<<<<<<< HEAD
 - Fixed `maxRevalDurationDays` validation for `POST /api/1.x/user/current/jobs` and added that validation to the `/api/x/jobs` endpoints
-=======
 - Fixed update procedure of servers, so that if a server is linked to one or more delivery services, you cannot change its "cdn".
->>>>>>> bbd9a7c5
 
 ### Changed
 - Changed some Traffic Ops Go Client methods to use `DeliveryServiceNullable` inputs and outputs.
