# Changelog
All notable changes to this project will be documented in this file.

The format is based on [Keep a Changelog](http://keepachangelog.com/en/1.0.0/).

## [unreleased]
### Added
- Added a new Traffic Ops endpoint to `GET` capacity and telemetry data for CDNi integration.
- Added a Traffic Ops endpoints to `PUT` a requested configuration change for a full configuration or per host and an endpoint to approve or deny the request.
<<<<<<< HEAD
- Added layered profile feature for `GET` servers/ and `PUT` servers/{id}
=======
- Traffic Monitor config option `distributed_polling` which enables the ability for Traffic Monitor to poll a subset of the CDN and divide into "local peer groups" and "distributed peer groups". Traffic Monitors in the same group are local peers, while Traffic Monitors in other groups are distibuted peers. Each TM group polls the same set of cachegroups and gets availability data for the other cachegroups from other TM groups. This allows each TM to be responsible for polling a subset of the CDN while still having a full view of CDN availability. In order to use this, `stat_polling` must be disabled.
>>>>>>> 3b10d5ba

### Fixed
- Update traffic_portal dependencies to mitigate `npm audit` issues.
- Fixed a cdn-in-a-box build issue when using `RHEL_VERSION=7`
- [#6549](https://github.com/apache/trafficcontrol/issues/6549) Fixed internal server error while deleting a delivery service created from a DSR (Traafic Ops).
- [#6538](https://github.com/apache/trafficcontrol/pull/6538) Fixed the incorrect use of secure.port on TrafficRouter and corrected to the httpsPort value from the TR server configuration.
- [#6562](https://github.com/apache/trafficcontrol/pull/6562) Fixed incorrect template in Ansible dataset loader role when fallbackToClosest is defined.

### Removed
- Remove traffic_portal dependencies to mitigate `npm audit` issues, specifically `grunt-concurrent`, `grunt-contrib-concat`, `grunt-contrib-cssmin`, `grunt-contrib-jsmin`, `grunt-contrib-uglify`, `grunt-contrib-htmlmin`, `grunt-newer`, and `grunt-wiredep`
- Removed the Traffic Monitor `peer_polling_protocol` option. Traffic Monitor now just uses hostnames to request peer states, which can be handled via IPv4 or IPv6 depending on the underlying IP version in use.
- Dropped CentOS 8 support

### Changed
- Added Rocky Linux 8 support
- Added permissions to the role form in traffic portal

## [6.1.0] - 2022-01-18
### Added
- Added permission based roles for better access control.
- [#5674](https://github.com/apache/trafficcontrol/issues/5674) Added new query parameters `cdn` and `maxRevalDurationDays` to the `GET /api/x/jobs` Traffic Ops API to filter by CDN name and within the start_time window defined by the `maxRevalDurationDays` GLOBAL profile parameter, respectively.
- Added a new Traffic Ops cdn.conf option -- `disable_auto_cert_deletion` -- in order to optionally prevent the automatic deletion of certificates for delivery services that no longer exist whenever a CDN snapshot is taken.
- [#6034](https://github.com/apache/trafficcontrol/issues/6034) Added new query parameter `cdn` to the `GET /api/x/deliveryserviceserver` Traffic Ops API to filter by CDN name
- Added a new Traffic Monitor configuration option -- `short_hostname_override` -- to traffic_monitor.cfg to allow overriding the system hostname that Traffic Monitor uses.
- Added a new Traffic Monitor configuration option -- `stat_polling` (default: true) -- to traffic_monitor.cfg to disable stat polling.
- A new Traffic Portal server command-line option `-c` to specify a configuration file, and the ability to set `log: null` to log to stdout (consult documentation for details).
- Multiple improvements to Ansible roles as discussed at ApacheCon 2021
- SANs information to the SSL key endpoint and Traffic Portal page.
- Added definition for `heartbeat.polling.interval` for CDN Traffic Monitor config in API documentation.
- New `pkg` script options, `-h`, `-s`, `-S`, and `-L`.
- Added `Invalidation Type` (REFRESH or REFETCH) for invalidating content to Traffic Portal.
- cache config t3c-apply retrying when another t3c-apply is running.
- IMS warnings to Content Invalidation requests in Traffic Portal and documentation.
- [#6032](https://github.com/apache/trafficcontrol/issues/6032) Add t3c setting mode 0600 for secure files
- [#6405](https://github.com/apache/trafficcontrol/issues/6405) Added cache config version to all t3c apps and config file headers
- Traffic Vault: Added additional flag to TV Riak (Deprecated) Util
- Added Traffic Vault Postgres columns, a Traffic Ops API endpoint, and Traffic Portal page to show SSL certificate expiration information.
- Added support for a DS profile parameter 'LastRawRemapPre' and 'LastRawRemapPost' which allows raw text lines to be pre or post pended to remap.config.

### Fixed
- [#6411](https://github.com/apache/trafficcontrol/pull/6411) Removes invalid 'ALL cdn' options from TP
- Fixed Traffic Router crs/stats to prevent overflow and to correctly record the time used in averages.
- [#6209](https://github.com/apache/trafficcontrol/pull/6209) Updated Traffic Router to use Java 11 to compile and run
- [#5893](https://github.com/apache/trafficcontrol/issues/5893) - A self signed certificate is created when an HTTPS delivery service is created or an HTTP delivery service is updated to HTTPS.
- [#6255](https://github.com/apache/trafficcontrol/issues/6255) - Unreadable Prod Mode CDN Notifications in Traffic Portal
- [#6378](https://github.com/apache/trafficcontrol/issues/6378) - Cannot update or delete Cache Groups with null latitude and longitude.
- Fixed broken `GET /cdns/routing` Traffic Ops API
- [#6259](https://github.com/apache/trafficcontrol/issues/6259) - Traffic Portal No Longer Allows Spaces in Server Object "Router Port Name"
- [#6392](https://github.com/apache/trafficcontrol/issues/6392) - Traffic Ops prevents assigning ORG servers to topology-based delivery services (as well as a number of other valid operations being prohibited by "last server assigned to DS" validations which don't apply to topology-based delivery services)
- [#6175](https://github.com/apache/trafficcontrol/issues/6175) - POST request to /api/4.0/phys_locations accepts mismatch values for regionName.
- Fixed Traffic Monitor parsing stats_over_http output so that multiple stats for the same underlying delivery service (when the delivery service has more than 1 regex) are properly summed together. This makes the resulting data more accurate in addition to fixing the "new stat is lower than last stat" warnings.
- [#6457](https://github.com/apache/trafficcontrol/issues/6457) - Fix broken user registration and password reset, due to the last_authenticated value being null.
- [#6367](https://github.com/apache/trafficcontrol/issues/6367) - Fix PUT `user/current` to work with v4 User Roles and Permissions
- [#6266](https://github.com/apache/trafficcontrol/issues/6266) - Removed postgresql13-devel requirement for traffic_ops
- [#6446](https://github.com/apache/trafficcontrol/issues/6446) - Revert Traffic Router rollover file pattern to the one previously used in `log4j.properties` with Log4j 1.2
- [#5118](https://github.com/apache/trafficcontrol/issues/5118) - Added support for Kafka to Traffic Stats

### Changed
- Updated `t3c` to request less unnecessary deliveryservice-server assignment and invalidation jobs data via new query params supported by Traffic Ops
- [#6179](https://github.com/apache/trafficcontrol/issues/6179) Updated the Traffic Ops rpm to include the `ToDnssecRefresh` binary and make the `trafops_dnssec_refresh` cron job use it
- [#6382](https://github.com/apache/trafficcontrol/issues/6382) Accept Geo Limit Countries as strings and arrays.
- Traffic Portal no longer uses `ruby compass` to compile sass and now uses `dart-sass`.
- Changed Invalidation Jobs throughout (TO, TP, T3C, etc.) to account for the ability to do both REFRESH and REFETCH requests for resources.
- Changed the `maxConnections` value on Traffic Router, to prevent the thundering herd problem (TR).
- The `admin` Role is now always guaranteed to exist, and can't be deleted or modified.
- [#6376](https://github.com/apache/trafficcontrol/issues/6376) Updated TO/TM so that TM doesn't overwrite monitoring snapshot data with CR config snapshot data.
- Updated `t3c-apply` to reduce mutable state in `TrafficOpsReq` struct.
- Updated Golang dependencies
- [#6506](https://github.com/apache/trafficcontrol/pull/6506) - Updated `jackson-databind` and `jackson-annotations` Traffic Router dependencies to version 2.13.1

### Deprecated
- Deprecated the endpoints and docs associated with `/api_capability` and `/capabilities`.
- The use of a seelog configuration file to configure Traffic Stats logging is deprecated, and logging configuration should instead be present in the `logs` property of the Traffic Stats configuration file (refer to documentation for details).

### Removed
- Removed the `user_role` table.
- The `traffic_ops.sh` shell profile no longer sets `GOPATH` or adds its `bin` folder to the `PATH`
- `/capabilities` removed from Traffic Ops API version 4.

## [6.0.2] - 2021-12-17
### Changed
- Updated `log4j` module in Traffic Router from version 1.2.17 to 2.17.0

## [6.0.1] - 2021-11-04
### Added
- [#2770](https://github.com/apache/trafficcontrol/issues/2770) Added validation for httpBypassFqdn as hostname in Traffic Ops

### Fixed
- [#6125](https://github.com/apache/trafficcontrol/issues/6125) - Fix `/cdns/{name}/federations?id=#` to search for CDN.
- [#6285](https://github.com/apache/trafficcontrol/issues/6285) - The Traffic Ops Postinstall script will work in CentOS 7, even if Python 3 is installed
- [#5373](https://github.com/apache/trafficcontrol/issues/5373) - Traffic Monitor logs not consistent
- [#6197](https://github.com/apache/trafficcontrol/issues/6197) - TO `/deliveryservices/:id/routing` makes requests to all TRs instead of by CDN.
- Traffic Ops: Sanitize username before executing LDAP query

### Changed
- [#5927](https://github.com/apache/trafficcontrol/issues/5927) Updated CDN-in-a-Box to not run a Riak container by default but instead only run it if the optional flag is provided.
- Changed the DNSSEC refresh Traffic Ops API to only create a new change log entry if any keys were actually refreshed or an error occurred (in order to reduce changelog noise)

## [6.0.0] - 2021-08-30
### Added
- [#4982](https://github.com/apache/trafficcontrol/issues/4982) Added the ability to support queueing updates by server type and profile
- [#5412](https://github.com/apache/trafficcontrol/issues/5412) Added last authenticated time to user API's (`GET /user/current, GET /users, GET /user?id=`) response payload
- [#5451](https://github.com/apache/trafficcontrol/issues/5451) Added change log count to user API's response payload and query param (username) to logs API
- Added support for CDN locks
- Added support for PostgreSQL as a Traffic Vault backend
- Added the tc-health-client to Trafficcontrol used to manage traffic server parents.
- [#5449](https://github.com/apache/trafficcontrol/issues/5449) The `todb-tests` GitHub action now runs the Traffic Ops DB tests
- Python client: [#5611](https://github.com/apache/trafficcontrol/pull/5611) Added server_detail endpoint
- Ported the Postinstall script to Python. The Perl version has been moved to `install/bin/_postinstall.pl` and has been deprecated, pending removal in a future release.
- CDN-in-a-Box: Generate config files using the Postinstall script
- CDN-in-a-Box: Add Federation with CNAME foo.kabletown.net.
- Apache Traffic Server: [#5627](https://github.com/apache/trafficcontrol/pull/5627) - Added the creation of Centos8 RPMs for Apache Traffic Server
- Traffic Ops/Traffic Portal: [#5479](https://github.com/apache/trafficcontrol/issues/5479) - Added the ability to change a server capability name
- Traffic Ops: [#3577](https://github.com/apache/trafficcontrol/issues/3577) - Added a query param (server host_name or ID) for servercheck API
- Traffic Portal: [#5318](https://github.com/apache/trafficcontrol/issues/5318) - Rename server columns for IPv4 address fields.
- Traffic Portal: [#5361](https://github.com/apache/trafficcontrol/issues/5361) - Added the ability to change the name of a topology.
- Traffic Portal: [#5340](https://github.com/apache/trafficcontrol/issues/5340) - Added the ability to resend a user registration from user screen.
- Traffic Portal: Adds the ability for operations/admin users to create a CDN-level notification.
- Traffic Portal: upgraded delivery service UI tables to use more powerful/performant ag-grid component
- Traffic Router: added new 'dnssec.rrsig.cache.enabled' profile parameter to enable new DNSSEC RRSIG caching functionality. Enabling this greatly reduces CPU usage during the DNSSEC signing process.
- Traffic Router: added new 'strip.special.query.params' profile parameter to enable stripping the 'trred' and 'fakeClientIpAddress' query parameters from responses: [#1065](https://github.com/apache/trafficcontrol/issues/1065)
- [#5316](https://github.com/apache/trafficcontrol/issues/5316) - Add router host names and ports on a per interface basis, rather than a per server basis.
- Traffic Ops: Adds API endpoints to fetch (GET), create (POST) or delete (DELETE) a cdn notification. Create and delete are limited to users with operations or admin role.
- Added ACME certificate renewals and ACME account registration using external account binding
- Added functionality to automatically renew ACME certificates.
- Traffic Ops: [#6069](https://github.com/apache/trafficcontrol/issues/6069) - prevent unassigning all ONLINE ORG servers from an MSO-enabled delivery service
- Added ORT flag to set local.dns bind address from server service addresses
- Added an endpoint for statuses on asynchronous jobs and applied it to the ACME renewal endpoint.
- Added two new cdn.conf options to make Traffic Vault configuration more backend-agnostic: `traffic_vault_backend` and `traffic_vault_config`
- Traffic Ops API version 4.0 - This version is **unstable** meaning that breaking changes can occur at any time - use at your own peril!
- `GET` request method for `/deliveryservices/{{ID}}/assign`
- `GET` request method for `/deliveryservices/{{ID}}/status`
- [#5644](https://github.com/apache/trafficcontrol/issues/5644) ORT config generation: Added ATS9 ip_allow.yaml support, and automatic generation if the server's package Parameter is 9.\*
- t3c: Added option to track config changes in git.
- ORT config generation: Added a rule to ip_allow such that PURGE requests are allowed over localhost
- Added integration to use ACME to generate new SSL certificates.
- Add a Federation to the Ansible Dataset Loader
- Added `GetServersByDeliveryService` method to the TO Go client
- Added asynchronous status to ACME certificate generation.
- Added per Delivery Service HTTP/2 and TLS Versions support, via ssl_server_name.yaml and sni.yaml. See overview/delivery_services and t3c docs.
- Added headers to Traffic Portal, Traffic Ops, and Traffic Monitor to opt out of tracking users via Google FLoC.
- Add logging scope for logging.yaml generation for ATS 9 support
- `DELETE` request method for `deliveryservices/xmlId/{name}/urlkeys` and `deliveryservices/{id}/urlkeys`.
- t3c now uses separate apps, full run syntax changed to `t3c apply ...`, moved to cache-config and RPM changed to trafficcontrol-cache-config. See cache-config README.md.
- t3c: bug fix to consider plugin config files for reloading remap.config
- t3c: add flag to wait for parents in syncds mode
- t3c: Change syncds so that it only warns on package version mismatch.
- atstccfg: add ##REFETCH## support to regex_revalidate.config processing.
- Traffic Router: Added `svc="..."` field to request logging output.
- Added t3c caching Traffic Ops data and using If-Modified-Since to avoid unnecessary requests.
- Added t3c --no-outgoing-ip flags.
- Added a Traffic Monitor integration test framework.
- Added `traffic_ops/app/db/traffic_vault_migrate` to help with migrating Traffic Ops Traffic Vault backends
- Added a tool at `/traffic_ops/app/db/reencrypt` to re-encrypt the data in the Postgres Traffic Vault with a new key.
- Enhanced ort integration test for reload states
- Added a new field to Delivery Services - `tlsVersions` - that explicitly lists the TLS versions that may be used to retrieve their content from Cache Servers.
- Added support for DS plugin parameters for cachekey, slice, cache_range_requests, background_fetch, url_sig  as remap.config parameters.
- Updated T3C changes in Ansible playbooks
- Updated all endpoints in infrastructure code to use API version 2.0

### Fixed
- [#5690](https://github.com/apache/trafficcontrol/issues/5690) - Fixed github action for added/modified db migration file.
- [#2471](https://github.com/apache/trafficcontrol/issues/2471) - A PR check to ensure added db migration file is the latest.
- [#6129](https://github.com/apache/trafficcontrol/issues/6129) - Traffic Monitor start doesn't recover when Traffic Ops is unavailable
- [#5609](https://github.com/apache/trafficcontrol/issues/5609) - Fixed GET /servercheck filter for an extra query param.
- [#5954](https://github.com/apache/trafficcontrol/issues/5954) - Traffic Ops HTTP response write errors are ignored
- [#6048](https://github.com/apache/trafficcontrol/issues/6048) - TM sometimes sets cachegroups to unavailable even though all caches are online
- [#6104](https://github.com/apache/trafficcontrol/issues/6104) - PUT /api/x/federations only respects first item in request payload
- [#5288](https://github.com/apache/trafficcontrol/issues/5288) - Fixed the ability to create and update a server with MTU value >= 1280.
- [#5284](https://github.com/apache/trafficcontrol/issues/5284) - Fixed error message when creating a server with non-existent profile
- Fixed a NullPointerException in TR when a client passes a null SNI hostname in a TLS request
- Fixed a logging bug in Traffic Monitor where it wouldn't log errors in certain cases where a backup file could be used instead. Also, Traffic Monitor now rejects monitoring snapshots that have no delivery services.
- [#5739](https://github.com/apache/trafficcontrol/issues/5739) - Prevent looping in case of a failed login attempt
- [#5407](https://github.com/apache/trafficcontrol/issues/5407) - Make sure that you cannot add two servers with identical content
- [#2881](https://github.com/apache/trafficcontrol/issues/2881) - Some API endpoints have incorrect Content-Types
- [#5863](https://github.com/apache/trafficcontrol/issues/5863) - Traffic Monitor logs warnings to `log_location_info` instead of `log_location_warning`
- [#5492](https://github.com/apache/trafficcontrol/issues/5942) - Traffic Stats does not failover to another Traffic Monitor when one stops responding
- [#5363](https://github.com/apache/trafficcontrol/issues/5363) - Postgresql version changeable by env variable
- [#5405](https://github.com/apache/trafficcontrol/issues/5405) - Prevent Tenant update from choosing child as new parent
- [#5384](https://github.com/apache/trafficcontrol/issues/5384) - New grids will now properly remember the current page number.
- [#5548](https://github.com/apache/trafficcontrol/issues/5548) - Don't return a `403 Forbidden` when the user tries to get servers of a non-existent DS using `GET /servers?dsId={{nonexistent DS ID}}`
- [#5732](https://github.com/apache/trafficcontrol/issues/5732) - TO API POST /cdns/dnsseckeys/generate times out with large numbers of delivery services
- [#5902](https://github.com/apache/trafficcontrol/issues/5902) - Fixed issue where the TO API wouldn't properly query all SSL certificates from Riak.
- Fixed server creation through legacy API versions to default `monitor` to `true`.
- Fixed t3c to generate topology parents correctly for parents with the Type MID+ or EDGE+ versus just the literal. Naming cache types to not be exactly 'EDGE' or 'MID' is still discouraged and not guaranteed to work, but it's unfortunately somewhat common, so this fixes it in one particular case.
- [#5965](https://github.com/apache/trafficcontrol/issues/5965) - Fixed Traffic Ops /deliveryserviceservers If-Modified-Since requests.
- Fixed t3c to create config files and directories as ats.ats
- Fixed t3c-apply service restart and ats config reload logic.
- Reduced TR dns.max-threads ansible default from 10000 to 100.
- Converted TP Delivery Service Servers Assignment table to ag-grid
- Converted TP Cache Checks table to ag-grid
- [#5981](https://github.com/apache/trafficcontrol/issues/5891) - `/deliveryservices/{{ID}}/safe` returns incorrect response for the requested API version
- [#5984](https://github.com/apache/trafficcontrol/issues/5894) - `/servers/{{ID}}/deliveryservices` returns incorrect response for the requested API version
- [#6027](https://github.com/apache/trafficcontrol/issues/6027) - Collapsed DB migrations
- [#6091](https://github.com/apache/trafficcontrol/issues/6091) - Fixed cache config of internal cache communication for https origins
- [#6066](https://github.com/apache/trafficcontrol/issues/6066) - Fixed missing/incorrect indices on some tables
- [#6169](https://github.com/apache/trafficcontrol/issues/6169) - Fixed t3c-update not updating server status when a fallback to a previous Traffic Ops API version occurred
- [#5576](https://github.com/apache/trafficcontrol/issues/5576) - Inconsistent Profile Name restrictions
- [#6327](https://github.com/apache/trafficcontrol/issues/6327) - Fixed cache config to invalidate its cache if the Server's Profile or CDN changes
- [#6174](https://github.com/apache/trafficcontrol/issues/6174) - Fixed t3c-apply with no hostname failing if the OS hostname returns a full FQDN
- Fixed Federations IMS so TR federations watcher will get updates.
- [#5129](https://github.com/apache/trafficcontrol/issues/5129) - Updated TM so that it returns a 404 if the endpoint is not supported.
- [#5992](https://github.com/apache/trafficcontrol/issues/5992) - Updated Traffic Router Integration tests to use a mock Traffic Monitor and Traffic Ops server
- [#6093](https://github.com/apache/trafficcontrol/issues/6093) - Fixed Let's Encrypt to work for delivery services where the domain does not contain the XMLID.

### Changed
- Migrated completely off of bower in favor of npm
- Updated the Traffic Ops Python client to 3.0
- Updated Flot libraries to supported versions
- [apache/trafficcontrol](https://github.com/apache/trafficcontrol) is now a Go module
- Updated Traffic Ops supported database version from PostgreSQL 9.6 to 13.2
- [#3342](https://github.com/apache/trafficcontrol/issues/3342) - Updated the [`db/admin`](https://traffic-control-cdn.readthedocs.io/en/latest/development/traffic_ops.html#database-management) tool to use [Migrate](https://github.com/golang-migrate/migrate) instead of Goose and converted the migrations to Migrate format (split up/down for each migration into separate files)
- Set Traffic Router to also accept TLSv1.3 protocols by default in server.xml
- Disabled TLSv1.1 for Traffic Router in Ansible role by default
- Updated the Traffic Monitor Ansible role to set `serve_write_timeout_ms` to `20000` by default because 10 seconds can be too short for relatively large CDNs.
- Refactored the Traffic Ops - Traffic Vault integration to more easily support the development of new Traffic Vault backends
- Changed the Traffic Router package structure from com.comcast.cdn.\* to org.apache.\*
- Updated Apache Tomcat from 8.5.63 to 9.0.43
- Improved the DNSSEC refresh Traffic Ops API (`/cdns/dnsseckeys/refresh`). As of TO API v4, its method is `PUT` instead of `GET`, its response format was changed to return an alert instead of a string-based response, it returns a 202 instead of a 200, and it now works with the `async_status` API in order for the client to check the status of the async job: [#3054](https://github.com/apache/trafficcontrol/issues/3054)
- Delivery Service Requests now keep a record of the changes they make.
- Changed the `goose` provider to the maintained fork [`github.com/kevinburke/goose`](https://github.com/kevinburke/goose)
- The format of the `/servers/{{host name}}/update_status` Traffic Ops API endpoint has been changed to use a top-level `response` property, in keeping with (most of) the rest of the API.
- The API v4 Traffic Ops Go client has been overhauled compared to its predecessors to have a consistent call signature that allows passing query string parameters and HTTP headers to any client method.
- Updated BouncyCastle libraries in Traffic Router to v1.68.
- lib/go-atscfg Make funcs to take Opts, to reduce future breaking changes.
- CDN in a Box now uses `t3c` for cache configuration.
- CDN in a Box now uses Apache Traffic Server 8.1.
- Customer names in payloads sent to the `/deliveryservices/request` Traffic Ops API endpoint can no longer contain characters besides alphanumerics, @, !, #, $, %, ^, &amp;, *, (, ), [, ], '.', ' ', and '-'. This fixes a vulnerability that allowed email content injection.
- Go version 1.17 is used to compile Traffic Ops, T3C, Traffic Monitor, Traffic Stats, and Grove.

### Deprecated
- The Riak Traffic Vault backend is now deprecated and its support may be removed in a future release. It is highly recommended to use the new PostgreSQL backend instead.
- The `riak.conf` config file and its corresponding `--riakcfg` option in `traffic_ops_golang` have been deprecated. Please use `"traffic_vault_backend": "riak"` and `"traffic_vault_config"` (with the existing contents of riak.conf) instead.
- The Traffic Ops API route `GET /api/{version}/vault/bucket/{bucket}/key/{key}/values` has been deprecated and will no longer be available as of Traffic Ops API v4
- The Traffic Ops API route `POST /api/{version}/deliveryservices/request` has been deprecated and will no longer be available as of Traffic Ops API v4
- The Traffic Ops API routes `GET /api/{version}/cachegroupparameters`, `POST /api/{version}/cachegroupparameters`, `GET /api/{version}/cachegroups/{id}/parameters`, and `DELETE /api/{version}/cachegroupparameters/{cachegroupID}/{parameterId}` have been deprecated and will no longer be available as of Traffic Ops API v4
- The `riak_port` option in cdn.conf is now deprecated. Please use the `"port"` field in `traffic_vault_config` instead.
- The `traffic_ops_ort.pl` tool has been deprecated in favor of `t3c`, and will be removed in the next major version.
- With the release of ATC v6.0, major API version 2 is now deprecated, subject to removal with the next ATC major version release, at the earliest.

### Removed
- Removed the unused `backend_max_connections` option from `cdn.conf`.
- Removed the unused `http_poll_no_sleep`, `max_stat_history`, `max_health_history`, `cache_health_polling_interval_ms`, `cache_stat_polling_interval_ms`, and `peer_polling_interval_ms` Traffic Monitor config options.
- Removed the `Long Description 2` and `Long Description 3` fields of `DeliveryService` from the UI, and changed the backend so that routes corresponding API 4.0 and above no longer accept or return these fields.
- The Perl implementation of Traffic Ops has been stripped out, along with the Go implementation's "fall-back to Perl" behavior.
- Traffic Ops no longer includes an `app/public` directory, as the static webserver has been removed along with the Perl Traffic Ops implementation. Traffic Ops also no longer attempts to download MaxMind GeoIP City databases when running the Traffic Ops Postinstall script.
- The `compare` tool stack has been removed, as it no longer serves a purpose.
- Removed the Perl-only `cdn.conf` option `geniso.iso_root_path`
- t3c dispersion flags. These flags existed in ort.pl and t3c, but the feature has been removed in t3c-apply. The t3c run is fast enough now, there's no value or need in internal logic, operators can easily use shell pipelines to randomly sleep before running if necessary.
- Traffic Ops API version 1


## [5.1.2] - 2021-05-17
### Fixed
- Fixed the return error for GET api `cdns/routing` to avoid incorrect success response.
- [#5712](https://github.com/apache/trafficcontrol/issues/5712) - Ensure that 5.x Traffic Stats is compatible with 5.x Traffic Monitor and 5.x Traffic Ops, and that it doesn't log all 0's for `cache_stats`
- Fixed ORT being unable to update URLSIG keys for Delivery Services
- Fixed ORT service category header rewrite for mids and topologies.
- Fixed an issue where Traffic Ops becoming unavailable caused Traffic Monitor to segfault and crash
- [#5754](https://github.com/apache/trafficcontrol/issues/5754) - Ensure Health Threshold Parameters use legacy format for legacy Monitoring Config handler
- [#5695](https://github.com/apache/trafficcontrol/issues/5695) - Ensure vitals are calculated only against monitored interfaces
- Fixed Traffic Monitor to report `ONLINE` caches as available.
- [#5744](https://github.com/apache/trafficcontrol/issues/5744) - Sort TM Delivery Service States page by DS name
- [#5724](https://github.com/apache/trafficcontrol/issues/5724) - Set XMPPID to hostname if the server had none, don't error on server update when XMPPID is empty

## [5.1.1] - 2021-03-19
### Added
- Atscfg: Added a rule to ip_allow such that PURGE requests are allowed over localhost

### Fixed
- [#5565](https://github.com/apache/trafficcontrol/issues/5565) - TO GET /caches/stats panic converting string to uint64
- [#5558](https://github.com/apache/trafficcontrol/issues/5558) - Fixed `TM UI` and `/api/cache-statuses` to report aggregate `bandwidth_kbps` correctly.
- [#5192](https://github.com/apache/trafficcontrol/issues/5192) - Fixed TO log warnings when generating snapshots for topology-based delivery services.
- Fixed Invalid TS logrotate configuration permissions causing TS logs to be ignored by logrotate.
- [#5604](https://github.com/apache/trafficcontrol/issues/5604) - traffic_monitor.log is no longer truncated when restarting Traffic Monitor

## [5.1.0] - 2021-03-11
### Added
- Traffic Ops: added a feature so that the user can specify `maxRequestHeaderBytes` on a per delivery service basis
- Traffic Router: log warnings when requests to Traffic Monitor return a 503 status code
- [#5344](https://github.com/apache/trafficcontrol/issues/5344) - Add a page that addresses migrating from Traffic Ops API v1 for each endpoint
- [#5296](https://github.com/apache/trafficcontrol/issues/5296) - Fixed a bug where users couldn't update any regex in Traffic Ops/ Traffic Portal
- Added API endpoints for ACME accounts
- Traffic Ops: Added validation to ensure that the cachegroups of a delivery services' assigned ORG servers are present in the topology
- Traffic Ops: Added validation to ensure that the `weight` parameter of `parent.config` is a float
- Traffic Ops Client: New Login function with more options, including falling back to previous minor versions. See traffic_ops/v3-client documentation for details.
- Added license files to the RPMs

### Fixed
- [#5288](https://github.com/apache/trafficcontrol/issues/5288) - Fixed the ability to create and update a server with MTU value >= 1280.
- [#1624](https://github.com/apache/trafficcontrol/issues/1624) - Fixed ORT to reload Traffic Server if LUA scripts are added or changed.
- [#5445](https://github.com/apache/trafficcontrol/issues/5445) - When updating a registered user, ignore updates on registration_sent field.
- [#5335](https://github.com/apache/trafficcontrol/issues/5335) - Don't create a change log entry if the delivery service primary origin hasn't changed
- [#5333](https://github.com/apache/trafficcontrol/issues/5333) - Don't create a change log entry for any delivery service consistent hash query params updates
- [#5341](https://github.com/apache/trafficcontrol/issues/5341) - For a DS with existing SSLKeys, fixed HTTP status code from 403 to 400 when updating CDN and Routing Name (in TO) and made CDN and Routing Name fields immutable (in TP).
- [#5192](https://github.com/apache/trafficcontrol/issues/5192) - Fixed TO log warnings when generating snapshots for topology-based delivery services.
- [#5284](https://github.com/apache/trafficcontrol/issues/5284) - Fixed error message when creating a server with non-existent profile
- [#5287](https://github.com/apache/trafficcontrol/issues/5287) - Fixed error message when creating a Cache Group with no typeId
- [#5382](https://github.com/apache/trafficcontrol/issues/5382) - Fixed API documentation and TP helptext for "Max DNS Answers" field with respect to DNS, HTTP, Steering Delivery Service
- [#5396](https://github.com/apache/trafficcontrol/issues/5396) - Return the correct error type if user tries to update the root tenant
- [#5378](https://github.com/apache/trafficcontrol/issues/5378) - Updating a non existent DS should return a 404, instead of a 500
- Fixed a potential Traffic Router race condition that could cause erroneous 503s for CLIENT_STEERING delivery services when loading new steering changes
- [#5195](https://github.com/apache/trafficcontrol/issues/5195) - Correctly show CDN ID in Changelog during Snap
- [#5438](https://github.com/apache/trafficcontrol/issues/5438) - Correctly specify nodejs version requirements in traffic_portal.spec
- Fixed Traffic Router logging unnecessary warnings for IPv6-only caches
- [#5294](https://github.com/apache/trafficcontrol/issues/5294) - TP ag grid tables now properly persist column filters on page refresh.
- [#5295](https://github.com/apache/trafficcontrol/issues/5295) - TP types/servers table now clears all filters instead of just column filters
- [#5407](https://github.com/apache/trafficcontrol/issues/5407) - Make sure that you cannot add two servers with identical content
- [#2881](https://github.com/apache/trafficcontrol/issues/2881) - Some API endpoints have incorrect Content-Types
- [#5311](https://github.com/apache/trafficcontrol/issues/5311) - Better TO log messages when failures calling TM CacheStats
- [#5364](https://github.com/apache/trafficcontrol/issues/5364) - Cascade server deletes to delete corresponding IP addresses and interfaces
- [#5390](https://github.com/apache/trafficcontrol/issues/5390) - Improve the way TO deals with delivery service server assignments
- [#5339](https://github.com/apache/trafficcontrol/issues/5339) - Ensure Changelog entries for SSL key changes
- [#5461](https://github.com/apache/trafficcontrol/issues/5461) - Fixed steering endpoint to be ordered consistently
- [#5395](https://github.com/apache/trafficcontrol/issues/5395) - Added validation to prevent changing the Type any Cache Group that is in use by a Topology
- Fixed an issue with 2020082700000000_server_id_primary_key.sql trying to create multiple primary keys when there are multiple schemas.
- Fix for public schema in 2020062923101648_add_deleted_tables.sql
- Fix for config gen missing max_origin_connections on mids in certain scenarios
- [#5642](https://github.com/apache/trafficcontrol/issues/5642) - Fixed ORT to fall back to previous minor Traffic Ops versions, allowing ORT to be upgraded before Traffic Ops when the minor has changed.
- Moved move_lets_encrypt_to_acme.sql, add_max_request_header_size_delivery_service.sql, and server_interface_ip_address_cascade.sql past last migration in 5.0.0
- [#5505](https://github.com/apache/trafficcontrol/issues/5505) - Make `parent_reval_pending` for servers in a Flexible Topology CDN-specific on `GET /servers/{name}/update_status`
- [#5317](https://github.com/apache/trafficcontrol/issues/5317) - Clicking IP addresses in the servers table no longer navigates to server details page.
- #5554 - TM UI overflows screen width and hides table data

### Changed
- [#5553](https://github.com/apache/trafficcontrol/pull/5553) - Removing Tomcat specific build requirement
- Refactored the Traffic Ops Go client internals so that all public methods have a consistent behavior/implementation
- Pinned external actions used by Documentation Build and TR Unit Tests workflows to commit SHA-1 and the Docker image used by the Weasel workflow to a SHA-256 digest
- Set Traffic Router to only accept TLSv1.1 and TLSv1.2 protocols in server.xml
- Updated Apache Tomcat from 8.5.57 to 8.5.63
- Updated Apache Tomcat Native from 1.2.16 to 1.2.23
- Traffic Portal: [#5394](https://github.com/apache/trafficcontrol/issues/5394) - Converts the tenant table to a tenant tree for usability
- Traffic Portal: upgraded delivery service UI tables to use more powerful/performant ag-grid component

## [5.0.0] - 2020-10-20
### Added
- Traffic Ops Ort: Disabled ntpd verification (ntpd is deprecated in CentOS)
- Traffic Ops Ort: Adds a transliteration of the traffic_ops_ort.pl perl script to the go language. See traffic_ops_ort/t3c/README.md.
- Traffic Ops API v3
- Added an optional readiness check service to cdn-in-a-box that exits successfully when it is able to get a `200 OK` from all delivery services
- Added health checks to Traffic Ops and Traffic Monitor in cdn-in-a-box
- [Flexible Topologies](https://github.com/apache/trafficcontrol/blob/master/blueprints/flexible-topologies.md)
    - Traffic Ops: Added an API 3.0 endpoint, `GET /api/3.0/topologies`, to create, read, update and delete flexible topologies.
    - Traffic Ops: Added an API 3.0 endpoint, `POST /api/3.0/topologies/{name}/queue_update`, to queue or dequeue updates for all servers assigned to the Cachegroups in a given Topology.
    - Traffic Ops: Added new `topology` field to the /api/3.0/deliveryservices APIs
    - Traffic Ops: Added support for `topology` query parameter to `GET /api/3.0/cachegroups` to return all cachegroups used in the given topology.
    - Traffic Ops: Added support for `topology` query parameter to `GET /api/3.0/deliveryservices` to return all delivery services that employ a given topology.
    - Traffic Ops: Added support for `dsId` query parameter for `GET /api/3.0/servers` for topology-based delivery services.
    - Traffic Ops: Excluded ORG-type servers from `GET /api/3.0/servers?dsId=#` for Topology-based Delivery Services unless the ORG server is assigned to that Delivery Service.
    - Traffic Ops: Added support for `topology` query parameter for `GET /api/3.0/servers` to return all servers whose cachegroups are in a given topology.
    - Traffic Ops: Added new topology-based delivery service fields for header rewrites: `firstHeaderRewrite`, `innerHeaderRewrite`, `lastHeaderRewrite`
    - Traffic Ops: Added validation to prohibit assigning caches to topology-based delivery services
    - Traffic Ops: Added validation to prohibit removing a capability from a server if no other server in the same cachegroup can satisfy the required capabilities of the delivery services assigned to it via topologies.
    - Traffic Ops: Added validation to ensure that updated topologies are still valid with respect to the required capabilities of their assigned delivery services.
    - Traffic Ops: Added validation to ensure that at least one server per cachegroup in a delivery service's topology has the delivery service's required capabilities.
    - Traffic Ops: Added validation to ensure that at least one server exists in each cachegroup that is used in a Topology on the `/api/3.0/topologies` endpoint and the `/api/3.0/servers/{{ID}}` endpoint.
    - Traffic Ops: Consider Topologies parentage when queueing or checking server updates
    - ORT: Added Topologies to Config Generation.
    - Traffic Portal: Added the ability to create, read, update and delete flexible topologies.
    - Traffic Portal: Added the ability to assign topologies to delivery services.
    - Traffic Portal: Added the ability to view all delivery services, cache groups and servers associated with a topology.
    - Traffic Portal: Added the ability to define first, inner and last header rewrite values for DNS* and HTTP* delivery services that employ a topology.
    - Traffic Portal: Adds the ability to view all servers utilized by a topology-based delivery service.
    - Traffic Portal: Added topology section to cdn snapshot diff.
    - Added to TP the ability to assign ORG servers to topology-based delivery services
    - Traffic Router: Added support for topology-based delivery services
    - Traffic Monitor: Added the ability to mark topology-based delivery services as available
    - CDN-in-a-Box: Add a second mid to CDN-in-a-Box, add topology `demo1-top`, and make the `demo1` delivery service topology-based
    - Traffic Ops: Added validation to ensure assigned ORG server cachegroups are in the topology when updating a delivery service
- Updated /servers/details to use multiple interfaces in API v3
- Added [Edge Traffic Routing](https://traffic-control-cdn.readthedocs.io/en/latest/admin/traffic_router.html#edge-traffic-routing) feature which allows Traffic Router to localize more DNS record types than just the routing name for DNS delivery services
- Added the ability to speedily build development RPMs from any OS without needing Docker
- Added the ability to perform a quick search, override default pagination size and clear column filters on the Traffic Portal servers table.
- Astats csv support - astats will now respond to `Accept: text/csv` and return a csv formatted stats list
- Updated /deliveryservices/{{ID}}/servers to use multiple interfaces in API v3
- Updated /deliveryservices/{{ID}}/servers/eligible to use multiple interfaces in API v3
- Added the ability to view Hash ID field (aka xmppID) on Traffic Portals' server summary page
- Added the ability to delete invalidation requests in Traffic Portal
- Added the ability to set TLS config provided here: https://golang.org/pkg/crypto/tls/#Config in Traffic Ops
- Added support for the `cachegroupName` query parameter for `GET /api/3.0/servers` in Traffic Ops
- Added an indiciator to the Traffic Monitor UI when using a disk backup of Traffic Ops.
- Added debugging functionality to CDN-in-a-Box for Traffic Stats.
- Added If-Match and If-Unmodified-Since Support in Server and Clients.
- Added debugging functionality to the Traffic Router unit tests runner at [`/traffic_router/tests`](https://github.com/apache/trafficcontrol/tree/master/traffic_router/tests)
- Made the Traffic Router unit tests runner at [`/traffic_router/tests`](https://github.com/apache/trafficcontrol/tree/master/traffic_router/tests) run in Alpine Linux
- Added GitHub Actions workflow for building RPMs and running the CDN-in-a-Box readiness check
- Added the `Status Last Updated` field to servers, and the UI, so that we can see when the last status change took place for a server.
- Added functionality in TR, so that it uses the default miss location of the DS, in case the location(for the  client IP) returned was the default location of the country.
- Added ability to set DNS Listening IPs in dns.properties
- Added Traffic Monitor: Support astats CSV output. Includes http_polling_format configuration option to specify the Accept header sent to stats endpoints. Adds CSV parsing ability (~100% faster than JSON) to the astats plugin
- Added Traffic Monitor: Support stats over http CSV output. Officially supported in ATS 9.0 unless backported by users. Users must also include `system_stats.so` when using stats over http in order to keep all the same functionality (and included stats) that astats_over_http provides.
- Added ability for Traffic Monitor to determine health of cache based on interface data and aggregate data. Using the new `stats_over_http` `health.polling.format` value that allows monitoring of multiple interfaces will first require that *all* Traffic Monitors monitoring the affected cache server be upgraded.
- Added ORT option to try all primaries before falling back to secondary parents, via Delivery Service Profile Parameter "try_all_primaries_before_secondary".
- Traffic Ops, Traffic Ops ORT, Traffic Monitor, Traffic Stats, and Grove are now compiled using Go version 1.15.
- Added `--traffic_ops_insecure=<0|1>` optional option to traffic_ops_ort.pl
- Added User-Agent string to Traffic Router log output.
- Added default sort logic to GET API calls using Read()
- Traffic Ops: added validation for assigning ORG servers to topology-based delivery services
- Added locationByDeepCoverageZone to the `crs/stats/ip/{ip}` endpoint in the Traffic Router API
- Traffic Ops: added validation for topology updates and server updates/deletions to ensure that topologies have at least one server per cachegroup in each CDN of any assigned delivery services
- Traffic Ops: added validation for delivery service updates to ensure that topologies have at least one server per cachegroup in each CDN of any assigned delivery services
- Traffic Ops: added a feature to get delivery services filtered by the `active` flag
- Traffic Portal: upgraded change log UI table to use more powerful/performant ag-grid component
- Traffic Portal: change log days are now configurable in traffic_portal_properties.json (default is 7 days) and can be overridden by the user in TP
- [#5319](https://github.com/apache/trafficcontrol/issues/5319) - Added support for building RPMs that target CentOS 8
- #5360 - Adds the ability to clone a topology

### Fixed
- Fixed #5188 - DSR (delivery service request) incorrectly marked as complete and error message not displaying when DSR fulfilled and DS update fails in Traffic Portal. [Related Github issue](https://github.com/apache/trafficcontrol/issues/5188)
- Fixed #3455 - Alphabetically sorting CDN Read API call [Related Github issue](https://github.com/apache/trafficcontrol/issues/3455)
- Fixed #5010 - Fixed Reference urls for Cache Config on Delivery service pages (HTTP, DNS) in Traffic Portal. [Related Github issue](https://github.com/apache/trafficcontrol/issues/5010)
- Fixed #5147 - GET /servers?dsId={id} should only return mid servers (in addition to edge servers) for the cdn of the delivery service if the mid tier is employed. [Related github issue](https://github.com/apache/trafficcontrol/issues/5147)
- Fixed #4981 - Cannot create routing regular expression with a blank pattern param in Delivery Service [Related github issue](https://github.com/apache/trafficcontrol/issues/4981)
- Fixed #4979 - Returns a Bad Request error during server creation with missing profileId [Related github issue](https://github.com/apache/trafficcontrol/issues/4979)
- Fixed #4237 - Do not return an internal server error when delivery service's capacity is zero. [Related github issue](https://github.com/apache/trafficcontrol/issues/4237)
- Fixed #2712 - Invalid TM logrotate configuration permissions causing TM logs to be ignored by logrotate. [Related github issue](https://github.com/apache/trafficcontrol/issues/2712)
- Fixed #3400 - Allow "0" as a TTL value for Static DNS entries [Related github issue](https://github.com/apache/trafficcontrol/issues/3400)
- Fixed #5050 - Allows the TP administrator to name a TP instance (production, staging, etc) and flag whether it is production or not in traffic_portal_properties.json [Related github issue](https://github.com/apache/trafficcontrol/issues/5050)
- Fixed #4743 - Validate absolute DNS name requirement on Static DNS entry for CNAME type [Related github issue](https://github.com/apache/trafficcontrol/issues/4743)
- Fixed #4848 - `GET /api/x/cdns/capacity` gives back 500, with the message `capacity was zero`
- Fixed #2156 - Renaming a host in TC, does not impact xmpp_id and thereby hashid [Related github issue](https://github.com/apache/trafficcontrol/issues/2156)
- Fixed #5038 - Adds UI warning when server interface IP CIDR is too large [Related github issue](https://github.com/apache/trafficcontrol/issues/5038)
- Fixed #3661 - Anonymous Proxy ipv4 whitelist does not work
- Fixed #1847 - Delivery Service with SSL keys are no longer allowed to be updated when the fields changed are relevant to the SSL Keys validity.
- Fixed #5153 - Right click context menu on new ag-grid tables appearing at the wrong place after scrolling. [Related github issue](https://github.com/apache/trafficcontrol/issues/5153)
- Fixed the `GET /api/x/jobs` and `GET /api/x/jobs/:id` Traffic Ops API routes to allow falling back to Perl via the routing blacklist
- Fixed ORT config generation not using the coalesce_number_v6 Parameter.
- Fixed POST deliveryservices/request (designed to simple send an email) regression which erroneously required deep caching type and routing name. [Related github issue](https://github.com/apache/trafficcontrol/issues/4735)
- Removed audit logging from the `POST /api/x/serverchecks` Traffic Ops API endpoint in order to reduce audit log spam
- Fixed an issue that causes Traffic Router to mistakenly route to caches that had recently been set from ADMIN_DOWN to OFFLINE
- Fixed an issue that caused Traffic Monitor to poll caches that did not have the status ONLINE/REPORTED/ADMIN_DOWN
- Fixed /deliveryservice_stats regression restricting metric type to a predefined set of values. [Related github issue](https://github.com/apache/trafficcontrol/issues/4740)
- Fixed audit logging from the `/jobs` APIs to bring them back to the same level of information provided by TO-Perl
- Fixed `maxRevalDurationDays` validation for `POST /api/1.x/user/current/jobs` and added that validation to the `/api/x/jobs` endpoints
- Fixed slice plugin error in delivery service request view. [Related github issue](https://github.com/apache/trafficcontrol/issues/4770)
- Fixed update procedure of servers, so that if a server is linked to one or more delivery services, you cannot change its "cdn". [Related github issue](https://github.com/apache/trafficcontrol/issues/4116)
- Fixed `POST /api/x/steering` and `PUT /api/x/steering` so that a steering target with an invalid `type` is no longer accepted. [Related github issue](https://github.com/apache/trafficcontrol/issues/3531)
- Fixed `cachegroups` READ endpoint, so that if a request is made with the `type` specified as a non integer value, you get back a `400` with error details, instead of a `500`. [Related github issue](https://github.com/apache/trafficcontrol/issues/4703)
- Fixed ORT bug miscalculating Mid Max Origin Connections as all servers, usually resulting in 1.
- Fixed ORT atstccfg helper log to append and not overwrite old logs. Also changed to log to /var/log/ort and added a logrotate to the RPM. See the ORT README.md for details.
- Added Delivery Service Raw Remap `__RANGE_DIRECTIVE__` directive to allow inserting the Range Directive after the Raw Remap text. This allows Raw Remaps which manipulate the Range.
- Added an option for `coordinateRange` in the RGB configuration file, so that in case a client doesn't have a postal code, we can still determine if it should be allowed or not, based on whether or not the latitude/ longitude of the client falls within the supplied ranges. [Related github issue](https://github.com/apache/trafficcontrol/issues/4372)
- Fixed TR build configuration (pom.xml) to invoke preinstall.sh. [Related github issue](https://github.com/apache/trafficcontrol/issues/4882)
- Fixed #3548 - Prevents DS regexes with non-consecutive order from generating invalid CRconfig/snapshot.
- Fixes #4984 - Lets `create_tables.sql` be run concurrently without issue
- Fixed #5020, #5021 - Creating an ASN with the same number and same cache group should not be allowed.
- Fixed #5006 - Traffic Ops now generates the Monitoring on-the-fly if the snapshot doesn't exist, and logs an error. This fixes upgrading to 4.x to not break the CDN until a Snapshot is done.
- Fixed #4680 - Change Content-Type to application/json for TR auth calls
- Fixed #4292 - Traffic Ops not looking for influxdb.conf in the right place
- Fixed #5102 - Python client scripts fail silently on authentication failures
- Fixed #5103 - Python client scripts crash on connection errors
- Fixed matching of wildcards in subjectAlternateNames when loading TLS certificates
- Fixed #5180 - Global Max Mbps and Tps is not send to TM
- Fixed #3528 - Fix Traffic Ops monitoring.json missing DeliveryServices
- Fixed an issue where the jobs and servers table in Traffic Portal would not clear a column's filter when it's hidden
- Fixed an issue with Traffic Router failing to authenticate if secrets are changed
- Fixed validation error message for Traffic Ops `POST /api/x/profileparameters` route
- Fixed #5216 - Removed duplicate button to link delivery service to server [Related Github issue](https://github.com/apache/trafficcontrol/issues/5216)
- Fixed an issue where Traffic Router would erroneously return 503s or NXDOMAINs if the caches in a cachegroup were all unavailable for a client's requested IP version, rather than selecting caches from the next closest available cachegroup.
- Fixed an issue where downgrading the database would fail while having server interfaces with null gateways, MTU, and/or netmasks.
- Fixed an issue where partial upgrades of the database would occasionally fail to apply 2020081108261100_add_server_ip_profile_trigger.
- Fixed #5197 - Allows users to assign topology-based DS to ORG servers [Related Github issue](https://github.com/apache/trafficcontrol/issues/5197)
- Fixed #5161 - Fixes topology name character validation [Related Github issue](https://github.com/apache/trafficcontrol/issues/5161)
- Fixed #5237 - /isos API endpoint rejecting valid IPv6 addresses with CIDR-notation network prefixes.
- Fixed an issue with Traffic Monitor to fix peer polling to work as expected
- Fixed #5274 - CDN in a Box's Traffic Vault image failed to build due to Basho's repo responding with 402 Payment Required. The repo has been removed from the image.
- #5069 - For LetsEncryptDnsChallengerWatcher in Traffic Router, the cr-config location is configurable instead of only looking at `/opt/traffic_router/db/cr-config.json`
- #5191 - Error from IMS requests to /federations/all
- Fixed Astats csv issue where it could crash if caches dont return proc data
- #5380 - Show the correct servers (including ORGs) when a topology based DS with required capabilities + ORG servers is queried for the assigned servers
- Fixed parent.config generation for topology-based delivery services (inline comments not supported)
- Fixed parent.config generation for MSO delivery services with required capabilities

### Changed
- Changed some Traffic Ops Go Client methods to use `DeliveryServiceNullable` inputs and outputs.
- When creating invalidation jobs through TO/TP, if an identical regex is detected that overlaps its time, then warnings
will be returned indicating that overlap exists.
- Changed Traffic Portal to disable browser caching on GETs until it utilizes the If-Modified-Since functionality that the TO API now provides.
- Changed Traffic Portal to use Traffic Ops API v3
- Changed Traffic Portal to use the more performant and powerful ag-grid for all server and invalidation request tables.
- Changed ORT Config Generation to be deterministic, which will prevent spurious diffs when nothing actually changed.
- Changed ORT to find the local ATS config directory and use it when location Parameters don't exist for many required configs, including all Delivery Service files (Header Rewrites, Regex Remap, URL Sig, URI Signing).
- Changed ORT to not update ip_allow.config but log an error if it needs updating in syncds mode, and only actually update in badass mode.
    - ATS has a known bug, where reloading when ip_allow.config has changed blocks arbitrary addresses. This will break things by not allowing any new necessary servers, but prevents breaking the Mid server. There is no solution that doesn't break something, until ATS fixes the bug, and breaking an Edge is better than breaking a Mid.
- Changed the access logs in Traffic Ops to now show the route ID with every API endpoint call. The Route ID is appended to the end of the access log line.
- Changed Traffic Monitor's `tmconfig.backup` to store the result of `GET /api/2.0/cdns/{{name}}/configs/monitoring` instead of a transformed map
- Changed OAuth workflow to use Basic Auth if client secret is provided per RFC6749 section 2.3.1.
- [Multiple Interface Servers](https://github.com/apache/trafficcontrol/blob/master/blueprints/multi-interface-servers.md)
    - Interface data is constructed from IP Address/Gateway/Netmask (and their IPv6 counterparts) and Interface Name and Interface MTU fields on services. These **MUST** have proper, valid data before attempting to upgrade or the upgrade **WILL** fail. In particular IP fields need to be valid IP addresses/netmasks, and MTU must only be positive integers of at least 1280.
    - The `/servers` and `/servers/{{ID}}}` TO API endpoints have been updated to use and reflect multi-interface servers.
    - Updated `/cdns/{{name}}/configs/monitoring` TO API endpoint to return multi-interface data.
    - CDN Snapshots now use a server's "service addresses" to provide its IP addresses.
    - Changed the `Cache States` tab of the Traffic Monitor UI to properly handle multiple interfaces.
    - Changed the `/publish/CacheStats` in Traffic Monitor to support multiple interfaces.
    - Changed the CDN-in-a-Box server enrollment template to support multiple interfaces.
- Changed Tomcat Java dependency to 8.5.57.
- Changed Spring Framework Java dependency to 4.2.5.
- Changed certificate loading code in Traffic Router to use Bouncy Castle instead of deprecated Sun libraries.
- Changed deprecated AsyncHttpClient Java dependency to use new active mirror and updated to version 2.12.1.
- Changed Traffic Portal to use the more performant and powerful ag-grid for the delivery service request (DSR) table.
- Traffic Ops: removed change log entry created during server update/revalidation unqueue
- Updated CDN in a Box to CentOS 8 and added `RHEL_VERSION` Docker build arg so CDN in a Box can be built for CentOS 7, if desired

### Deprecated
- Deprecated the non-nullable `DeliveryService` Go struct and other structs that use it. `DeliveryServiceNullable` structs should be used instead.
- Deprecated the `insecure` option in `traffic_ops_golang` in favor of `"tls_config": { "InsecureSkipVerify": <bool> }`
- Importing Traffic Ops Go clients via the un-versioned `github.com/apache/trafficcontrol/traffic_ops/client` is now deprecated in favor of versioned import paths e.g. `github.com/apache/trafficcontrol/traffic_ops/v3-client`.

### Removed
- Removed deprecated Traffic Ops Go Client methods.
- Configuration generation logic in the TO API (v1) for all files and the "meta" route - this means that versions of Traffic Ops ORT earlier than 4.0.0 **will not work any longer** with versions of Traffic Ops moving forward.
- Removed from Traffic Portal the ability to view cache server config files as the contents are no longer reliable through the TO API due to the introduction of atstccfg.


## [4.1.0] - 2020-04-23
### Added
- Added support for use of ATS Slice plugin as an additonal option to range request handling on HTTP/DNS DSes.
- Added a boolean to delivery service in Traffic Portal and Traffic Ops to enable EDNS0 client subnet at the delivery service level and include it in the cr-config.
- Updated Traffic Router to read new EDSN0 client subnet field and route accordingly only for enabled delivery services. When enabled and a subnet is present in the request, the subnet appears in the `chi` field and the resolver address is in the `rhi` field.
- Traffic Router DNSSEC zone diffing: if enabled via the new "dnssec.zone.diffing.enabled" TR profile parameter, TR will diff existing zones against newly generated zones in order to determine if a zone needs to be re-signed. Zones are typically generated on every snapshot and whenever new DNSSEC keys are found, and since signing a zone is a relatively CPU-intensive operation, this optimization can drastically reduce the CPU time taken to process new snapshots and new DNSSEC keys.
- Added an optimistic quorum feature to Traffic Monitor to prevent false negative states from propagating to downstream components in the event of network isolation.
- Added the ability to fetch users by role
- Added an API 1.5 endpoint to generate delivery service certificates using Let's Encrypt
- Added an API 1.5 endpoint to GET a single or all records for Let's Encrypt DNS challenge
- Added an API 1.5 endpoint to renew certificates
- Added ability to create multiple objects from generic API Create with a single POST.
- Added debugging functionality to CDN-in-a-Box.
- Added an SMTP server to CDN-in-a-Box.
- Cached builder Docker images on Docker Hub to speed up build time
- Added functionality in the GET endpoints to support the "If-Modified-Since" header in the incoming requests.
- Traffic Ops Golang Endpoints
  - /api/2.0 for all of the most recent route versions
  - /api/1.1/cachegroupparameters/{{cachegroupID}}/{{parameterID}} `(DELETE)`
  - /api/1.5/stats_summary `(POST)`
  - /api/1.1/cdns/routing
  - /api/1.1/cachegroupparameters/ `(GET, POST)`
  - /api/2.0/isos
  - /api/1.5/deliveryservice/:id/routing
  - /api/1.5/deliveryservices/sslkeys/generate/letsencrypt `POST`
  - /api/2.0/deliveryservices/xmlId/:XMLID/sslkeys `DELETE`
  - /deliveryserviceserver/:dsid/:serverid
  - /api/1.5/letsencrypt/autorenew `POST`
  - /api/1.5/letsencrypt/dnsrecords `GET`
  - /api/2.0/vault/ping `GET`
  - /api/2.0/vault/bucket/:bucket/key/:key/values `GET`
  - /api/2.0/servercheck `GET`
  - /api/2.0/servercheck/extensions/:id `(DELETE)`
  - /api/2.0/servercheck/extensions `(GET, POST)`
  - /api/2.0/servers/:name-or-id/update `POST`
  - /api/2.0/plugins `(GET)`
  - /api/2.0/snapshot `PUT`

### Changed
- Add null check in astats plugin before calling strtok to find ip mask values in the config file
- Fix to traffic_ops_ort.pl to strip specific comment lines before checking if a file has changed.  Also promoted a changed file message from DEBUG to ERROR for report mode.
- Fixed Traffic Portal regenerating CDN DNSSEC keys with the wrong effective date
- Fixed issue #4583: POST /users/register internal server error caused by failing DB query
- Type mutation through the api is now restricted to only those types that apply to the "server" table
- Updated The Traffic Ops Python, Go and Java clients to use API version 2.0 (when possible)
- Updated CDN-in-a-Box scripts and enroller to use TO API version 2.0
- Updated numerous, miscellaneous tools to use TO API version 2.0
- Updated TP to use TO API v2
- Updated TP application build dependencies
- Modified Traffic Monitor to poll over IPv6 as well as IPv4 and separate the availability statuses.
- Modified Traffic Router to separate availability statuses between IPv4 and IPv6.
- Modified Traffic Portal and Traffic Ops to accept IPv6 only servers.
- Updated Traffic Monitor to default to polling both IPv4 and IPv6.
- Traffic Ops, Traffic Monitor, Traffic Stats, and Grove are now compiled using Go version 1.14. This requires a Traffic Vault config update (see note below).
- Existing installations **must** enable TLSv1.1 for Traffic Vault in order for Traffic Ops to reach it. See [Enabling TLS 1.1](https://traffic-control-cdn.readthedocs.io/en/latest/admin/traffic_vault.html#tv-admin-enable-tlsv1-1) in the Traffic Vault administrator's guide for instructions.
- Changed the `totalBytes` property of responses to GET requests to `/deliveryservice_stats` to the more appropriate `totalKiloBytes` in API 2.x
- Fix to traffic_ops_ort to generate logging.yaml files correctly.
- Fixed issue #4650: add the "Vary: Accept-Encoding" header to all responses from Traffic Ops

### Deprecated/Removed
- The Traffic Ops `db/admin.pl` script has now been removed. Please use the `db/admin` binary instead.
- Traffic Ops Python client no longer supports Python 2.
- Traffic Ops API Endpoints
  - /api_capabilities/:id
  - /asns/:id
  - /cachegroups/:id (GET)
  - /cachegroup/:parameterID/parameter
  - /cachegroups/:parameterID/parameter/available
  - /cachegroups/:id/unassigned_parameters
  - /cachegroups/trimmed
  - /cdns/:name/configs/routing
  - /cdns/:name/federations/:id (GET)
  - /cdns/configs
  - /cdns/:id (GET)
  - /cdns/:id/snapshot
  - /cdns/name/:name (GET)
  - /cdns/usage/overview
  - /deliveryservice_matches
  - /deliveryservice_server/:dsid/:serverid
  - /deliveryservice_user
  - /deliveryservice_user/:dsId/:userId
  - /deliveryservices/hostname/:name/sslkeys
  - /deliveryservices/{dsid}/regexes/{regexid} (GET)
  - /deliveryservices/:id (GET)
  - /deliveryservices/:id/state
  - /deliveryservices/xmlId/:XMLID/sslkeys/delete
  - /divisions/:division_name/regions
  - /divisions/:id
  - /divisions/name/:name
  - /hwinfo/dtdata
  - /jobs/:id
  - /keys/ping
  - /logs/:days/days
  - /parameters/:id (GET)
  - /parameters/:id/profiles
  - /parameters/:id/unassigned_profiles
  - /parameters/profile/:name
  - /parameters/validate
  - /phys_locations/trimmed
  - /phys_locations/:id (GET)
  - /profile/:id (GET)
  - /profile/:id/unassigned_parameters
  - /profile/trimmed
  - /regions/:id (GET, DELETE)
  - /regions/:region_name/phys_locations
  - /regions/name/:region_name
  - /riak/bucket/:bucket/key/:key/vault
  - /riak/ping
  - /riak/stats
  - /servercheck/aadata
  - /servers/hostname/:hostName/details
  - /servers/status
  - /servers/:id (GET)
  - /servers/totals
  - /snapshot/:cdn
  - /stats_summary/create
  - /steering/:deliveryservice/targets/:target (GET)
  - /tenants/:id (GET)
  - /statuses/:id (GET)
  - /to_extensions/:id/delete
  - /to_extensions
  - /traffic_monitor/stats
  - /types/trimmed
  - /types/{{ID}} (GET)
  - /user/current/jobs
  - /users/:id/deliveryservices
  - /servers/checks
  - /user/{{user ID}}/deliveryservices/available

## [4.0.0] - 2019-12-16
### Added
- Traffic Router: TR now generates a self-signed certificate at startup and uses it as the default TLS cert.
  The default certificate is used whenever a client attempts an SSL handshake for an SNI host which does not match
  any of the other certificates.
- Client Steering Forced Diversity: force Traffic Router to return more unique edge caches in CLIENT_STEERING results instead of the default behavior which can sometimes return a result of multiple targets using the same edge cache. In the case of edge cache failures, this feature will give clients a chance to retry a different edge cache. This can be enabled with the new "client.steering.forced.diversity" Traffic Router profile parameter.
- Traffic Ops Golang Endpoints
  - /api/1.4/deliveryservices `(GET,POST,PUT)`
  - /api/1.4/users `(GET,POST,PUT)`
  - /api/1.1/deliveryservices/xmlId/:xmlid/sslkeys `GET`
  - /api/1.1/deliveryservices/hostname/:hostname/sslkeys `GET`
  - /api/1.1/deliveryservices/sslkeys/add `POST`
  - /api/1.1/deliveryservices/xmlId/:xmlid/sslkeys/delete `GET`
  - /api/1.4/deliveryservices_required_capabilities `(GET,POST,DELETE)`
  - /api/1.1/servers/status `GET`
  - /api/1.4/cdns/dnsseckeys/refresh `GET`
  - /api/1.1/cdns/name/:name/dnsseckeys `GET`
  - /api/1.1/roles `GET`
  - /api/1.4/cdns/name/:name/dnsseckeys `GET`
  - /api/1.4/user/login/oauth `POST`
  - /api/1.1/servers/:name/configfiles/ats `GET`
  - /api/1.1/servers/:id/queue_update `POST`
  - /api/1.1/profiles/:name/configfiles/ats/* `GET`
  - /api/1.4/profiles/name/:name/copy/:copy
  - /api/1.1/servers/:name/configfiles/ats/* `GET`
  - /api/1.1/cdns/:name/configfiles/ats/* `GET`
  - /api/1.1/servers/:id/status `PUT`
  - /api/1.1/dbdump `GET`
  - /api/1.1/servers/:name/configfiles/ats/parent.config
  - /api/1.1/servers/:name/configfiles/ats/remap.config
  - /api/1.1/user/login/token `POST`
  - /api/1.4/deliveryservice_stats `GET`
  - /api/1.1/deliveryservices/request
  - /api/1.1/federations/:id/users
  - /api/1.1/federations/:id/users/:userID
  - /api/1.2/current_stats
  - /api/1.1/osversions
  - /api/1.1/stats_summary `GET`
  - /api/1.1/api_capabilities `GET`
  - /api/1.1/user/current `PUT`
  - /api/1.1/federations/:id/federation_resolvers `(GET, POST)`

- Traffic Router: Added a tunable bounded queue to support DNS request processing.
- Traffic Ops API Routing Blacklist: via the `routing_blacklist` field in `cdn.conf`, enable certain whitelisted Go routes to be handled by Perl instead (via the `perl_routes` list) in case a regression is found in the Go handler, and explicitly disable any routes via the `disabled_routes` list. Requests to disabled routes are immediately given a 503 response. Both fields are lists of Route IDs, and route information (ID, version, method, path, and whether or not it can bypass to Perl) can be found by running `./traffic_ops_golang --api-routes`. To disable a route or have it bypassed to Perl, find its Route ID using the previous command and put it in the `disabled_routes` or `perl_routes` list, respectively.
- To support reusing a single riak cluster connection, an optional parameter is added to riak.conf: "HealthCheckInterval". This options takes a 'Duration' value (ie: 10s, 5m) which affects how often the riak cluster is health checked.  Default is currently set to: "HealthCheckInterval": "5s".
- Added a new Go db/admin binary to replace the Perl db/admin.pl script which is now deprecated and will be removed in a future release. The new db/admin binary is essentially a drop-in replacement for db/admin.pl since it supports all of the same commands and options; therefore, it should be used in place of db/admin.pl for all the same tasks.
- Added an API 1.4 endpoint, /api/1.4/cdns/dnsseckeys/refresh, to perform necessary behavior previously served outside the API under `/internal`.
- Added the DS Record text to the cdn dnsseckeys endpoint in 1.4.
- Added monitoring.json snapshotting. This stores the monitoring json in the same table as the crconfig snapshot. Snapshotting is now required in order to push out monitoring changes.
- To traffic_ops_ort.pl added the ability to handle ##OVERRIDE## delivery service ANY_MAP raw remap text to replace and comment out a base delivery service remap rules. THIS IS A TEMPORARY HACK until versioned delivery services are implemented.
- Snapshotting the CRConfig now deletes HTTPS certificates in Riak for delivery services which have been deleted in Traffic Ops.
- Added a context menu in place of the "Actions" column from the following tables in Traffic Portal: cache group tables, CDN tables, delivery service tables, parameter tables, profile tables, server tables.
- Traffic Portal standalone Dockerfile
- In Traffic Portal, removes the need to specify line breaks using `__RETURN__` in delivery service edge/mid header rewrite rules, regex remap expressions, raw remap text and traffic router additional request/response headers.
- In Traffic Portal, provides the ability to clone delivery service assignments from one cache to another cache of the same type. Issue #2963.
- Added an API 1.4 endpoint, /api/1.4/server_capabilities, to create, read, and delete server capabilities.
- Traffic Ops now allows each delivery service to have a set of query parameter keys to be retained for consistent hash generation by Traffic Router.
- In Traffic Portal, delivery service table columns can now be rearranged and their visibility toggled on/off as desired by the user. Hidden table columns are excluded from the table search. These settings are persisted in the browser.
- Added an API 1.4 endpoint, /api/1.4/user/login/oauth to handle SSO login using OAuth.
- Added /#!/sso page to Traffic Portal to catch redirects back from OAuth provider and POST token into the API.
- In Traffic Portal, server table columns can now be rearranged and their visibility toggled on/off as desired by the user. Hidden table columns are excluded from the table search. These settings are persisted in the browser.
- Added pagination support to some Traffic Ops endpoints via three new query parameters, limit and offset/page
- Traffic Ops now supports a "sortOrder" query parameter on some endpoints to return API responses in descending order
- Traffic Ops now uses a consistent format for audit logs across all Go endpoints
- Added cache-side config generator, atstccfg, installed with ORT. Includes all configs. Includes a plugin system.
- Fixed ATS config generation to omit regex remap, header rewrite, URL Sig, and URI Signing files for delivery services not assigned to that server.
- In Traffic Portal, all tables now include a 'CSV' link to enable the export of table data in CSV format.
- Pylint configuration now enforced (present in [a file in the Python client directory](./traffic_control/clients/python/pylint.rc))
- Added an optional SMTP server configuration to the TO configuration file, api now has unused abilitiy to send emails
- Traffic Monitor now has "gbps" calculated stat, allowing operators to monitor bandwidth in Gbps.
- Added an API 1.4 endpoint, /api/1.4/deliveryservices_required_capabilities, to create, read, and delete associations between a delivery service and a required capability.
- Added ATS config generation omitting parents without Delivery Service Required Capabilities.
- In Traffic Portal, added the ability to create, view and delete server capabilities and associate those server capabilities with servers and delivery services. See [blueprint](./blueprints/server-capabilitites.md)
- Added validation to prevent assigning servers to delivery services without required capabilities.
- Added deep coverage zone routing percentage to the Traffic Portal dashboard.
- Added a `traffic_ops/app/bin/osversions-convert.pl` script to convert the `osversions.cfg` file from Perl to JSON as part of the `/osversions` endpoint rewrite.
- Added [Experimental] - Emulated Vault suppling a HTTP server mimicking RIAK behavior for usage as traffic-control vault.
- Added Traffic Ops Client function that returns a Delivery Service Nullable Response when requesting for a Delivery Service by XMLID

### Changed
- Traffic Router:  TR will now allow steering DSs and steering target DSs to have RGB enabled. (fixes #3910)
- Traffic Portal:  Traffic Portal now allows Regional Geo Blocking to be enabled for a Steering Delivery Service.
- Traffic Ops: fixed a regression where the `Expires` cookie header was not being set properly in responses. Also, added the `Max-Age` cookie header in responses.
- Traffic Router, added TLS certificate validation on certificates imported from Traffic Ops
  - validates modulus of private and public keys
  - validates current timestamp falls within the certificate date bracket
  - validates certificate subjects against the DS URL
- Traffic Ops Golang Endpoints
  - Updated /api/1.1/cachegroups: Cache Group Fallbacks are included
  - Updated /api/1.1/cachegroups: fixed so fallbackToClosest can be set through API
    - Warning:  a PUT of an old Cache Group JSON without the fallbackToClosest field will result in a `null` value for that field
- Traffic Router: fixed a bug which would cause `REFUSED` DNS answers if the zone priming execution did not complete within the configured `zonemanager.init.timeout` period.
- Issue 2821: Fixed "Traffic Router may choose wrong certificate when SNI names overlap"
- traffic_ops/app/bin/checks/ToDnssecRefresh.pl now requires "user" and "pass" parameters of an operations-level user! Update your scripts accordingly! This was necessary to move to an API endpoint with proper authentication, which may be safely exposed.
- Traffic Monitor UI updated to support HTTP or HTTPS traffic.
- Traffic Monitor health/stat time now includes full body download (like prior TM <=2.1 version)
- Modified Traffic Router logging format to include an additional field for DNS log entries, namely `rhi`. This defaults to '-' and is only used when EDNS0 client subnet extensions are enabled and a client subnet is present in the request. When enabled and a subnet is present, the subnet appears in the `chi` field and the resolver address is in the `rhi` field.
- Changed traffic_ops_ort.pl so that hdr_rw-&lt;ds&gt;.config files are compared with strict ordering and line duplication when detecting configuration changes.
- Traffic Ops (golang), Traffic Monitor, Traffic Stats are now compiled using Go version 1.11. Grove was already being compiled with this version which improves performance for TLS when RSA certificates are used.
- Fixed issue #3497: TO API clients that don't specify the latest minor version will overwrite/default any fields introduced in later versions
- Fixed permissions on DELETE /api/$version/deliveryservice_server/{dsid}/{serverid} endpoint
- Issue 3476: Traffic Router returns partial result for CLIENT_STEERING Delivery Services when Regional Geoblocking or Anonymous Blocking is enabled.
- Upgraded Traffic Portal to AngularJS 1.7.8
- Issue 3275: Improved the snapshot diff performance and experience.
- Issue 3550: Fixed TC golang client setting for cache control max age
- Issue #3605: Fixed Traffic Monitor custom ports in health polling URL.
- Issue 3587: Fixed Traffic Ops Golang reverse proxy and Riak logs to be consistent with the format of other error logs.
- Database migrations have been collapsed. Rollbacks to migrations that previously existed are no longer possible.
- Issue #3750: Fixed Grove access log fractional seconds.
- Issue #3646: Fixed Traffic Monitor Thresholds.
- Modified Traffic Router API to be available via HTTPS.
- Added fields to traffic_portal_properties.json to configure SSO through OAuth.
- Added field to cdn.conf to configure whitelisted URLs for Json Key Set URL returned from OAuth provider.
- Improved [profile comparison view in Traffic Portal](https://github.com/apache/trafficcontrol/blob/master/blueprints/profile-param-compare-manage.md).
- Issue #3871 - provides users with a specified role the ability to mark any delivery service request as complete.
- Fixed Traffic Ops Golang POST servers/id/deliveryservice continuing erroneously after a database error.
- Fixed Traffic Ops Golang POST servers/id/deliveryservice double-logging errors.
- Issue #4131 - The "Clone Delivery Service Assignments" menu item is hidden on a cache when the cache has zero delivery service assignments to clone.
- Traffic Portal - Turn off TLSv1
- Removed Traffic Portal dependency on Restangular
- Issue #1486 - Dashboard graph for bandwidth now displays units in the tooltip when hovering over a data point

### Deprecated/Removed
- Traffic Ops API Endpoints
  - /api/1.1/cachegroup_fallbacks
  - /api_capabilities `POST`

## [3.0.0] - 2018-10-30
### Added
- Removed MySQL-to-Postgres migration tools.  This tool is supported for 1.x to 2.x upgrades only and should not be used with 3.x.
- Backup Edge Cache group: If the matched group in the CZF is not available, this list of backup edge cache group configured via Traffic Ops API can be used as backup. In the event of all backup edge cache groups not available, GEO location can be optionally used as further backup. APIs detailed [here](http://traffic-control-cdn.readthedocs.io/en/latest/development/traffic_ops_api/v12/cachegroup_fallbacks.html)
- Traffic Ops Golang Proxy Endpoints
  - /api/1.4/users `(GET,POST,PUT)`
  - /api/1.3/origins `(GET,POST,PUT,DELETE)`
  - /api/1.3/coordinates `(GET,POST,PUT,DELETE)`
  - /api/1.3/staticdnsentries `(GET,POST,PUT,DELETE)`
  - /api/1.1/deliveryservices/xmlId/:xmlid/sslkeys `GET`
  - /api/1.1/deliveryservices/hostname/:hostname/sslkeys `GET`
  - /api/1.1/deliveryservices/sslkeys/add `POST`
  - /api/1.1/deliveryservices/xmlId/:xmlid/sslkeys/delete `GET`
- Delivery Service Origins Refactor: The Delivery Service API now creates/updates an Origin entity on Delivery Service creates/updates, and the `org_server_fqdn` column in the `deliveryservice` table has been removed. The `org_server_fqdn` data is now computed from the Delivery Service's primary origin (note: the name of the primary origin is the `xml_id` of its delivery service).
- Cachegroup-Coordinate Refactor: The Cachegroup API now creates/updates a Coordinate entity on Cachegroup creates/updates, and the `latitude` and `longitude` columns in the `cachegroup` table have been replaced with `coordinate` (a foreign key to Coordinate). Coordinates created from Cachegroups are given the name `from_cachegroup_\<cachegroup name\>`.
- Geolocation-based Client Steering: two new steering target types are available to use for `CLIENT_STEERING` delivery services: `STEERING_GEO_ORDER` and `STEERING_GEO_WEIGHT`. When targets of these types have an Origin with a Coordinate, Traffic Router will order and prioritize them based upon the shortest total distance from client -> edge -> origin. Co-located targets are grouped together and can be weighted or ordered within the same location using `STEERING_GEO_WEIGHT` or `STEERING_GEO_ORDER`, respectively.
- Tenancy is now the default behavior in Traffic Ops.  All database entries that reference a tenant now have a default of the root tenant.  This eliminates the need for the `use_tenancy` global parameter and will allow for code to be simplified as a result. If all user and delivery services reference the root tenant, then there will be no difference from having `use_tenancy` set to 0.
- Cachegroup Localization Methods: The Cachegroup API now supports an optional `localizationMethods` field which specifies the localization methods allowed for that cachegroup (currently 'DEEP_CZ', 'CZ', and 'GEO'). By default if this field is null/empty, all localization methods are enabled. After Traffic Router has localized a client, it will only route that client to cachegroups that have enabled the localization method used. For example, this can be used to prevent GEO-localized traffic (i.e. most likely from off-net/internet clients) to cachegroups that aren't optimal for internet traffic.
- Traffic Monitor Client Update: Traffic Monitor is updated to use the Traffic Ops v13 client.
- Removed previously deprecated `traffic_monitor_java`
- Added `infrastructure/cdn-in-a-box` for Apachecon 2018 demonstration
- The CacheURL Delivery service field is deprecated.  If you still need this functionality, you can create the configuration explicitly via the raw remap field.

## [2.2.0] - 2018-06-07
### Added
- Per-DeliveryService Routing Names: you can now choose a Delivery Service's Routing Name (rather than a hardcoded "tr" or "edge" name). This might require a few pre-upgrade steps detailed [here](http://traffic-control-cdn.readthedocs.io/en/latest/admin/traffic_ops/migration_from_20_to_22.html#per-deliveryservice-routing-names)
- [Delivery Service Requests](http://traffic-control-cdn.readthedocs.io/en/latest/admin/quick_howto/ds_requests.html#ds-requests): When enabled, delivery service requests are created when ALL users attempt to create, update or delete a delivery service. This allows users with higher level permissions to review delivery service changes for completeness and accuracy before deploying the changes.
- Traffic Ops Golang Proxy Endpoints
  - /api/1.3/about `(GET)`
  - /api/1.3/asns `(GET,POST,PUT,DELETE)`
  - /api/1.3/cachegroups `(GET,POST,PUT,DELETE)`
  - /api/1.3/cdns `(GET,POST,PUT,DELETE)`
  - /api/1.3/cdns/capacity `(GET)`
  - /api/1.3/cdns/configs `(GET)`
  - /api/1.3/cdns/dnsseckeys `(GET)`
  - /api/1.3/cdns/domain `(GET)`
  - /api/1.3/cdns/monitoring `(GET)`
  - /api/1.3/cdns/health `(GET)`
  - /api/1.3/cdns/routing `(GET)`
  - /api/1.3/deliveryservice_requests `(GET,POST,PUT,DELETE)`
  - /api/1.3/divisions `(GET,POST,PUT,DELETE)`
  - /api/1.3/hwinfos `(GET)`
  - /api/1.3/login `(POST)`
  - /api/1.3/parameters `(GET,POST,PUT,DELETE)`
  - /api/1.3/profileparameters `(GET,POST,PUT,DELETE)`
  - /api/1.3/phys_locations `(GET,POST,PUT,DELETE)`
  - /api/1.3/ping `(GET)`
  - /api/1.3/profiles `(GET,POST,PUT,DELETE)`
  - /api/1.3/regions `(GET,POST,PUT,DELETE)`
  - /api/1.3/servers `(GET,POST,PUT,DELETE)`
  - /api/1.3/servers/checks `(GET)`
  - /api/1.3/servers/details `(GET)`
  - /api/1.3/servers/status `(GET)`
  - /api/1.3/servers/totals `(GET)`
  - /api/1.3/statuses `(GET,POST,PUT,DELETE)`
  - /api/1.3/system/info `(GET)`
  - /api/1.3/types `(GET,POST,PUT,DELETE)`
- Fair Queuing Pacing: Using the FQ Pacing Rate parameter in Delivery Services allows operators to limit the rate of individual sessions to the edge cache. This feature requires a Trafficserver RPM containing the fq_pacing experimental plugin AND setting 'fq' as the default Linux qdisc in sysctl.
- Traffic Ops rpm changed to remove world-read permission from configuration files.

### Changed
- Reformatted this CHANGELOG file to the keep-a-changelog format

[unreleased]: https://github.com/apache/trafficcontrol/compare/RELEASE-6.0.0...HEAD
[6.0.0]: https://github.com/apache/trafficcontrol/compare/RELEASE-6.0.0...RELEASE-5.0.0
[5.0.0]: https://github.com/apache/trafficcontrol/compare/RELEASE-4.1.0...RELEASE-5.0.0
[4.1.0]: https://github.com/apache/trafficcontrol/compare/RELEASE-4.0.0...RELEASE-4.1.0
[4.0.0]: https://github.com/apache/trafficcontrol/compare/RELEASE-3.0.0...RELEASE-4.0.0
[3.0.0]: https://github.com/apache/trafficcontrol/compare/RELEASE-2.2.0...RELEASE-3.0.0
[2.2.0]: https://github.com/apache/trafficcontrol/compare/RELEASE-2.1.0...RELEASE-2.2.0<|MERGE_RESOLUTION|>--- conflicted
+++ resolved
@@ -7,11 +7,8 @@
 ### Added
 - Added a new Traffic Ops endpoint to `GET` capacity and telemetry data for CDNi integration.
 - Added a Traffic Ops endpoints to `PUT` a requested configuration change for a full configuration or per host and an endpoint to approve or deny the request.
-<<<<<<< HEAD
+- Traffic Monitor config option `distributed_polling` which enables the ability for Traffic Monitor to poll a subset of the CDN and divide into "local peer groups" and "distributed peer groups". Traffic Monitors in the same group are local peers, while Traffic Monitors in other groups are distibuted peers. Each TM group polls the same set of cachegroups and gets availability data for the other cachegroups from other TM groups. This allows each TM to be responsible for polling a subset of the CDN while still having a full view of CDN availability. In order to use this, `stat_polling` must be disabled.
 - Added layered profile feature for `GET` servers/ and `PUT` servers/{id}
-=======
-- Traffic Monitor config option `distributed_polling` which enables the ability for Traffic Monitor to poll a subset of the CDN and divide into "local peer groups" and "distributed peer groups". Traffic Monitors in the same group are local peers, while Traffic Monitors in other groups are distibuted peers. Each TM group polls the same set of cachegroups and gets availability data for the other cachegroups from other TM groups. This allows each TM to be responsible for polling a subset of the CDN while still having a full view of CDN availability. In order to use this, `stat_polling` must be disabled.
->>>>>>> 3b10d5ba
 
 ### Fixed
 - Update traffic_portal dependencies to mitigate `npm audit` issues.
