# Changelog
All notable changes to this project will be documented in this file.

The format is based on [Keep a Changelog](http://keepachangelog.com/en/1.0.0/).

## [unreleased]
### Added
- Traffic Portal: [#5394](https://github.com/apache/trafficcontrol/issues/5394) - Converts the tenant table to a tenant tree for usability
- Traffic Ops: added a feature so that the user can specify `maxRequestHeaderBytes` on a per delivery service basis
- Traffic Router: log warnings when requests to Traffic Monitor return a 503 status code
- [#5344](https://github.com/apache/trafficcontrol/issues/5344) - Add a page that addresses migrating from Traffic Ops API v1 for each endpoint
- [#5296](https://github.com/apache/trafficcontrol/issues/5296) - Fixed a bug where users couldn't update any regex in Traffic Ops/ Traffic Portal
- Added API endpoints for ACME accounts
- Traffic Ops: Added validation to ensure that the cachegroups of a delivery services' assigned ORG servers are present in the topology

### Fixed
<<<<<<< HEAD
- [#5396](https://github.com/apache/trafficcontrol/issues/5396) - Return the correct error type if user tries to update the root tenant
=======
- [#5378](https://github.com/apache/trafficcontrol/issues/5378) - Updating a non existent DS should return a 404, instead of a 500
>>>>>>> 31a1dafb
- [#5380](https://github.com/apache/trafficcontrol/issues/5380) - Show the correct servers (including ORGs) when a topology based DS with required capabilities + ORG servers is queried for the assigned servers
- [#5195](https://github.com/apache/trafficcontrol/issues/5195) - Correctly show CDN ID in Changelog during Snap
- Fixed Traffic Router logging unnecessary warnings for IPv6-only caches
- Fixed parent.config generation for topology-based delivery services (inline comments not supported)
- Fixed parent.config generation for MSO delivery services with required capabilities
- [#5294](https://github.com/apache/trafficcontrol/issues/5294) - TP ag grid tables now properly persist column filters
    on page refresh.
- [#5295](https://github.com/apache/trafficcontrol/issues/5295) - TP types/servers table now clears all filters instead
    of just column filters
- #2881 Some API endpoints have incorrect Content-Types
- [#5311](https://github.com/apache/trafficcontrol/issues/5311) - Better TO log messages when failures calling TM CacheStats

## [5.0.0] - 2020-10-20
### Added
- Traffic Ops Ort: Disabled ntpd verification (ntpd is deprecated in CentOS)
- Traffic Ops Ort: Adds a transliteration of the traffic_ops_ort.pl perl script to the go language. See traffic_ops_ort/t3c/README.md.
- Traffic Ops API v3
- Added an optional readiness check service to cdn-in-a-box that exits successfully when it is able to get a `200 OK` from all delivery services
- Added health checks to Traffic Ops and Traffic Monitor in cdn-in-a-box
- [Flexible Topologies](https://github.com/apache/trafficcontrol/blob/master/blueprints/flexible-topologies.md)
    - Traffic Ops: Added an API 3.0 endpoint, `GET /api/3.0/topologies`, to create, read, update and delete flexible topologies.
    - Traffic Ops: Added an API 3.0 endpoint, `POST /api/3.0/topologies/{name}/queue_update`, to queue or dequeue updates for all servers assigned to the Cachegroups in a given Topology.
    - Traffic Ops: Added new `topology` field to the /api/3.0/deliveryservices APIs
    - Traffic Ops: Added support for `topology` query parameter to `GET /api/3.0/cachegroups` to return all cachegroups used in the given topology.
    - Traffic Ops: Added support for `topology` query parameter to `GET /api/3.0/deliveryservices` to return all delivery services that employ a given topology.
    - Traffic Ops: Added support for `dsId` query parameter for `GET /api/3.0/servers` for topology-based delivery services.
    - Traffic Ops: Excluded ORG-type servers from `GET /api/3.0/servers?dsId=#` for Topology-based Delivery Services unless the ORG server is assigned to that Delivery Service.
    - Traffic Ops: Added support for `topology` query parameter for `GET /api/3.0/servers` to return all servers whose cachegroups are in a given topology.
    - Traffic Ops: Added new topology-based delivery service fields for header rewrites: `firstHeaderRewrite`, `innerHeaderRewrite`, `lastHeaderRewrite`
    - Traffic Ops: Added validation to prohibit assigning caches to topology-based delivery services
    - Traffic Ops: Added validation to prohibit removing a capability from a server if no other server in the same cachegroup can satisfy the required capabilities of the delivery services assigned to it via topologies.
    - Traffic Ops: Added validation to ensure that updated topologies are still valid with respect to the required capabilities of their assigned delivery services.
    - Traffic Ops: Added validation to ensure that at least one server per cachegroup in a delivery service's topology has the delivery service's required capabilities.
    - Traffic Ops: Added validation to ensure that at least one server exists in each cachegroup that is used in a Topology on the `/api/3.0/topologies` endpoint and the `/api/3.0/servers/{{ID}}` endpoint.
    - Traffic Ops: Consider Topologies parentage when queueing or checking server updates
    - ORT: Added Topologies to Config Generation.
    - Traffic Portal: Added the ability to create, read, update and delete flexible topologies.
    - Traffic Portal: Added the ability to assign topologies to delivery services.
    - Traffic Portal: Added the ability to view all delivery services, cache groups and servers associated with a topology.
    - Traffic Portal: Added the ability to define first, inner and last header rewrite values for DNS* and HTTP* delivery services that employ a topology.
    - Traffic Portal: Adds the ability to view all servers utilized by a topology-based delivery service.
    - Traffic Portal: Added topology section to cdn snapshot diff.
    - Added to TP the ability to assign ORG servers to topology-based delivery services
    - Traffic Router: Added support for topology-based delivery services
    - Traffic Monitor: Added the ability to mark topology-based delivery services as available
    - CDN-in-a-Box: Add a second mid to CDN-in-a-Box, add topology `demo1-top`, and make the `demo1` delivery service topology-based
    - Traffic Ops: Added validation to ensure assigned ORG server cachegroups are in the topology when updating a delivery service
- Updated /servers/details to use multiple interfaces in API v3
- Added [Edge Traffic Routing](https://traffic-control-cdn.readthedocs.io/en/latest/admin/traffic_router.html#edge-traffic-routing) feature which allows Traffic Router to localize more DNS record types than just the routing name for DNS delivery services
- Added the ability to speedily build development RPMs from any OS without needing Docker
- Added the ability to perform a quick search, override default pagination size and clear column filters on the Traffic Portal servers table.
- Astats csv support - astats will now respond to `Accept: text/csv` and return a csv formatted stats list
- Updated /deliveryservices/{{ID}}/servers to use multiple interfaces in API v3
- Updated /deliveryservices/{{ID}}/servers/eligible to use multiple interfaces in API v3
- Added the ability to view Hash ID field (aka xmppID) on Traffic Portals' server summary page
- Added the ability to delete invalidation requests in Traffic Portal
- Added the ability to set TLS config provided here: https://golang.org/pkg/crypto/tls/#Config in Traffic Ops
- Added support for the `cachegroupName` query parameter for `GET /api/3.0/servers` in Traffic Ops
- Added an indiciator to the Traffic Monitor UI when using a disk backup of Traffic Ops.
- Added debugging functionality to CDN-in-a-Box for Traffic Stats.
- Added If-Match and If-Unmodified-Since Support in Server and Clients.
- Added debugging functionality to the Traffic Router unit tests runner at [`/traffic_router/tests`](https://github.com/apache/trafficcontrol/tree/master/traffic_router/tests)
- Made the Traffic Router unit tests runner at [`/traffic_router/tests`](https://github.com/apache/trafficcontrol/tree/master/traffic_router/tests) run in Alpine Linux
- Added GitHub Actions workflow for building RPMs and running the CDN-in-a-Box readiness check
- Added the `Status Last Updated` field to servers, and the UI, so that we can see when the last status change took place for a server.
- Added functionality in TR, so that it uses the default miss location of the DS, in case the location(for the  client IP) returned was the default location of the country.
- Added ability to set DNS Listening IPs in dns.properties
- Added Traffic Monitor: Support astats CSV output. Includes http_polling_format configuration option to specify the Accept header sent to stats endpoints. Adds CSV parsing ability (~100% faster than JSON) to the astats plugin
- Added Traffic Monitor: Support stats over http CSV output. Officially supported in ATS 9.0 unless backported by users. Users must also include `system_stats.so` when using stats over http in order to keep all the same functionality (and included stats) that astats_over_http provides.
- Added ability for Traffic Monitor to determine health of cache based on interface data and aggregate data. Using the new `stats_over_http` `health.polling.format` value that allows monitoring of multiple interfaces will first require that *all* Traffic Monitors monitoring the affected cache server be upgraded.
- Added ORT option to try all primaries before falling back to secondary parents, via Delivery Service Profile Parameter "try_all_primaries_before_secondary".
- Traffic Ops, Traffic Ops ORT, Traffic Monitor, Traffic Stats, and Grove are now compiled using Go version 1.15.
- Added `--traffic_ops_insecure=<0|1>` optional option to traffic_ops_ort.pl
- Added User-Agent string to Traffic Router log output.
- Added default sort logic to GET API calls using Read()
- Traffic Ops: added validation for assigning ORG servers to topology-based delivery services
- Added locationByDeepCoverageZone to the `crs/stats/ip/{ip}` endpoint in the Traffic Router API
- Traffic Ops: added validation for topology updates and server updates/deletions to ensure that topologies have at least one server per cachegroup in each CDN of any assigned delivery services
- Traffic Ops: added validation for delivery service updates to ensure that topologies have at least one server per cachegroup in each CDN of any assigned delivery services
- Traffic Ops: added a feature to get delivery services filtered by the `active` flag
- Traffic Portal: upgraded change log UI table to use more powerful/performant ag-grid component
- Traffic Portal: change log days are now configurable in traffic_portal_properties.json (default is 7 days) and can be overridden by the user in TP
- [#5319](https://github.com/apache/trafficcontrol/issues/5319) - Added support for building RPMs that target CentOS 8

### Fixed
- Fixed #5188 - DSR (delivery service request) incorrectly marked as complete and error message not displaying when DSR fulfilled and DS update fails in Traffic Portal. [Related Github issue](https://github.com/apache/trafficcontrol/issues/5188)
- Fixed #3455 - Alphabetically sorting CDN Read API call [Related Github issue](https://github.com/apache/trafficcontrol/issues/3455)
- Fixed #5010 - Fixed Reference urls for Cache Config on Delivery service pages (HTTP, DNS) in Traffic Portal. [Related Github issue](https://github.com/apache/trafficcontrol/issues/5010)
- Fixed #5147 - GET /servers?dsId={id} should only return mid servers (in addition to edge servers) for the cdn of the delivery service if the mid tier is employed. [Related github issue](https://github.com/apache/trafficcontrol/issues/5147)
- Fixed #4981 - Cannot create routing regular expression with a blank pattern param in Delivery Service [Related github issue](https://github.com/apache/trafficcontrol/issues/4981)
- Fixed #4979 - Returns a Bad Request error during server creation with missing profileId [Related github issue](https://github.com/apache/trafficcontrol/issues/4979)
- Fixed #4237 - Do not return an internal server error when delivery service's capacity is zero. [Related github issue](https://github.com/apache/trafficcontrol/issues/4237)
- Fixed #2712 - Invalid TM logrotate configuration permissions causing TM logs to be ignored by logrotate. [Related github issue](https://github.com/apache/trafficcontrol/issues/2712)
- Fixed #3400 - Allow "0" as a TTL value for Static DNS entries [Related github issue](https://github.com/apache/trafficcontrol/issues/3400)
- Fixed #5050 - Allows the TP administrator to name a TP instance (production, staging, etc) and flag whether it is production or not in traffic_portal_properties.json [Related github issue](https://github.com/apache/trafficcontrol/issues/5050)
- Fixed #4743 - Validate absolute DNS name requirement on Static DNS entry for CNAME type [Related github issue](https://github.com/apache/trafficcontrol/issues/4743)
- Fixed #4848 - `GET /api/x/cdns/capacity` gives back 500, with the message `capacity was zero`
- Fixed #2156 - Renaming a host in TC, does not impact xmpp_id and thereby hashid [Related github issue](https://github.com/apache/trafficcontrol/issues/2156)
- Fixed #5038 - Adds UI warning when server interface IP CIDR is too large [Related github issue](https://github.com/apache/trafficcontrol/issues/5038)
- Fixed #3661 - Anonymous Proxy ipv4 whitelist does not work
- Fixed #1847 - Delivery Service with SSL keys are no longer allowed to be updated when the fields changed are relevant to the SSL Keys validity.
- Fixed #5153 - Right click context menu on new ag-grid tables appearing at the wrong place after scrolling. [Related github issue](https://github.com/apache/trafficcontrol/issues/5153)
- Fixed the `GET /api/x/jobs` and `GET /api/x/jobs/:id` Traffic Ops API routes to allow falling back to Perl via the routing blacklist
- Fixed ORT config generation not using the coalesce_number_v6 Parameter.
- Fixed POST deliveryservices/request (designed to simple send an email) regression which erroneously required deep caching type and routing name. [Related github issue](https://github.com/apache/trafficcontrol/issues/4735)
- Removed audit logging from the `POST /api/x/serverchecks` Traffic Ops API endpoint in order to reduce audit log spam
- Fixed an issue that causes Traffic Router to mistakenly route to caches that had recently been set from ADMIN_DOWN to OFFLINE
- Fixed an issue that caused Traffic Monitor to poll caches that did not have the status ONLINE/REPORTED/ADMIN_DOWN
- Fixed /deliveryservice_stats regression restricting metric type to a predefined set of values. [Related github issue](https://github.com/apache/trafficcontrol/issues/4740)
- Fixed audit logging from the `/jobs` APIs to bring them back to the same level of information provided by TO-Perl
- Fixed `maxRevalDurationDays` validation for `POST /api/1.x/user/current/jobs` and added that validation to the `/api/x/jobs` endpoints
- Fixed slice plugin error in delivery service request view. [Related github issue](https://github.com/apache/trafficcontrol/issues/4770)
- Fixed update procedure of servers, so that if a server is linked to one or more delivery services, you cannot change its "cdn". [Related github issue](https://github.com/apache/trafficcontrol/issues/4116)
- Fixed `POST /api/x/steering` and `PUT /api/x/steering` so that a steering target with an invalid `type` is no longer accepted. [Related github issue](https://github.com/apache/trafficcontrol/issues/3531)
- Fixed `cachegroups` READ endpoint, so that if a request is made with the `type` specified as a non integer value, you get back a `400` with error details, instead of a `500`. [Related github issue](https://github.com/apache/trafficcontrol/issues/4703)
- Fixed ORT bug miscalculating Mid Max Origin Connections as all servers, usually resulting in 1.
- Fixed ORT atstccfg helper log to append and not overwrite old logs. Also changed to log to /var/log/ort and added a logrotate to the RPM. See the ORT README.md for details.
- Added Delivery Service Raw Remap `__RANGE_DIRECTIVE__` directive to allow inserting the Range Directive after the Raw Remap text. This allows Raw Remaps which manipulate the Range.
- Added an option for `coordinateRange` in the RGB configuration file, so that in case a client doesn't have a postal code, we can still determine if it should be allowed or not, based on whether or not the latitude/ longitude of the client falls within the supplied ranges. [Related github issue](https://github.com/apache/trafficcontrol/issues/4372)
- Fixed TR build configuration (pom.xml) to invoke preinstall.sh. [Related github issue](https://github.com/apache/trafficcontrol/issues/4882)
- Fixed #3548 - Prevents DS regexes with non-consecutive order from generating invalid CRconfig/snapshot.
- Fixes #4984 - Lets `create_tables.sql` be run concurrently without issue
- Fixed #5020, #5021 - Creating an ASN with the same number and same cache group should not be allowed.
- Fixed #5006 - Traffic Ops now generates the Monitoring on-the-fly if the snapshot doesn't exist, and logs an error. This fixes upgrading to 4.x to not break the CDN until a Snapshot is done.
- Fixed #4680 - Change Content-Type to application/json for TR auth calls
- Fixed #4292 - Traffic Ops not looking for influxdb.conf in the right place
- Fixed #5102 - Python client scripts fail silently on authentication failures
- Fixed #5103 - Python client scripts crash on connection errors
- Fixed matching of wildcards in subjectAlternateNames when loading TLS certificates
- Fixed #5180 - Global Max Mbps and Tps is not send to TM
- Fixed #3528 - Fix Traffic Ops monitoring.json missing DeliveryServices
- Fixed an issue where the jobs and servers table in Traffic Portal would not clear a column's filter when it's hidden
- Fixed an issue with Traffic Router failing to authenticate if secrets are changed
- Fixed validation error message for Traffic Ops `POST /api/x/profileparameters` route
- Fixed #5216 - Removed duplicate button to link delivery service to server [Related Github issue](https://github.com/apache/trafficcontrol/issues/5216)
- Fixed an issue where Traffic Router would erroneously return 503s or NXDOMAINs if the caches in a cachegroup were all unavailable for a client's requested IP version, rather than selecting caches from the next closest available cachegroup.
- Fixed an issue where downgrading the database would fail while having server interfaces with null gateways, MTU, and/or netmasks.
- Fixed an issue where partial upgrades of the database would occasionally fail to apply 2020081108261100_add_server_ip_profile_trigger.
- Fixed #5197 - Allows users to assign topology-based DS to ORG servers [Related Github issue](https://github.com/apache/trafficcontrol/issues/5197)
- Fixed #5161 - Fixes topology name character validation [Related Github issue](https://github.com/apache/trafficcontrol/issues/5161)
- Fixed #5237 - /isos API endpoint rejecting valid IPv6 addresses with CIDR-notation network prefixes.
- Fixed an issue with Traffic Monitor to fix peer polling to work as expected
- Fixed #5274 - CDN in a Box's Traffic Vault image failed to build due to Basho's repo responding with 402 Payment Required. The repo has been removed from the image.
- #5069 - For LetsEncryptDnsChallengerWatcher in Traffic Router, the cr-config location is configurable instead of only looking at `/opt/traffic_router/db/cr-config.json`
- #5191 - Error from IMS requests to /federations/all
- Fixed Astats csv issue where it could crash if caches dont return proc data

### Changed
- Changed some Traffic Ops Go Client methods to use `DeliveryServiceNullable` inputs and outputs.
- When creating invalidation jobs through TO/TP, if an identical regex is detected that overlaps its time, then warnings
will be returned indicating that overlap exists.
- Changed Traffic Portal to disable browser caching on GETs until it utilizes the If-Modified-Since functionality that the TO API now provides.
- Changed Traffic Portal to use Traffic Ops API v3
- Changed Traffic Portal to use the more performant and powerful ag-grid for all server and invalidation request tables.
- Changed ORT Config Generation to be deterministic, which will prevent spurious diffs when nothing actually changed.
- Changed ORT to find the local ATS config directory and use it when location Parameters don't exist for many required configs, including all Delivery Service files (Header Rewrites, Regex Remap, URL Sig, URI Signing).
- Changed ORT to not update ip_allow.config but log an error if it needs updating in syncds mode, and only actually update in badass mode.
    - ATS has a known bug, where reloading when ip_allow.config has changed blocks arbitrary addresses. This will break things by not allowing any new necessary servers, but prevents breaking the Mid server. There is no solution that doesn't break something, until ATS fixes the bug, and breaking an Edge is better than breaking a Mid.
- Changed the access logs in Traffic Ops to now show the route ID with every API endpoint call. The Route ID is appended to the end of the access log line.
- Changed Traffic Monitor's `tmconfig.backup` to store the result of `GET /api/2.0/cdns/{{name}}/configs/monitoring` instead of a transformed map
- Changed OAuth workflow to use Basic Auth if client secret is provided per RFC6749 section 2.3.1.
- [Multiple Interface Servers](https://github.com/apache/trafficcontrol/blob/master/blueprints/multi-interface-servers.md)
    - Interface data is constructed from IP Address/Gateway/Netmask (and their IPv6 counterparts) and Interface Name and Interface MTU fields on services. These **MUST** have proper, valid data before attempting to upgrade or the upgrade **WILL** fail. In particular IP fields need to be valid IP addresses/netmasks, and MTU must only be positive integers of at least 1280.
    - The `/servers` and `/servers/{{ID}}}` TO API endpoints have been updated to use and reflect multi-interface servers.
    - Updated `/cdns/{{name}}/configs/monitoring` TO API endpoint to return multi-interface data.
    - CDN Snapshots now use a server's "service addresses" to provide its IP addresses.
    - Changed the `Cache States` tab of the Traffic Monitor UI to properly handle multiple interfaces.
    - Changed the `/publish/CacheStats` in Traffic Monitor to support multiple interfaces.
    - Changed the CDN-in-a-Box server enrollment template to support multiple interfaces.
- Changed Tomcat Java dependency to 8.5.57.
- Changed Spring Framework Java dependency to 4.2.5.
- Changed certificate loading code in Traffic Router to use Bouncy Castle instead of deprecated Sun libraries.
- Changed deprecated AsyncHttpClient Java dependency to use new active mirror and updated to version 2.12.1.
- Changed Traffic Portal to use the more performant and powerful ag-grid for the delivery service request (DSR) table.
- Traffic Ops: removed change log entry created during server update/revalidation unqueue
- Updated CDN in a Box to CentOS 8 and added `RHEL_VERSION` Docker build arg so CDN in a Box can be built for CentOS 7, if desired

### Deprecated
- Deprecated the non-nullable `DeliveryService` Go struct and other structs that use it. `DeliveryServiceNullable` structs should be used instead.
- Deprecated the `insecure` option in `traffic_ops_golang` in favor of `"tls_config": { "InsecureSkipVerify": <bool> }`
- Importing Traffic Ops Go clients via the un-versioned `github.com/apache/trafficcontrol/traffic_ops/client` is now deprecated in favor of versioned import paths e.g. `github.com/apache/trafficcontrol/traffic_ops/v3-client`.

### Removed
- Removed deprecated Traffic Ops Go Client methods.
- Configuration generation logic in the TO API (v1) for all files and the "meta" route - this means that versions of Traffic Ops ORT earlier than 4.0.0 **will not work any longer** with versions of Traffic Ops moving forward.
- Removed from Traffic Portal the ability to view cache server config files as the contents are no longer reliable through the TO API due to the introduction of atstccfg.


## [4.1.0] - 2020-04-23
### Added
- Added support for use of ATS Slice plugin as an additonal option to range request handling on HTTP/DNS DSes.
- Added a boolean to delivery service in Traffic Portal and Traffic Ops to enable EDNS0 client subnet at the delivery service level and include it in the cr-config.
- Updated Traffic Router to read new EDSN0 client subnet field and route accordingly only for enabled delivery services. When enabled and a subnet is present in the request, the subnet appears in the `chi` field and the resolver address is in the `rhi` field.
- Traffic Router DNSSEC zone diffing: if enabled via the new "dnssec.zone.diffing.enabled" TR profile parameter, TR will diff existing zones against newly generated zones in order to determine if a zone needs to be re-signed. Zones are typically generated on every snapshot and whenever new DNSSEC keys are found, and since signing a zone is a relatively CPU-intensive operation, this optimization can drastically reduce the CPU time taken to process new snapshots and new DNSSEC keys.
- Added an optimistic quorum feature to Traffic Monitor to prevent false negative states from propagating to downstream components in the event of network isolation.
- Added the ability to fetch users by role
- Added an API 1.5 endpoint to generate delivery service certificates using Let's Encrypt
- Added an API 1.5 endpoint to GET a single or all records for Let's Encrypt DNS challenge
- Added an API 1.5 endpoint to renew certificates
- Added ability to create multiple objects from generic API Create with a single POST.
- Added debugging functionality to CDN-in-a-Box.
- Added an SMTP server to CDN-in-a-Box.
- Cached builder Docker images on Docker Hub to speed up build time
- Added functionality in the GET endpoints to support the "If-Modified-Since" header in the incoming requests.
- Traffic Ops Golang Endpoints
  - /api/2.0 for all of the most recent route versions
  - /api/1.1/cachegroupparameters/{{cachegroupID}}/{{parameterID}} `(DELETE)`
  - /api/1.5/stats_summary `(POST)`
  - /api/1.1/cdns/routing
  - /api/1.1/cachegroupparameters/ `(GET, POST)`
  - /api/2.0/isos
  - /api/1.5/deliveryservice/:id/routing
  - /api/1.5/deliveryservices/sslkeys/generate/letsencrypt `POST`
  - /api/2.0/deliveryservices/xmlId/:XMLID/sslkeys `DELETE`
  - /deliveryserviceserver/:dsid/:serverid
  - /api/1.5/letsencrypt/autorenew `POST`
  - /api/1.5/letsencrypt/dnsrecords `GET`
  - /api/2.0/vault/ping `GET`
  - /api/2.0/vault/bucket/:bucket/key/:key/values `GET`
  - /api/2.0/servercheck `GET`
  - /api/2.0/servercheck/extensions/:id `(DELETE)`
  - /api/2.0/servercheck/extensions `(GET, POST)`
  - /api/2.0/servers/:name-or-id/update `POST`
  - /api/2.0/plugins `(GET)`
  - /api/2.0/snapshot `PUT`

### Changed
- Add null check in astats plugin before calling strtok to find ip mask values in the config file
- Fix to traffic_ops_ort.pl to strip specific comment lines before checking if a file has changed.  Also promoted a changed file message from DEBUG to ERROR for report mode.
- Fixed Traffic Portal regenerating CDN DNSSEC keys with the wrong effective date
- Fixed issue #4583: POST /users/register internal server error caused by failing DB query
- Type mutation through the api is now restricted to only those types that apply to the "server" table
- Updated The Traffic Ops Python, Go and Java clients to use API version 2.0 (when possible)
- Updated CDN-in-a-Box scripts and enroller to use TO API version 2.0
- Updated numerous, miscellaneous tools to use TO API version 2.0
- Updated TP to use TO API v2
- Updated TP application build dependencies
- Modified Traffic Monitor to poll over IPv6 as well as IPv4 and separate the availability statuses.
- Modified Traffic Router to separate availability statuses between IPv4 and IPv6.
- Modified Traffic Portal and Traffic Ops to accept IPv6 only servers.
- Updated Traffic Monitor to default to polling both IPv4 and IPv6.
- Traffic Ops, Traffic Monitor, Traffic Stats, and Grove are now compiled using Go version 1.14. This requires a Traffic Vault config update (see note below).
- Existing installations **must** enable TLSv1.1 for Traffic Vault in order for Traffic Ops to reach it. See [Enabling TLS 1.1](https://traffic-control-cdn.readthedocs.io/en/latest/admin/traffic_vault.html#tv-admin-enable-tlsv1-1) in the Traffic Vault administrator's guide for instructions.
- Changed the `totalBytes` property of responses to GET requests to `/deliveryservice_stats` to the more appropriate `totalKiloBytes` in API 2.x
- Fix to traffic_ops_ort to generate logging.yaml files correctly.
- Fixed issue #4650: add the "Vary: Accept-Encoding" header to all responses from Traffic Ops

### Deprecated/Removed
- The Traffic Ops `db/admin.pl` script has now been removed. Please use the `db/admin` binary instead.
- Traffic Ops Python client no longer supports Python 2.
- Traffic Ops API Endpoints
  - /api_capabilities/:id
  - /asns/:id
  - /cachegroups/:id (GET)
  - /cachegroup/:parameterID/parameter
  - /cachegroups/:parameterID/parameter/available
  - /cachegroups/:id/unassigned_parameters
  - /cachegroups/trimmed
  - /cdns/:name/configs/routing
  - /cdns/:name/federations/:id (GET)
  - /cdns/configs
  - /cdns/:id (GET)
  - /cdns/:id/snapshot
  - /cdns/name/:name (GET)
  - /cdns/usage/overview
  - /deliveryservice_matches
  - /deliveryservice_server/:dsid/:serverid
  - /deliveryservice_user
  - /deliveryservice_user/:dsId/:userId
  - /deliveryservices/hostname/:name/sslkeys
  - /deliveryservices/{dsid}/regexes/{regexid} (GET)
  - /deliveryservices/:id (GET)
  - /deliveryservices/:id/state
  - /deliveryservices/xmlId/:XMLID/sslkeys/delete
  - /divisions/:division_name/regions
  - /divisions/:id
  - /divisions/name/:name
  - /hwinfo/dtdata
  - /jobs/:id
  - /keys/ping
  - /logs/:days/days
  - /parameters/:id (GET)
  - /parameters/:id/profiles
  - /parameters/:id/unassigned_profiles
  - /parameters/profile/:name
  - /parameters/validate
  - /phys_locations/trimmed
  - /phys_locations/:id (GET)
  - /profile/:id (GET)
  - /profile/:id/unassigned_parameters
  - /profile/trimmed
  - /regions/:id (GET, DELETE)
  - /regions/:region_name/phys_locations
  - /regions/name/:region_name
  - /riak/bucket/:bucket/key/:key/vault
  - /riak/ping
  - /riak/stats
  - /servercheck/aadata
  - /servers/hostname/:hostName/details
  - /servers/status
  - /servers/:id (GET)
  - /servers/totals
  - /snapshot/:cdn
  - /stats_summary/create
  - /steering/:deliveryservice/targets/:target (GET)
  - /tenants/:id (GET)
  - /statuses/:id (GET)
  - /to_extensions/:id/delete
  - /to_extensions
  - /traffic_monitor/stats
  - /types/trimmed
  - /types/{{ID}} (GET)
  - /user/current/jobs
  - /users/:id/deliveryservices
  - /servers/checks
  - /user/{{user ID}}/deliveryservices/available

## [4.0.0] - 2019-12-16
### Added
- Traffic Router: TR now generates a self-signed certificate at startup and uses it as the default TLS cert.
  The default certificate is used whenever a client attempts an SSL handshake for an SNI host which does not match
  any of the other certificates.
- Client Steering Forced Diversity: force Traffic Router to return more unique edge caches in CLIENT_STEERING results instead of the default behavior which can sometimes return a result of multiple targets using the same edge cache. In the case of edge cache failures, this feature will give clients a chance to retry a different edge cache. This can be enabled with the new "client.steering.forced.diversity" Traffic Router profile parameter.
- Traffic Ops Golang Endpoints
  - /api/1.4/deliveryservices `(GET,POST,PUT)`
  - /api/1.4/users `(GET,POST,PUT)`
  - /api/1.1/deliveryservices/xmlId/:xmlid/sslkeys `GET`
  - /api/1.1/deliveryservices/hostname/:hostname/sslkeys `GET`
  - /api/1.1/deliveryservices/sslkeys/add `POST`
  - /api/1.1/deliveryservices/xmlId/:xmlid/sslkeys/delete `GET`
  - /api/1.4/deliveryservices_required_capabilities `(GET,POST,DELETE)`
  - /api/1.1/servers/status `GET`
  - /api/1.4/cdns/dnsseckeys/refresh `GET`
  - /api/1.1/cdns/name/:name/dnsseckeys `GET`
  - /api/1.1/roles `GET`
  - /api/1.4/cdns/name/:name/dnsseckeys `GET`
  - /api/1.4/user/login/oauth `POST`
  - /api/1.1/servers/:name/configfiles/ats `GET`
  - /api/1.1/servers/:id/queue_update `POST`
  - /api/1.1/profiles/:name/configfiles/ats/* `GET`
  - /api/1.4/profiles/name/:name/copy/:copy
  - /api/1.1/servers/:name/configfiles/ats/* `GET`
  - /api/1.1/cdns/:name/configfiles/ats/* `GET`
  - /api/1.1/servers/:id/status `PUT`
  - /api/1.1/dbdump `GET`
  - /api/1.1/servers/:name/configfiles/ats/parent.config
  - /api/1.1/servers/:name/configfiles/ats/remap.config
  - /api/1.1/user/login/token `POST`
  - /api/1.4/deliveryservice_stats `GET`
  - /api/1.1/deliveryservices/request
  - /api/1.1/federations/:id/users
  - /api/1.1/federations/:id/users/:userID
  - /api/1.2/current_stats
  - /api/1.1/osversions
  - /api/1.1/stats_summary `GET`
  - /api/1.1/api_capabilities `GET`
  - /api/1.1/user/current `PUT`
  - /api/1.1/federations/:id/federation_resolvers `(GET, POST)`

- Traffic Router: Added a tunable bounded queue to support DNS request processing.
- Traffic Ops API Routing Blacklist: via the `routing_blacklist` field in `cdn.conf`, enable certain whitelisted Go routes to be handled by Perl instead (via the `perl_routes` list) in case a regression is found in the Go handler, and explicitly disable any routes via the `disabled_routes` list. Requests to disabled routes are immediately given a 503 response. Both fields are lists of Route IDs, and route information (ID, version, method, path, and whether or not it can bypass to Perl) can be found by running `./traffic_ops_golang --api-routes`. To disable a route or have it bypassed to Perl, find its Route ID using the previous command and put it in the `disabled_routes` or `perl_routes` list, respectively.
- To support reusing a single riak cluster connection, an optional parameter is added to riak.conf: "HealthCheckInterval". This options takes a 'Duration' value (ie: 10s, 5m) which affects how often the riak cluster is health checked.  Default is currently set to: "HealthCheckInterval": "5s".
- Added a new Go db/admin binary to replace the Perl db/admin.pl script which is now deprecated and will be removed in a future release. The new db/admin binary is essentially a drop-in replacement for db/admin.pl since it supports all of the same commands and options; therefore, it should be used in place of db/admin.pl for all the same tasks.
- Added an API 1.4 endpoint, /api/1.4/cdns/dnsseckeys/refresh, to perform necessary behavior previously served outside the API under `/internal`.
- Added the DS Record text to the cdn dnsseckeys endpoint in 1.4.
- Added monitoring.json snapshotting. This stores the monitoring json in the same table as the crconfig snapshot. Snapshotting is now required in order to push out monitoring changes.
- To traffic_ops_ort.pl added the ability to handle ##OVERRIDE## delivery service ANY_MAP raw remap text to replace and comment out a base delivery service remap rules. THIS IS A TEMPORARY HACK until versioned delivery services are implemented.
- Snapshotting the CRConfig now deletes HTTPS certificates in Riak for delivery services which have been deleted in Traffic Ops.
- Added a context menu in place of the "Actions" column from the following tables in Traffic Portal: cache group tables, CDN tables, delivery service tables, parameter tables, profile tables, server tables.
- Traffic Portal standalone Dockerfile
- In Traffic Portal, removes the need to specify line breaks using `__RETURN__` in delivery service edge/mid header rewrite rules, regex remap expressions, raw remap text and traffic router additional request/response headers.
- In Traffic Portal, provides the ability to clone delivery service assignments from one cache to another cache of the same type. Issue #2963.
- Added an API 1.4 endpoint, /api/1.4/server_capabilities, to create, read, and delete server capabilities.
- Traffic Ops now allows each delivery service to have a set of query parameter keys to be retained for consistent hash generation by Traffic Router.
- In Traffic Portal, delivery service table columns can now be rearranged and their visibility toggled on/off as desired by the user. Hidden table columns are excluded from the table search. These settings are persisted in the browser.
- Added an API 1.4 endpoint, /api/1.4/user/login/oauth to handle SSO login using OAuth.
- Added /#!/sso page to Traffic Portal to catch redirects back from OAuth provider and POST token into the API.
- In Traffic Portal, server table columns can now be rearranged and their visibility toggled on/off as desired by the user. Hidden table columns are excluded from the table search. These settings are persisted in the browser.
- Added pagination support to some Traffic Ops endpoints via three new query parameters, limit and offset/page
- Traffic Ops now supports a "sortOrder" query parameter on some endpoints to return API responses in descending order
- Traffic Ops now uses a consistent format for audit logs across all Go endpoints
- Added cache-side config generator, atstccfg, installed with ORT. Includes all configs. Includes a plugin system.
- Fixed ATS config generation to omit regex remap, header rewrite, URL Sig, and URI Signing files for delivery services not assigned to that server.
- In Traffic Portal, all tables now include a 'CSV' link to enable the export of table data in CSV format.
- Pylint configuration now enforced (present in [a file in the Python client directory](./traffic_control/clients/python/pylint.rc))
- Added an optional SMTP server configuration to the TO configuration file, api now has unused abilitiy to send emails
- Traffic Monitor now has "gbps" calculated stat, allowing operators to monitor bandwidth in Gbps.
- Added an API 1.4 endpoint, /api/1.4/deliveryservices_required_capabilities, to create, read, and delete associations between a delivery service and a required capability.
- Added ATS config generation omitting parents without Delivery Service Required Capabilities.
- In Traffic Portal, added the ability to create, view and delete server capabilities and associate those server capabilities with servers and delivery services. See [blueprint](./blueprints/server-capabilitites.md)
- Added validation to prevent assigning servers to delivery services without required capabilities.
- Added deep coverage zone routing percentage to the Traffic Portal dashboard.
- Added a `traffic_ops/app/bin/osversions-convert.pl` script to convert the `osversions.cfg` file from Perl to JSON as part of the `/osversions` endpoint rewrite.
- Added [Experimental] - Emulated Vault suppling a HTTP server mimicking RIAK behavior for usage as traffic-control vault.
- Added Traffic Ops Client function that returns a Delivery Service Nullable Response when requesting for a Delivery Service by XMLID

### Changed
- Traffic Router:  TR will now allow steering DSs and steering target DSs to have RGB enabled. (fixes #3910)
- Traffic Portal:  Traffic Portal now allows Regional Geo Blocking to be enabled for a Steering Delivery Service.
- Traffic Ops: fixed a regression where the `Expires` cookie header was not being set properly in responses. Also, added the `Max-Age` cookie header in responses.
- Traffic Router, added TLS certificate validation on certificates imported from Traffic Ops
  - validates modulus of private and public keys
  - validates current timestamp falls within the certificate date bracket
  - validates certificate subjects against the DS URL
- Traffic Ops Golang Endpoints
  - Updated /api/1.1/cachegroups: Cache Group Fallbacks are included
  - Updated /api/1.1/cachegroups: fixed so fallbackToClosest can be set through API
    - Warning:  a PUT of an old Cache Group JSON without the fallbackToClosest field will result in a `null` value for that field
- Traffic Router: fixed a bug which would cause `REFUSED` DNS answers if the zone priming execution did not complete within the configured `zonemanager.init.timeout` period.
- Issue 2821: Fixed "Traffic Router may choose wrong certificate when SNI names overlap"
- traffic_ops/app/bin/checks/ToDnssecRefresh.pl now requires "user" and "pass" parameters of an operations-level user! Update your scripts accordingly! This was necessary to move to an API endpoint with proper authentication, which may be safely exposed.
- Traffic Monitor UI updated to support HTTP or HTTPS traffic.
- Traffic Monitor health/stat time now includes full body download (like prior TM <=2.1 version)
- Modified Traffic Router logging format to include an additional field for DNS log entries, namely `rhi`. This defaults to '-' and is only used when EDNS0 client subnet extensions are enabled and a client subnet is present in the request. When enabled and a subnet is present, the subnet appears in the `chi` field and the resolver address is in the `rhi` field.
- Changed traffic_ops_ort.pl so that hdr_rw-&lt;ds&gt;.config files are compared with strict ordering and line duplication when detecting configuration changes.
- Traffic Ops (golang), Traffic Monitor, Traffic Stats are now compiled using Go version 1.11. Grove was already being compiled with this version which improves performance for TLS when RSA certificates are used.
- Fixed issue #3497: TO API clients that don't specify the latest minor version will overwrite/default any fields introduced in later versions
- Fixed permissions on DELETE /api/$version/deliveryservice_server/{dsid}/{serverid} endpoint
- Issue 3476: Traffic Router returns partial result for CLIENT_STEERING Delivery Services when Regional Geoblocking or Anonymous Blocking is enabled.
- Upgraded Traffic Portal to AngularJS 1.7.8
- Issue 3275: Improved the snapshot diff performance and experience.
- Issue 3550: Fixed TC golang client setting for cache control max age
- Issue #3605: Fixed Traffic Monitor custom ports in health polling URL.
- Issue 3587: Fixed Traffic Ops Golang reverse proxy and Riak logs to be consistent with the format of other error logs.
- Database migrations have been collapsed. Rollbacks to migrations that previously existed are no longer possible.
- Issue #3750: Fixed Grove access log fractional seconds.
- Issue #3646: Fixed Traffic Monitor Thresholds.
- Modified Traffic Router API to be available via HTTPS.
- Added fields to traffic_portal_properties.json to configure SSO through OAuth.
- Added field to cdn.conf to configure whitelisted URLs for Json Key Set URL returned from OAuth provider.
- Improved [profile comparison view in Traffic Portal](https://github.com/apache/trafficcontrol/blob/master/blueprints/profile-param-compare-manage.md).
- Issue #3871 - provides users with a specified role the ability to mark any delivery service request as complete.
- Fixed Traffic Ops Golang POST servers/id/deliveryservice continuing erroneously after a database error.
- Fixed Traffic Ops Golang POST servers/id/deliveryservice double-logging errors.
- Issue #4131 - The "Clone Delivery Service Assignments" menu item is hidden on a cache when the cache has zero delivery service assignments to clone.
- Traffic Portal - Turn off TLSv1
- Removed Traffic Portal dependency on Restangular
- Issue #1486 - Dashboard graph for bandwidth now displays units in the tooltip when hovering over a data point

### Deprecated/Removed
- Traffic Ops API Endpoints
  - /api/1.1/cachegroup_fallbacks
  - /api_capabilities `POST`

## [3.0.0] - 2018-10-30
### Added
- Removed MySQL-to-Postgres migration tools.  This tool is supported for 1.x to 2.x upgrades only and should not be used with 3.x.
- Backup Edge Cache group: If the matched group in the CZF is not available, this list of backup edge cache group configured via Traffic Ops API can be used as backup. In the event of all backup edge cache groups not available, GEO location can be optionally used as further backup. APIs detailed [here](http://traffic-control-cdn.readthedocs.io/en/latest/development/traffic_ops_api/v12/cachegroup_fallbacks.html)
- Traffic Ops Golang Proxy Endpoints
  - /api/1.4/users `(GET,POST,PUT)`
  - /api/1.3/origins `(GET,POST,PUT,DELETE)`
  - /api/1.3/coordinates `(GET,POST,PUT,DELETE)`
  - /api/1.3/staticdnsentries `(GET,POST,PUT,DELETE)`
  - /api/1.1/deliveryservices/xmlId/:xmlid/sslkeys `GET`
  - /api/1.1/deliveryservices/hostname/:hostname/sslkeys `GET`
  - /api/1.1/deliveryservices/sslkeys/add `POST`
  - /api/1.1/deliveryservices/xmlId/:xmlid/sslkeys/delete `GET`
- Delivery Service Origins Refactor: The Delivery Service API now creates/updates an Origin entity on Delivery Service creates/updates, and the `org_server_fqdn` column in the `deliveryservice` table has been removed. The `org_server_fqdn` data is now computed from the Delivery Service's primary origin (note: the name of the primary origin is the `xml_id` of its delivery service).
- Cachegroup-Coordinate Refactor: The Cachegroup API now creates/updates a Coordinate entity on Cachegroup creates/updates, and the `latitude` and `longitude` columns in the `cachegroup` table have been replaced with `coordinate` (a foreign key to Coordinate). Coordinates created from Cachegroups are given the name `from_cachegroup_\<cachegroup name\>`.
- Geolocation-based Client Steering: two new steering target types are available to use for `CLIENT_STEERING` delivery services: `STEERING_GEO_ORDER` and `STEERING_GEO_WEIGHT`. When targets of these types have an Origin with a Coordinate, Traffic Router will order and prioritize them based upon the shortest total distance from client -> edge -> origin. Co-located targets are grouped together and can be weighted or ordered within the same location using `STEERING_GEO_WEIGHT` or `STEERING_GEO_ORDER`, respectively.
- Tenancy is now the default behavior in Traffic Ops.  All database entries that reference a tenant now have a default of the root tenant.  This eliminates the need for the `use_tenancy` global parameter and will allow for code to be simplified as a result. If all user and delivery services reference the root tenant, then there will be no difference from having `use_tenancy` set to 0.
- Cachegroup Localization Methods: The Cachegroup API now supports an optional `localizationMethods` field which specifies the localization methods allowed for that cachegroup (currently 'DEEP_CZ', 'CZ', and 'GEO'). By default if this field is null/empty, all localization methods are enabled. After Traffic Router has localized a client, it will only route that client to cachegroups that have enabled the localization method used. For example, this can be used to prevent GEO-localized traffic (i.e. most likely from off-net/internet clients) to cachegroups that aren't optimal for internet traffic.
- Traffic Monitor Client Update: Traffic Monitor is updated to use the Traffic Ops v13 client.
- Removed previously deprecated `traffic_monitor_java`
- Added `infrastructure/cdn-in-a-box` for Apachecon 2018 demonstration
- The CacheURL Delivery service field is deprecated.  If you still need this functionality, you can create the configuration explicitly via the raw remap field.

## [2.2.0] - 2018-06-07
### Added
- Per-DeliveryService Routing Names: you can now choose a Delivery Service's Routing Name (rather than a hardcoded "tr" or "edge" name). This might require a few pre-upgrade steps detailed [here](http://traffic-control-cdn.readthedocs.io/en/latest/admin/traffic_ops/migration_from_20_to_22.html#per-deliveryservice-routing-names)
- [Delivery Service Requests](http://traffic-control-cdn.readthedocs.io/en/latest/admin/quick_howto/ds_requests.html#ds-requests): When enabled, delivery service requests are created when ALL users attempt to create, update or delete a delivery service. This allows users with higher level permissions to review delivery service changes for completeness and accuracy before deploying the changes.
- Traffic Ops Golang Proxy Endpoints
  - /api/1.3/about `(GET)`
  - /api/1.3/asns `(GET,POST,PUT,DELETE)`
  - /api/1.3/cachegroups `(GET,POST,PUT,DELETE)`
  - /api/1.3/cdns `(GET,POST,PUT,DELETE)`
  - /api/1.3/cdns/capacity `(GET)`
  - /api/1.3/cdns/configs `(GET)`
  - /api/1.3/cdns/dnsseckeys `(GET)`
  - /api/1.3/cdns/domain `(GET)`
  - /api/1.3/cdns/monitoring `(GET)`
  - /api/1.3/cdns/health `(GET)`
  - /api/1.3/cdns/routing `(GET)`
  - /api/1.3/deliveryservice_requests `(GET,POST,PUT,DELETE)`
  - /api/1.3/divisions `(GET,POST,PUT,DELETE)`
  - /api/1.3/hwinfos `(GET)`
  - /api/1.3/login `(POST)`
  - /api/1.3/parameters `(GET,POST,PUT,DELETE)`
  - /api/1.3/profileparameters `(GET,POST,PUT,DELETE)`
  - /api/1.3/phys_locations `(GET,POST,PUT,DELETE)`
  - /api/1.3/ping `(GET)`
  - /api/1.3/profiles `(GET,POST,PUT,DELETE)`
  - /api/1.3/regions `(GET,POST,PUT,DELETE)`
  - /api/1.3/servers `(GET,POST,PUT,DELETE)`
  - /api/1.3/servers/checks `(GET)`
  - /api/1.3/servers/details `(GET)`
  - /api/1.3/servers/status `(GET)`
  - /api/1.3/servers/totals `(GET)`
  - /api/1.3/statuses `(GET,POST,PUT,DELETE)`
  - /api/1.3/system/info `(GET)`
  - /api/1.3/types `(GET,POST,PUT,DELETE)`
- Fair Queuing Pacing: Using the FQ Pacing Rate parameter in Delivery Services allows operators to limit the rate of individual sessions to the edge cache. This feature requires a Trafficserver RPM containing the fq_pacing experimental plugin AND setting 'fq' as the default Linux qdisc in sysctl.
- Traffic Ops rpm changed to remove world-read permission from configuration files.

### Changed
- Reformatted this CHANGELOG file to the keep-a-changelog format

[unreleased]: https://github.com/apache/trafficcontrol/compare/RELEASE-5.0.0...HEAD
[5.0.0]: https://github.com/apache/trafficcontrol/compare/RELEASE-4.1.0...RELEASE-5.0.0
[4.1.0]: https://github.com/apache/trafficcontrol/compare/RELEASE-4.0.0...RELEASE-4.1.0
[4.0.0]: https://github.com/apache/trafficcontrol/compare/RELEASE-3.0.0...RELEASE-4.0.0
[3.0.0]: https://github.com/apache/trafficcontrol/compare/RELEASE-2.2.0...RELEASE-3.0.0
[2.2.0]: https://github.com/apache/trafficcontrol/compare/RELEASE-2.1.0...RELEASE-2.2.0<|MERGE_RESOLUTION|>--- conflicted
+++ resolved
@@ -14,11 +14,8 @@
 - Traffic Ops: Added validation to ensure that the cachegroups of a delivery services' assigned ORG servers are present in the topology
 
 ### Fixed
-<<<<<<< HEAD
 - [#5396](https://github.com/apache/trafficcontrol/issues/5396) - Return the correct error type if user tries to update the root tenant
-=======
 - [#5378](https://github.com/apache/trafficcontrol/issues/5378) - Updating a non existent DS should return a 404, instead of a 500
->>>>>>> 31a1dafb
 - [#5380](https://github.com/apache/trafficcontrol/issues/5380) - Show the correct servers (including ORGs) when a topology based DS with required capabilities + ORG servers is queried for the assigned servers
 - [#5195](https://github.com/apache/trafficcontrol/issues/5195) - Correctly show CDN ID in Changelog during Snap
 - Fixed Traffic Router logging unnecessary warnings for IPv6-only caches
