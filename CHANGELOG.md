--- conflicted
+++ resolved
@@ -61,11 +61,8 @@
 - Added an optional SMTP server configuration to the TO configuration file, api now has unused abilitiy to send emails
 - In Traffic Portal, added the ability to create, view and delete server capabilities as associate those server capabilities with servers.
 - Traffic Monitor now has "gbps" calculated stat, allowing operators to monitor bandwidth in Gbps.
-<<<<<<< HEAD
+- Added an API 1.4 endpoint, /api/1.4/deliveryservices_required_capabilities, to create, read, and delete associations between a delivery service and a required capability.
 - Port Traffic Ops Extensions checks for ILO, 10G, 10G6, MTU, DSCP, CHR, CDU from perl to go (legacy versions retained)
-=======
-- Added an API 1.4 endpoint, /api/1.4/deliveryservices_required_capabilities, to create, read, and delete associations between a delivery service and a required capability.
->>>>>>> d55dd6da
 
 ### Changed
 - Traffic Router:  TR will now allow steering DSs and steering target DSs to have RGB enabled. (fixes #3910)
