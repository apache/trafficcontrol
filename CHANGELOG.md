--- conflicted
+++ resolved
@@ -90,11 +90,8 @@
   - /riak/ping
   - /riak/stats
   - /servercheck/aadata
-<<<<<<< HEAD
   - /servers/status
-=======
   - /servers/:id (GET)
->>>>>>> 8148d6ac
   - /servers/totals
   - /stats_summary/create
   - /statuses/:id (GET)
