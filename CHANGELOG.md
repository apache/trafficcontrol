--- conflicted
+++ resolved
@@ -42,11 +42,8 @@
 - [#7044](https://github.com/apache/trafficcontrol/issues/7044) *CDN in a Box* [CDN in a Box, the t3c integration tests, and the tc health client integration tests now use Apache Traffic Server 9.1.
 
 ### Fixed
-<<<<<<< HEAD
 - [#7340](https://github.com/apache/trafficcontrol/pull/7340) *Traffic Router* Fixed TR logging for the `cqhv` field when absent.
-=======
 - [#5557](https://github.com/apache/trafficcontrol/issues/5557) *Traffic Portal* Moved `Fair Queueing Pacing Rate Bps` DS field to `Cache Configuration Settings` section.
->>>>>>> d4199dbe
 - [#7252](https://github.com/apache/trafficcontrol/issues/7252) *Traffic Router* Fixed integer overflow for `czCount`, by resetting the count to max value when it overflows.
 - [#7221](https://github.com/apache/trafficcontrol/issues/7221) *Docs* Fixed request structure spec in cdn locks description in APIv4.
 - [#7225](https://github.com/apache/trafficcontrol/issues/7225) *Docs* Fixed docs for /roles response description in APIv4.
