# Changelog
All notable changes to this project will be documented in this file.

The format is based on [Keep a Changelog](http://keepachangelog.com/en/1.0.0/).

## [unreleased]
### Added
- Traffic Ops: added a feature to get delivery services filtered by the `active` flag
- Traffic Ops: added validation for assigning ORG servers to topology-based delivery services
- Traffic Ops: added validation for topology updates and server updates/deletions to ensure that topologies have at least one server per cachegroup in each CDN of any assigned delivery services
- Traffic Ops: added validation for delivery service updates to ensure that topologies have at least one server per cachegroup in each CDN of any assigned delivery services
- Added locationByDeepCoverageZone to the `crs/stats/ip/{ip}` endpoint in the Traffic Router API
- Traffic Portal: upgraded change log UI table to use more powerful/performant ag-grid component
- Traffic Portal: change log days are now configurable in traffic_portal_properties.json (default is 7 days) and can be overridden by the user in TP
<<<<<<< HEAD
- Traffic Ops: Added validation to ensure assigned ORG server cachegroups are in the topology when updating a delivery service
=======
- [#5319](https://github.com/apache/trafficcontrol/issues/5319) - Added support for building RPMs that target CentOS 8
>>>>>>> c0126fca

### Fixed
- [#5274](https://github.com/apache/trafficcontrol/issues/5274) - CDN in a Box's Traffic Vault image failed to build due 
    to Basho's repo responding with 402 Payment Required. The repo has been removed from the image.
- [#5069](https://github.com/apache/trafficcontrol/issues/5069) - For LetsEncryptDnsChallengerWatcher in Traffic Router,
    the cr-config location is configurable instead of only looking at `/opt/traffic_router/db/cr-config.json`
- [#5191](https://github.com/apache/trafficcontrol/issues/5191) - Error from IMS requests to /federations/all

### Changed
- Updated CDN in a Box to CentOS 8 and added `RHEL_VERSION` Docker build arg so CDN in a Box can be built for CentOS 7, if desired
- Traffic Ops: removed change log entry created during server update/revalidation unqueue

## [5.0.0] - 2020-10-20
### Added
- Traffic Ops Ort: Disabled ntpd verification (ntpd is deprecated in CentOS)
- Traffic Ops Ort: Adds a transliteration of the traffic_ops_ort.pl perl script to the go language. See traffic_ops_ort/t3c/README.md.
- Traffic Ops API v3
- Added an optional readiness check service to cdn-in-a-box that exits successfully when it is able to get a `200 OK` from all delivery services
- Added health checks to Traffic Ops and Traffic Monitor in cdn-in-a-box
- [Flexible Topologies](https://github.com/apache/trafficcontrol/blob/master/blueprints/flexible-topologies.md)
    - Traffic Ops: Added an API 3.0 endpoint, `GET /api/3.0/topologies`, to create, read, update and delete flexible topologies.
    - Traffic Ops: Added an API 3.0 endpoint, `POST /api/3.0/topologies/{name}/queue_update`, to queue or dequeue updates for all servers assigned to the Cachegroups in a given Topology.
    - Traffic Ops: Added new `topology` field to the /api/3.0/deliveryservices APIs
    - Traffic Ops: Added support for `topology` query parameter to `GET /api/3.0/cachegroups` to return all cachegroups used in the given topology.
    - Traffic Ops: Added support for `topology` query parameter to `GET /api/3.0/deliveryservices` to return all delivery services that employ a given topology.
    - Traffic Ops: Added support for `dsId` query parameter for `GET /api/3.0/servers` for topology-based delivery services.
    - Traffic Ops: Excluded ORG-type servers from `GET /api/3.0/servers?dsId=#` for Topology-based Delivery Services unless the ORG server is assigned to that Delivery Service.
    - Traffic Ops: Added support for `topology` query parameter for `GET /api/3.0/servers` to return all servers whose cachegroups are in a given topology.
    - Traffic Ops: Added new topology-based delivery service fields for header rewrites: `firstHeaderRewrite`, `innerHeaderRewrite`, `lastHeaderRewrite`
    - Traffic Ops: Added validation to prohibit assigning caches to topology-based delivery services
    - Traffic Ops: Added validation to prohibit removing a capability from a server if no other server in the same cachegroup can satisfy the required capabilities of the delivery services assigned to it via topologies.
    - Traffic Ops: Added validation to ensure that updated topologies are still valid with respect to the required capabilities of their assigned delivery services.
    - Traffic Ops: Added validation to ensure that at least one server per cachegroup in a delivery service's topology has the delivery service's required capabilities.
    - Traffic Ops: Added validation to ensure that at least one server exists in each cachegroup that is used in a Topology on the `/api/3.0/topologies` endpoint and the `/api/3.0/servers/{{ID}}` endpoint.
    - Traffic Ops: Consider Topologies parentage when queueing or checking server updates
    - ORT: Added Topologies to Config Generation.
    - Traffic Portal: Added the ability to create, read, update and delete flexible topologies.
    - Traffic Portal: Added the ability to assign topologies to delivery services.
    - Traffic Portal: Added the ability to view all delivery services, cache groups and servers associated with a topology.
    - Traffic Portal: Added the ability to define first, inner and last header rewrite values for DNS* and HTTP* delivery services that employ a topology.
    - Traffic Portal: Adds the ability to view all servers utilized by a topology-based delivery service.
    - Traffic Portal: Added topology section to cdn snapshot diff.
    - Added to TP the ability to assign ORG servers to topology-based delivery services
    - Traffic Router: Added support for topology-based delivery services
    - Traffic Monitor: Added the ability to mark topology-based delivery services as available
    - CDN-in-a-Box: Add a second mid to CDN-in-a-Box, add topology `demo1-top`, and make the `demo1` delivery service topology-based
- Updated /servers/details to use multiple interfaces in API v3
- Added [Edge Traffic Routing](https://traffic-control-cdn.readthedocs.io/en/latest/admin/traffic_router.html#edge-traffic-routing) feature which allows Traffic Router to localize more DNS record types than just the routing name for DNS delivery services
- Added the ability to speedily build development RPMs from any OS without needing Docker
- Added the ability to perform a quick search, override default pagination size and clear column filters on the Traffic Portal servers table.
- Astats csv support - astats will now respond to `Accept: text/csv` and return a csv formatted stats list
- Updated /deliveryservices/{{ID}}/servers to use multiple interfaces in API v3
- Updated /deliveryservices/{{ID}}/servers/eligible to use multiple interfaces in API v3
- Added the ability to view Hash ID field (aka xmppID) on Traffic Portals' server summary page
- Added the ability to delete invalidation requests in Traffic Portal
- Added the ability to set TLS config provided here: https://golang.org/pkg/crypto/tls/#Config in Traffic Ops
- Added support for the `cachegroupName` query parameter for `GET /api/3.0/servers` in Traffic Ops
- Added an indiciator to the Traffic Monitor UI when using a disk backup of Traffic Ops.
- Added debugging functionality to CDN-in-a-Box for Traffic Stats.
- Added If-Match and If-Unmodified-Since Support in Server and Clients.
- Added debugging functionality to the Traffic Router unit tests runner at [`/traffic_router/tests`](https://github.com/apache/trafficcontrol/tree/master/traffic_router/tests)
- Made the Traffic Router unit tests runner at [`/traffic_router/tests`](https://github.com/apache/trafficcontrol/tree/master/traffic_router/tests) run in Alpine Linux
- Added GitHub Actions workflow for building RPMs and running the CDN-in-a-Box readiness check
- Added the `Status Last Updated` field to servers, and the UI, so that we can see when the last status change took place for a server.
- Added functionality in TR, so that it uses the default miss location of the DS, in case the location(for the  client IP) returned was the default location of the country.
- Added ability to set DNS Listening IPs in dns.properties
- Added Traffic Monitor: Support astats CSV output. Includes http_polling_format configuration option to specify the Accept header sent to stats endpoints. Adds CSV parsing ability (~100% faster than JSON) to the astats plugin
- Added Traffic Monitor: Support stats over http CSV output. Officially supported in ATS 9.0 unless backported by users. Users must also include `system_stats.so` when using stats over http in order to keep all the same functionality (and included stats) that astats_over_http provides.
- Added ability for Traffic Monitor to determine health of cache based on interface data and aggregate data. Using the new `stats_over_http` `health.polling.format` value that allows monitoring of multiple interfaces will first require that *all* Traffic Monitors monitoring the affected cache server be upgraded.
- Added ORT option to try all primaries before falling back to secondary parents, via Delivery Service Profile Parameter "try_all_primaries_before_secondary".
- Traffic Ops, Traffic Ops ORT, Traffic Monitor, Traffic Stats, and Grove are now compiled using Go version 1.15.
- Added `--traffic_ops_insecure=<0|1>` optional option to traffic_ops_ort.pl
- Added User-Agent string to Traffic Router log output.
- Added default sort logic to GET API calls using Read()

### Fixed
- Fixed #5188 - DSR (delivery service request) incorrectly marked as complete and error message not displaying when DSR fulfilled and DS update fails in Traffic Portal. [Related Github issue](https://github.com/apache/trafficcontrol/issues/5188)
- Fixed #3455 - Alphabetically sorting CDN Read API call [Related Github issue](https://github.com/apache/trafficcontrol/issues/3455)
- Fixed #5010 - Fixed Reference urls for Cache Config on Delivery service pages (HTTP, DNS) in Traffic Portal. [Related Github issue](https://github.com/apache/trafficcontrol/issues/5010)
- Fixed #5147 - GET /servers?dsId={id} should only return mid servers (in addition to edge servers) for the cdn of the delivery service if the mid tier is employed. [Related github issue](https://github.com/apache/trafficcontrol/issues/5147)
- Fixed #4981 - Cannot create routing regular expression with a blank pattern param in Delivery Service [Related github issue](https://github.com/apache/trafficcontrol/issues/4981)
- Fixed #4979 - Returns a Bad Request error during server creation with missing profileId [Related github issue](https://github.com/apache/trafficcontrol/issues/4979)
- Fixed #4237 - Do not return an internal server error when delivery service's capacity is zero. [Related github issue](https://github.com/apache/trafficcontrol/issues/4237)
- Fixed #2712 - Invalid TM logrotate configuration permissions causing TM logs to be ignored by logrotate. [Related github issue](https://github.com/apache/trafficcontrol/issues/2712)
- Fixed #3400 - Allow "0" as a TTL value for Static DNS entries [Related github issue](https://github.com/apache/trafficcontrol/issues/3400)
- Fixed #5050 - Allows the TP administrator to name a TP instance (production, staging, etc) and flag whether it is production or not in traffic_portal_properties.json [Related github issue](https://github.com/apache/trafficcontrol/issues/5050)
- Fixed #4743 - Validate absolute DNS name requirement on Static DNS entry for CNAME type [Related github issue](https://github.com/apache/trafficcontrol/issues/4743)
- Fixed #4848 - `GET /api/x/cdns/capacity` gives back 500, with the message `capacity was zero`
- Fixed #2156 - Renaming a host in TC, does not impact xmpp_id and thereby hashid [Related github issue](https://github.com/apache/trafficcontrol/issues/2156)
- Fixed #5038 - Adds UI warning when server interface IP CIDR is too large [Related github issue](https://github.com/apache/trafficcontrol/issues/5038)
- Fixed #3661 - Anonymous Proxy ipv4 whitelist does not work
- Fixed #1847 - Delivery Service with SSL keys are no longer allowed to be updated when the fields changed are relevant to the SSL Keys validity.
- Fixed #5153 - Right click context menu on new ag-grid tables appearing at the wrong place after scrolling. [Related github issue](https://github.com/apache/trafficcontrol/issues/5153)
- Fixed the `GET /api/x/jobs` and `GET /api/x/jobs/:id` Traffic Ops API routes to allow falling back to Perl via the routing blacklist
- Fixed ORT config generation not using the coalesce_number_v6 Parameter.
- Fixed POST deliveryservices/request (designed to simple send an email) regression which erroneously required deep caching type and routing name. [Related github issue](https://github.com/apache/trafficcontrol/issues/4735)
- Removed audit logging from the `POST /api/x/serverchecks` Traffic Ops API endpoint in order to reduce audit log spam
- Fixed an issue that causes Traffic Router to mistakenly route to caches that had recently been set from ADMIN_DOWN to OFFLINE
- Fixed an issue that caused Traffic Monitor to poll caches that did not have the status ONLINE/REPORTED/ADMIN_DOWN
- Fixed /deliveryservice_stats regression restricting metric type to a predefined set of values. [Related github issue](https://github.com/apache/trafficcontrol/issues/4740)
- Fixed audit logging from the `/jobs` APIs to bring them back to the same level of information provided by TO-Perl
- Fixed `maxRevalDurationDays` validation for `POST /api/1.x/user/current/jobs` and added that validation to the `/api/x/jobs` endpoints
- Fixed slice plugin error in delivery service request view. [Related github issue](https://github.com/apache/trafficcontrol/issues/4770)
- Fixed update procedure of servers, so that if a server is linked to one or more delivery services, you cannot change its "cdn". [Related github issue](https://github.com/apache/trafficcontrol/issues/4116)
- Fixed `POST /api/x/steering` and `PUT /api/x/steering` so that a steering target with an invalid `type` is no longer accepted. [Related github issue](https://github.com/apache/trafficcontrol/issues/3531)
- Fixed `cachegroups` READ endpoint, so that if a request is made with the `type` specified as a non integer value, you get back a `400` with error details, instead of a `500`. [Related github issue](https://github.com/apache/trafficcontrol/issues/4703)
- Fixed ORT bug miscalculating Mid Max Origin Connections as all servers, usually resulting in 1.
- Fixed ORT atstccfg helper log to append and not overwrite old logs. Also changed to log to /var/log/ort and added a logrotate to the RPM. See the ORT README.md for details.
- Added Delivery Service Raw Remap `__RANGE_DIRECTIVE__` directive to allow inserting the Range Directive after the Raw Remap text. This allows Raw Remaps which manipulate the Range.
- Added an option for `coordinateRange` in the RGB configuration file, so that in case a client doesn't have a postal code, we can still determine if it should be allowed or not, based on whether or not the latitude/ longitude of the client falls within the supplied ranges. [Related github issue](https://github.com/apache/trafficcontrol/issues/4372)
- Fixed TR build configuration (pom.xml) to invoke preinstall.sh. [Related github issue](https://github.com/apache/trafficcontrol/issues/4882)
- Fixed #3548 - Prevents DS regexes with non-consecutive order from generating invalid CRconfig/snapshot.
- Fixes #4984 - Lets `create_tables.sql` be run concurrently without issue
- Fixed #5020, #5021 - Creating an ASN with the same number and same cache group should not be allowed.
- Fixed #5006 - Traffic Ops now generates the Monitoring on-the-fly if the snapshot doesn't exist, and logs an error. This fixes upgrading to 4.x to not break the CDN until a Snapshot is done.
- Fixed #4680 - Change Content-Type to application/json for TR auth calls
- Fixed #4292 - Traffic Ops not looking for influxdb.conf in the right place
- Fixed #5102 - Python client scripts fail silently on authentication failures
- Fixed #5103 - Python client scripts crash on connection errors
- Fixed matching of wildcards in subjectAlternateNames when loading TLS certificates
- Fixed #5180 - Global Max Mbps and Tps is not send to TM
- Fixed #3528 - Fix Traffic Ops monitoring.json missing DeliveryServices
- Fixed an issue where the jobs and servers table in Traffic Portal would not clear a column's filter when it's hidden
- Fixed an issue with Traffic Router failing to authenticate if secrets are changed
- Fixed validation error message for Traffic Ops `POST /api/x/profileparameters` route
- Fixed #5216 - Removed duplicate button to link delivery service to server [Related Github issue](https://github.com/apache/trafficcontrol/issues/5216)
- Fixed an issue where Traffic Router would erroneously return 503s or NXDOMAINs if the caches in a cachegroup were all unavailable for a client's requested IP version, rather than selecting caches from the next closest available cachegroup.
- Fixed an issue where downgrading the database would fail while having server interfaces with null gateways, MTU, and/or netmasks.
- Fixed an issue where partial upgrades of the database would occasionally fail to apply 2020081108261100_add_server_ip_profile_trigger.
- Fixed #5197 - Allows users to assign topology-based DS to ORG servers [Related Github issue](https://github.com/apache/trafficcontrol/issues/5197)
- Fixed #5161 - Fixes topology name character validation [Related Github issue](https://github.com/apache/trafficcontrol/issues/5161)
- Fixed #5237 - /isos API endpoint rejecting valid IPv6 addresses with CIDR-notation network prefixes.
- Fixed an issue with Traffic Monitor to fix peer polling to work as expected

### Changed
- Changed some Traffic Ops Go Client methods to use `DeliveryServiceNullable` inputs and outputs.
- When creating invalidation jobs through TO/TP, if an identical regex is detected that overlaps its time, then warnings
will be returned indicating that overlap exists.
- Changed Traffic Portal to disable browser caching on GETs until it utilizes the If-Modified-Since functionality that the TO API now provides.
- Changed Traffic Portal to use Traffic Ops API v3
- Changed Traffic Portal to use the more performant and powerful ag-grid for all server and invalidation request tables.
- Changed ORT Config Generation to be deterministic, which will prevent spurious diffs when nothing actually changed.
- Changed ORT to find the local ATS config directory and use it when location Parameters don't exist for many required configs, including all Delivery Service files (Header Rewrites, Regex Remap, URL Sig, URI Signing).
- Changed ORT to not update ip_allow.config but log an error if it needs updating in syncds mode, and only actually update in badass mode.
    - ATS has a known bug, where reloading when ip_allow.config has changed blocks arbitrary addresses. This will break things by not allowing any new necessary servers, but prevents breaking the Mid server. There is no solution that doesn't break something, until ATS fixes the bug, and breaking an Edge is better than breaking a Mid.
- Changed the access logs in Traffic Ops to now show the route ID with every API endpoint call. The Route ID is appended to the end of the access log line.
- Changed Traffic Monitor's `tmconfig.backup` to store the result of `GET /api/2.0/cdns/{{name}}/configs/monitoring` instead of a transformed map
- Changed OAuth workflow to use Basic Auth if client secret is provided per RFC6749 section 2.3.1.
- [Multiple Interface Servers](https://github.com/apache/trafficcontrol/blob/master/blueprints/multi-interface-servers.md)
    - Interface data is constructed from IP Address/Gateway/Netmask (and their IPv6 counterparts) and Interface Name and Interface MTU fields on services. These **MUST** have proper, valid data before attempting to upgrade or the upgrade **WILL** fail. In particular IP fields need to be valid IP addresses/netmasks, and MTU must only be positive integers of at least 1280.
    - The `/servers` and `/servers/{{ID}}}` TO API endpoints have been updated to use and reflect multi-interface servers.
    - Updated `/cdns/{{name}}/configs/monitoring` TO API endpoint to return multi-interface data.
    - CDN Snapshots now use a server's "service addresses" to provide its IP addresses.
    - Changed the `Cache States` tab of the Traffic Monitor UI to properly handle multiple interfaces.
    - Changed the `/publish/CacheStats` in Traffic Monitor to support multiple interfaces.
    - Changed the CDN-in-a-Box server enrollment template to support multiple interfaces.
- Changed Tomcat Java dependency to 8.5.57.
- Changed Spring Framework Java dependency to 4.2.5.
- Changed certificate loading code in Traffic Router to use Bouncy Castle instead of deprecated Sun libraries.
- Changed deprecated AsyncHttpClient Java dependency to use new active mirror and updated to version 2.12.1.
- Changed Traffic Portal to use the more performant and powerful ag-grid for the delivery service request (DSR) table.

### Deprecated
- Deprecated the non-nullable `DeliveryService` Go struct and other structs that use it. `DeliveryServiceNullable` structs should be used instead.
- Deprecated the `insecure` option in `traffic_ops_golang` in favor of `"tls_config": { "InsecureSkipVerify": <bool> }`
- Importing Traffic Ops Go clients via the un-versioned `github.com/apache/trafficcontrol/traffic_ops/client` is now deprecated in favor of versioned import paths e.g. `github.com/apache/trafficcontrol/traffic_ops/v3-client`.

### Removed
- Removed deprecated Traffic Ops Go Client methods.
- Configuration generation logic in the TO API (v1) for all files and the "meta" route - this means that versions of Traffic Ops ORT earlier than 4.0.0 **will not work any longer** with versions of Traffic Ops moving forward.
- Removed from Traffic Portal the ability to view cache server config files as the contents are no longer reliable through the TO API due to the introduction of atstccfg.


## [4.1.0] - 2020-04-23
### Added
- Added support for use of ATS Slice plugin as an additonal option to range request handling on HTTP/DNS DSes.
- Added a boolean to delivery service in Traffic Portal and Traffic Ops to enable EDNS0 client subnet at the delivery service level and include it in the cr-config.
- Updated Traffic Router to read new EDSN0 client subnet field and route accordingly only for enabled delivery services. When enabled and a subnet is present in the request, the subnet appears in the `chi` field and the resolver address is in the `rhi` field.
- Traffic Router DNSSEC zone diffing: if enabled via the new "dnssec.zone.diffing.enabled" TR profile parameter, TR will diff existing zones against newly generated zones in order to determine if a zone needs to be re-signed. Zones are typically generated on every snapshot and whenever new DNSSEC keys are found, and since signing a zone is a relatively CPU-intensive operation, this optimization can drastically reduce the CPU time taken to process new snapshots and new DNSSEC keys.
- Added an optimistic quorum feature to Traffic Monitor to prevent false negative states from propagating to downstream components in the event of network isolation.
- Added the ability to fetch users by role
- Added an API 1.5 endpoint to generate delivery service certificates using Let's Encrypt
- Added an API 1.5 endpoint to GET a single or all records for Let's Encrypt DNS challenge
- Added an API 1.5 endpoint to renew certificates
- Added ability to create multiple objects from generic API Create with a single POST.
- Added debugging functionality to CDN-in-a-Box.
- Added an SMTP server to CDN-in-a-Box.
- Cached builder Docker images on Docker Hub to speed up build time
- Added functionality in the GET endpoints to support the "If-Modified-Since" header in the incoming requests.
- Traffic Ops Golang Endpoints
  - /api/2.0 for all of the most recent route versions
  - /api/1.1/cachegroupparameters/{{cachegroupID}}/{{parameterID}} `(DELETE)`
  - /api/1.5/stats_summary `(POST)`
  - /api/1.1/cdns/routing
  - /api/1.1/cachegroupparameters/ `(GET, POST)`
  - /api/2.0/isos
  - /api/1.5/deliveryservice/:id/routing
  - /api/1.5/deliveryservices/sslkeys/generate/letsencrypt `POST`
  - /api/2.0/deliveryservices/xmlId/:XMLID/sslkeys `DELETE`
  - /deliveryserviceserver/:dsid/:serverid
  - /api/1.5/letsencrypt/autorenew `POST`
  - /api/1.5/letsencrypt/dnsrecords `GET`
  - /api/2.0/vault/ping `GET`
  - /api/2.0/vault/bucket/:bucket/key/:key/values `GET`
  - /api/2.0/servercheck `GET`
  - /api/2.0/servercheck/extensions/:id `(DELETE)`
  - /api/2.0/servercheck/extensions `(GET, POST)`
  - /api/2.0/servers/:name-or-id/update `POST`
  - /api/2.0/plugins `(GET)`
  - /api/2.0/snapshot `PUT`

### Changed
- Add null check in astats plugin before calling strtok to find ip mask values in the config file
- Fix to traffic_ops_ort.pl to strip specific comment lines before checking if a file has changed.  Also promoted a changed file message from DEBUG to ERROR for report mode.
- Fixed Traffic Portal regenerating CDN DNSSEC keys with the wrong effective date
- Fixed issue #4583: POST /users/register internal server error caused by failing DB query
- Type mutation through the api is now restricted to only those types that apply to the "server" table
- Updated The Traffic Ops Python, Go and Java clients to use API version 2.0 (when possible)
- Updated CDN-in-a-Box scripts and enroller to use TO API version 2.0
- Updated numerous, miscellaneous tools to use TO API version 2.0
- Updated TP to use TO API v2
- Updated TP application build dependencies
- Modified Traffic Monitor to poll over IPv6 as well as IPv4 and separate the availability statuses.
- Modified Traffic Router to separate availability statuses between IPv4 and IPv6.
- Modified Traffic Portal and Traffic Ops to accept IPv6 only servers.
- Updated Traffic Monitor to default to polling both IPv4 and IPv6.
- Traffic Ops, Traffic Monitor, Traffic Stats, and Grove are now compiled using Go version 1.14. This requires a Traffic Vault config update (see note below).
- Existing installations **must** enable TLSv1.1 for Traffic Vault in order for Traffic Ops to reach it. See [Enabling TLS 1.1](https://traffic-control-cdn.readthedocs.io/en/latest/admin/traffic_vault.html#tv-admin-enable-tlsv1-1) in the Traffic Vault administrator's guide for instructions.
- Changed the `totalBytes` property of responses to GET requests to `/deliveryservice_stats` to the more appropriate `totalKiloBytes` in API 2.x
- Fix to traffic_ops_ort to generate logging.yaml files correctly.
- Fixed issue #4650: add the "Vary: Accept-Encoding" header to all responses from Traffic Ops

### Deprecated/Removed
- The Traffic Ops `db/admin.pl` script has now been removed. Please use the `db/admin` binary instead.
- Traffic Ops Python client no longer supports Python 2.
- Traffic Ops API Endpoints
  - /api_capabilities/:id
  - /asns/:id
  - /cachegroups/:id (GET)
  - /cachegroup/:parameterID/parameter
  - /cachegroups/:parameterID/parameter/available
  - /cachegroups/:id/unassigned_parameters
  - /cachegroups/trimmed
  - /cdns/:name/configs/routing
  - /cdns/:name/federations/:id (GET)
  - /cdns/configs
  - /cdns/:id (GET)
  - /cdns/:id/snapshot
  - /cdns/name/:name (GET)
  - /cdns/usage/overview
  - /deliveryservice_matches
  - /deliveryservice_server/:dsid/:serverid
  - /deliveryservice_user
  - /deliveryservice_user/:dsId/:userId
  - /deliveryservices/hostname/:name/sslkeys
  - /deliveryservices/{dsid}/regexes/{regexid} (GET)
  - /deliveryservices/:id (GET)
  - /deliveryservices/:id/state
  - /deliveryservices/xmlId/:XMLID/sslkeys/delete
  - /divisions/:division_name/regions
  - /divisions/:id
  - /divisions/name/:name
  - /hwinfo/dtdata
  - /jobs/:id
  - /keys/ping
  - /logs/:days/days
  - /parameters/:id (GET)
  - /parameters/:id/profiles
  - /parameters/:id/unassigned_profiles
  - /parameters/profile/:name
  - /parameters/validate
  - /phys_locations/trimmed
  - /phys_locations/:id (GET)
  - /profile/:id (GET)
  - /profile/:id/unassigned_parameters
  - /profile/trimmed
  - /regions/:id (GET, DELETE)
  - /regions/:region_name/phys_locations
  - /regions/name/:region_name
  - /riak/bucket/:bucket/key/:key/vault
  - /riak/ping
  - /riak/stats
  - /servercheck/aadata
  - /servers/hostname/:hostName/details
  - /servers/status
  - /servers/:id (GET)
  - /servers/totals
  - /snapshot/:cdn
  - /stats_summary/create
  - /steering/:deliveryservice/targets/:target (GET)
  - /tenants/:id (GET)
  - /statuses/:id (GET)
  - /to_extensions/:id/delete
  - /to_extensions
  - /traffic_monitor/stats
  - /types/trimmed
  - /types/{{ID}} (GET)
  - /user/current/jobs
  - /users/:id/deliveryservices
  - /servers/checks
  - /user/{{user ID}}/deliveryservices/available

## [4.0.0] - 2019-12-16
### Added
- Traffic Router: TR now generates a self-signed certificate at startup and uses it as the default TLS cert.
  The default certificate is used whenever a client attempts an SSL handshake for an SNI host which does not match
  any of the other certificates.
- Client Steering Forced Diversity: force Traffic Router to return more unique edge caches in CLIENT_STEERING results instead of the default behavior which can sometimes return a result of multiple targets using the same edge cache. In the case of edge cache failures, this feature will give clients a chance to retry a different edge cache. This can be enabled with the new "client.steering.forced.diversity" Traffic Router profile parameter.
- Traffic Ops Golang Endpoints
  - /api/1.4/deliveryservices `(GET,POST,PUT)`
  - /api/1.4/users `(GET,POST,PUT)`
  - /api/1.1/deliveryservices/xmlId/:xmlid/sslkeys `GET`
  - /api/1.1/deliveryservices/hostname/:hostname/sslkeys `GET`
  - /api/1.1/deliveryservices/sslkeys/add `POST`
  - /api/1.1/deliveryservices/xmlId/:xmlid/sslkeys/delete `GET`
  - /api/1.4/deliveryservices_required_capabilities `(GET,POST,DELETE)`
  - /api/1.1/servers/status `GET`
  - /api/1.4/cdns/dnsseckeys/refresh `GET`
  - /api/1.1/cdns/name/:name/dnsseckeys `GET`
  - /api/1.1/roles `GET`
  - /api/1.4/cdns/name/:name/dnsseckeys `GET`
  - /api/1.4/user/login/oauth `POST`
  - /api/1.1/servers/:name/configfiles/ats `GET`
  - /api/1.1/servers/:id/queue_update `POST`
  - /api/1.1/profiles/:name/configfiles/ats/* `GET`
  - /api/1.4/profiles/name/:name/copy/:copy
  - /api/1.1/servers/:name/configfiles/ats/* `GET`
  - /api/1.1/cdns/:name/configfiles/ats/* `GET`
  - /api/1.1/servers/:id/status `PUT`
  - /api/1.1/dbdump `GET`
  - /api/1.1/servers/:name/configfiles/ats/parent.config
  - /api/1.1/servers/:name/configfiles/ats/remap.config
  - /api/1.1/user/login/token `POST`
  - /api/1.4/deliveryservice_stats `GET`
  - /api/1.1/deliveryservices/request
  - /api/1.1/federations/:id/users
  - /api/1.1/federations/:id/users/:userID
  - /api/1.2/current_stats
  - /api/1.1/osversions
  - /api/1.1/stats_summary `GET`
  - /api/1.1/api_capabilities `GET`
  - /api/1.1/user/current `PUT`
  - /api/1.1/federations/:id/federation_resolvers `(GET, POST)`

- Traffic Router: Added a tunable bounded queue to support DNS request processing.
- Traffic Ops API Routing Blacklist: via the `routing_blacklist` field in `cdn.conf`, enable certain whitelisted Go routes to be handled by Perl instead (via the `perl_routes` list) in case a regression is found in the Go handler, and explicitly disable any routes via the `disabled_routes` list. Requests to disabled routes are immediately given a 503 response. Both fields are lists of Route IDs, and route information (ID, version, method, path, and whether or not it can bypass to Perl) can be found by running `./traffic_ops_golang --api-routes`. To disable a route or have it bypassed to Perl, find its Route ID using the previous command and put it in the `disabled_routes` or `perl_routes` list, respectively.
- To support reusing a single riak cluster connection, an optional parameter is added to riak.conf: "HealthCheckInterval". This options takes a 'Duration' value (ie: 10s, 5m) which affects how often the riak cluster is health checked.  Default is currently set to: "HealthCheckInterval": "5s".
- Added a new Go db/admin binary to replace the Perl db/admin.pl script which is now deprecated and will be removed in a future release. The new db/admin binary is essentially a drop-in replacement for db/admin.pl since it supports all of the same commands and options; therefore, it should be used in place of db/admin.pl for all the same tasks.
- Added an API 1.4 endpoint, /api/1.4/cdns/dnsseckeys/refresh, to perform necessary behavior previously served outside the API under `/internal`.
- Added the DS Record text to the cdn dnsseckeys endpoint in 1.4.
- Added monitoring.json snapshotting. This stores the monitoring json in the same table as the crconfig snapshot. Snapshotting is now required in order to push out monitoring changes.
- To traffic_ops_ort.pl added the ability to handle ##OVERRIDE## delivery service ANY_MAP raw remap text to replace and comment out a base delivery service remap rules. THIS IS A TEMPORARY HACK until versioned delivery services are implemented.
- Snapshotting the CRConfig now deletes HTTPS certificates in Riak for delivery services which have been deleted in Traffic Ops.
- Added a context menu in place of the "Actions" column from the following tables in Traffic Portal: cache group tables, CDN tables, delivery service tables, parameter tables, profile tables, server tables.
- Traffic Portal standalone Dockerfile
- In Traffic Portal, removes the need to specify line breaks using `__RETURN__` in delivery service edge/mid header rewrite rules, regex remap expressions, raw remap text and traffic router additional request/response headers.
- In Traffic Portal, provides the ability to clone delivery service assignments from one cache to another cache of the same type. Issue #2963.
- Added an API 1.4 endpoint, /api/1.4/server_capabilities, to create, read, and delete server capabilities.
- Traffic Ops now allows each delivery service to have a set of query parameter keys to be retained for consistent hash generation by Traffic Router.
- In Traffic Portal, delivery service table columns can now be rearranged and their visibility toggled on/off as desired by the user. Hidden table columns are excluded from the table search. These settings are persisted in the browser.
- Added an API 1.4 endpoint, /api/1.4/user/login/oauth to handle SSO login using OAuth.
- Added /#!/sso page to Traffic Portal to catch redirects back from OAuth provider and POST token into the API.
- In Traffic Portal, server table columns can now be rearranged and their visibility toggled on/off as desired by the user. Hidden table columns are excluded from the table search. These settings are persisted in the browser.
- Added pagination support to some Traffic Ops endpoints via three new query parameters, limit and offset/page
- Traffic Ops now supports a "sortOrder" query parameter on some endpoints to return API responses in descending order
- Traffic Ops now uses a consistent format for audit logs across all Go endpoints
- Added cache-side config generator, atstccfg, installed with ORT. Includes all configs. Includes a plugin system.
- Fixed ATS config generation to omit regex remap, header rewrite, URL Sig, and URI Signing files for delivery services not assigned to that server.
- In Traffic Portal, all tables now include a 'CSV' link to enable the export of table data in CSV format.
- Pylint configuration now enforced (present in [a file in the Python client directory](./traffic_control/clients/python/pylint.rc))
- Added an optional SMTP server configuration to the TO configuration file, api now has unused abilitiy to send emails
- Traffic Monitor now has "gbps" calculated stat, allowing operators to monitor bandwidth in Gbps.
- Added an API 1.4 endpoint, /api/1.4/deliveryservices_required_capabilities, to create, read, and delete associations between a delivery service and a required capability.
- Added ATS config generation omitting parents without Delivery Service Required Capabilities.
- In Traffic Portal, added the ability to create, view and delete server capabilities and associate those server capabilities with servers and delivery services. See [blueprint](./blueprints/server-capabilitites.md)
- Added validation to prevent assigning servers to delivery services without required capabilities.
- Added deep coverage zone routing percentage to the Traffic Portal dashboard.
- Added a `traffic_ops/app/bin/osversions-convert.pl` script to convert the `osversions.cfg` file from Perl to JSON as part of the `/osversions` endpoint rewrite.
- Added [Experimental] - Emulated Vault suppling a HTTP server mimicking RIAK behavior for usage as traffic-control vault.
- Added Traffic Ops Client function that returns a Delivery Service Nullable Response when requesting for a Delivery Service by XMLID

### Changed
- Traffic Router:  TR will now allow steering DSs and steering target DSs to have RGB enabled. (fixes #3910)
- Traffic Portal:  Traffic Portal now allows Regional Geo Blocking to be enabled for a Steering Delivery Service.
- Traffic Ops: fixed a regression where the `Expires` cookie header was not being set properly in responses. Also, added the `Max-Age` cookie header in responses.
- Traffic Router, added TLS certificate validation on certificates imported from Traffic Ops
  - validates modulus of private and public keys
  - validates current timestamp falls within the certificate date bracket
  - validates certificate subjects against the DS URL
- Traffic Ops Golang Endpoints
  - Updated /api/1.1/cachegroups: Cache Group Fallbacks are included
  - Updated /api/1.1/cachegroups: fixed so fallbackToClosest can be set through API
    - Warning:  a PUT of an old Cache Group JSON without the fallbackToClosest field will result in a `null` value for that field
- Traffic Router: fixed a bug which would cause `REFUSED` DNS answers if the zone priming execution did not complete within the configured `zonemanager.init.timeout` period.
- Issue 2821: Fixed "Traffic Router may choose wrong certificate when SNI names overlap"
- traffic_ops/app/bin/checks/ToDnssecRefresh.pl now requires "user" and "pass" parameters of an operations-level user! Update your scripts accordingly! This was necessary to move to an API endpoint with proper authentication, which may be safely exposed.
- Traffic Monitor UI updated to support HTTP or HTTPS traffic.
- Traffic Monitor health/stat time now includes full body download (like prior TM <=2.1 version)
- Modified Traffic Router logging format to include an additional field for DNS log entries, namely `rhi`. This defaults to '-' and is only used when EDNS0 client subnet extensions are enabled and a client subnet is present in the request. When enabled and a subnet is present, the subnet appears in the `chi` field and the resolver address is in the `rhi` field.
- Changed traffic_ops_ort.pl so that hdr_rw-&lt;ds&gt;.config files are compared with strict ordering and line duplication when detecting configuration changes.
- Traffic Ops (golang), Traffic Monitor, Traffic Stats are now compiled using Go version 1.11. Grove was already being compiled with this version which improves performance for TLS when RSA certificates are used.
- Fixed issue #3497: TO API clients that don't specify the latest minor version will overwrite/default any fields introduced in later versions
- Fixed permissions on DELETE /api/$version/deliveryservice_server/{dsid}/{serverid} endpoint
- Issue 3476: Traffic Router returns partial result for CLIENT_STEERING Delivery Services when Regional Geoblocking or Anonymous Blocking is enabled.
- Upgraded Traffic Portal to AngularJS 1.7.8
- Issue 3275: Improved the snapshot diff performance and experience.
- Issue 3550: Fixed TC golang client setting for cache control max age
- Issue #3605: Fixed Traffic Monitor custom ports in health polling URL.
- Issue 3587: Fixed Traffic Ops Golang reverse proxy and Riak logs to be consistent with the format of other error logs.
- Database migrations have been collapsed. Rollbacks to migrations that previously existed are no longer possible.
- Issue #3750: Fixed Grove access log fractional seconds.
- Issue #3646: Fixed Traffic Monitor Thresholds.
- Modified Traffic Router API to be available via HTTPS.
- Added fields to traffic_portal_properties.json to configure SSO through OAuth.
- Added field to cdn.conf to configure whitelisted URLs for Json Key Set URL returned from OAuth provider.
- Improved [profile comparison view in Traffic Portal](https://github.com/apache/trafficcontrol/blob/master/blueprints/profile-param-compare-manage.md).
- Issue #3871 - provides users with a specified role the ability to mark any delivery service request as complete.
- Fixed Traffic Ops Golang POST servers/id/deliveryservice continuing erroneously after a database error.
- Fixed Traffic Ops Golang POST servers/id/deliveryservice double-logging errors.
- Issue #4131 - The "Clone Delivery Service Assignments" menu item is hidden on a cache when the cache has zero delivery service assignments to clone.
- Traffic Portal - Turn off TLSv1
- Removed Traffic Portal dependency on Restangular
- Issue #1486 - Dashboard graph for bandwidth now displays units in the tooltip when hovering over a data point

### Deprecated/Removed
- Traffic Ops API Endpoints
  - /api/1.1/cachegroup_fallbacks
  - /api_capabilities `POST`

## [3.0.0] - 2018-10-30
### Added
- Removed MySQL-to-Postgres migration tools.  This tool is supported for 1.x to 2.x upgrades only and should not be used with 3.x.
- Backup Edge Cache group: If the matched group in the CZF is not available, this list of backup edge cache group configured via Traffic Ops API can be used as backup. In the event of all backup edge cache groups not available, GEO location can be optionally used as further backup. APIs detailed [here](http://traffic-control-cdn.readthedocs.io/en/latest/development/traffic_ops_api/v12/cachegroup_fallbacks.html)
- Traffic Ops Golang Proxy Endpoints
  - /api/1.4/users `(GET,POST,PUT)`
  - /api/1.3/origins `(GET,POST,PUT,DELETE)`
  - /api/1.3/coordinates `(GET,POST,PUT,DELETE)`
  - /api/1.3/staticdnsentries `(GET,POST,PUT,DELETE)`
  - /api/1.1/deliveryservices/xmlId/:xmlid/sslkeys `GET`
  - /api/1.1/deliveryservices/hostname/:hostname/sslkeys `GET`
  - /api/1.1/deliveryservices/sslkeys/add `POST`
  - /api/1.1/deliveryservices/xmlId/:xmlid/sslkeys/delete `GET`
- Delivery Service Origins Refactor: The Delivery Service API now creates/updates an Origin entity on Delivery Service creates/updates, and the `org_server_fqdn` column in the `deliveryservice` table has been removed. The `org_server_fqdn` data is now computed from the Delivery Service's primary origin (note: the name of the primary origin is the `xml_id` of its delivery service).
- Cachegroup-Coordinate Refactor: The Cachegroup API now creates/updates a Coordinate entity on Cachegroup creates/updates, and the `latitude` and `longitude` columns in the `cachegroup` table have been replaced with `coordinate` (a foreign key to Coordinate). Coordinates created from Cachegroups are given the name `from_cachegroup_\<cachegroup name\>`.
- Geolocation-based Client Steering: two new steering target types are available to use for `CLIENT_STEERING` delivery services: `STEERING_GEO_ORDER` and `STEERING_GEO_WEIGHT`. When targets of these types have an Origin with a Coordinate, Traffic Router will order and prioritize them based upon the shortest total distance from client -> edge -> origin. Co-located targets are grouped together and can be weighted or ordered within the same location using `STEERING_GEO_WEIGHT` or `STEERING_GEO_ORDER`, respectively.
- Tenancy is now the default behavior in Traffic Ops.  All database entries that reference a tenant now have a default of the root tenant.  This eliminates the need for the `use_tenancy` global parameter and will allow for code to be simplified as a result. If all user and delivery services reference the root tenant, then there will be no difference from having `use_tenancy` set to 0.
- Cachegroup Localization Methods: The Cachegroup API now supports an optional `localizationMethods` field which specifies the localization methods allowed for that cachegroup (currently 'DEEP_CZ', 'CZ', and 'GEO'). By default if this field is null/empty, all localization methods are enabled. After Traffic Router has localized a client, it will only route that client to cachegroups that have enabled the localization method used. For example, this can be used to prevent GEO-localized traffic (i.e. most likely from off-net/internet clients) to cachegroups that aren't optimal for internet traffic.
- Traffic Monitor Client Update: Traffic Monitor is updated to use the Traffic Ops v13 client.
- Removed previously deprecated `traffic_monitor_java`
- Added `infrastructure/cdn-in-a-box` for Apachecon 2018 demonstration
- The CacheURL Delivery service field is deprecated.  If you still need this functionality, you can create the configuration explicitly via the raw remap field.

## [2.2.0] - 2018-06-07
### Added
- Per-DeliveryService Routing Names: you can now choose a Delivery Service's Routing Name (rather than a hardcoded "tr" or "edge" name). This might require a few pre-upgrade steps detailed [here](http://traffic-control-cdn.readthedocs.io/en/latest/admin/traffic_ops/migration_from_20_to_22.html#per-deliveryservice-routing-names)
- [Delivery Service Requests](http://traffic-control-cdn.readthedocs.io/en/latest/admin/quick_howto/ds_requests.html#ds-requests): When enabled, delivery service requests are created when ALL users attempt to create, update or delete a delivery service. This allows users with higher level permissions to review delivery service changes for completeness and accuracy before deploying the changes.
- Traffic Ops Golang Proxy Endpoints
  - /api/1.3/about `(GET)`
  - /api/1.3/asns `(GET,POST,PUT,DELETE)`
  - /api/1.3/cachegroups `(GET,POST,PUT,DELETE)`
  - /api/1.3/cdns `(GET,POST,PUT,DELETE)`
  - /api/1.3/cdns/capacity `(GET)`
  - /api/1.3/cdns/configs `(GET)`
  - /api/1.3/cdns/dnsseckeys `(GET)`
  - /api/1.3/cdns/domain `(GET)`
  - /api/1.3/cdns/monitoring `(GET)`
  - /api/1.3/cdns/health `(GET)`
  - /api/1.3/cdns/routing `(GET)`
  - /api/1.3/deliveryservice_requests `(GET,POST,PUT,DELETE)`
  - /api/1.3/divisions `(GET,POST,PUT,DELETE)`
  - /api/1.3/hwinfos `(GET)`
  - /api/1.3/login `(POST)`
  - /api/1.3/parameters `(GET,POST,PUT,DELETE)`
  - /api/1.3/profileparameters `(GET,POST,PUT,DELETE)`
  - /api/1.3/phys_locations `(GET,POST,PUT,DELETE)`
  - /api/1.3/ping `(GET)`
  - /api/1.3/profiles `(GET,POST,PUT,DELETE)`
  - /api/1.3/regions `(GET,POST,PUT,DELETE)`
  - /api/1.3/servers `(GET,POST,PUT,DELETE)`
  - /api/1.3/servers/checks `(GET)`
  - /api/1.3/servers/details `(GET)`
  - /api/1.3/servers/status `(GET)`
  - /api/1.3/servers/totals `(GET)`
  - /api/1.3/statuses `(GET,POST,PUT,DELETE)`
  - /api/1.3/system/info `(GET)`
  - /api/1.3/types `(GET,POST,PUT,DELETE)`
- Fair Queuing Pacing: Using the FQ Pacing Rate parameter in Delivery Services allows operators to limit the rate of individual sessions to the edge cache. This feature requires a Trafficserver RPM containing the fq_pacing experimental plugin AND setting 'fq' as the default Linux qdisc in sysctl.
- Traffic Ops rpm changed to remove world-read permission from configuration files.

### Changed
- Reformatted this CHANGELOG file to the keep-a-changelog format

[unreleased]: https://github.com/apache/trafficcontrol/compare/RELEASE-5.0.0...HEAD
[5.0.0]: https://github.com/apache/trafficcontrol/compare/RELEASE-4.1.0...RELEASE-5.0.0
[4.1.0]: https://github.com/apache/trafficcontrol/compare/RELEASE-4.0.0...RELEASE-4.1.0
[4.0.0]: https://github.com/apache/trafficcontrol/compare/RELEASE-3.0.0...RELEASE-4.0.0
[3.0.0]: https://github.com/apache/trafficcontrol/compare/RELEASE-2.2.0...RELEASE-3.0.0
[2.2.0]: https://github.com/apache/trafficcontrol/compare/RELEASE-2.1.0...RELEASE-2.2.0<|MERGE_RESOLUTION|>--- conflicted
+++ resolved
@@ -12,11 +12,8 @@
 - Added locationByDeepCoverageZone to the `crs/stats/ip/{ip}` endpoint in the Traffic Router API
 - Traffic Portal: upgraded change log UI table to use more powerful/performant ag-grid component
 - Traffic Portal: change log days are now configurable in traffic_portal_properties.json (default is 7 days) and can be overridden by the user in TP
-<<<<<<< HEAD
+- [#5319](https://github.com/apache/trafficcontrol/issues/5319) - Added support for building RPMs that target CentOS 8
 - Traffic Ops: Added validation to ensure assigned ORG server cachegroups are in the topology when updating a delivery service
-=======
-- [#5319](https://github.com/apache/trafficcontrol/issues/5319) - Added support for building RPMs that target CentOS 8
->>>>>>> c0126fca
 
 ### Fixed
 - [#5274](https://github.com/apache/trafficcontrol/issues/5274) - CDN in a Box's Traffic Vault image failed to build due 
