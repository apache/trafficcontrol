# Changelog
All notable changes to this project will be documented in this file.

The format is based on [Keep a Changelog](http://keepachangelog.com/en/1.0.0/).

## [unreleased]
### Added
- [#6448](https://github.com/apache/trafficcontrol/issues/6448) Added `status` and `lastPoll` fields to the `publish/CrStates` endpoint of Traffic Monitor (TM).
- Added back to the health-client the `status` field logging with the addition of the filed to `publish/CrStates`
- Added a new Traffic Ops endpoint to `GET` capacity and telemetry data for CDNi integration.
- Added a Traffic Ops endpoints to `PUT` a requested configuration change for a full configuration or per host and an endpoint to approve or deny the request.
- Traffic Monitor config option `distributed_polling` which enables the ability for Traffic Monitor to poll a subset of the CDN and divide into "local peer groups" and "distributed peer groups". Traffic Monitors in the same group are local peers, while Traffic Monitors in other groups are distibuted peers. Each TM group polls the same set of cachegroups and gets availability data for the other cachegroups from other TM groups. This allows each TM to be responsible for polling a subset of the CDN while still having a full view of CDN availability. In order to use this, `stat_polling` must be disabled.
- Added support for a new Traffic Ops GLOBAL profile parameter -- `tm_query_status_override` -- to override which status of Traffic Monitors to query (default: ONLINE).
- Traffic Ops: added new `cdn.conf` option -- `user_cache_refresh_interval_sec` -- which enables an in-memory users cache to improve performance. Default: 0 (disabled).
- Traffic Router: Add support for `file`-protocol URLs for the `geolocation.polling.url` for the Geolocation database.
- Replaces all Traffic Portal Tenant select boxes with a novel tree select box [#6427](https://github.com/apache/trafficcontrol/issues/6427).
- Traffic Monitor: Add support for `access.log` to TM.
- Added functionality for login to provide a Bearer token and for that token to be later used for authorization.
- [Traffic Ops | Traffic Go Clients | T3C] Add additional timestamp fields to server for queuing and dequeueing config and revalidate updates.
- Added layered profile feature to 4.0 for `GET` servers/, `POST` servers/, `PUT` servers/{id} and `DELETE` servers/{id}.
<<<<<<< HEAD
- Added layered profile feature to 4.0 for `GET` servers/details.
=======
- Added a Traffic Ops endpoint and Traffic Portal page to view all CDNi configuration update requests and approve or deny.
>>>>>>> 5d06e387

### Fixed
- Update traffic\_portal dependencies to mitigate `npm audit` issues.
- Fixed a cdn-in-a-box build issue when using `RHEL_VERSION=7`
- `dequeueing` server updates should not require checking for cdn locks.
- Fixed Traffic Ops ignoring the configured database port value, which was prohibiting the use of anything other than port 5432 (the PostgreSQL default)
- [#6580](https://github.com/apache/trafficcontrol/issues/6580) Fixed cache config generation remap.config targets for MID-type servers in a Topology with other caches as parents and HTTPS origins.
- Traffic Router: fixed a null pointer exception that caused snapshots to be rejected if a topology cachegroup did not have any online/reported/admin\_down caches
- [#6549](https://github.com/apache/trafficcontrol/issues/6549) Fixed internal server error while deleting a delivery service created from a DSR (Traafic Ops).
- [#6538](https://github.com/apache/trafficcontrol/pull/6538) Fixed the incorrect use of secure.port on TrafficRouter and corrected to the httpsPort value from the TR server configuration.
- [#6562](https://github.com/apache/trafficcontrol/pull/6562) Fixed incorrect template in Ansible dataset loader role when fallbackToClosest is defined.
- [#6590](https://github.com/apache/trafficcontrol/pull/6590) Python client: Corrected parameter name in decorator for get\_parameters\_by\_profile\_id
- [#6368](https://github.com/apache/trafficcontrol/pull/6368) Fixed validation response message from `/acme_accounts`
- [#6603](https://github.com/apache/trafficcontrol/issues/6603) Fixed users with "admin" "Priv Level" not having Permission to view or delete DNSSEC keys.
- Fixed Traffic Router to handle aggressive NSEC correctly.
- [#6626](https://github.com/apache/trafficcontrol/pull/6626) Fixed t3c Capabilities request failure issue which could result in malformed config.
- [#6370](https://github.com/apache/trafficcontrol/pull/6370) Fixed docs for `POST` and response code for `PUT` to `/acme_accounts` endpoint
- Only `operations` and `admin` roles should have the `DELIVERY-SERVICE:UPDATE` permission.
- [#6369](https://github.com/apache/trafficcontrol/pull/6369) Fixed `/acme_accounts` endpoint to validate email and URL fields
- Fixed searching of the ds parameter merge_parent_groups slice.
- Fixed TO API `PUT /servers/:id/status` to only queue updates on the same CDN as the updated server
- t3c-generate fix for combining remapconfig and cachekeyconfig parameters for MakeRemapDotConfig call.

### Removed
- Remove traffic\_portal dependencies to mitigate `npm audit` issues, specifically `grunt-concurrent`, `grunt-contrib-concat`, `grunt-contrib-cssmin`, `grunt-contrib-jsmin`, `grunt-contrib-uglify`, `grunt-contrib-htmlmin`, `grunt-newer`, and `grunt-wiredep`
- Replace `forever` with `pm2` for process management of the traffic portal node server to remediate security issues.
- Removed the Traffic Monitor `peer_polling_protocol` option. Traffic Monitor now just uses hostnames to request peer states, which can be handled via IPv4 or IPv6 depending on the underlying IP version in use.
- Dropped CentOS 8 support

### Changed
- Added Rocky Linux 8 support
- Traffic Monitors now peer with other Traffic Monitors of the same status (e.g. ONLINE with ONLINE, OFFLINE with OFFLINE), instead of all peering with ONLINE.
- Changed the Traffic Ops user last_authenticated update query to only update once per minute to avoid row-locking when the same user logs in frequently.
- Added new fields to the monitoring.json snapshot and made Traffic Monitor prefer data in monitoring.json to the CRConfig snapshot
- Added permissions to the role form in traffic portal
- Updated the Cache Stats Traffic Portal page to use a more performant AG-Grid-based table.
- Updated the CDNs Traffic Portal page to use a more performant AG-Grid-based table.
- Updated the Profiles Traffic Portal page to use a more performant AG-Grid-based table.
- Updated Go version to 1.18
- Removed the unused `deliveryservice_tmuser` table from Traffic Ops database
- Adds updates to the trafficcontrol-health-client to, use new ATS Host status formats, detect and use proper
  traffic_ctl commands, and adds new markup-poll-threshold config.

## [6.1.0] - 2022-01-18
### Added
- Added permission based roles for better access control.
- [#5674](https://github.com/apache/trafficcontrol/issues/5674) Added new query parameters `cdn` and `maxRevalDurationDays` to the `GET /api/x/jobs` Traffic Ops API to filter by CDN name and within the start_time window defined by the `maxRevalDurationDays` GLOBAL profile parameter, respectively.
- Added a new Traffic Ops cdn.conf option -- `disable_auto_cert_deletion` -- in order to optionally prevent the automatic deletion of certificates for delivery services that no longer exist whenever a CDN snapshot is taken.
- [#6034](https://github.com/apache/trafficcontrol/issues/6034) Added new query parameter `cdn` to the `GET /api/x/deliveryserviceserver` Traffic Ops API to filter by CDN name
- Added a new Traffic Monitor configuration option -- `short_hostname_override` -- to traffic_monitor.cfg to allow overriding the system hostname that Traffic Monitor uses.
- Added a new Traffic Monitor configuration option -- `stat_polling` (default: true) -- to traffic_monitor.cfg to disable stat polling.
- A new Traffic Portal server command-line option `-c` to specify a configuration file, and the ability to set `log: null` to log to stdout (consult documentation for details).
- Multiple improvements to Ansible roles as discussed at ApacheCon 2021
- SANs information to the SSL key endpoint and Traffic Portal page.
- Added definition for `heartbeat.polling.interval` for CDN Traffic Monitor config in API documentation.
- New `pkg` script options, `-h`, `-s`, `-S`, and `-L`.
- Added `Invalidation Type` (REFRESH or REFETCH) for invalidating content to Traffic Portal.
- cache config t3c-apply retrying when another t3c-apply is running.
- IMS warnings to Content Invalidation requests in Traffic Portal and documentation.
- [#6032](https://github.com/apache/trafficcontrol/issues/6032) Add t3c setting mode 0600 for secure files
- [#6405](https://github.com/apache/trafficcontrol/issues/6405) Added cache config version to all t3c apps and config file headers
- Traffic Vault: Added additional flag to TV Riak (Deprecated) Util
- Added Traffic Vault Postgres columns, a Traffic Ops API endpoint, and Traffic Portal page to show SSL certificate expiration information.
- Added cache config `__CACHEGROUP__` preprocess directive, to allow injecting the local server's cachegroup name into any config file
- Added t3c experimental strategies generation.
- Added support for a DS profile parameter 'LastRawRemapPre' and 'LastRawRemapPost' which allows raw text lines to be pre or post pended to remap.config.
- Added DS parameter 'merge_parent_groups' to allow primary and secondary parents to be merged into the primary parent list in parent.config.

### Fixed
- [#6411](https://github.com/apache/trafficcontrol/pull/6411) Removes invalid 'ALL cdn' options from TP
- Fixed Traffic Router crs/stats to prevent overflow and to correctly record the time used in averages.
- [#6209](https://github.com/apache/trafficcontrol/pull/6209) Updated Traffic Router to use Java 11 to compile and run
- [#5893](https://github.com/apache/trafficcontrol/issues/5893) - A self signed certificate is created when an HTTPS delivery service is created or an HTTP delivery service is updated to HTTPS.
- [#6255](https://github.com/apache/trafficcontrol/issues/6255) - Unreadable Prod Mode CDN Notifications in Traffic Portal
- [#6378](https://github.com/apache/trafficcontrol/issues/6378) - Cannot update or delete Cache Groups with null latitude and longitude.
- Fixed broken `GET /cdns/routing` Traffic Ops API
- [#6259](https://github.com/apache/trafficcontrol/issues/6259) - Traffic Portal No Longer Allows Spaces in Server Object "Router Port Name"
- [#6392](https://github.com/apache/trafficcontrol/issues/6392) - Traffic Ops prevents assigning ORG servers to topology-based delivery services (as well as a number of other valid operations being prohibited by "last server assigned to DS" validations which don't apply to topology-based delivery services)
- [#6175](https://github.com/apache/trafficcontrol/issues/6175) - POST request to /api/4.0/phys_locations accepts mismatch values for regionName.
- Fixed Traffic Monitor parsing stats_over_http output so that multiple stats for the same underlying delivery service (when the delivery service has more than 1 regex) are properly summed together. This makes the resulting data more accurate in addition to fixing the "new stat is lower than last stat" warnings.
- [#6457](https://github.com/apache/trafficcontrol/issues/6457) - Fix broken user registration and password reset, due to the last_authenticated value being null.
- [#6367](https://github.com/apache/trafficcontrol/issues/6367) - Fix PUT `user/current` to work with v4 User Roles and Permissions
- [#6266](https://github.com/apache/trafficcontrol/issues/6266) - Removed postgresql13-devel requirement for traffic_ops
- [#6446](https://github.com/apache/trafficcontrol/issues/6446) - Revert Traffic Router rollover file pattern to the one previously used in `log4j.properties` with Log4j 1.2
- [#5118](https://github.com/apache/trafficcontrol/issues/5118) - Added support for Kafka to Traffic Stats

### Changed
- Updated `t3c` to request less unnecessary deliveryservice-server assignment and invalidation jobs data via new query params supported by Traffic Ops
- [#6179](https://github.com/apache/trafficcontrol/issues/6179) Updated the Traffic Ops rpm to include the `ToDnssecRefresh` binary and make the `trafops_dnssec_refresh` cron job use it
- [#6382](https://github.com/apache/trafficcontrol/issues/6382) Accept Geo Limit Countries as strings and arrays.
- Traffic Portal no longer uses `ruby compass` to compile sass and now uses `dart-sass`.
- Changed Invalidation Jobs throughout (TO, TP, T3C, etc.) to account for the ability to do both REFRESH and REFETCH requests for resources.
- Changed the `maxConnections` value on Traffic Router, to prevent the thundering herd problem (TR).
- The `admin` Role is now always guaranteed to exist, and can't be deleted or modified.
- [#6376](https://github.com/apache/trafficcontrol/issues/6376) Updated TO/TM so that TM doesn't overwrite monitoring snapshot data with CR config snapshot data.
- Updated `t3c-apply` to reduce mutable state in `TrafficOpsReq` struct.
- Updated Golang dependencies
- [#6506](https://github.com/apache/trafficcontrol/pull/6506) - Updated `jackson-databind` and `jackson-annotations` Traffic Router dependencies to version 2.13.1

### Deprecated
- Deprecated the endpoints and docs associated with `/api_capability` and `/capabilities`.
- The use of a seelog configuration file to configure Traffic Stats logging is deprecated, and logging configuration should instead be present in the `logs` property of the Traffic Stats configuration file (refer to documentation for details).

### Removed
- Removed the `user_role` table.
- The `traffic_ops.sh` shell profile no longer sets `GOPATH` or adds its `bin` folder to the `PATH`
- `/capabilities` removed from Traffic Ops API version 4.

## [6.0.2] - 2021-12-17
### Changed
- Updated `log4j` module in Traffic Router from version 1.2.17 to 2.17.0

## [6.0.1] - 2021-11-04
### Added
- [#2770](https://github.com/apache/trafficcontrol/issues/2770) Added validation for httpBypassFqdn as hostname in Traffic Ops

### Fixed
- [#6125](https://github.com/apache/trafficcontrol/issues/6125) - Fix `/cdns/{name}/federations?id=#` to search for CDN.
- [#6285](https://github.com/apache/trafficcontrol/issues/6285) - The Traffic Ops Postinstall script will work in CentOS 7, even if Python 3 is installed
- [#5373](https://github.com/apache/trafficcontrol/issues/5373) - Traffic Monitor logs not consistent
- [#6197](https://github.com/apache/trafficcontrol/issues/6197) - TO `/deliveryservices/:id/routing` makes requests to all TRs instead of by CDN.
- Traffic Ops: Sanitize username before executing LDAP query

### Changed
- [#5927](https://github.com/apache/trafficcontrol/issues/5927) Updated CDN-in-a-Box to not run a Riak container by default but instead only run it if the optional flag is provided.
- Changed the DNSSEC refresh Traffic Ops API to only create a new change log entry if any keys were actually refreshed or an error occurred (in order to reduce changelog noise)

## [6.0.0] - 2021-08-30
### Added
- [#4982](https://github.com/apache/trafficcontrol/issues/4982) Added the ability to support queueing updates by server type and profile
- [#5412](https://github.com/apache/trafficcontrol/issues/5412) Added last authenticated time to user API's (`GET /user/current, GET /users, GET /user?id=`) response payload
- [#5451](https://github.com/apache/trafficcontrol/issues/5451) Added change log count to user API's response payload and query param (username) to logs API
- Added support for CDN locks
- Added support for PostgreSQL as a Traffic Vault backend
- Added the tc-health-client to Trafficcontrol used to manage traffic server parents.
- [#5449](https://github.com/apache/trafficcontrol/issues/5449) The `todb-tests` GitHub action now runs the Traffic Ops DB tests
- Python client: [#5611](https://github.com/apache/trafficcontrol/pull/5611) Added server_detail endpoint
- Ported the Postinstall script to Python. The Perl version has been moved to `install/bin/_postinstall.pl` and has been deprecated, pending removal in a future release.
- CDN-in-a-Box: Generate config files using the Postinstall script
- CDN-in-a-Box: Add Federation with CNAME foo.kabletown.net.
- Apache Traffic Server: [#5627](https://github.com/apache/trafficcontrol/pull/5627) - Added the creation of Centos8 RPMs for Apache Traffic Server
- Traffic Ops/Traffic Portal: [#5479](https://github.com/apache/trafficcontrol/issues/5479) - Added the ability to change a server capability name
- Traffic Ops: [#3577](https://github.com/apache/trafficcontrol/issues/3577) - Added a query param (server host_name or ID) for servercheck API
- Traffic Portal: [#5318](https://github.com/apache/trafficcontrol/issues/5318) - Rename server columns for IPv4 address fields.
- Traffic Portal: [#5361](https://github.com/apache/trafficcontrol/issues/5361) - Added the ability to change the name of a topology.
- Traffic Portal: [#5340](https://github.com/apache/trafficcontrol/issues/5340) - Added the ability to resend a user registration from user screen.
- Traffic Portal: Adds the ability for operations/admin users to create a CDN-level notification.
- Traffic Portal: upgraded delivery service UI tables to use more powerful/performant ag-grid component
- Traffic Router: added new 'dnssec.rrsig.cache.enabled' profile parameter to enable new DNSSEC RRSIG caching functionality. Enabling this greatly reduces CPU usage during the DNSSEC signing process.
- Traffic Router: added new 'strip.special.query.params' profile parameter to enable stripping the 'trred' and 'fakeClientIpAddress' query parameters from responses: [#1065](https://github.com/apache/trafficcontrol/issues/1065)
- [#5316](https://github.com/apache/trafficcontrol/issues/5316) - Add router host names and ports on a per interface basis, rather than a per server basis.
- Traffic Ops: Adds API endpoints to fetch (GET), create (POST) or delete (DELETE) a cdn notification. Create and delete are limited to users with operations or admin role.
- Added ACME certificate renewals and ACME account registration using external account binding
- Added functionality to automatically renew ACME certificates.
- Traffic Ops: [#6069](https://github.com/apache/trafficcontrol/issues/6069) - prevent unassigning all ONLINE ORG servers from an MSO-enabled delivery service
- Added ORT flag to set local.dns bind address from server service addresses
- Added an endpoint for statuses on asynchronous jobs and applied it to the ACME renewal endpoint.
- Added two new cdn.conf options to make Traffic Vault configuration more backend-agnostic: `traffic_vault_backend` and `traffic_vault_config`
- Traffic Ops API version 4.0 - This version is **unstable** meaning that breaking changes can occur at any time - use at your own peril!
- `GET` request method for `/deliveryservices/{{ID}}/assign`
- `GET` request method for `/deliveryservices/{{ID}}/status`
- [#5644](https://github.com/apache/trafficcontrol/issues/5644) ORT config generation: Added ATS9 ip_allow.yaml support, and automatic generation if the server's package Parameter is 9.\*
- t3c: Added option to track config changes in git.
- ORT config generation: Added a rule to ip_allow such that PURGE requests are allowed over localhost
- Added integration to use ACME to generate new SSL certificates.
- Add a Federation to the Ansible Dataset Loader
- Added `GetServersByDeliveryService` method to the TO Go client
- Added asynchronous status to ACME certificate generation.
- Added per Delivery Service HTTP/2 and TLS Versions support, via ssl_server_name.yaml and sni.yaml. See overview/delivery_services and t3c docs.
- Added headers to Traffic Portal, Traffic Ops, and Traffic Monitor to opt out of tracking users via Google FLoC.
- Add logging scope for logging.yaml generation for ATS 9 support
- `DELETE` request method for `deliveryservices/xmlId/{name}/urlkeys` and `deliveryservices/{id}/urlkeys`.
- t3c now uses separate apps, full run syntax changed to `t3c apply ...`, moved to cache-config and RPM changed to trafficcontrol-cache-config. See cache-config README.md.
- t3c: bug fix to consider plugin config files for reloading remap.config
- t3c: add flag to wait for parents in syncds mode
- t3c: Change syncds so that it only warns on package version mismatch.
- atstccfg: add ##REFETCH## support to regex_revalidate.config processing.
- Traffic Router: Added `svc="..."` field to request logging output.
- Added t3c caching Traffic Ops data and using If-Modified-Since to avoid unnecessary requests.
- Added t3c --no-outgoing-ip flags.
- Added a Traffic Monitor integration test framework.
- Added `traffic_ops/app/db/traffic_vault_migrate` to help with migrating Traffic Ops Traffic Vault backends
- Added a tool at `/traffic_ops/app/db/reencrypt` to re-encrypt the data in the Postgres Traffic Vault with a new key.
- Enhanced ort integration test for reload states
- Added a new field to Delivery Services - `tlsVersions` - that explicitly lists the TLS versions that may be used to retrieve their content from Cache Servers.
- Added support for DS plugin parameters for cachekey, slice, cache_range_requests, background_fetch, url_sig  as remap.config parameters.
- Updated T3C changes in Ansible playbooks
- Updated all endpoints in infrastructure code to use API version 2.0

### Fixed
- [#5690](https://github.com/apache/trafficcontrol/issues/5690) - Fixed github action for added/modified db migration file.
- [#2471](https://github.com/apache/trafficcontrol/issues/2471) - A PR check to ensure added db migration file is the latest.
- [#6129](https://github.com/apache/trafficcontrol/issues/6129) - Traffic Monitor start doesn't recover when Traffic Ops is unavailable
- [#5609](https://github.com/apache/trafficcontrol/issues/5609) - Fixed GET /servercheck filter for an extra query param.
- [#5954](https://github.com/apache/trafficcontrol/issues/5954) - Traffic Ops HTTP response write errors are ignored
- [#6048](https://github.com/apache/trafficcontrol/issues/6048) - TM sometimes sets cachegroups to unavailable even though all caches are online
- [#6104](https://github.com/apache/trafficcontrol/issues/6104) - PUT /api/x/federations only respects first item in request payload
- [#5288](https://github.com/apache/trafficcontrol/issues/5288) - Fixed the ability to create and update a server with MTU value >= 1280.
- [#5284](https://github.com/apache/trafficcontrol/issues/5284) - Fixed error message when creating a server with non-existent profile
- Fixed a NullPointerException in TR when a client passes a null SNI hostname in a TLS request
- Fixed a logging bug in Traffic Monitor where it wouldn't log errors in certain cases where a backup file could be used instead. Also, Traffic Monitor now rejects monitoring snapshots that have no delivery services.
- [#5739](https://github.com/apache/trafficcontrol/issues/5739) - Prevent looping in case of a failed login attempt
- [#5407](https://github.com/apache/trafficcontrol/issues/5407) - Make sure that you cannot add two servers with identical content
- [#2881](https://github.com/apache/trafficcontrol/issues/2881) - Some API endpoints have incorrect Content-Types
- [#5863](https://github.com/apache/trafficcontrol/issues/5863) - Traffic Monitor logs warnings to `log_location_info` instead of `log_location_warning`
- [#5492](https://github.com/apache/trafficcontrol/issues/5942) - Traffic Stats does not failover to another Traffic Monitor when one stops responding
- [#5363](https://github.com/apache/trafficcontrol/issues/5363) - Postgresql version changeable by env variable
- [#5405](https://github.com/apache/trafficcontrol/issues/5405) - Prevent Tenant update from choosing child as new parent
- [#5384](https://github.com/apache/trafficcontrol/issues/5384) - New grids will now properly remember the current page number.
- [#5548](https://github.com/apache/trafficcontrol/issues/5548) - Don't return a `403 Forbidden` when the user tries to get servers of a non-existent DS using `GET /servers?dsId={{nonexistent DS ID}}`
- [#5732](https://github.com/apache/trafficcontrol/issues/5732) - TO API POST /cdns/dnsseckeys/generate times out with large numbers of delivery services
- [#5902](https://github.com/apache/trafficcontrol/issues/5902) - Fixed issue where the TO API wouldn't properly query all SSL certificates from Riak.
- Fixed server creation through legacy API versions to default `monitor` to `true`.
- Fixed t3c to generate topology parents correctly for parents with the Type MID+ or EDGE+ versus just the literal. Naming cache types to not be exactly 'EDGE' or 'MID' is still discouraged and not guaranteed to work, but it's unfortunately somewhat common, so this fixes it in one particular case.
- [#5965](https://github.com/apache/trafficcontrol/issues/5965) - Fixed Traffic Ops /deliveryserviceservers If-Modified-Since requests.
- Fixed t3c to create config files and directories as ats.ats
- Fixed t3c-apply service restart and ats config reload logic.
- Reduced TR dns.max-threads ansible default from 10000 to 100.
- Converted TP Delivery Service Servers Assignment table to ag-grid
- Converted TP Cache Checks table to ag-grid
- [#5981](https://github.com/apache/trafficcontrol/issues/5891) - `/deliveryservices/{{ID}}/safe` returns incorrect response for the requested API version
- [#5984](https://github.com/apache/trafficcontrol/issues/5894) - `/servers/{{ID}}/deliveryservices` returns incorrect response for the requested API version
- [#6027](https://github.com/apache/trafficcontrol/issues/6027) - Collapsed DB migrations
- [#6091](https://github.com/apache/trafficcontrol/issues/6091) - Fixed cache config of internal cache communication for https origins
- [#6066](https://github.com/apache/trafficcontrol/issues/6066) - Fixed missing/incorrect indices on some tables
- [#6169](https://github.com/apache/trafficcontrol/issues/6169) - Fixed t3c-update not updating server status when a fallback to a previous Traffic Ops API version occurred
- [#5576](https://github.com/apache/trafficcontrol/issues/5576) - Inconsistent Profile Name restrictions
- [#6327](https://github.com/apache/trafficcontrol/issues/6327) - Fixed cache config to invalidate its cache if the Server's Profile or CDN changes
- [#6174](https://github.com/apache/trafficcontrol/issues/6174) - Fixed t3c-apply with no hostname failing if the OS hostname returns a full FQDN
- Fixed Federations IMS so TR federations watcher will get updates.
- [#5129](https://github.com/apache/trafficcontrol/issues/5129) - Updated TM so that it returns a 404 if the endpoint is not supported.
- [#5992](https://github.com/apache/trafficcontrol/issues/5992) - Updated Traffic Router Integration tests to use a mock Traffic Monitor and Traffic Ops server
- [#6093](https://github.com/apache/trafficcontrol/issues/6093) - Fixed Let's Encrypt to work for delivery services where the domain does not contain the XMLID.

### Changed
- Migrated completely off of bower in favor of npm
- Updated the Traffic Ops Python client to 3.0
- Updated Flot libraries to supported versions
- [apache/trafficcontrol](https://github.com/apache/trafficcontrol) is now a Go module
- Updated Traffic Ops supported database version from PostgreSQL 9.6 to 13.2
- [#3342](https://github.com/apache/trafficcontrol/issues/3342) - Updated the [`db/admin`](https://traffic-control-cdn.readthedocs.io/en/latest/development/traffic_ops.html#database-management) tool to use [Migrate](https://github.com/golang-migrate/migrate) instead of Goose and converted the migrations to Migrate format (split up/down for each migration into separate files)
- Set Traffic Router to also accept TLSv1.3 protocols by default in server.xml
- Disabled TLSv1.1 for Traffic Router in Ansible role by default
- Updated the Traffic Monitor Ansible role to set `serve_write_timeout_ms` to `20000` by default because 10 seconds can be too short for relatively large CDNs.
- Refactored the Traffic Ops - Traffic Vault integration to more easily support the development of new Traffic Vault backends
- Changed the Traffic Router package structure from com.comcast.cdn.\* to org.apache.\*
- Updated Apache Tomcat from 8.5.63 to 9.0.43
- Improved the DNSSEC refresh Traffic Ops API (`/cdns/dnsseckeys/refresh`). As of TO API v4, its method is `PUT` instead of `GET`, its response format was changed to return an alert instead of a string-based response, it returns a 202 instead of a 200, and it now works with the `async_status` API in order for the client to check the status of the async job: [#3054](https://github.com/apache/trafficcontrol/issues/3054)
- Delivery Service Requests now keep a record of the changes they make.
- Changed the `goose` provider to the maintained fork [`github.com/kevinburke/goose`](https://github.com/kevinburke/goose)
- The format of the `/servers/{{host name}}/update_status` Traffic Ops API endpoint has been changed to use a top-level `response` property, in keeping with (most of) the rest of the API.
- The API v4 Traffic Ops Go client has been overhauled compared to its predecessors to have a consistent call signature that allows passing query string parameters and HTTP headers to any client method.
- Updated BouncyCastle libraries in Traffic Router to v1.68.
- lib/go-atscfg Make funcs to take Opts, to reduce future breaking changes.
- CDN in a Box now uses `t3c` for cache configuration.
- CDN in a Box now uses Apache Traffic Server 8.1.
- Customer names in payloads sent to the `/deliveryservices/request` Traffic Ops API endpoint can no longer contain characters besides alphanumerics, @, !, #, $, %, ^, &amp;, *, (, ), [, ], '.', ' ', and '-'. This fixes a vulnerability that allowed email content injection.
- Go version 1.17 is used to compile Traffic Ops, T3C, Traffic Monitor, Traffic Stats, and Grove.

### Deprecated
- The Riak Traffic Vault backend is now deprecated and its support may be removed in a future release. It is highly recommended to use the new PostgreSQL backend instead.
- The `riak.conf` config file and its corresponding `--riakcfg` option in `traffic_ops_golang` have been deprecated. Please use `"traffic_vault_backend": "riak"` and `"traffic_vault_config"` (with the existing contents of riak.conf) instead.
- The Traffic Ops API route `GET /api/{version}/vault/bucket/{bucket}/key/{key}/values` has been deprecated and will no longer be available as of Traffic Ops API v4
- The Traffic Ops API route `POST /api/{version}/deliveryservices/request` has been deprecated and will no longer be available as of Traffic Ops API v4
- The Traffic Ops API routes `GET /api/{version}/cachegroupparameters`, `POST /api/{version}/cachegroupparameters`, `GET /api/{version}/cachegroups/{id}/parameters`, and `DELETE /api/{version}/cachegroupparameters/{cachegroupID}/{parameterId}` have been deprecated and will no longer be available as of Traffic Ops API v4
- The `riak_port` option in cdn.conf is now deprecated. Please use the `"port"` field in `traffic_vault_config` instead.
- The `traffic_ops_ort.pl` tool has been deprecated in favor of `t3c`, and will be removed in the next major version.
- With the release of ATC v6.0, major API version 2 is now deprecated, subject to removal with the next ATC major version release, at the earliest.

### Removed
- Removed the unused `backend_max_connections` option from `cdn.conf`.
- Removed the unused `http_poll_no_sleep`, `max_stat_history`, `max_health_history`, `cache_health_polling_interval_ms`, `cache_stat_polling_interval_ms`, and `peer_polling_interval_ms` Traffic Monitor config options.
- Removed the `Long Description 2` and `Long Description 3` fields of `DeliveryService` from the UI, and changed the backend so that routes corresponding API 4.0 and above no longer accept or return these fields.
- The Perl implementation of Traffic Ops has been stripped out, along with the Go implementation's "fall-back to Perl" behavior.
- Traffic Ops no longer includes an `app/public` directory, as the static webserver has been removed along with the Perl Traffic Ops implementation. Traffic Ops also no longer attempts to download MaxMind GeoIP City databases when running the Traffic Ops Postinstall script.
- The `compare` tool stack has been removed, as it no longer serves a purpose.
- Removed the Perl-only `cdn.conf` option `geniso.iso_root_path`
- t3c dispersion flags. These flags existed in ort.pl and t3c, but the feature has been removed in t3c-apply. The t3c run is fast enough now, there's no value or need in internal logic, operators can easily use shell pipelines to randomly sleep before running if necessary.
- Traffic Ops API version 1


## [5.1.2] - 2021-05-17
### Fixed
- Fixed the return error for GET api `cdns/routing` to avoid incorrect success response.
- [#5712](https://github.com/apache/trafficcontrol/issues/5712) - Ensure that 5.x Traffic Stats is compatible with 5.x Traffic Monitor and 5.x Traffic Ops, and that it doesn't log all 0's for `cache_stats`
- Fixed ORT being unable to update URLSIG keys for Delivery Services
- Fixed ORT service category header rewrite for mids and topologies.
- Fixed an issue where Traffic Ops becoming unavailable caused Traffic Monitor to segfault and crash
- [#5754](https://github.com/apache/trafficcontrol/issues/5754) - Ensure Health Threshold Parameters use legacy format for legacy Monitoring Config handler
- [#5695](https://github.com/apache/trafficcontrol/issues/5695) - Ensure vitals are calculated only against monitored interfaces
- Fixed Traffic Monitor to report `ONLINE` caches as available.
- [#5744](https://github.com/apache/trafficcontrol/issues/5744) - Sort TM Delivery Service States page by DS name
- [#5724](https://github.com/apache/trafficcontrol/issues/5724) - Set XMPPID to hostname if the server had none, don't error on server update when XMPPID is empty

## [5.1.1] - 2021-03-19
### Added
- Atscfg: Added a rule to ip_allow such that PURGE requests are allowed over localhost

### Fixed
- [#5565](https://github.com/apache/trafficcontrol/issues/5565) - TO GET /caches/stats panic converting string to uint64
- [#5558](https://github.com/apache/trafficcontrol/issues/5558) - Fixed `TM UI` and `/api/cache-statuses` to report aggregate `bandwidth_kbps` correctly.
- [#5192](https://github.com/apache/trafficcontrol/issues/5192) - Fixed TO log warnings when generating snapshots for topology-based delivery services.
- Fixed Invalid TS logrotate configuration permissions causing TS logs to be ignored by logrotate.
- [#5604](https://github.com/apache/trafficcontrol/issues/5604) - traffic_monitor.log is no longer truncated when restarting Traffic Monitor

## [5.1.0] - 2021-03-11
### Added
- Traffic Ops: added a feature so that the user can specify `maxRequestHeaderBytes` on a per delivery service basis
- Traffic Router: log warnings when requests to Traffic Monitor return a 503 status code
- [#5344](https://github.com/apache/trafficcontrol/issues/5344) - Add a page that addresses migrating from Traffic Ops API v1 for each endpoint
- [#5296](https://github.com/apache/trafficcontrol/issues/5296) - Fixed a bug where users couldn't update any regex in Traffic Ops/ Traffic Portal
- Added API endpoints for ACME accounts
- Traffic Ops: Added validation to ensure that the cachegroups of a delivery services' assigned ORG servers are present in the topology
- Traffic Ops: Added validation to ensure that the `weight` parameter of `parent.config` is a float
- Traffic Ops Client: New Login function with more options, including falling back to previous minor versions. See traffic_ops/v3-client documentation for details.
- Added license files to the RPMs

### Fixed
- [#5288](https://github.com/apache/trafficcontrol/issues/5288) - Fixed the ability to create and update a server with MTU value >= 1280.
- [#1624](https://github.com/apache/trafficcontrol/issues/1624) - Fixed ORT to reload Traffic Server if LUA scripts are added or changed.
- [#5445](https://github.com/apache/trafficcontrol/issues/5445) - When updating a registered user, ignore updates on registration_sent field.
- [#5335](https://github.com/apache/trafficcontrol/issues/5335) - Don't create a change log entry if the delivery service primary origin hasn't changed
- [#5333](https://github.com/apache/trafficcontrol/issues/5333) - Don't create a change log entry for any delivery service consistent hash query params updates
- [#5341](https://github.com/apache/trafficcontrol/issues/5341) - For a DS with existing SSLKeys, fixed HTTP status code from 403 to 400 when updating CDN and Routing Name (in TO) and made CDN and Routing Name fields immutable (in TP).
- [#5192](https://github.com/apache/trafficcontrol/issues/5192) - Fixed TO log warnings when generating snapshots for topology-based delivery services.
- [#5284](https://github.com/apache/trafficcontrol/issues/5284) - Fixed error message when creating a server with non-existent profile
- [#5287](https://github.com/apache/trafficcontrol/issues/5287) - Fixed error message when creating a Cache Group with no typeId
- [#5382](https://github.com/apache/trafficcontrol/issues/5382) - Fixed API documentation and TP helptext for "Max DNS Answers" field with respect to DNS, HTTP, Steering Delivery Service
- [#5396](https://github.com/apache/trafficcontrol/issues/5396) - Return the correct error type if user tries to update the root tenant
- [#5378](https://github.com/apache/trafficcontrol/issues/5378) - Updating a non existent DS should return a 404, instead of a 500
- Fixed a potential Traffic Router race condition that could cause erroneous 503s for CLIENT_STEERING delivery services when loading new steering changes
- [#5195](https://github.com/apache/trafficcontrol/issues/5195) - Correctly show CDN ID in Changelog during Snap
- [#5438](https://github.com/apache/trafficcontrol/issues/5438) - Correctly specify nodejs version requirements in traffic_portal.spec
- Fixed Traffic Router logging unnecessary warnings for IPv6-only caches
- [#5294](https://github.com/apache/trafficcontrol/issues/5294) - TP ag grid tables now properly persist column filters on page refresh.
- [#5295](https://github.com/apache/trafficcontrol/issues/5295) - TP types/servers table now clears all filters instead of just column filters
- [#5407](https://github.com/apache/trafficcontrol/issues/5407) - Make sure that you cannot add two servers with identical content
- [#2881](https://github.com/apache/trafficcontrol/issues/2881) - Some API endpoints have incorrect Content-Types
- [#5311](https://github.com/apache/trafficcontrol/issues/5311) - Better TO log messages when failures calling TM CacheStats
- [#5364](https://github.com/apache/trafficcontrol/issues/5364) - Cascade server deletes to delete corresponding IP addresses and interfaces
- [#5390](https://github.com/apache/trafficcontrol/issues/5390) - Improve the way TO deals with delivery service server assignments
- [#5339](https://github.com/apache/trafficcontrol/issues/5339) - Ensure Changelog entries for SSL key changes
- [#5461](https://github.com/apache/trafficcontrol/issues/5461) - Fixed steering endpoint to be ordered consistently
- [#5395](https://github.com/apache/trafficcontrol/issues/5395) - Added validation to prevent changing the Type any Cache Group that is in use by a Topology
- Fixed an issue with 2020082700000000_server_id_primary_key.sql trying to create multiple primary keys when there are multiple schemas.
- Fix for public schema in 2020062923101648_add_deleted_tables.sql
- Fix for config gen missing max_origin_connections on mids in certain scenarios
- [#5642](https://github.com/apache/trafficcontrol/issues/5642) - Fixed ORT to fall back to previous minor Traffic Ops versions, allowing ORT to be upgraded before Traffic Ops when the minor has changed.
- Moved move_lets_encrypt_to_acme.sql, add_max_request_header_size_delivery_service.sql, and server_interface_ip_address_cascade.sql past last migration in 5.0.0
- [#5505](https://github.com/apache/trafficcontrol/issues/5505) - Make `parent_reval_pending` for servers in a Flexible Topology CDN-specific on `GET /servers/{name}/update_status`
- [#5317](https://github.com/apache/trafficcontrol/issues/5317) - Clicking IP addresses in the servers table no longer navigates to server details page.
- #5554 - TM UI overflows screen width and hides table data

### Changed
- [#5553](https://github.com/apache/trafficcontrol/pull/5553) - Removing Tomcat specific build requirement
- Refactored the Traffic Ops Go client internals so that all public methods have a consistent behavior/implementation
- Pinned external actions used by Documentation Build and TR Unit Tests workflows to commit SHA-1 and the Docker image used by the Weasel workflow to a SHA-256 digest
- Set Traffic Router to only accept TLSv1.1 and TLSv1.2 protocols in server.xml
- Updated Apache Tomcat from 8.5.57 to 8.5.63
- Updated Apache Tomcat Native from 1.2.16 to 1.2.23
- Traffic Portal: [#5394](https://github.com/apache/trafficcontrol/issues/5394) - Converts the tenant table to a tenant tree for usability
- Traffic Portal: upgraded delivery service UI tables to use more powerful/performant ag-grid component

## [5.0.0] - 2020-10-20
### Added
- Traffic Ops Ort: Disabled ntpd verification (ntpd is deprecated in CentOS)
- Traffic Ops Ort: Adds a transliteration of the traffic_ops_ort.pl perl script to the go language. See traffic_ops_ort/t3c/README.md.
- Traffic Ops API v3
- Added an optional readiness check service to cdn-in-a-box that exits successfully when it is able to get a `200 OK` from all delivery services
- Added health checks to Traffic Ops and Traffic Monitor in cdn-in-a-box
- [Flexible Topologies](https://github.com/apache/trafficcontrol/blob/master/blueprints/flexible-topologies.md)
    - Traffic Ops: Added an API 3.0 endpoint, `GET /api/3.0/topologies`, to create, read, update and delete flexible topologies.
    - Traffic Ops: Added an API 3.0 endpoint, `POST /api/3.0/topologies/{name}/queue_update`, to queue or dequeue updates for all servers assigned to the Cachegroups in a given Topology.
    - Traffic Ops: Added new `topology` field to the /api/3.0/deliveryservices APIs
    - Traffic Ops: Added support for `topology` query parameter to `GET /api/3.0/cachegroups` to return all cachegroups used in the given topology.
    - Traffic Ops: Added support for `topology` query parameter to `GET /api/3.0/deliveryservices` to return all delivery services that employ a given topology.
    - Traffic Ops: Added support for `dsId` query parameter for `GET /api/3.0/servers` for topology-based delivery services.
    - Traffic Ops: Excluded ORG-type servers from `GET /api/3.0/servers?dsId=#` for Topology-based Delivery Services unless the ORG server is assigned to that Delivery Service.
    - Traffic Ops: Added support for `topology` query parameter for `GET /api/3.0/servers` to return all servers whose cachegroups are in a given topology.
    - Traffic Ops: Added new topology-based delivery service fields for header rewrites: `firstHeaderRewrite`, `innerHeaderRewrite`, `lastHeaderRewrite`
    - Traffic Ops: Added validation to prohibit assigning caches to topology-based delivery services
    - Traffic Ops: Added validation to prohibit removing a capability from a server if no other server in the same cachegroup can satisfy the required capabilities of the delivery services assigned to it via topologies.
    - Traffic Ops: Added validation to ensure that updated topologies are still valid with respect to the required capabilities of their assigned delivery services.
    - Traffic Ops: Added validation to ensure that at least one server per cachegroup in a delivery service's topology has the delivery service's required capabilities.
    - Traffic Ops: Added validation to ensure that at least one server exists in each cachegroup that is used in a Topology on the `/api/3.0/topologies` endpoint and the `/api/3.0/servers/{{ID}}` endpoint.
    - Traffic Ops: Consider Topologies parentage when queueing or checking server updates
    - ORT: Added Topologies to Config Generation.
    - Traffic Portal: Added the ability to create, read, update and delete flexible topologies.
    - Traffic Portal: Added the ability to assign topologies to delivery services.
    - Traffic Portal: Added the ability to view all delivery services, cache groups and servers associated with a topology.
    - Traffic Portal: Added the ability to define first, inner and last header rewrite values for DNS* and HTTP* delivery services that employ a topology.
    - Traffic Portal: Adds the ability to view all servers utilized by a topology-based delivery service.
    - Traffic Portal: Added topology section to cdn snapshot diff.
    - Added to TP the ability to assign ORG servers to topology-based delivery services
    - Traffic Router: Added support for topology-based delivery services
    - Traffic Monitor: Added the ability to mark topology-based delivery services as available
    - CDN-in-a-Box: Add a second mid to CDN-in-a-Box, add topology `demo1-top`, and make the `demo1` delivery service topology-based
    - Traffic Ops: Added validation to ensure assigned ORG server cachegroups are in the topology when updating a delivery service
- Updated /servers/details to use multiple interfaces in API v3
- Added [Edge Traffic Routing](https://traffic-control-cdn.readthedocs.io/en/latest/admin/traffic_router.html#edge-traffic-routing) feature which allows Traffic Router to localize more DNS record types than just the routing name for DNS delivery services
- Added the ability to speedily build development RPMs from any OS without needing Docker
- Added the ability to perform a quick search, override default pagination size and clear column filters on the Traffic Portal servers table.
- Astats csv support - astats will now respond to `Accept: text/csv` and return a csv formatted stats list
- Updated /deliveryservices/{{ID}}/servers to use multiple interfaces in API v3
- Updated /deliveryservices/{{ID}}/servers/eligible to use multiple interfaces in API v3
- Added the ability to view Hash ID field (aka xmppID) on Traffic Portals' server summary page
- Added the ability to delete invalidation requests in Traffic Portal
- Added the ability to set TLS config provided here: https://golang.org/pkg/crypto/tls/#Config in Traffic Ops
- Added support for the `cachegroupName` query parameter for `GET /api/3.0/servers` in Traffic Ops
- Added an indiciator to the Traffic Monitor UI when using a disk backup of Traffic Ops.
- Added debugging functionality to CDN-in-a-Box for Traffic Stats.
- Added If-Match and If-Unmodified-Since Support in Server and Clients.
- Added debugging functionality to the Traffic Router unit tests runner at [`/traffic_router/tests`](https://github.com/apache/trafficcontrol/tree/master/traffic_router/tests)
- Made the Traffic Router unit tests runner at [`/traffic_router/tests`](https://github.com/apache/trafficcontrol/tree/master/traffic_router/tests) run in Alpine Linux
- Added GitHub Actions workflow for building RPMs and running the CDN-in-a-Box readiness check
- Added the `Status Last Updated` field to servers, and the UI, so that we can see when the last status change took place for a server.
- Added functionality in TR, so that it uses the default miss location of the DS, in case the location(for the  client IP) returned was the default location of the country.
- Added ability to set DNS Listening IPs in dns.properties
- Added Traffic Monitor: Support astats CSV output. Includes http_polling_format configuration option to specify the Accept header sent to stats endpoints. Adds CSV parsing ability (~100% faster than JSON) to the astats plugin
- Added Traffic Monitor: Support stats over http CSV output. Officially supported in ATS 9.0 unless backported by users. Users must also include `system_stats.so` when using stats over http in order to keep all the same functionality (and included stats) that astats_over_http provides.
- Added ability for Traffic Monitor to determine health of cache based on interface data and aggregate data. Using the new `stats_over_http` `health.polling.format` value that allows monitoring of multiple interfaces will first require that *all* Traffic Monitors monitoring the affected cache server be upgraded.
- Added ORT option to try all primaries before falling back to secondary parents, via Delivery Service Profile Parameter "try_all_primaries_before_secondary".
- Traffic Ops, Traffic Ops ORT, Traffic Monitor, Traffic Stats, and Grove are now compiled using Go version 1.15.
- Added `--traffic_ops_insecure=<0|1>` optional option to traffic_ops_ort.pl
- Added User-Agent string to Traffic Router log output.
- Added default sort logic to GET API calls using Read()
- Traffic Ops: added validation for assigning ORG servers to topology-based delivery services
- Added locationByDeepCoverageZone to the `crs/stats/ip/{ip}` endpoint in the Traffic Router API
- Traffic Ops: added validation for topology updates and server updates/deletions to ensure that topologies have at least one server per cachegroup in each CDN of any assigned delivery services
- Traffic Ops: added validation for delivery service updates to ensure that topologies have at least one server per cachegroup in each CDN of any assigned delivery services
- Traffic Ops: added a feature to get delivery services filtered by the `active` flag
- Traffic Portal: upgraded change log UI table to use more powerful/performant ag-grid component
- Traffic Portal: change log days are now configurable in traffic_portal_properties.json (default is 7 days) and can be overridden by the user in TP
- [#5319](https://github.com/apache/trafficcontrol/issues/5319) - Added support for building RPMs that target CentOS 8
- #5360 - Adds the ability to clone a topology

### Fixed
- Fixed #5188 - DSR (delivery service request) incorrectly marked as complete and error message not displaying when DSR fulfilled and DS update fails in Traffic Portal. [Related Github issue](https://github.com/apache/trafficcontrol/issues/5188)
- Fixed #3455 - Alphabetically sorting CDN Read API call [Related Github issue](https://github.com/apache/trafficcontrol/issues/3455)
- Fixed #5010 - Fixed Reference urls for Cache Config on Delivery service pages (HTTP, DNS) in Traffic Portal. [Related Github issue](https://github.com/apache/trafficcontrol/issues/5010)
- Fixed #5147 - GET /servers?dsId={id} should only return mid servers (in addition to edge servers) for the cdn of the delivery service if the mid tier is employed. [Related github issue](https://github.com/apache/trafficcontrol/issues/5147)
- Fixed #4981 - Cannot create routing regular expression with a blank pattern param in Delivery Service [Related github issue](https://github.com/apache/trafficcontrol/issues/4981)
- Fixed #4979 - Returns a Bad Request error during server creation with missing profileId [Related github issue](https://github.com/apache/trafficcontrol/issues/4979)
- Fixed #4237 - Do not return an internal server error when delivery service's capacity is zero. [Related github issue](https://github.com/apache/trafficcontrol/issues/4237)
- Fixed #2712 - Invalid TM logrotate configuration permissions causing TM logs to be ignored by logrotate. [Related github issue](https://github.com/apache/trafficcontrol/issues/2712)
- Fixed #3400 - Allow "0" as a TTL value for Static DNS entries [Related github issue](https://github.com/apache/trafficcontrol/issues/3400)
- Fixed #5050 - Allows the TP administrator to name a TP instance (production, staging, etc) and flag whether it is production or not in traffic_portal_properties.json [Related github issue](https://github.com/apache/trafficcontrol/issues/5050)
- Fixed #4743 - Validate absolute DNS name requirement on Static DNS entry for CNAME type [Related github issue](https://github.com/apache/trafficcontrol/issues/4743)
- Fixed #4848 - `GET /api/x/cdns/capacity` gives back 500, with the message `capacity was zero`
- Fixed #2156 - Renaming a host in TC, does not impact xmpp_id and thereby hashid [Related github issue](https://github.com/apache/trafficcontrol/issues/2156)
- Fixed #5038 - Adds UI warning when server interface IP CIDR is too large [Related github issue](https://github.com/apache/trafficcontrol/issues/5038)
- Fixed #3661 - Anonymous Proxy ipv4 whitelist does not work
- Fixed #1847 - Delivery Service with SSL keys are no longer allowed to be updated when the fields changed are relevant to the SSL Keys validity.
- Fixed #5153 - Right click context menu on new ag-grid tables appearing at the wrong place after scrolling. [Related github issue](https://github.com/apache/trafficcontrol/issues/5153)
- Fixed the `GET /api/x/jobs` and `GET /api/x/jobs/:id` Traffic Ops API routes to allow falling back to Perl via the routing blacklist
- Fixed ORT config generation not using the coalesce_number_v6 Parameter.
- Fixed POST deliveryservices/request (designed to simple send an email) regression which erroneously required deep caching type and routing name. [Related github issue](https://github.com/apache/trafficcontrol/issues/4735)
- Removed audit logging from the `POST /api/x/serverchecks` Traffic Ops API endpoint in order to reduce audit log spam
- Fixed an issue that causes Traffic Router to mistakenly route to caches that had recently been set from ADMIN_DOWN to OFFLINE
- Fixed an issue that caused Traffic Monitor to poll caches that did not have the status ONLINE/REPORTED/ADMIN_DOWN
- Fixed /deliveryservice_stats regression restricting metric type to a predefined set of values. [Related github issue](https://github.com/apache/trafficcontrol/issues/4740)
- Fixed audit logging from the `/jobs` APIs to bring them back to the same level of information provided by TO-Perl
- Fixed `maxRevalDurationDays` validation for `POST /api/1.x/user/current/jobs` and added that validation to the `/api/x/jobs` endpoints
- Fixed slice plugin error in delivery service request view. [Related github issue](https://github.com/apache/trafficcontrol/issues/4770)
- Fixed update procedure of servers, so that if a server is linked to one or more delivery services, you cannot change its "cdn". [Related github issue](https://github.com/apache/trafficcontrol/issues/4116)
- Fixed `POST /api/x/steering` and `PUT /api/x/steering` so that a steering target with an invalid `type` is no longer accepted. [Related github issue](https://github.com/apache/trafficcontrol/issues/3531)
- Fixed `cachegroups` READ endpoint, so that if a request is made with the `type` specified as a non integer value, you get back a `400` with error details, instead of a `500`. [Related github issue](https://github.com/apache/trafficcontrol/issues/4703)
- Fixed ORT bug miscalculating Mid Max Origin Connections as all servers, usually resulting in 1.
- Fixed ORT atstccfg helper log to append and not overwrite old logs. Also changed to log to /var/log/ort and added a logrotate to the RPM. See the ORT README.md for details.
- Added Delivery Service Raw Remap `__RANGE_DIRECTIVE__` directive to allow inserting the Range Directive after the Raw Remap text. This allows Raw Remaps which manipulate the Range.
- Added an option for `coordinateRange` in the RGB configuration file, so that in case a client doesn't have a postal code, we can still determine if it should be allowed or not, based on whether or not the latitude/ longitude of the client falls within the supplied ranges. [Related github issue](https://github.com/apache/trafficcontrol/issues/4372)
- Fixed TR build configuration (pom.xml) to invoke preinstall.sh. [Related github issue](https://github.com/apache/trafficcontrol/issues/4882)
- Fixed #3548 - Prevents DS regexes with non-consecutive order from generating invalid CRconfig/snapshot.
- Fixes #4984 - Lets `create_tables.sql` be run concurrently without issue
- Fixed #5020, #5021 - Creating an ASN with the same number and same cache group should not be allowed.
- Fixed #5006 - Traffic Ops now generates the Monitoring on-the-fly if the snapshot doesn't exist, and logs an error. This fixes upgrading to 4.x to not break the CDN until a Snapshot is done.
- Fixed #4680 - Change Content-Type to application/json for TR auth calls
- Fixed #4292 - Traffic Ops not looking for influxdb.conf in the right place
- Fixed #5102 - Python client scripts fail silently on authentication failures
- Fixed #5103 - Python client scripts crash on connection errors
- Fixed matching of wildcards in subjectAlternateNames when loading TLS certificates
- Fixed #5180 - Global Max Mbps and Tps is not send to TM
- Fixed #3528 - Fix Traffic Ops monitoring.json missing DeliveryServices
- Fixed an issue where the jobs and servers table in Traffic Portal would not clear a column's filter when it's hidden
- Fixed an issue with Traffic Router failing to authenticate if secrets are changed
- Fixed validation error message for Traffic Ops `POST /api/x/profileparameters` route
- Fixed #5216 - Removed duplicate button to link delivery service to server [Related Github issue](https://github.com/apache/trafficcontrol/issues/5216)
- Fixed an issue where Traffic Router would erroneously return 503s or NXDOMAINs if the caches in a cachegroup were all unavailable for a client's requested IP version, rather than selecting caches from the next closest available cachegroup.
- Fixed an issue where downgrading the database would fail while having server interfaces with null gateways, MTU, and/or netmasks.
- Fixed an issue where partial upgrades of the database would occasionally fail to apply 2020081108261100_add_server_ip_profile_trigger.
- Fixed #5197 - Allows users to assign topology-based DS to ORG servers [Related Github issue](https://github.com/apache/trafficcontrol/issues/5197)
- Fixed #5161 - Fixes topology name character validation [Related Github issue](https://github.com/apache/trafficcontrol/issues/5161)
- Fixed #5237 - /isos API endpoint rejecting valid IPv6 addresses with CIDR-notation network prefixes.
- Fixed an issue with Traffic Monitor to fix peer polling to work as expected
- Fixed #5274 - CDN in a Box's Traffic Vault image failed to build due to Basho's repo responding with 402 Payment Required. The repo has been removed from the image.
- #5069 - For LetsEncryptDnsChallengerWatcher in Traffic Router, the cr-config location is configurable instead of only looking at `/opt/traffic_router/db/cr-config.json`
- #5191 - Error from IMS requests to /federations/all
- Fixed Astats csv issue where it could crash if caches dont return proc data
- #5380 - Show the correct servers (including ORGs) when a topology based DS with required capabilities + ORG servers is queried for the assigned servers
- Fixed parent.config generation for topology-based delivery services (inline comments not supported)
- Fixed parent.config generation for MSO delivery services with required capabilities

### Changed
- Changed some Traffic Ops Go Client methods to use `DeliveryServiceNullable` inputs and outputs.
- When creating invalidation jobs through TO/TP, if an identical regex is detected that overlaps its time, then warnings
will be returned indicating that overlap exists.
- Changed Traffic Portal to disable browser caching on GETs until it utilizes the If-Modified-Since functionality that the TO API now provides.
- Changed Traffic Portal to use Traffic Ops API v3
- Changed Traffic Portal to use the more performant and powerful ag-grid for all server and invalidation request tables.
- Changed ORT Config Generation to be deterministic, which will prevent spurious diffs when nothing actually changed.
- Changed ORT to find the local ATS config directory and use it when location Parameters don't exist for many required configs, including all Delivery Service files (Header Rewrites, Regex Remap, URL Sig, URI Signing).
- Changed ORT to not update ip_allow.config but log an error if it needs updating in syncds mode, and only actually update in badass mode.
    - ATS has a known bug, where reloading when ip_allow.config has changed blocks arbitrary addresses. This will break things by not allowing any new necessary servers, but prevents breaking the Mid server. There is no solution that doesn't break something, until ATS fixes the bug, and breaking an Edge is better than breaking a Mid.
- Changed the access logs in Traffic Ops to now show the route ID with every API endpoint call. The Route ID is appended to the end of the access log line.
- Changed Traffic Monitor's `tmconfig.backup` to store the result of `GET /api/2.0/cdns/{{name}}/configs/monitoring` instead of a transformed map
- Changed OAuth workflow to use Basic Auth if client secret is provided per RFC6749 section 2.3.1.
- [Multiple Interface Servers](https://github.com/apache/trafficcontrol/blob/master/blueprints/multi-interface-servers.md)
    - Interface data is constructed from IP Address/Gateway/Netmask (and their IPv6 counterparts) and Interface Name and Interface MTU fields on services. These **MUST** have proper, valid data before attempting to upgrade or the upgrade **WILL** fail. In particular IP fields need to be valid IP addresses/netmasks, and MTU must only be positive integers of at least 1280.
    - The `/servers` and `/servers/{{ID}}}` TO API endpoints have been updated to use and reflect multi-interface servers.
    - Updated `/cdns/{{name}}/configs/monitoring` TO API endpoint to return multi-interface data.
    - CDN Snapshots now use a server's "service addresses" to provide its IP addresses.
    - Changed the `Cache States` tab of the Traffic Monitor UI to properly handle multiple interfaces.
    - Changed the `/publish/CacheStats` in Traffic Monitor to support multiple interfaces.
    - Changed the CDN-in-a-Box server enrollment template to support multiple interfaces.
- Changed Tomcat Java dependency to 8.5.57.
- Changed Spring Framework Java dependency to 4.2.5.
- Changed certificate loading code in Traffic Router to use Bouncy Castle instead of deprecated Sun libraries.
- Changed deprecated AsyncHttpClient Java dependency to use new active mirror and updated to version 2.12.1.
- Changed Traffic Portal to use the more performant and powerful ag-grid for the delivery service request (DSR) table.
- Traffic Ops: removed change log entry created during server update/revalidation unqueue
- Updated CDN in a Box to CentOS 8 and added `RHEL_VERSION` Docker build arg so CDN in a Box can be built for CentOS 7, if desired

### Deprecated
- Deprecated the non-nullable `DeliveryService` Go struct and other structs that use it. `DeliveryServiceNullable` structs should be used instead.
- Deprecated the `insecure` option in `traffic_ops_golang` in favor of `"tls_config": { "InsecureSkipVerify": <bool> }`
- Importing Traffic Ops Go clients via the un-versioned `github.com/apache/trafficcontrol/traffic_ops/client` is now deprecated in favor of versioned import paths e.g. `github.com/apache/trafficcontrol/traffic_ops/v3-client`.

### Removed
- Removed deprecated Traffic Ops Go Client methods.
- Configuration generation logic in the TO API (v1) for all files and the "meta" route - this means that versions of Traffic Ops ORT earlier than 4.0.0 **will not work any longer** with versions of Traffic Ops moving forward.
- Removed from Traffic Portal the ability to view cache server config files as the contents are no longer reliable through the TO API due to the introduction of atstccfg.


## [4.1.0] - 2020-04-23
### Added
- Added support for use of ATS Slice plugin as an additonal option to range request handling on HTTP/DNS DSes.
- Added a boolean to delivery service in Traffic Portal and Traffic Ops to enable EDNS0 client subnet at the delivery service level and include it in the cr-config.
- Updated Traffic Router to read new EDSN0 client subnet field and route accordingly only for enabled delivery services. When enabled and a subnet is present in the request, the subnet appears in the `chi` field and the resolver address is in the `rhi` field.
- Traffic Router DNSSEC zone diffing: if enabled via the new "dnssec.zone.diffing.enabled" TR profile parameter, TR will diff existing zones against newly generated zones in order to determine if a zone needs to be re-signed. Zones are typically generated on every snapshot and whenever new DNSSEC keys are found, and since signing a zone is a relatively CPU-intensive operation, this optimization can drastically reduce the CPU time taken to process new snapshots and new DNSSEC keys.
- Added an optimistic quorum feature to Traffic Monitor to prevent false negative states from propagating to downstream components in the event of network isolation.
- Added the ability to fetch users by role
- Added an API 1.5 endpoint to generate delivery service certificates using Let's Encrypt
- Added an API 1.5 endpoint to GET a single or all records for Let's Encrypt DNS challenge
- Added an API 1.5 endpoint to renew certificates
- Added ability to create multiple objects from generic API Create with a single POST.
- Added debugging functionality to CDN-in-a-Box.
- Added an SMTP server to CDN-in-a-Box.
- Cached builder Docker images on Docker Hub to speed up build time
- Added functionality in the GET endpoints to support the "If-Modified-Since" header in the incoming requests.
- Traffic Ops Golang Endpoints
  - /api/2.0 for all of the most recent route versions
  - /api/1.1/cachegroupparameters/{{cachegroupID}}/{{parameterID}} `(DELETE)`
  - /api/1.5/stats_summary `(POST)`
  - /api/1.1/cdns/routing
  - /api/1.1/cachegroupparameters/ `(GET, POST)`
  - /api/2.0/isos
  - /api/1.5/deliveryservice/:id/routing
  - /api/1.5/deliveryservices/sslkeys/generate/letsencrypt `POST`
  - /api/2.0/deliveryservices/xmlId/:XMLID/sslkeys `DELETE`
  - /deliveryserviceserver/:dsid/:serverid
  - /api/1.5/letsencrypt/autorenew `POST`
  - /api/1.5/letsencrypt/dnsrecords `GET`
  - /api/2.0/vault/ping `GET`
  - /api/2.0/vault/bucket/:bucket/key/:key/values `GET`
  - /api/2.0/servercheck `GET`
  - /api/2.0/servercheck/extensions/:id `(DELETE)`
  - /api/2.0/servercheck/extensions `(GET, POST)`
  - /api/2.0/servers/:name-or-id/update `POST`
  - /api/2.0/plugins `(GET)`
  - /api/2.0/snapshot `PUT`

### Changed
- Add null check in astats plugin before calling strtok to find ip mask values in the config file
- Fix to traffic_ops_ort.pl to strip specific comment lines before checking if a file has changed.  Also promoted a changed file message from DEBUG to ERROR for report mode.
- Fixed Traffic Portal regenerating CDN DNSSEC keys with the wrong effective date
- Fixed issue #4583: POST /users/register internal server error caused by failing DB query
- Type mutation through the api is now restricted to only those types that apply to the "server" table
- Updated The Traffic Ops Python, Go and Java clients to use API version 2.0 (when possible)
- Updated CDN-in-a-Box scripts and enroller to use TO API version 2.0
- Updated numerous, miscellaneous tools to use TO API version 2.0
- Updated TP to use TO API v2
- Updated TP application build dependencies
- Modified Traffic Monitor to poll over IPv6 as well as IPv4 and separate the availability statuses.
- Modified Traffic Router to separate availability statuses between IPv4 and IPv6.
- Modified Traffic Portal and Traffic Ops to accept IPv6 only servers.
- Updated Traffic Monitor to default to polling both IPv4 and IPv6.
- Traffic Ops, Traffic Monitor, Traffic Stats, and Grove are now compiled using Go version 1.14. This requires a Traffic Vault config update (see note below).
- Existing installations **must** enable TLSv1.1 for Traffic Vault in order for Traffic Ops to reach it. See [Enabling TLS 1.1](https://traffic-control-cdn.readthedocs.io/en/latest/admin/traffic_vault.html#tv-admin-enable-tlsv1-1) in the Traffic Vault administrator's guide for instructions.
- Changed the `totalBytes` property of responses to GET requests to `/deliveryservice_stats` to the more appropriate `totalKiloBytes` in API 2.x
- Fix to traffic_ops_ort to generate logging.yaml files correctly.
- Fixed issue #4650: add the "Vary: Accept-Encoding" header to all responses from Traffic Ops

### Deprecated/Removed
- The Traffic Ops `db/admin.pl` script has now been removed. Please use the `db/admin` binary instead.
- Traffic Ops Python client no longer supports Python 2.
- Traffic Ops API Endpoints
  - /api_capabilities/:id
  - /asns/:id
  - /cachegroups/:id (GET)
  - /cachegroup/:parameterID/parameter
  - /cachegroups/:parameterID/parameter/available
  - /cachegroups/:id/unassigned_parameters
  - /cachegroups/trimmed
  - /cdns/:name/configs/routing
  - /cdns/:name/federations/:id (GET)
  - /cdns/configs
  - /cdns/:id (GET)
  - /cdns/:id/snapshot
  - /cdns/name/:name (GET)
  - /cdns/usage/overview
  - /deliveryservice_matches
  - /deliveryservice_server/:dsid/:serverid
  - /deliveryservice_user
  - /deliveryservice_user/:dsId/:userId
  - /deliveryservices/hostname/:name/sslkeys
  - /deliveryservices/{dsid}/regexes/{regexid} (GET)
  - /deliveryservices/:id (GET)
  - /deliveryservices/:id/state
  - /deliveryservices/xmlId/:XMLID/sslkeys/delete
  - /divisions/:division_name/regions
  - /divisions/:id
  - /divisions/name/:name
  - /hwinfo/dtdata
  - /jobs/:id
  - /keys/ping
  - /logs/:days/days
  - /parameters/:id (GET)
  - /parameters/:id/profiles
  - /parameters/:id/unassigned_profiles
  - /parameters/profile/:name
  - /parameters/validate
  - /phys_locations/trimmed
  - /phys_locations/:id (GET)
  - /profile/:id (GET)
  - /profile/:id/unassigned_parameters
  - /profile/trimmed
  - /regions/:id (GET, DELETE)
  - /regions/:region_name/phys_locations
  - /regions/name/:region_name
  - /riak/bucket/:bucket/key/:key/vault
  - /riak/ping
  - /riak/stats
  - /servercheck/aadata
  - /servers/hostname/:hostName/details
  - /servers/status
  - /servers/:id (GET)
  - /servers/totals
  - /snapshot/:cdn
  - /stats_summary/create
  - /steering/:deliveryservice/targets/:target (GET)
  - /tenants/:id (GET)
  - /statuses/:id (GET)
  - /to_extensions/:id/delete
  - /to_extensions
  - /traffic_monitor/stats
  - /types/trimmed
  - /types/{{ID}} (GET)
  - /user/current/jobs
  - /users/:id/deliveryservices
  - /servers/checks
  - /user/{{user ID}}/deliveryservices/available

## [4.0.0] - 2019-12-16
### Added
- Traffic Router: TR now generates a self-signed certificate at startup and uses it as the default TLS cert.
  The default certificate is used whenever a client attempts an SSL handshake for an SNI host which does not match
  any of the other certificates.
- Client Steering Forced Diversity: force Traffic Router to return more unique edge caches in CLIENT_STEERING results instead of the default behavior which can sometimes return a result of multiple targets using the same edge cache. In the case of edge cache failures, this feature will give clients a chance to retry a different edge cache. This can be enabled with the new "client.steering.forced.diversity" Traffic Router profile parameter.
- Traffic Ops Golang Endpoints
  - /api/1.4/deliveryservices `(GET,POST,PUT)`
  - /api/1.4/users `(GET,POST,PUT)`
  - /api/1.1/deliveryservices/xmlId/:xmlid/sslkeys `GET`
  - /api/1.1/deliveryservices/hostname/:hostname/sslkeys `GET`
  - /api/1.1/deliveryservices/sslkeys/add `POST`
  - /api/1.1/deliveryservices/xmlId/:xmlid/sslkeys/delete `GET`
  - /api/1.4/deliveryservices_required_capabilities `(GET,POST,DELETE)`
  - /api/1.1/servers/status `GET`
  - /api/1.4/cdns/dnsseckeys/refresh `GET`
  - /api/1.1/cdns/name/:name/dnsseckeys `GET`
  - /api/1.1/roles `GET`
  - /api/1.4/cdns/name/:name/dnsseckeys `GET`
  - /api/1.4/user/login/oauth `POST`
  - /api/1.1/servers/:name/configfiles/ats `GET`
  - /api/1.1/servers/:id/queue_update `POST`
  - /api/1.1/profiles/:name/configfiles/ats/* `GET`
  - /api/1.4/profiles/name/:name/copy/:copy
  - /api/1.1/servers/:name/configfiles/ats/* `GET`
  - /api/1.1/cdns/:name/configfiles/ats/* `GET`
  - /api/1.1/servers/:id/status `PUT`
  - /api/1.1/dbdump `GET`
  - /api/1.1/servers/:name/configfiles/ats/parent.config
  - /api/1.1/servers/:name/configfiles/ats/remap.config
  - /api/1.1/user/login/token `POST`
  - /api/1.4/deliveryservice_stats `GET`
  - /api/1.1/deliveryservices/request
  - /api/1.1/federations/:id/users
  - /api/1.1/federations/:id/users/:userID
  - /api/1.2/current_stats
  - /api/1.1/osversions
  - /api/1.1/stats_summary `GET`
  - /api/1.1/api_capabilities `GET`
  - /api/1.1/user/current `PUT`
  - /api/1.1/federations/:id/federation_resolvers `(GET, POST)`

- Traffic Router: Added a tunable bounded queue to support DNS request processing.
- Traffic Ops API Routing Blacklist: via the `routing_blacklist` field in `cdn.conf`, enable certain whitelisted Go routes to be handled by Perl instead (via the `perl_routes` list) in case a regression is found in the Go handler, and explicitly disable any routes via the `disabled_routes` list. Requests to disabled routes are immediately given a 503 response. Both fields are lists of Route IDs, and route information (ID, version, method, path, and whether or not it can bypass to Perl) can be found by running `./traffic_ops_golang --api-routes`. To disable a route or have it bypassed to Perl, find its Route ID using the previous command and put it in the `disabled_routes` or `perl_routes` list, respectively.
- To support reusing a single riak cluster connection, an optional parameter is added to riak.conf: "HealthCheckInterval". This options takes a 'Duration' value (ie: 10s, 5m) which affects how often the riak cluster is health checked.  Default is currently set to: "HealthCheckInterval": "5s".
- Added a new Go db/admin binary to replace the Perl db/admin.pl script which is now deprecated and will be removed in a future release. The new db/admin binary is essentially a drop-in replacement for db/admin.pl since it supports all of the same commands and options; therefore, it should be used in place of db/admin.pl for all the same tasks.
- Added an API 1.4 endpoint, /api/1.4/cdns/dnsseckeys/refresh, to perform necessary behavior previously served outside the API under `/internal`.
- Added the DS Record text to the cdn dnsseckeys endpoint in 1.4.
- Added monitoring.json snapshotting. This stores the monitoring json in the same table as the crconfig snapshot. Snapshotting is now required in order to push out monitoring changes.
- To traffic_ops_ort.pl added the ability to handle ##OVERRIDE## delivery service ANY_MAP raw remap text to replace and comment out a base delivery service remap rules. THIS IS A TEMPORARY HACK until versioned delivery services are implemented.
- Snapshotting the CRConfig now deletes HTTPS certificates in Riak for delivery services which have been deleted in Traffic Ops.
- Added a context menu in place of the "Actions" column from the following tables in Traffic Portal: cache group tables, CDN tables, delivery service tables, parameter tables, profile tables, server tables.
- Traffic Portal standalone Dockerfile
- In Traffic Portal, removes the need to specify line breaks using `__RETURN__` in delivery service edge/mid header rewrite rules, regex remap expressions, raw remap text and traffic router additional request/response headers.
- In Traffic Portal, provides the ability to clone delivery service assignments from one cache to another cache of the same type. Issue #2963.
- Added an API 1.4 endpoint, /api/1.4/server_capabilities, to create, read, and delete server capabilities.
- Traffic Ops now allows each delivery service to have a set of query parameter keys to be retained for consistent hash generation by Traffic Router.
- In Traffic Portal, delivery service table columns can now be rearranged and their visibility toggled on/off as desired by the user. Hidden table columns are excluded from the table search. These settings are persisted in the browser.
- Added an API 1.4 endpoint, /api/1.4/user/login/oauth to handle SSO login using OAuth.
- Added /#!/sso page to Traffic Portal to catch redirects back from OAuth provider and POST token into the API.
- In Traffic Portal, server table columns can now be rearranged and their visibility toggled on/off as desired by the user. Hidden table columns are excluded from the table search. These settings are persisted in the browser.
- Added pagination support to some Traffic Ops endpoints via three new query parameters, limit and offset/page
- Traffic Ops now supports a "sortOrder" query parameter on some endpoints to return API responses in descending order
- Traffic Ops now uses a consistent format for audit logs across all Go endpoints
- Added cache-side config generator, atstccfg, installed with ORT. Includes all configs. Includes a plugin system.
- Fixed ATS config generation to omit regex remap, header rewrite, URL Sig, and URI Signing files for delivery services not assigned to that server.
- In Traffic Portal, all tables now include a 'CSV' link to enable the export of table data in CSV format.
- Pylint configuration now enforced (present in [a file in the Python client directory](./traffic_control/clients/python/pylint.rc))
- Added an optional SMTP server configuration to the TO configuration file, api now has unused abilitiy to send emails
- Traffic Monitor now has "gbps" calculated stat, allowing operators to monitor bandwidth in Gbps.
- Added an API 1.4 endpoint, /api/1.4/deliveryservices_required_capabilities, to create, read, and delete associations between a delivery service and a required capability.
- Added ATS config generation omitting parents without Delivery Service Required Capabilities.
- In Traffic Portal, added the ability to create, view and delete server capabilities and associate those server capabilities with servers and delivery services. See [blueprint](./blueprints/server-capabilitites.md)
- Added validation to prevent assigning servers to delivery services without required capabilities.
- Added deep coverage zone routing percentage to the Traffic Portal dashboard.
- Added a `traffic_ops/app/bin/osversions-convert.pl` script to convert the `osversions.cfg` file from Perl to JSON as part of the `/osversions` endpoint rewrite.
- Added [Experimental] - Emulated Vault suppling a HTTP server mimicking RIAK behavior for usage as traffic-control vault.
- Added Traffic Ops Client function that returns a Delivery Service Nullable Response when requesting for a Delivery Service by XMLID

### Changed
- Traffic Router:  TR will now allow steering DSs and steering target DSs to have RGB enabled. (fixes #3910)
- Traffic Portal:  Traffic Portal now allows Regional Geo Blocking to be enabled for a Steering Delivery Service.
- Traffic Ops: fixed a regression where the `Expires` cookie header was not being set properly in responses. Also, added the `Max-Age` cookie header in responses.
- Traffic Router, added TLS certificate validation on certificates imported from Traffic Ops
  - validates modulus of private and public keys
  - validates current timestamp falls within the certificate date bracket
  - validates certificate subjects against the DS URL
- Traffic Ops Golang Endpoints
  - Updated /api/1.1/cachegroups: Cache Group Fallbacks are included
  - Updated /api/1.1/cachegroups: fixed so fallbackToClosest can be set through API
    - Warning:  a PUT of an old Cache Group JSON without the fallbackToClosest field will result in a `null` value for that field
- Traffic Router: fixed a bug which would cause `REFUSED` DNS answers if the zone priming execution did not complete within the configured `zonemanager.init.timeout` period.
- Issue 2821: Fixed "Traffic Router may choose wrong certificate when SNI names overlap"
- traffic_ops/app/bin/checks/ToDnssecRefresh.pl now requires "user" and "pass" parameters of an operations-level user! Update your scripts accordingly! This was necessary to move to an API endpoint with proper authentication, which may be safely exposed.
- Traffic Monitor UI updated to support HTTP or HTTPS traffic.
- Traffic Monitor health/stat time now includes full body download (like prior TM <=2.1 version)
- Modified Traffic Router logging format to include an additional field for DNS log entries, namely `rhi`. This defaults to '-' and is only used when EDNS0 client subnet extensions are enabled and a client subnet is present in the request. When enabled and a subnet is present, the subnet appears in the `chi` field and the resolver address is in the `rhi` field.
- Changed traffic_ops_ort.pl so that hdr_rw-&lt;ds&gt;.config files are compared with strict ordering and line duplication when detecting configuration changes.
- Traffic Ops (golang), Traffic Monitor, Traffic Stats are now compiled using Go version 1.11. Grove was already being compiled with this version which improves performance for TLS when RSA certificates are used.
- Fixed issue #3497: TO API clients that don't specify the latest minor version will overwrite/default any fields introduced in later versions
- Fixed permissions on DELETE /api/$version/deliveryservice_server/{dsid}/{serverid} endpoint
- Issue 3476: Traffic Router returns partial result for CLIENT_STEERING Delivery Services when Regional Geoblocking or Anonymous Blocking is enabled.
- Upgraded Traffic Portal to AngularJS 1.7.8
- Issue 3275: Improved the snapshot diff performance and experience.
- Issue 3550: Fixed TC golang client setting for cache control max age
- Issue #3605: Fixed Traffic Monitor custom ports in health polling URL.
- Issue 3587: Fixed Traffic Ops Golang reverse proxy and Riak logs to be consistent with the format of other error logs.
- Database migrations have been collapsed. Rollbacks to migrations that previously existed are no longer possible.
- Issue #3750: Fixed Grove access log fractional seconds.
- Issue #3646: Fixed Traffic Monitor Thresholds.
- Modified Traffic Router API to be available via HTTPS.
- Added fields to traffic_portal_properties.json to configure SSO through OAuth.
- Added field to cdn.conf to configure whitelisted URLs for Json Key Set URL returned from OAuth provider.
- Improved [profile comparison view in Traffic Portal](https://github.com/apache/trafficcontrol/blob/master/blueprints/profile-param-compare-manage.md).
- Issue #3871 - provides users with a specified role the ability to mark any delivery service request as complete.
- Fixed Traffic Ops Golang POST servers/id/deliveryservice continuing erroneously after a database error.
- Fixed Traffic Ops Golang POST servers/id/deliveryservice double-logging errors.
- Issue #4131 - The "Clone Delivery Service Assignments" menu item is hidden on a cache when the cache has zero delivery service assignments to clone.
- Traffic Portal - Turn off TLSv1
- Removed Traffic Portal dependency on Restangular
- Issue #1486 - Dashboard graph for bandwidth now displays units in the tooltip when hovering over a data point

### Deprecated/Removed
- Traffic Ops API Endpoints
  - /api/1.1/cachegroup_fallbacks
  - /api_capabilities `POST`

## [3.0.0] - 2018-10-30
### Added
- Removed MySQL-to-Postgres migration tools.  This tool is supported for 1.x to 2.x upgrades only and should not be used with 3.x.
- Backup Edge Cache group: If the matched group in the CZF is not available, this list of backup edge cache group configured via Traffic Ops API can be used as backup. In the event of all backup edge cache groups not available, GEO location can be optionally used as further backup. APIs detailed [here](http://traffic-control-cdn.readthedocs.io/en/latest/development/traffic_ops_api/v12/cachegroup_fallbacks.html)
- Traffic Ops Golang Proxy Endpoints
  - /api/1.4/users `(GET,POST,PUT)`
  - /api/1.3/origins `(GET,POST,PUT,DELETE)`
  - /api/1.3/coordinates `(GET,POST,PUT,DELETE)`
  - /api/1.3/staticdnsentries `(GET,POST,PUT,DELETE)`
  - /api/1.1/deliveryservices/xmlId/:xmlid/sslkeys `GET`
  - /api/1.1/deliveryservices/hostname/:hostname/sslkeys `GET`
  - /api/1.1/deliveryservices/sslkeys/add `POST`
  - /api/1.1/deliveryservices/xmlId/:xmlid/sslkeys/delete `GET`
- Delivery Service Origins Refactor: The Delivery Service API now creates/updates an Origin entity on Delivery Service creates/updates, and the `org_server_fqdn` column in the `deliveryservice` table has been removed. The `org_server_fqdn` data is now computed from the Delivery Service's primary origin (note: the name of the primary origin is the `xml_id` of its delivery service).
- Cachegroup-Coordinate Refactor: The Cachegroup API now creates/updates a Coordinate entity on Cachegroup creates/updates, and the `latitude` and `longitude` columns in the `cachegroup` table have been replaced with `coordinate` (a foreign key to Coordinate). Coordinates created from Cachegroups are given the name `from_cachegroup_\<cachegroup name\>`.
- Geolocation-based Client Steering: two new steering target types are available to use for `CLIENT_STEERING` delivery services: `STEERING_GEO_ORDER` and `STEERING_GEO_WEIGHT`. When targets of these types have an Origin with a Coordinate, Traffic Router will order and prioritize them based upon the shortest total distance from client -> edge -> origin. Co-located targets are grouped together and can be weighted or ordered within the same location using `STEERING_GEO_WEIGHT` or `STEERING_GEO_ORDER`, respectively.
- Tenancy is now the default behavior in Traffic Ops.  All database entries that reference a tenant now have a default of the root tenant.  This eliminates the need for the `use_tenancy` global parameter and will allow for code to be simplified as a result. If all user and delivery services reference the root tenant, then there will be no difference from having `use_tenancy` set to 0.
- Cachegroup Localization Methods: The Cachegroup API now supports an optional `localizationMethods` field which specifies the localization methods allowed for that cachegroup (currently 'DEEP_CZ', 'CZ', and 'GEO'). By default if this field is null/empty, all localization methods are enabled. After Traffic Router has localized a client, it will only route that client to cachegroups that have enabled the localization method used. For example, this can be used to prevent GEO-localized traffic (i.e. most likely from off-net/internet clients) to cachegroups that aren't optimal for internet traffic.
- Traffic Monitor Client Update: Traffic Monitor is updated to use the Traffic Ops v13 client.
- Removed previously deprecated `traffic_monitor_java`
- Added `infrastructure/cdn-in-a-box` for Apachecon 2018 demonstration
- The CacheURL Delivery service field is deprecated.  If you still need this functionality, you can create the configuration explicitly via the raw remap field.

## [2.2.0] - 2018-06-07
### Added
- Per-DeliveryService Routing Names: you can now choose a Delivery Service's Routing Name (rather than a hardcoded "tr" or "edge" name). This might require a few pre-upgrade steps detailed [here](http://traffic-control-cdn.readthedocs.io/en/latest/admin/traffic_ops/migration_from_20_to_22.html#per-deliveryservice-routing-names)
- [Delivery Service Requests](http://traffic-control-cdn.readthedocs.io/en/latest/admin/quick_howto/ds_requests.html#ds-requests): When enabled, delivery service requests are created when ALL users attempt to create, update or delete a delivery service. This allows users with higher level permissions to review delivery service changes for completeness and accuracy before deploying the changes.
- Traffic Ops Golang Proxy Endpoints
  - /api/1.3/about `(GET)`
  - /api/1.3/asns `(GET,POST,PUT,DELETE)`
  - /api/1.3/cachegroups `(GET,POST,PUT,DELETE)`
  - /api/1.3/cdns `(GET,POST,PUT,DELETE)`
  - /api/1.3/cdns/capacity `(GET)`
  - /api/1.3/cdns/configs `(GET)`
  - /api/1.3/cdns/dnsseckeys `(GET)`
  - /api/1.3/cdns/domain `(GET)`
  - /api/1.3/cdns/monitoring `(GET)`
  - /api/1.3/cdns/health `(GET)`
  - /api/1.3/cdns/routing `(GET)`
  - /api/1.3/deliveryservice_requests `(GET,POST,PUT,DELETE)`
  - /api/1.3/divisions `(GET,POST,PUT,DELETE)`
  - /api/1.3/hwinfos `(GET)`
  - /api/1.3/login `(POST)`
  - /api/1.3/parameters `(GET,POST,PUT,DELETE)`
  - /api/1.3/profileparameters `(GET,POST,PUT,DELETE)`
  - /api/1.3/phys_locations `(GET,POST,PUT,DELETE)`
  - /api/1.3/ping `(GET)`
  - /api/1.3/profiles `(GET,POST,PUT,DELETE)`
  - /api/1.3/regions `(GET,POST,PUT,DELETE)`
  - /api/1.3/servers `(GET,POST,PUT,DELETE)`
  - /api/1.3/servers/checks `(GET)`
  - /api/1.3/servers/details `(GET)`
  - /api/1.3/servers/status `(GET)`
  - /api/1.3/servers/totals `(GET)`
  - /api/1.3/statuses `(GET,POST,PUT,DELETE)`
  - /api/1.3/system/info `(GET)`
  - /api/1.3/types `(GET,POST,PUT,DELETE)`
- Fair Queuing Pacing: Using the FQ Pacing Rate parameter in Delivery Services allows operators to limit the rate of individual sessions to the edge cache. This feature requires a Trafficserver RPM containing the fq_pacing experimental plugin AND setting 'fq' as the default Linux qdisc in sysctl.
- Traffic Ops rpm changed to remove world-read permission from configuration files.

### Changed
- Reformatted this CHANGELOG file to the keep-a-changelog format

[unreleased]: https://github.com/apache/trafficcontrol/compare/RELEASE-6.0.0...HEAD
[6.0.0]: https://github.com/apache/trafficcontrol/compare/RELEASE-6.0.0...RELEASE-5.0.0
[5.0.0]: https://github.com/apache/trafficcontrol/compare/RELEASE-4.1.0...RELEASE-5.0.0
[4.1.0]: https://github.com/apache/trafficcontrol/compare/RELEASE-4.0.0...RELEASE-4.1.0
[4.0.0]: https://github.com/apache/trafficcontrol/compare/RELEASE-3.0.0...RELEASE-4.0.0
[3.0.0]: https://github.com/apache/trafficcontrol/compare/RELEASE-2.2.0...RELEASE-3.0.0
[2.2.0]: https://github.com/apache/trafficcontrol/compare/RELEASE-2.1.0...RELEASE-2.2.0<|MERGE_RESOLUTION|>--- conflicted
+++ resolved
@@ -18,11 +18,8 @@
 - Added functionality for login to provide a Bearer token and for that token to be later used for authorization.
 - [Traffic Ops | Traffic Go Clients | T3C] Add additional timestamp fields to server for queuing and dequeueing config and revalidate updates.
 - Added layered profile feature to 4.0 for `GET` servers/, `POST` servers/, `PUT` servers/{id} and `DELETE` servers/{id}.
-<<<<<<< HEAD
+- Added a Traffic Ops endpoint and Traffic Portal page to view all CDNi configuration update requests and approve or deny.
 - Added layered profile feature to 4.0 for `GET` servers/details.
-=======
-- Added a Traffic Ops endpoint and Traffic Portal page to view all CDNi configuration update requests and approve or deny.
->>>>>>> 5d06e387
 
 ### Fixed
 - Update traffic\_portal dependencies to mitigate `npm audit` issues.
