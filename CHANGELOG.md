# Changelog
All notable changes to this project will be documented in this file.

The format is based on [Keep a Changelog](http://keepachangelog.com/en/1.0.0/).

## [unreleased]
### Added
- [#7290](https://github.com/apache/trafficcontrol/pull/7302) *Traffic Monitor* Update TM results with hostname from via header, syncronize health on caches with same service address
- [#7291](https://github.com/apache/trafficcontrol/pull/7291) *Traffic Ops* Extended Layered Profile feature to aggregate parameters for all server profiles.
- [#7314](https://github.com/apache/trafficcontrol/pull/7314) *Traffic Portal* Added capability feature to Delivery Service Form (HTTP, DNS).
- [#7295](https://github.com/apache/trafficcontrol/pull/7295) *Traffic Portal* Added description and priority order for Layered Profile on server form.
- [#6234](https://github.com/apache/trafficcontrol/issues/6234) *Traffic Ops, Traffic Portal* Added description field to Server Capabilities
- [#6033](https://github.com/apache/trafficcontrol/issues/6033) *Traffic Ops, Traffic Portal* Added ability to assign multiple servers per capability.
- [#7081](https://github.com/apache/trafficcontrol/issues/7081) *Traffic Router* Added better log messages for TR connection exceptions.
- [#7089](https://github.com/apache/trafficcontrol/issues/7089) *Traffic Router* Added the ability to specify HTTPS certificate attributes.
- [#7109](https://github.com/apache/trafficcontrol/pull/7109) *Traffic Router* Removed `dnssec.zone.diffing.enabled` and `dnssec.rrsig.cache.enabled` parameters.
- [#7075](https://github.com/apache/trafficcontrol/pull/7075) *Traffic Portal* Added the `lastUpdated` field to all delivery service forms.
- [#7055](https://github.com/apache/trafficcontrol/issues/7055) *Traffic Portal* Made `Clear Table Filters` option visible to the user.
- [#7024](https://github.com/apache/trafficcontrol/pull/7024) *Traffic Monitor* Added logging for `ipv4Availability` and `ipv6Availability` in TM.
- [#7063](https://github.com/apache/trafficcontrol/pull/7063) *Traffic Ops* Added API version 5.0 (IN DEVELOPMENT)
- [#2101](https://github.com/apache/trafficcontrol/issues/2101) *Traffic Portal* Added the ability to tell if a Delivery Service is the target of another steering DS.
- [#6021](https://github.com/apache/trafficcontrol/issues/6021) *Traffic Portal* Added the ability to view a change logs message in it's entirety by clicking on it.
- [#7078](https://github.com/apache/trafficcontrol/issues/7078) *Traffic Ops, Traffic Portal* Added ability to assign multiple server capabilities to a server.
- [#7096](https://github.com/apache/trafficcontrol/issues/7096) *Traffic Control Health Client* Added health client parent health
- [#7032](https://github.com/apache/trafficcontrol/issues/7032) *Traffic Control Cache Config (t3c)* Add t3c-apply flag to use local ATS version for config generation rather than Server package Parameter, to allow managing the ATS OS package via external tools. See 'man t3c-apply' and 'man t3c-generate' for details.
- [#7097](https://github.com/apache/trafficcontrol/issues/7097) *Traffic Ops, Traffic Portal, Traffic Control Cache Config (t3c)* Added the `regional` field to Delivery Services, which affects whether `maxOriginConnections` should be per Cache Group
- [#2388](https://github.com/apache/trafficcontrol/issues/2388) *Trafic Ops, Traffic Portal* Added the `TTLOverride` field to CDNs, which lets you override all TTLs in all Delivery Services of a CDN's snapshot with a single value
- [#7176](https://github.com/apache/trafficcontrol/pull/7176) *ATC Build system* Support building ATC for the `aarch64` CPU architecture
- [#7113](https://github.com/apache/trafficcontrol/pull/7113) *Traffic Portal* Minimize the Server Server Capability part of the *Traffic Servers* section of the Snapshot Diff
- [#7273](https://github.com/apache/trafficcontrol/pull/7273) *Traffic Ops* Adds SSL-KEY-EXPIRATION:READ permission to operations, portal, read-only, federation and steering roles
- [#7343](https://github.com/apache/trafficcontrol/pull/7343) *Traffic Ops* Adds ACME:READ, CDNI-ADMIN:READ and CDNI-CAPACITY:READ permissions to operations, portal, read-only, federation and steering roles
- [#7296](https://github.com/apache/trafficcontrol/pull/7296) *Traffic Portal* New configuration option in `traffic_portal_properties.json` at `deliveryServices.exposeInactive` controls exposing APIv5 DS Active State options in the TP UI.
- [#7332](https://github.com/apache/trafficcontrol/pull/7332) *Traffic Ops* Creates new role needed for TR to watch TO resources.
- [#7322](https://github.com/apache/trafficcontrol/issues/7322) *t3c Adds support for anycast on http routed edges.
- [#7367](https://github.com/apache/trafficcontrol/pull/7367) *Traffic Ops* Adds ACME:CREATE, ACME:DELETE, ACME:DELETE, and ACME:READ permissions to operations role.
- [#7380](https://github.com/apache/trafficcontrol/pull/7380) *Traffic Portal* Adds strikethrough (expired), red (7 days until expiration) and yellow (30 days until expiration) visuals to delivery service cert expiration grid rows.
- [#7388](https://github.com/apache/trafficcontrol/pull/7388) *TC go Client* Adds sslkey_expiration methodology in v4 and v5 clients

### Changed
- [#7369](https://github.com/apache/trafficcontrol/pull/7369) *Traffic Portal* Adds better labels to routing methods widget on the TP dashboard.
- [#7369](https://github.com/apache/trafficcontrol/pull/7369) *Traffic Portal* Simplifies DS button bar by moving DS changes / DSRs under More menu and renaming to 'View Change Requests'.
- [#7224](https://github.com/apache/trafficcontrol/pull/7224) *Traffic Ops* Required Capabilities are now a part of the `DeliveryService` structure.
- [#7063](https://github.com/apache/trafficcontrol/pull/7063) *Traffic Ops* Python client now uses Traffic Ops API 4.1 by default.
- [#6981](https://github.com/apache/trafficcontrol/pull/6981) *Traffic Portal* Obscures sensitive text in Delivery Service "Raw Remap" fields, private SSL keys, "Header Rewrite" rules, and ILO interface passwords by default.
- [#7037](https://github.com/apache/trafficcontrol/pull/7037) *Traffic Router* Uses Traffic Ops API 4.0 by default
- [#7191](https://github.com/apache/trafficcontrol/issues/7191) *tc-health-client* Uses Traffic Ops API 4.0. Also added reload option to systemd service file
- [#4654](https://github.com/apache/trafficcontrol/pull/4654) *Traffic Ops, Traffic Portal* Switched Delivery Service active state to a three-value system, adding a state that will be used to prevent cache servers from deploying DS configuration.
- [#7242](https://github.com/apache/trafficcontrol/pull/7276) *Traffic Portal* Now depends on NodeJS version 16 or later.
- [#7120](https://github.com/apache/trafficcontrol/pull/7120) *Docs* Update t3c documentation regarding parent.config parent_retry.
- [#7044](https://github.com/apache/trafficcontrol/issues/7044) *CDN in a Box* [CDN in a Box, the t3c integration tests, and the tc health client integration tests now use Apache Traffic Server 9.1.
- [#7366](https://github.com/apache/trafficcontrol/pull/7366) *t3c* Removed timestamp from metadata file since it's changing every minute and causing excessive commits to git repo.
- [#7386](https://github.com/apache/trafficcontrol/pull/7386) *Traffic Portal* Increased the number of events that are logged to the TP access log.
- [#7469](https://github.com/apache/trafficcontrol/pull/7469) *Traffic Ops* Changed logic to not report empty or missing cookies into TO error.log.

### Fixed
<<<<<<< HEAD
- [#7511](https://github.com/apache/trafficcontrol/pull/7511) *Traffic Ops* Fixed the changelog registration message to include the username instead of duplicate email entry.
=======
- [#7505](https://github.com/apache/trafficcontrol/pull/7505) *Traffic Portal* Fix an issue where a Delivery Service with Geo Limit Countries Set was unable to be updated.
>>>>>>> 1c11f7f0
- [#7441](https://github.com/apache/trafficcontrol/pull/7441) *Traffic Ops* Fixed the invalidation jobs endpoint to respect CDN locks.
- [#7413](https://github.com/apache/trafficcontrol/issues/7413) *Traffic Ops* Fixes service_category apis to respond with RFC3339 date/time Format
- [#7414](https://github.com/apache/trafficcontrol/pull/7414) * Traffic Portal* Fixed DSR difference for DS required capability.
- [#7130](https://github.com/apache/trafficcontrol/issues/7130) *Traffic Ops* Fixes service_categories response to POST API.
- [#7340](https://github.com/apache/trafficcontrol/pull/7340) *Traffic Router* Fixed TR logging for the `cqhv` field when absent.
- [#5557](https://github.com/apache/trafficcontrol/issues/5557) *Traffic Portal* Moved `Fair Queueing Pacing Rate Bps` DS field to `Cache Configuration Settings` section.
- [#7252](https://github.com/apache/trafficcontrol/issues/7252) *Traffic Router* Fixed integer overflow for `czCount`, by resetting the count to max value when it overflows.
- [#7221](https://github.com/apache/trafficcontrol/issues/7221) *Docs* Fixed request structure spec in cdn locks description in APIv4.
- [#7225](https://github.com/apache/trafficcontrol/issues/7225) *Docs* Fixed docs for /roles response description in APIv4.
- [#7246](https://github.com/apache/trafficcontrol/issues/7246) *Docs* Fixed docs for /jobs response description in APIv4 and APIv5.
- [#6229](https://github.com/apache/trafficcontrol/issues/6229) *Traffic Ops* Fixed error message for assignment of non-existent parameters to a profile.
- [#7231](https://github.com/apache/trafficcontrol/pull/7231) *Traffic Ops, Traffic Portal* Fixed `sharedUserNames` display while retrieving CDN locks.
- [#7216](https://github.com/apache/trafficcontrol/pull/7216) *Traffic Portal* Fixed sort for Server's Capabilities Table
- [#4428](https://github.com/apache/trafficcontrol/issues/4428) *Traffic Ops* Fixed Internal Server Error with POST to `profileparameters` when POST body is empty
- [#7179](https://github.com/apache/trafficcontrol/issues/7179) *Traffic Portal* Fixed search filter for Delivery Service Table
- [#7174](https://github.com/apache/trafficcontrol/issues/7174) *Traffic Portal* Fixed topologies sort (table and Delivery Service's form)
- [#5970](https://github.com/apache/trafficcontrol/issues/5970) *Traffic Portal* Fixed numeric sort in Delivery Service's form for DSCP
- [#5971](https://github.com/apache/trafficcontrol/issues/5971) *Traffic Portal* Fixed Max DNS Tool Top link to open in a new page
- [#7131](https://github.com/apache/trafficcontrol/issues/7131) *Docs* Fixed Docs for staticdnsentries API endpoint missing lastUpdated response property description in APIv3, APIv4 and APIv5.
- [#6947](https://github.com/apache/trafficcontrol/issues/6947) *Docs* Fixed docs for `cdns/{{name}}/federations` in APIv3, APIv4 and APIv5.
- [#6903](https://github.com/apache/trafficcontrol/issues/6903) *Docs* Fixed docs for /cdns/dnsseckeys/refresh in APIv4 and APIv5.
- [#7049](https://github.com/apache/trafficcontrol/issues/7049), [#7052](https://github.com/apache/trafficcontrol/issues/7052) *Traffic Portal* Fixed server table's quick search and filter option for multiple profiles.
- [#7080](https://github.com/apache/trafficcontrol/issues/7080), [#6335](https://github.com/apache/trafficcontrol/issues/6335) *Traffic Portal* Fixed redirect links for server capability.
- [#7022](https://github.com/apache/trafficcontrol/pull/7022) *Traffic Stats* Reuse InfluxDB client handle to prevent potential connection leaks.
- [#7021](https://github.com/apache/trafficcontrol/issues/7021) *Traffic Control Cache Config (t3c)* Fixed cache config for Delivery Services with IP Origins.
- [#7043](https://github.com/apache/trafficcontrol/issues/7043) *Traffic Control Cache Config (t3c)* Fixed cache config missing retry parameters for non-topology MSO Delivery Services going direct from edge to origin.
- [#7047](https://github.com/apache/trafficcontrol/issues/7047) *Traffic Ops* allow `apply_time` query parameters on the `servers/{id-name}/update` when the CDN is locked.
- [#7163](https://github.com/apache/trafficcontrol/issues/7163) *Traffic Control Cache Config (t3c)* Fix cache config for multiple profiles
- [#7048](https://github.com/apache/trafficcontrol/issues/7048) *Traffic Stats* Add configuration value to set the client request timeout for calls to Traffic Ops.
- [#7093](https://github.com/apache/trafficcontrol/issues/7093) *Traffic Router* Updated Apache Tomcat from 9.0.43 to 9.0.67
- [#7125](https://github.com/apache/trafficcontrol/issues/7125) *Docs* Reflect implementation and deprecation notice for `letsencrypt/autorenew` endpoint.
- [#7046](https://github.com/apache/trafficcontrol/issues/7046) *Traffic Ops* `deliveryservices/sslkeys/add` now checks that each cert in the chain is related.
- [#7158](https://github.com/apache/trafficcontrol/issues/7158) *Traffic Vault* Fix the `reencrypt` utility to uniquely reencrypt each version of the SSL Certificates.
- [#7137](https://github.com/apache/trafficcontrol/pull/7137) *Traffic Control Cache Config (t3c)* parent.config simulate topology for non topo delivery services.
- [#7153](https://github.com/apache/trafficcontrol/pull/7153) *Traffic Control Cache Config (t3c)* Adds an extra T3C check for validity of an ssl cert (crash fix).
- [#3965](https://github.com/apache/trafficcontrol/pull/3965) *Traffic Router* Traffic Router now always includes a `Content-Length` header in the response.
- [#6533](https://github.com/apache/trafficcontrol/issues/6533) *TR should not rename/recreate log files on rollover
- [#7182](https://github.com/apache/trafficcontrol/pull/7182) *Traffic Control Cache Config (t3c)* Sort peers used in strategy.yaml to prevent false positive for reload.
- [#7204](https://github.com/apache/trafficcontrol/pull/7204) *Traffic Control Cache Config (t3c)* strategies.yaml hash_key only for consistent_hash
- [#7277](https://github.com/apache/trafficcontrol/pull/7277) *Traffic Control Cache Config (t3c)* remapdotconfig: remove skip check at mids for nocache/live
- [#7282](https://github.com/apache/trafficcontrol/pull/7282) *Traffic Ops* Fixed issue with user getting correctly logged when using an access or bearer token authentication.
- [#7346](https://github.com/apache/trafficcontrol/pull/7346) *Traffic Control Cache Config (t3c)* Fixed issue with stale lock file when using git to track changes.
- [#7352](https://github.com/apache/trafficcontrol/pull/7352) *Traffic Control Cache Config (t3c)* Fixed issue with application locking which would allow multiple instances of `t3c apply` to run concurrently.
- [#6775](https://github.com/apache/trafficcontrol/issues/6775) *Traffic Ops* Invalid "orgServerFqdn" in Delivery Service creation/update causes Internal Server Error
- [#6695](https://github.com/apache/trafficcontrol/issues/6695) *Traffic Control Cache Config (t3c)* Directory creation was erroneously reporting an error when actually succeeding.
- [#7411](https://github.com/apache/trafficcontrol/pull/7411) *Traffic Control Cache Config (t3c)* Fixed issue with wrong parent ordering with MSO non-topology delivery services.
- [#7425](https://github.com/apache/trafficcontrol/pull/7425) *Traffic Control Cache Config (t3c)* Fixed issue with layered profile iteration being done in the wrong order.
- [#6385](https://github.com/apache/trafficcontrol/issues/6385) *Traffic Ops* Reserved consistentHashQueryParameters cause internal server error
- [#7471](https://github.com/apache/trafficcontrol/pull/7471) *Traffic Control Cache Config (t3c)* Fixed issue with MSO non topo origins from multiple cache groups.

### Removed
- [#7271](https://github.com/apache/trafficcontrol/pull/7271) Remove components in `infrastructre/docker/`, not in use as cdn-in-a-box performs the same functionality.
- [#7271](https://github.com/apache/trafficcontrol/pull/7271) Remove`misc/jira_github_issue_import.py`, the project does not use JIRA.
- [#7271](https://github.com/apache/trafficcontrol/pull/7271) Remove `traffic_ops/install/bin/convert_profile/`, this script is outdated and is for use on an EOL ATS version.
- [#7271](https://github.com/apache/trafficcontrol/pull/7271) Remove `traffic_ops/install/bin/install_go.sh`, `traffic_ops/install/bin/todb_bootstrap.sh` and `traffic_ops/install/bin/install_goose.sh` are no longer in use.

## [7.0.0] - 2022-07-19
### Added
- [Traffic Portal] Added Layered Profile feature to /servers/
- [#6448](https://github.com/apache/trafficcontrol/issues/6448) Added `status` and `lastPoll` fields to the `publish/CrStates` endpoint of Traffic Monitor (TM).
- Added back to the health-client the `status` field logging with the addition of the filed to `publish/CrStates`
- Added a new Traffic Ops endpoint to `GET` capacity and telemetry data for CDNi integration.
- Added SOA (Service Oriented Architecture) capability to CDN-In-A-Box.
- Added a Traffic Ops endpoints to `PUT` a requested configuration change for a full configuration or per host and an endpoint to approve or deny the request.
- Traffic Monitor config option `distributed_polling` which enables the ability for Traffic Monitor to poll a subset of the CDN and divide into "local peer groups" and "distributed peer groups". Traffic Monitors in the same group are local peers, while Traffic Monitors in other groups are distributed peers. Each TM group polls the same set of cachegroups and gets availability data for the other cachegroups from other TM groups. This allows each TM to be responsible for polling a subset of the CDN while still having a full view of CDN availability. In order to use this, `stat_polling` must be disabled.
- Added support for a new Traffic Ops GLOBAL profile parameter -- `tm_query_status_override` -- to override which status of Traffic Monitors to query (default: ONLINE).
- Traffic Ops: added new `cdn.conf` option -- `user_cache_refresh_interval_sec` -- which enables an in-memory users cache to improve performance. Default: 0 (disabled).
- Traffic Ops: added new `cdn.conf` option -- `server_update_status_cache_refresh_interval_sec` -- which enables an in-memory server update status cache to improve performance. Default: 0 (disabled).
- Traffic Router: Add support for `file`-protocol URLs for the `geolocation.polling.url` for the Geolocation database.
- Replaces all Traffic Portal Tenant select boxes with a novel tree select box [#6427](https://github.com/apache/trafficcontrol/issues/6427).
- Traffic Monitor: Add support for `access.log` to TM.
- Added functionality for login to provide a Bearer token and for that token to be later used for authorization.
- [Traffic Portal] Added the ability for users to view Delivery Service Requests corresponding to individual Delivery Services in TP.
- [Traffic Ops] Added support for backend configurations so that Traffic Ops can act as a reverse proxy for these services [#6754](https://github.com/apache/trafficcontrol/pull/6754).
- Added functionality for CDN locks, so that they can be shared amongst a list of specified usernames.
- [Traffic Ops | Traffic Go Clients | T3C] Add additional timestamp fields to server for queuing and dequeueing config and revalidate updates.
- Added layered profile feature to 4.0 for `GET` /servers/, `POST` /servers/, `PUT` /servers/{id} and `DELETE` /servers/{id}.
- Added a Traffic Ops endpoint and Traffic Portal page to view all CDNi configuration update requests and approve or deny.
- Added layered profile feature to 4.0 for `GET` /deliveryservices/{id}/servers/ and /deliveryservices/{id}/servers/eligible.
- Change to t3c regex_revalidate so that STALE is no longer explicitly added for default revalidate rule for ATS version backwards compatibility.
- Change to t3c diff to flag a config file for replacement if owner/group settings are not `ats` [#6879](https://github.com/apache/trafficcontrol/issues/6879).
- t3c now looks in the executable dir path for t3c- utilities
- Added support for parent.config markdown/retry DS parameters using first./inner./last. prefixes.  mso. and <null> prefixes should be deprecated.
- Add new __REGEX_REMAP_DIRECTIVE__ support to raw remap text to allow moving the regex_remap placement.
- t3c change `t3c diff` call to `t3c-diff` to fix a performance regression.
- Added a sub-app t3c-tail to tail diags.log and capture output when t3c reloads and restarts trafficserver

### Fixed
- Fixed TO to default route ID to 0, if it is not present in the request context.
- [#6291](https://github.com/apache/trafficcontrol/issues/6291) Prevent Traffic Ops from modifying and/or deleting reserved statuses.
- Update traffic\_portal dependencies to mitigate `npm audit` issues.
- Fixed a cdn-in-a-box build issue when using `RHEL_VERSION=7`
- `dequeueing` server updates should not require checking for cdn locks.
- Fixed Traffic Ops ignoring the configured database port value, which was prohibiting the use of anything other than port 5432 (the PostgreSQL default)
- [#6580](https://github.com/apache/trafficcontrol/issues/6580) Fixed cache config generation remap.config targets for MID-type servers in a Topology with other caches as parents and HTTPS origins.
- Traffic Router: fixed a null pointer exception that caused snapshots to be rejected if a topology cachegroup did not have any online/reported/admin\_down caches
- [#6271](https://github.com/apache/trafficcontrol/issues/6271) `api/{{version}/deliveryservices/{id}/health` returns no info if the delivery service uses a topology.
- [#6549](https://github.com/apache/trafficcontrol/issues/6549) Fixed internal server error while deleting a delivery service created from a DSR (Traafic Ops).
- [#6538](https://github.com/apache/trafficcontrol/pull/6538) Fixed the incorrect use of secure.port on TrafficRouter and corrected to the httpsPort value from the TR server configuration.
- [#6562](https://github.com/apache/trafficcontrol/pull/6562) Fixed incorrect template in Ansible dataset loader role when fallbackToClosest is defined.
- [#6590](https://github.com/apache/trafficcontrol/pull/6590) Python client: Corrected parameter name in decorator for get\_parameters\_by\_profile\_id
- [#6368](https://github.com/apache/trafficcontrol/pull/6368) Fixed validation response message from `/acme_accounts`
- [#6603](https://github.com/apache/trafficcontrol/issues/6603) Fixed users with "admin" "Priv Level" not having Permission to view or delete DNSSEC keys.
- Fixed Traffic Router to handle aggressive NSEC correctly.
- [#6907](https://github.com/apache/trafficcontrol/issues/6907) Fixed Traffic Ops to return the correct server structure (based on the API version) upon a server deletion.
- [#6626](https://github.com/apache/trafficcontrol/pull/6626) Fixed t3c Capabilities request failure issue which could result in malformed config.
- [#6370](https://github.com/apache/trafficcontrol/pull/6370) Fixed docs for `POST` and response code for `PUT` to `/acme_accounts` endpoint
- Only `operations` and `admin` roles should have the `DELIVERY-SERVICE:UPDATE` permission.
- [#6369](https://github.com/apache/trafficcontrol/pull/6369) Fixed `/acme_accounts` endpoint to validate email and URL fields
- Fixed searching of the ds parameter merge_parent_groups slice.
- [#6806](https://github.com/apache/trafficcontrol/issues/6806) t3c calculates max_origin_connections incorrectly for topology-based delivery services
- [#6944](https://github.com/apache/trafficcontrol/issues/6944) Fixed cache config generation for ATS 9 sni.yaml from disable_h2 to http2 directive. ATS 9 documents disable_h2, but it doesn't seem to work.
- Fixed TO API `PUT /servers/:id/status` to only queue updates on the same CDN as the updated server
- t3c-generate fix for combining remapconfig and cachekeyconfig parameters for MakeRemapDotConfig call.
- [#6780](https://github.com/apache/trafficcontrol/issues/6780) Fixed t3c to use secondary parents when there are no primary parents available.
- Correction where using the placeholder `__HOSTNAME__` in "unknown" files (others than the defaults ones), was being replaced by the full FQDN instead of the shot hostname.
- [#6800](https://github.com/apache/trafficcontrol/issues/6800) Fixed incorrect error message for `/server/details` associated with query parameters.
- [#6712](https://github.com/apache/trafficcontrol/issues/6712) - Fixed error when loading the Traffic Vault schema from `create_tables.sql` more than once.
- [#6883](https://github.com/apache/trafficcontrol/issues/6883) Fix t3c cache to invalidate on version change
- [#6834](https://github.com/apache/trafficcontrol/issues/6834) - In API 4.0, fixed `GET` for `/servers` to display all profiles irrespective of the index position. Also, replaced query param `profileId` with `profileName`.
- [#6299](https://github.com/apache/trafficcontrol/issues/6299) User representations don't match
- [#6896](https://github.com/apache/trafficcontrol/issues/6896) Fixed the `POST api/cachegroups/id/queue_updates` endpoint so that it doesn't give an internal server error anymore.
- [#6994](https://github.com/apache/trafficcontrol/issues/6994) Fixed the Health Client to not crash if parent.config has a blank line.
- [#6933](https://github.com/apache/trafficcontrol/issues/6933) Fixed tc-health-client to handle credentials files with special characters in variables
- [#6776](https://github.com/apache/trafficcontrol/issues/6776) User properties only required sometimes
- Fixed TO API `GET /deliveryservicesserver` causing error when an IMS request is made with the `cdn` and `maxRevalDurationDays` parameters set.
- [#6792](https://github.com/apache/trafficcontrol/issues/6792) Remove extraneous field from Topologies and Server Capability POST/PUT.
- [#6795](https://github.com/apache/trafficcontrol/issues/6795) Removed an unnecessary response wrapper object from being returned in a POST to the federation resolvers endpoint.

### Removed
- Remove `client.steering.forced.diversity` feature flag(profile parameter) from Traffic Router (TR). Client steering responses now have cache diversity by default.
- Remove traffic\_portal dependencies to mitigate `npm audit` issues, specifically `grunt-concurrent`, `grunt-contrib-concat`, `grunt-contrib-cssmin`, `grunt-contrib-jsmin`, `grunt-contrib-uglify`, `grunt-contrib-htmlmin`, `grunt-newer`, and `grunt-wiredep`
- Replace `forever` with `pm2` for process management of the traffic portal node server to remediate security issues.
- Removed the Traffic Monitor `peer_polling_protocol` option. Traffic Monitor now just uses hostnames to request peer states, which can be handled via IPv4 or IPv6 depending on the underlying IP version in use.
- Dropped CentOS 8 support
- The `/servers/details` endpoint of the Traffic Ops API has been dropped in version 4.0, and marked deprecated in earlier versions.
- Remove Traffic Ops API version 2

### Changed
- [#6694](https://github.com/apache/trafficcontrol/issues/6694) Traffic Stats now uses the TO API 3.0
- [#6654](https://github.com/apache/trafficcontrol/issues/6654) Traffic Monitor now uses the TO API 4.0 by default and falls back to 3.1
- Added Rocky Linux 8 support
- Traffic Monitors now peer with other Traffic Monitors of the same status (e.g. ONLINE with ONLINE, OFFLINE with OFFLINE), instead of all peering with ONLINE.
- Changed the Traffic Ops user last_authenticated update query to only update once per minute to avoid row-locking when the same user logs in frequently.
- Added new fields to the monitoring.json snapshot and made Traffic Monitor prefer data in monitoring.json to the CRConfig snapshot
- Changed the default Traffic Ops API version requsted by Traffic Router from 2.0 to 3.1
- Added permissions to the role form in traffic portal
- Updated the Cache Stats Traffic Portal page to use a more performant AG-Grid-based table.
- Updated the CDNs Traffic Portal page to use a more performant AG-Grid-based table.
- Updated the Profiles Traffic Portal page to use a more performant AG-Grid-based table.
- Updated Go version to 1.18
- Removed the unused `deliveryservice_tmuser` table from Traffic Ops database
- Adds updates to the trafficcontrol-health-client to, use new ATS Host status formats, detect and use proper
  traffic_ctl commands, and adds new markup-poll-threshold config.
- Traffic Monitor now defaults to 100 historical "CRConfig" Snapshots stored internally if not specified in configuration (previous default was 20,000)
- Updated Traffic Router dependencies:
  - commons-io: 2.0.1 -> 2.11.0
  - commons-codec: 1.6 -> 1.15
  - guava: 18.0 -> 31.1-jre
  - async-http-client: 2.12.1 -> 2.12.3
  - spring: 5.2.20.RELEASE -> 5.3.20
- `TRAFFIC_ROUTER`-type Profiles no longer need to have names that match any kind of pattern (e.g. `CCR_.*`)
- [#4351](https://github.com/apache/trafficcontrol/issues/4351) Updated message to an informative one when deleting a delivery service.
- Updated Grove to use the TO API v3 client library
- Updated Ansible Roles to use Traffic Ops API v3
- Update Go version to 1.19

## [6.1.0] - 2022-01-18
### Added
- Added permission based roles for better access control.
- [#5674](https://github.com/apache/trafficcontrol/issues/5674) Added new query parameters `cdn` and `maxRevalDurationDays` to the `GET /api/x/jobs` Traffic Ops API to filter by CDN name and within the start_time window defined by the `maxRevalDurationDays` GLOBAL profile parameter, respectively.
- Added a new Traffic Ops cdn.conf option -- `disable_auto_cert_deletion` -- in order to optionally prevent the automatic deletion of certificates for delivery services that no longer exist whenever a CDN snapshot is taken.
- [#6034](https://github.com/apache/trafficcontrol/issues/6034) Added new query parameter `cdn` to the `GET /api/x/deliveryserviceserver` Traffic Ops API to filter by CDN name
- Added a new Traffic Monitor configuration option -- `short_hostname_override` -- to traffic_monitor.cfg to allow overriding the system hostname that Traffic Monitor uses.
- Added a new Traffic Monitor configuration option -- `stat_polling` (default: true) -- to traffic_monitor.cfg to disable stat polling.
- A new Traffic Portal server command-line option `-c` to specify a configuration file, and the ability to set `log: null` to log to stdout (consult documentation for details).
- Multiple improvements to Ansible roles as discussed at ApacheCon 2021
- SANs information to the SSL key endpoint and Traffic Portal page.
- Added definition for `heartbeat.polling.interval` for CDN Traffic Monitor config in API documentation.
- New `pkg` script options, `-h`, `-s`, `-S`, and `-L`.
- Added `Invalidation Type` (REFRESH or REFETCH) for invalidating content to Traffic Portal.
- cache config t3c-apply retrying when another t3c-apply is running.
- IMS warnings to Content Invalidation requests in Traffic Portal and documentation.
- [#6032](https://github.com/apache/trafficcontrol/issues/6032) Add t3c setting mode 0600 for secure files
- [#6405](https://github.com/apache/trafficcontrol/issues/6405) Added cache config version to all t3c apps and config file headers
- Traffic Vault: Added additional flag to TV Riak (Deprecated) Util
- Added Traffic Vault Postgres columns, a Traffic Ops API endpoint, and Traffic Portal page to show SSL certificate expiration information.
- Added cache config `__CACHEGROUP__` preprocess directive, to allow injecting the local server's cachegroup name into any config file
- Added t3c experimental strategies generation.
- Added support for a DS profile parameter 'LastRawRemapPre' and 'LastRawRemapPost' which allows raw text lines to be pre or post pended to remap.config.
- Added DS parameter 'merge_parent_groups' to allow primary and secondary parents to be merged into the primary parent list in parent.config.

### Fixed
- [#6411](https://github.com/apache/trafficcontrol/pull/6411) Removes invalid 'ALL cdn' options from TP
- Fixed Traffic Router crs/stats to prevent overflow and to correctly record the time used in averages.
- [#6209](https://github.com/apache/trafficcontrol/pull/6209) Updated Traffic Router to use Java 11 to compile and run
- [#5893](https://github.com/apache/trafficcontrol/issues/5893) - A self signed certificate is created when an HTTPS delivery service is created or an HTTP delivery service is updated to HTTPS.
- [#6255](https://github.com/apache/trafficcontrol/issues/6255) - Unreadable Prod Mode CDN Notifications in Traffic Portal
- [#6378](https://github.com/apache/trafficcontrol/issues/6378) - Cannot update or delete Cache Groups with null latitude and longitude.
- Fixed broken `GET /cdns/routing` Traffic Ops API
- [#6259](https://github.com/apache/trafficcontrol/issues/6259) - Traffic Portal No Longer Allows Spaces in Server Object "Router Port Name"
- [#6392](https://github.com/apache/trafficcontrol/issues/6392) - Traffic Ops prevents assigning ORG servers to topology-based delivery services (as well as a number of other valid operations being prohibited by "last server assigned to DS" validations which don't apply to topology-based delivery services)
- [#6175](https://github.com/apache/trafficcontrol/issues/6175) - POST request to /api/4.0/phys_locations accepts mismatch values for regionName.
- Fixed Traffic Monitor parsing stats_over_http output so that multiple stats for the same underlying delivery service (when the delivery service has more than 1 regex) are properly summed together. This makes the resulting data more accurate in addition to fixing the "new stat is lower than last stat" warnings.
- [#6457](https://github.com/apache/trafficcontrol/issues/6457) - Fix broken user registration and password reset, due to the last_authenticated value being null.
- [#6367](https://github.com/apache/trafficcontrol/issues/6367) - Fix PUT `user/current` to work with v4 User Roles and Permissions
- [#6266](https://github.com/apache/trafficcontrol/issues/6266) - Removed postgresql13-devel requirement for traffic_ops
- [#6446](https://github.com/apache/trafficcontrol/issues/6446) - Revert Traffic Router rollover file pattern to the one previously used in `log4j.properties` with Log4j 1.2
- [#5118](https://github.com/apache/trafficcontrol/issues/5118) - Added support for Kafka to Traffic Stats

### Changed
- Updated `t3c` to request less unnecessary deliveryservice-server assignment and invalidation jobs data via new query params supported by Traffic Ops
- [#6179](https://github.com/apache/trafficcontrol/issues/6179) Updated the Traffic Ops rpm to include the `ToDnssecRefresh` binary and make the `trafops_dnssec_refresh` cron job use it
- [#6382](https://github.com/apache/trafficcontrol/issues/6382) Accept Geo Limit Countries as strings and arrays.
- Traffic Portal no longer uses `ruby compass` to compile sass and now uses `dart-sass`.
- Changed Invalidation Jobs throughout (TO, TP, T3C, etc.) to account for the ability to do both REFRESH and REFETCH requests for resources.
- Changed the `maxConnections` value on Traffic Router, to prevent the thundering herd problem (TR).
- The `admin` Role is now always guaranteed to exist, and can't be deleted or modified.
- [#6376](https://github.com/apache/trafficcontrol/issues/6376) Updated TO/TM so that TM doesn't overwrite monitoring snapshot data with CR config snapshot data.
- Updated `t3c-apply` to reduce mutable state in `TrafficOpsReq` struct.
- Updated Golang dependencies
- [#6506](https://github.com/apache/trafficcontrol/pull/6506) - Updated `jackson-databind` and `jackson-annotations` Traffic Router dependencies to version 2.13.1

### Deprecated
- Deprecated the endpoints and docs associated with `/api_capability` and `/capabilities`.
- The use of a seelog configuration file to configure Traffic Stats logging is deprecated, and logging configuration should instead be present in the `logs` property of the Traffic Stats configuration file (refer to documentation for details).

### Removed
- Removed the `user_role` table.
- The `traffic_ops.sh` shell profile no longer sets `GOPATH` or adds its `bin` folder to the `PATH`
- `/capabilities` removed from Traffic Ops API version 4.

## [6.0.2] - 2021-12-17
### Changed
- Updated `log4j` module in Traffic Router from version 1.2.17 to 2.17.0

## [6.0.1] - 2021-11-04
### Added
- [#2770](https://github.com/apache/trafficcontrol/issues/2770) Added validation for httpBypassFqdn as hostname in Traffic Ops

### Fixed
- [#6125](https://github.com/apache/trafficcontrol/issues/6125) - Fix `/cdns/{name}/federations?id=#` to search for CDN.
- [#6285](https://github.com/apache/trafficcontrol/issues/6285) - The Traffic Ops Postinstall script will work in CentOS 7, even if Python 3 is installed
- [#5373](https://github.com/apache/trafficcontrol/issues/5373) - Traffic Monitor logs not consistent
- [#6197](https://github.com/apache/trafficcontrol/issues/6197) - TO `/deliveryservices/:id/routing` makes requests to all TRs instead of by CDN.
- Traffic Ops: Sanitize username before executing LDAP query

### Changed
- [#5927](https://github.com/apache/trafficcontrol/issues/5927) Updated CDN-in-a-Box to not run a Riak container by default but instead only run it if the optional flag is provided.
- Changed the DNSSEC refresh Traffic Ops API to only create a new change log entry if any keys were actually refreshed or an error occurred (in order to reduce changelog noise)

## [6.0.0] - 2021-08-30
### Added
- [#4982](https://github.com/apache/trafficcontrol/issues/4982) Added the ability to support queueing updates by server type and profile
- [#5412](https://github.com/apache/trafficcontrol/issues/5412) Added last authenticated time to user API's (`GET /user/current, GET /users, GET /user?id=`) response payload
- [#5451](https://github.com/apache/trafficcontrol/issues/5451) Added change log count to user API's response payload and query param (username) to logs API
- Added support for CDN locks
- Added support for PostgreSQL as a Traffic Vault backend
- Added the tc-health-client to Trafficcontrol used to manage traffic server parents.
- [#5449](https://github.com/apache/trafficcontrol/issues/5449) The `todb-tests` GitHub action now runs the Traffic Ops DB tests
- Python client: [#5611](https://github.com/apache/trafficcontrol/pull/5611) Added server_detail endpoint
- Ported the Postinstall script to Python. The Perl version has been moved to `install/bin/_postinstall.pl` and has been deprecated, pending removal in a future release.
- CDN-in-a-Box: Generate config files using the Postinstall script
- CDN-in-a-Box: Add Federation with CNAME foo.kabletown.net.
- Apache Traffic Server: [#5627](https://github.com/apache/trafficcontrol/pull/5627) - Added the creation of Centos8 RPMs for Apache Traffic Server
- Traffic Ops/Traffic Portal: [#5479](https://github.com/apache/trafficcontrol/issues/5479) - Added the ability to change a server capability name
- Traffic Ops: [#3577](https://github.com/apache/trafficcontrol/issues/3577) - Added a query param (server host_name or ID) for servercheck API
- Traffic Portal: [#5318](https://github.com/apache/trafficcontrol/issues/5318) - Rename server columns for IPv4 address fields.
- Traffic Portal: [#5361](https://github.com/apache/trafficcontrol/issues/5361) - Added the ability to change the name of a topology.
- Traffic Portal: [#5340](https://github.com/apache/trafficcontrol/issues/5340) - Added the ability to resend a user registration from user screen.
- Traffic Portal: Adds the ability for operations/admin users to create a CDN-level notification.
- Traffic Portal: upgraded delivery service UI tables to use more powerful/performant ag-grid component
- Traffic Router: added new 'dnssec.rrsig.cache.enabled' profile parameter to enable new DNSSEC RRSIG caching functionality. Enabling this greatly reduces CPU usage during the DNSSEC signing process.
- Traffic Router: added new 'strip.special.query.params' profile parameter to enable stripping the 'trred' and 'fakeClientIpAddress' query parameters from responses: [#1065](https://github.com/apache/trafficcontrol/issues/1065)
- [#5316](https://github.com/apache/trafficcontrol/issues/5316) - Add router host names and ports on a per interface basis, rather than a per server basis.
- Traffic Ops: Adds API endpoints to fetch (GET), create (POST) or delete (DELETE) a cdn notification. Create and delete are limited to users with operations or admin role.
- Added ACME certificate renewals and ACME account registration using external account binding
- Added functionality to automatically renew ACME certificates.
- Traffic Ops: [#6069](https://github.com/apache/trafficcontrol/issues/6069) - prevent unassigning all ONLINE ORG servers from an MSO-enabled delivery service
- Added ORT flag to set local.dns bind address from server service addresses
- Added an endpoint for statuses on asynchronous jobs and applied it to the ACME renewal endpoint.
- Added two new cdn.conf options to make Traffic Vault configuration more backend-agnostic: `traffic_vault_backend` and `traffic_vault_config`
- Traffic Ops API version 4.0 - This version is **unstable** meaning that breaking changes can occur at any time - use at your own peril!
- `GET` request method for `/deliveryservices/{{ID}}/assign`
- `GET` request method for `/deliveryservices/{{ID}}/status`
- [#5644](https://github.com/apache/trafficcontrol/issues/5644) ORT config generation: Added ATS9 ip_allow.yaml support, and automatic generation if the server's package Parameter is 9.\*
- t3c: Added option to track config changes in git.
- ORT config generation: Added a rule to ip_allow such that PURGE requests are allowed over localhost
- Added integration to use ACME to generate new SSL certificates.
- Add a Federation to the Ansible Dataset Loader
- Added `GetServersByDeliveryService` method to the TO Go client
- Added asynchronous status to ACME certificate generation.
- Added per Delivery Service HTTP/2 and TLS Versions support, via ssl_server_name.yaml and sni.yaml. See overview/delivery_services and t3c docs.
- Added headers to Traffic Portal, Traffic Ops, and Traffic Monitor to opt out of tracking users via Google FLoC.
- Add logging scope for logging.yaml generation for ATS 9 support
- `DELETE` request method for `deliveryservices/xmlId/{name}/urlkeys` and `deliveryservices/{id}/urlkeys`.
- t3c now uses separate apps, full run syntax changed to `t3c apply ...`, moved to cache-config and RPM changed to trafficcontrol-cache-config. See cache-config README.md.
- t3c: bug fix to consider plugin config files for reloading remap.config
- t3c: add flag to wait for parents in syncds mode
- t3c: Change syncds so that it only warns on package version mismatch.
- atstccfg: add ##REFETCH## support to regex_revalidate.config processing.
- Traffic Router: Added `svc="..."` field to request logging output.
- Added t3c caching Traffic Ops data and using If-Modified-Since to avoid unnecessary requests.
- Added t3c --no-outgoing-ip flags.
- Added a Traffic Monitor integration test framework.
- Added `traffic_ops/app/db/traffic_vault_migrate` to help with migrating Traffic Ops Traffic Vault backends
- Added a tool at `/traffic_ops/app/db/reencrypt` to re-encrypt the data in the Postgres Traffic Vault with a new key.
- Enhanced ort integration test for reload states
- Added a new field to Delivery Services - `tlsVersions` - that explicitly lists the TLS versions that may be used to retrieve their content from Cache Servers.
- Added support for DS plugin parameters for cachekey, slice, cache_range_requests, background_fetch, url_sig  as remap.config parameters.
- Updated T3C changes in Ansible playbooks
- Updated all endpoints in infrastructure code to use API version 2.0

### Fixed
- [#5690](https://github.com/apache/trafficcontrol/issues/5690) - Fixed github action for added/modified db migration file.
- [#2471](https://github.com/apache/trafficcontrol/issues/2471) - A PR check to ensure added db migration file is the latest.
- [#6129](https://github.com/apache/trafficcontrol/issues/6129) - Traffic Monitor start doesn't recover when Traffic Ops is unavailable
- [#5609](https://github.com/apache/trafficcontrol/issues/5609) - Fixed GET /servercheck filter for an extra query param.
- [#5954](https://github.com/apache/trafficcontrol/issues/5954) - Traffic Ops HTTP response write errors are ignored
- [#6048](https://github.com/apache/trafficcontrol/issues/6048) - TM sometimes sets cachegroups to unavailable even though all caches are online
- [#6104](https://github.com/apache/trafficcontrol/issues/6104) - PUT /api/x/federations only respects first item in request payload
- [#5288](https://github.com/apache/trafficcontrol/issues/5288) - Fixed the ability to create and update a server with MTU value >= 1280.
- [#5284](https://github.com/apache/trafficcontrol/issues/5284) - Fixed error message when creating a server with non-existent profile
- Fixed a NullPointerException in TR when a client passes a null SNI hostname in a TLS request
- Fixed a logging bug in Traffic Monitor where it wouldn't log errors in certain cases where a backup file could be used instead. Also, Traffic Monitor now rejects monitoring snapshots that have no delivery services.
- [#5739](https://github.com/apache/trafficcontrol/issues/5739) - Prevent looping in case of a failed login attempt
- [#5407](https://github.com/apache/trafficcontrol/issues/5407) - Make sure that you cannot add two servers with identical content
- [#2881](https://github.com/apache/trafficcontrol/issues/2881) - Some API endpoints have incorrect Content-Types
- [#5863](https://github.com/apache/trafficcontrol/issues/5863) - Traffic Monitor logs warnings to `log_location_info` instead of `log_location_warning`
- [#5492](https://github.com/apache/trafficcontrol/issues/5942) - Traffic Stats does not failover to another Traffic Monitor when one stops responding
- [#5363](https://github.com/apache/trafficcontrol/issues/5363) - Postgresql version changeable by env variable
- [#5405](https://github.com/apache/trafficcontrol/issues/5405) - Prevent Tenant update from choosing child as new parent
- [#5384](https://github.com/apache/trafficcontrol/issues/5384) - New grids will now properly remember the current page number.
- [#5548](https://github.com/apache/trafficcontrol/issues/5548) - Don't return a `403 Forbidden` when the user tries to get servers of a non-existent DS using `GET /servers?dsId={{nonexistent DS ID}}`
- [#5732](https://github.com/apache/trafficcontrol/issues/5732) - TO API POST /cdns/dnsseckeys/generate times out with large numbers of delivery services
- [#5902](https://github.com/apache/trafficcontrol/issues/5902) - Fixed issue where the TO API wouldn't properly query all SSL certificates from Riak.
- Fixed server creation through legacy API versions to default `monitor` to `true`.
- Fixed t3c to generate topology parents correctly for parents with the Type MID+ or EDGE+ versus just the literal. Naming cache types to not be exactly 'EDGE' or 'MID' is still discouraged and not guaranteed to work, but it's unfortunately somewhat common, so this fixes it in one particular case.
- [#5965](https://github.com/apache/trafficcontrol/issues/5965) - Fixed Traffic Ops /deliveryserviceservers If-Modified-Since requests.
- Fixed t3c to create config files and directories as ats.ats
- Fixed t3c-apply service restart and ats config reload logic.
- Reduced TR dns.max-threads ansible default from 10000 to 100.
- Converted TP Delivery Service Servers Assignment table to ag-grid
- Converted TP Cache Checks table to ag-grid
- [#5981](https://github.com/apache/trafficcontrol/issues/5891) - `/deliveryservices/{{ID}}/safe` returns incorrect response for the requested API version
- [#5984](https://github.com/apache/trafficcontrol/issues/5894) - `/servers/{{ID}}/deliveryservices` returns incorrect response for the requested API version
- [#6027](https://github.com/apache/trafficcontrol/issues/6027) - Collapsed DB migrations
- [#6091](https://github.com/apache/trafficcontrol/issues/6091) - Fixed cache config of internal cache communication for https origins
- [#6066](https://github.com/apache/trafficcontrol/issues/6066) - Fixed missing/incorrect indices on some tables
- [#6169](https://github.com/apache/trafficcontrol/issues/6169) - Fixed t3c-update not updating server status when a fallback to a previous Traffic Ops API version occurred
- [#5576](https://github.com/apache/trafficcontrol/issues/5576) - Inconsistent Profile Name restrictions
- [#6327](https://github.com/apache/trafficcontrol/issues/6327) - Fixed cache config to invalidate its cache if the Server's Profile or CDN changes
- [#6174](https://github.com/apache/trafficcontrol/issues/6174) - Fixed t3c-apply with no hostname failing if the OS hostname returns a full FQDN
- Fixed Federations IMS so TR federations watcher will get updates.
- [#5129](https://github.com/apache/trafficcontrol/issues/5129) - Updated TM so that it returns a 404 if the endpoint is not supported.
- [#5992](https://github.com/apache/trafficcontrol/issues/5992) - Updated Traffic Router Integration tests to use a mock Traffic Monitor and Traffic Ops server
- [#6093](https://github.com/apache/trafficcontrol/issues/6093) - Fixed Let's Encrypt to work for delivery services where the domain does not contain the XMLID.

### Changed
- Migrated completely off of bower in favor of npm
- Updated the Traffic Ops Python client to 3.0
- Updated Flot libraries to supported versions
- [apache/trafficcontrol](https://github.com/apache/trafficcontrol) is now a Go module
- Updated Traffic Ops supported database version from PostgreSQL 9.6 to 13.2
- [#3342](https://github.com/apache/trafficcontrol/issues/3342) - Updated the [`db/admin`](https://traffic-control-cdn.readthedocs.io/en/latest/development/traffic_ops.html#database-management) tool to use [Migrate](https://github.com/golang-migrate/migrate) instead of Goose and converted the migrations to Migrate format (split up/down for each migration into separate files)
- Set Traffic Router to also accept TLSv1.3 protocols by default in server.xml
- Disabled TLSv1.1 for Traffic Router in Ansible role by default
- Updated the Traffic Monitor Ansible role to set `serve_write_timeout_ms` to `20000` by default because 10 seconds can be too short for relatively large CDNs.
- Refactored the Traffic Ops - Traffic Vault integration to more easily support the development of new Traffic Vault backends
- Changed the Traffic Router package structure from com.comcast.cdn.\* to org.apache.\*
- Updated Apache Tomcat from 8.5.63 to 9.0.43
- Improved the DNSSEC refresh Traffic Ops API (`/cdns/dnsseckeys/refresh`). As of TO API v4, its method is `PUT` instead of `GET`, its response format was changed to return an alert instead of a string-based response, it returns a 202 instead of a 200, and it now works with the `async_status` API in order for the client to check the status of the async job: [#3054](https://github.com/apache/trafficcontrol/issues/3054)
- Delivery Service Requests now keep a record of the changes they make.
- Changed the `goose` provider to the maintained fork [`github.com/kevinburke/goose`](https://github.com/kevinburke/goose)
- The format of the `/servers/{{host name}}/update_status` Traffic Ops API endpoint has been changed to use a top-level `response` property, in keeping with (most of) the rest of the API.
- The API v4 Traffic Ops Go client has been overhauled compared to its predecessors to have a consistent call signature that allows passing query string parameters and HTTP headers to any client method.
- Updated BouncyCastle libraries in Traffic Router to v1.68.
- lib/go-atscfg Make funcs to take Opts, to reduce future breaking changes.
- CDN in a Box now uses `t3c` for cache configuration.
- CDN in a Box now uses Apache Traffic Server 8.1.
- Customer names in payloads sent to the `/deliveryservices/request` Traffic Ops API endpoint can no longer contain characters besides alphanumerics, @, !, #, $, %, ^, &amp;, *, (, ), [, ], '.', ' ', and '-'. This fixes a vulnerability that allowed email content injection.
- Go version 1.17 is used to compile Traffic Ops, T3C, Traffic Monitor, Traffic Stats, and Grove.

### Deprecated
- The Riak Traffic Vault backend is now deprecated and its support may be removed in a future release. It is highly recommended to use the new PostgreSQL backend instead.
- The `riak.conf` config file and its corresponding `--riakcfg` option in `traffic_ops_golang` have been deprecated. Please use `"traffic_vault_backend": "riak"` and `"traffic_vault_config"` (with the existing contents of riak.conf) instead.
- The Traffic Ops API route `GET /api/{version}/vault/bucket/{bucket}/key/{key}/values` has been deprecated and will no longer be available as of Traffic Ops API v4
- The Traffic Ops API route `POST /api/{version}/deliveryservices/request` has been deprecated and will no longer be available as of Traffic Ops API v4
- The Traffic Ops API routes `GET /api/{version}/cachegroupparameters`, `POST /api/{version}/cachegroupparameters`, `GET /api/{version}/cachegroups/{id}/parameters`, and `DELETE /api/{version}/cachegroupparameters/{cachegroupID}/{parameterId}` have been deprecated and will no longer be available as of Traffic Ops API v4
- The `riak_port` option in cdn.conf is now deprecated. Please use the `"port"` field in `traffic_vault_config` instead.
- The `traffic_ops_ort.pl` tool has been deprecated in favor of `t3c`, and will be removed in the next major version.
- With the release of ATC v6.0, major API version 2 is now deprecated, subject to removal with the next ATC major version release, at the earliest.

### Removed
- Removed the unused `backend_max_connections` option from `cdn.conf`.
- Removed the unused `http_poll_no_sleep`, `max_stat_history`, `max_health_history`, `cache_health_polling_interval_ms`, `cache_stat_polling_interval_ms`, and `peer_polling_interval_ms` Traffic Monitor config options.
- Removed the `Long Description 2` and `Long Description 3` fields of `DeliveryService` from the UI, and changed the backend so that routes corresponding API 4.0 and above no longer accept or return these fields.
- The Perl implementation of Traffic Ops has been stripped out, along with the Go implementation's "fall-back to Perl" behavior.
- Traffic Ops no longer includes an `app/public` directory, as the static webserver has been removed along with the Perl Traffic Ops implementation. Traffic Ops also no longer attempts to download MaxMind GeoIP City databases when running the Traffic Ops Postinstall script.
- The `compare` tool stack has been removed, as it no longer serves a purpose.
- Removed the Perl-only `cdn.conf` option `geniso.iso_root_path`
- t3c dispersion flags. These flags existed in ort.pl and t3c, but the feature has been removed in t3c-apply. The t3c run is fast enough now, there's no value or need in internal logic, operators can easily use shell pipelines to randomly sleep before running if necessary.
- Traffic Ops API version 1


## [5.1.2] - 2021-05-17
### Fixed
- Fixed the return error for GET api `cdns/routing` to avoid incorrect success response.
- [#5712](https://github.com/apache/trafficcontrol/issues/5712) - Ensure that 5.x Traffic Stats is compatible with 5.x Traffic Monitor and 5.x Traffic Ops, and that it doesn't log all 0's for `cache_stats`
- Fixed ORT being unable to update URLSIG keys for Delivery Services
- Fixed ORT service category header rewrite for mids and topologies.
- Fixed an issue where Traffic Ops becoming unavailable caused Traffic Monitor to segfault and crash
- [#5754](https://github.com/apache/trafficcontrol/issues/5754) - Ensure Health Threshold Parameters use legacy format for legacy Monitoring Config handler
- [#5695](https://github.com/apache/trafficcontrol/issues/5695) - Ensure vitals are calculated only against monitored interfaces
- Fixed Traffic Monitor to report `ONLINE` caches as available.
- [#5744](https://github.com/apache/trafficcontrol/issues/5744) - Sort TM Delivery Service States page by DS name
- [#5724](https://github.com/apache/trafficcontrol/issues/5724) - Set XMPPID to hostname if the server had none, don't error on server update when XMPPID is empty

## [5.1.1] - 2021-03-19
### Added
- Atscfg: Added a rule to ip_allow such that PURGE requests are allowed over localhost

### Fixed
- [#5565](https://github.com/apache/trafficcontrol/issues/5565) - TO GET /caches/stats panic converting string to uint64
- [#5558](https://github.com/apache/trafficcontrol/issues/5558) - Fixed `TM UI` and `/api/cache-statuses` to report aggregate `bandwidth_kbps` correctly.
- [#5192](https://github.com/apache/trafficcontrol/issues/5192) - Fixed TO log warnings when generating snapshots for topology-based delivery services.
- Fixed Invalid TS logrotate configuration permissions causing TS logs to be ignored by logrotate.
- [#5604](https://github.com/apache/trafficcontrol/issues/5604) - traffic_monitor.log is no longer truncated when restarting Traffic Monitor

## [5.1.0] - 2021-03-11
### Added
- Traffic Ops: added a feature so that the user can specify `maxRequestHeaderBytes` on a per delivery service basis
- Traffic Router: log warnings when requests to Traffic Monitor return a 503 status code
- [#5344](https://github.com/apache/trafficcontrol/issues/5344) - Add a page that addresses migrating from Traffic Ops API v1 for each endpoint
- [#5296](https://github.com/apache/trafficcontrol/issues/5296) - Fixed a bug where users couldn't update any regex in Traffic Ops/ Traffic Portal
- Added API endpoints for ACME accounts
- Traffic Ops: Added validation to ensure that the cachegroups of a delivery services' assigned ORG servers are present in the topology
- Traffic Ops: Added validation to ensure that the `weight` parameter of `parent.config` is a float
- Traffic Ops Client: New Login function with more options, including falling back to previous minor versions. See traffic_ops/v3-client documentation for details.
- Added license files to the RPMs

### Fixed
- [#5288](https://github.com/apache/trafficcontrol/issues/5288) - Fixed the ability to create and update a server with MTU value >= 1280.
- [#1624](https://github.com/apache/trafficcontrol/issues/1624) - Fixed ORT to reload Traffic Server if LUA scripts are added or changed.
- [#5445](https://github.com/apache/trafficcontrol/issues/5445) - When updating a registered user, ignore updates on registration_sent field.
- [#5335](https://github.com/apache/trafficcontrol/issues/5335) - Don't create a change log entry if the delivery service primary origin hasn't changed
- [#5333](https://github.com/apache/trafficcontrol/issues/5333) - Don't create a change log entry for any delivery service consistent hash query params updates
- [#5341](https://github.com/apache/trafficcontrol/issues/5341) - For a DS with existing SSLKeys, fixed HTTP status code from 403 to 400 when updating CDN and Routing Name (in TO) and made CDN and Routing Name fields immutable (in TP).
- [#5192](https://github.com/apache/trafficcontrol/issues/5192) - Fixed TO log warnings when generating snapshots for topology-based delivery services.
- [#5284](https://github.com/apache/trafficcontrol/issues/5284) - Fixed error message when creating a server with non-existent profile
- [#5287](https://github.com/apache/trafficcontrol/issues/5287) - Fixed error message when creating a Cache Group with no typeId
- [#5382](https://github.com/apache/trafficcontrol/issues/5382) - Fixed API documentation and TP helptext for "Max DNS Answers" field with respect to DNS, HTTP, Steering Delivery Service
- [#5396](https://github.com/apache/trafficcontrol/issues/5396) - Return the correct error type if user tries to update the root tenant
- [#5378](https://github.com/apache/trafficcontrol/issues/5378) - Updating a non existent DS should return a 404, instead of a 500
- Fixed a potential Traffic Router race condition that could cause erroneous 503s for CLIENT_STEERING delivery services when loading new steering changes
- [#5195](https://github.com/apache/trafficcontrol/issues/5195) - Correctly show CDN ID in Changelog during Snap
- [#5438](https://github.com/apache/trafficcontrol/issues/5438) - Correctly specify nodejs version requirements in traffic_portal.spec
- Fixed Traffic Router logging unnecessary warnings for IPv6-only caches
- [#5294](https://github.com/apache/trafficcontrol/issues/5294) - TP ag grid tables now properly persist column filters on page refresh.
- [#5295](https://github.com/apache/trafficcontrol/issues/5295) - TP types/servers table now clears all filters instead of just column filters
- [#5407](https://github.com/apache/trafficcontrol/issues/5407) - Make sure that you cannot add two servers with identical content
- [#2881](https://github.com/apache/trafficcontrol/issues/2881) - Some API endpoints have incorrect Content-Types
- [#5311](https://github.com/apache/trafficcontrol/issues/5311) - Better TO log messages when failures calling TM CacheStats
- [#5364](https://github.com/apache/trafficcontrol/issues/5364) - Cascade server deletes to delete corresponding IP addresses and interfaces
- [#5390](https://github.com/apache/trafficcontrol/issues/5390) - Improve the way TO deals with delivery service server assignments
- [#5339](https://github.com/apache/trafficcontrol/issues/5339) - Ensure Changelog entries for SSL key changes
- [#5461](https://github.com/apache/trafficcontrol/issues/5461) - Fixed steering endpoint to be ordered consistently
- [#5395](https://github.com/apache/trafficcontrol/issues/5395) - Added validation to prevent changing the Type any Cache Group that is in use by a Topology
- Fixed an issue with 2020082700000000_server_id_primary_key.sql trying to create multiple primary keys when there are multiple schemas.
- Fix for public schema in 2020062923101648_add_deleted_tables.sql
- Fix for config gen missing max_origin_connections on mids in certain scenarios
- [#5642](https://github.com/apache/trafficcontrol/issues/5642) - Fixed ORT to fall back to previous minor Traffic Ops versions, allowing ORT to be upgraded before Traffic Ops when the minor has changed.
- Moved move_lets_encrypt_to_acme.sql, add_max_request_header_size_delivery_service.sql, and server_interface_ip_address_cascade.sql past last migration in 5.0.0
- [#5505](https://github.com/apache/trafficcontrol/issues/5505) - Make `parent_reval_pending` for servers in a Flexible Topology CDN-specific on `GET /servers/{name}/update_status`
- [#5317](https://github.com/apache/trafficcontrol/issues/5317) - Clicking IP addresses in the servers table no longer navigates to server details page.
- #5554 - TM UI overflows screen width and hides table data

### Changed
- [#5553](https://github.com/apache/trafficcontrol/pull/5553) - Removing Tomcat specific build requirement
- Refactored the Traffic Ops Go client internals so that all public methods have a consistent behavior/implementation
- Pinned external actions used by Documentation Build and TR Unit Tests workflows to commit SHA-1 and the Docker image used by the Weasel workflow to a SHA-256 digest
- Set Traffic Router to only accept TLSv1.1 and TLSv1.2 protocols in server.xml
- Updated Apache Tomcat from 8.5.57 to 8.5.63
- Updated Apache Tomcat Native from 1.2.16 to 1.2.23
- Traffic Portal: [#5394](https://github.com/apache/trafficcontrol/issues/5394) - Converts the tenant table to a tenant tree for usability
- Traffic Portal: upgraded delivery service UI tables to use more powerful/performant ag-grid component

## [5.0.0] - 2020-10-20
### Added
- Traffic Ops Ort: Disabled ntpd verification (ntpd is deprecated in CentOS)
- Traffic Ops Ort: Adds a transliteration of the traffic_ops_ort.pl perl script to the go language. See traffic_ops_ort/t3c/README.md.
- Traffic Ops API v3
- Added an optional readiness check service to cdn-in-a-box that exits successfully when it is able to get a `200 OK` from all delivery services
- Added health checks to Traffic Ops and Traffic Monitor in cdn-in-a-box
- [Flexible Topologies](https://github.com/apache/trafficcontrol/blob/master/blueprints/flexible-topologies.md)
    - Traffic Ops: Added an API 3.0 endpoint, `GET /api/3.0/topologies`, to create, read, update and delete flexible topologies.
    - Traffic Ops: Added an API 3.0 endpoint, `POST /api/3.0/topologies/{name}/queue_update`, to queue or dequeue updates for all servers assigned to the Cachegroups in a given Topology.
    - Traffic Ops: Added new `topology` field to the /api/3.0/deliveryservices APIs
    - Traffic Ops: Added support for `topology` query parameter to `GET /api/3.0/cachegroups` to return all cachegroups used in the given topology.
    - Traffic Ops: Added support for `topology` query parameter to `GET /api/3.0/deliveryservices` to return all delivery services that employ a given topology.
    - Traffic Ops: Added support for `dsId` query parameter for `GET /api/3.0/servers` for topology-based delivery services.
    - Traffic Ops: Excluded ORG-type servers from `GET /api/3.0/servers?dsId=#` for Topology-based Delivery Services unless the ORG server is assigned to that Delivery Service.
    - Traffic Ops: Added support for `topology` query parameter for `GET /api/3.0/servers` to return all servers whose cachegroups are in a given topology.
    - Traffic Ops: Added new topology-based delivery service fields for header rewrites: `firstHeaderRewrite`, `innerHeaderRewrite`, `lastHeaderRewrite`
    - Traffic Ops: Added validation to prohibit assigning caches to topology-based delivery services
    - Traffic Ops: Added validation to prohibit removing a capability from a server if no other server in the same cachegroup can satisfy the required capabilities of the delivery services assigned to it via topologies.
    - Traffic Ops: Added validation to ensure that updated topologies are still valid with respect to the required capabilities of their assigned delivery services.
    - Traffic Ops: Added validation to ensure that at least one server per cachegroup in a delivery service's topology has the delivery service's required capabilities.
    - Traffic Ops: Added validation to ensure that at least one server exists in each cachegroup that is used in a Topology on the `/api/3.0/topologies` endpoint and the `/api/3.0/servers/{{ID}}` endpoint.
    - Traffic Ops: Consider Topologies parentage when queueing or checking server updates
    - ORT: Added Topologies to Config Generation.
    - Traffic Portal: Added the ability to create, read, update and delete flexible topologies.
    - Traffic Portal: Added the ability to assign topologies to delivery services.
    - Traffic Portal: Added the ability to view all delivery services, cache groups and servers associated with a topology.
    - Traffic Portal: Added the ability to define first, inner and last header rewrite values for DNS* and HTTP* delivery services that employ a topology.
    - Traffic Portal: Adds the ability to view all servers utilized by a topology-based delivery service.
    - Traffic Portal: Added topology section to cdn snapshot diff.
    - Added to TP the ability to assign ORG servers to topology-based delivery services
    - Traffic Router: Added support for topology-based delivery services
    - Traffic Monitor: Added the ability to mark topology-based delivery services as available
    - CDN-in-a-Box: Add a second mid to CDN-in-a-Box, add topology `demo1-top`, and make the `demo1` delivery service topology-based
    - Traffic Ops: Added validation to ensure assigned ORG server cachegroups are in the topology when updating a delivery service
- Updated /servers/details to use multiple interfaces in API v3
- Added [Edge Traffic Routing](https://traffic-control-cdn.readthedocs.io/en/latest/admin/traffic_router.html#edge-traffic-routing) feature which allows Traffic Router to localize more DNS record types than just the routing name for DNS delivery services
- Added the ability to speedily build development RPMs from any OS without needing Docker
- Added the ability to perform a quick search, override default pagination size and clear column filters on the Traffic Portal servers table.
- Astats csv support - astats will now respond to `Accept: text/csv` and return a csv formatted stats list
- Updated /deliveryservices/{{ID}}/servers to use multiple interfaces in API v3
- Updated /deliveryservices/{{ID}}/servers/eligible to use multiple interfaces in API v3
- Added the ability to view Hash ID field (aka xmppID) on Traffic Portals' server summary page
- Added the ability to delete invalidation requests in Traffic Portal
- Added the ability to set TLS config provided here: https://golang.org/pkg/crypto/tls/#Config in Traffic Ops
- Added support for the `cachegroupName` query parameter for `GET /api/3.0/servers` in Traffic Ops
- Added an indiciator to the Traffic Monitor UI when using a disk backup of Traffic Ops.
- Added debugging functionality to CDN-in-a-Box for Traffic Stats.
- Added If-Match and If-Unmodified-Since Support in Server and Clients.
- Added debugging functionality to the Traffic Router unit tests runner at [`/traffic_router/tests`](https://github.com/apache/trafficcontrol/tree/master/traffic_router/tests)
- Made the Traffic Router unit tests runner at [`/traffic_router/tests`](https://github.com/apache/trafficcontrol/tree/master/traffic_router/tests) run in Alpine Linux
- Added GitHub Actions workflow for building RPMs and running the CDN-in-a-Box readiness check
- Added the `Status Last Updated` field to servers, and the UI, so that we can see when the last status change took place for a server.
- Added functionality in TR, so that it uses the default miss location of the DS, in case the location(for the  client IP) returned was the default location of the country.
- Added ability to set DNS Listening IPs in dns.properties
- Added Traffic Monitor: Support astats CSV output. Includes http_polling_format configuration option to specify the Accept header sent to stats endpoints. Adds CSV parsing ability (~100% faster than JSON) to the astats plugin
- Added Traffic Monitor: Support stats over http CSV output. Officially supported in ATS 9.0 unless backported by users. Users must also include `system_stats.so` when using stats over http in order to keep all the same functionality (and included stats) that astats_over_http provides.
- Added ability for Traffic Monitor to determine health of cache based on interface data and aggregate data. Using the new `stats_over_http` `health.polling.format` value that allows monitoring of multiple interfaces will first require that *all* Traffic Monitors monitoring the affected cache server be upgraded.
- Added ORT option to try all primaries before falling back to secondary parents, via Delivery Service Profile Parameter "try_all_primaries_before_secondary".
- Traffic Ops, Traffic Ops ORT, Traffic Monitor, Traffic Stats, and Grove are now compiled using Go version 1.15.
- Added `--traffic_ops_insecure=<0|1>` optional option to traffic_ops_ort.pl
- Added User-Agent string to Traffic Router log output.
- Added default sort logic to GET API calls using Read()
- Traffic Ops: added validation for assigning ORG servers to topology-based delivery services
- Added locationByDeepCoverageZone to the `crs/stats/ip/{ip}` endpoint in the Traffic Router API
- Traffic Ops: added validation for topology updates and server updates/deletions to ensure that topologies have at least one server per cachegroup in each CDN of any assigned delivery services
- Traffic Ops: added validation for delivery service updates to ensure that topologies have at least one server per cachegroup in each CDN of any assigned delivery services
- Traffic Ops: added a feature to get delivery services filtered by the `active` flag
- Traffic Portal: upgraded change log UI table to use more powerful/performant ag-grid component
- Traffic Portal: change log days are now configurable in traffic_portal_properties.json (default is 7 days) and can be overridden by the user in TP
- [#5319](https://github.com/apache/trafficcontrol/issues/5319) - Added support for building RPMs that target CentOS 8
- #5360 - Adds the ability to clone a topology

### Fixed
- Fixed #5188 - DSR (delivery service request) incorrectly marked as complete and error message not displaying when DSR fulfilled and DS update fails in Traffic Portal. [Related Github issue](https://github.com/apache/trafficcontrol/issues/5188)
- Fixed #3455 - Alphabetically sorting CDN Read API call [Related Github issue](https://github.com/apache/trafficcontrol/issues/3455)
- Fixed #5010 - Fixed Reference urls for Cache Config on Delivery service pages (HTTP, DNS) in Traffic Portal. [Related Github issue](https://github.com/apache/trafficcontrol/issues/5010)
- Fixed #5147 - GET /servers?dsId={id} should only return mid servers (in addition to edge servers) for the cdn of the delivery service if the mid tier is employed. [Related github issue](https://github.com/apache/trafficcontrol/issues/5147)
- Fixed #4981 - Cannot create routing regular expression with a blank pattern param in Delivery Service [Related github issue](https://github.com/apache/trafficcontrol/issues/4981)
- Fixed #4979 - Returns a Bad Request error during server creation with missing profileId [Related github issue](https://github.com/apache/trafficcontrol/issues/4979)
- Fixed #4237 - Do not return an internal server error when delivery service's capacity is zero. [Related github issue](https://github.com/apache/trafficcontrol/issues/4237)
- Fixed #2712 - Invalid TM logrotate configuration permissions causing TM logs to be ignored by logrotate. [Related github issue](https://github.com/apache/trafficcontrol/issues/2712)
- Fixed #3400 - Allow "0" as a TTL value for Static DNS entries [Related github issue](https://github.com/apache/trafficcontrol/issues/3400)
- Fixed #5050 - Allows the TP administrator to name a TP instance (production, staging, etc) and flag whether it is production or not in traffic_portal_properties.json [Related github issue](https://github.com/apache/trafficcontrol/issues/5050)
- Fixed #4743 - Validate absolute DNS name requirement on Static DNS entry for CNAME type [Related github issue](https://github.com/apache/trafficcontrol/issues/4743)
- Fixed #4848 - `GET /api/x/cdns/capacity` gives back 500, with the message `capacity was zero`
- Fixed #2156 - Renaming a host in TC, does not impact xmpp_id and thereby hashid [Related github issue](https://github.com/apache/trafficcontrol/issues/2156)
- Fixed #5038 - Adds UI warning when server interface IP CIDR is too large [Related github issue](https://github.com/apache/trafficcontrol/issues/5038)
- Fixed #3661 - Anonymous Proxy ipv4 whitelist does not work
- Fixed #1847 - Delivery Service with SSL keys are no longer allowed to be updated when the fields changed are relevant to the SSL Keys validity.
- Fixed #5153 - Right click context menu on new ag-grid tables appearing at the wrong place after scrolling. [Related github issue](https://github.com/apache/trafficcontrol/issues/5153)
- Fixed the `GET /api/x/jobs` and `GET /api/x/jobs/:id` Traffic Ops API routes to allow falling back to Perl via the routing blacklist
- Fixed ORT config generation not using the coalesce_number_v6 Parameter.
- Fixed POST deliveryservices/request (designed to simple send an email) regression which erroneously required deep caching type and routing name. [Related github issue](https://github.com/apache/trafficcontrol/issues/4735)
- Removed audit logging from the `POST /api/x/serverchecks` Traffic Ops API endpoint in order to reduce audit log spam
- Fixed an issue that causes Traffic Router to mistakenly route to caches that had recently been set from ADMIN_DOWN to OFFLINE
- Fixed an issue that caused Traffic Monitor to poll caches that did not have the status ONLINE/REPORTED/ADMIN_DOWN
- Fixed /deliveryservice_stats regression restricting metric type to a predefined set of values. [Related github issue](https://github.com/apache/trafficcontrol/issues/4740)
- Fixed audit logging from the `/jobs` APIs to bring them back to the same level of information provided by TO-Perl
- Fixed `maxRevalDurationDays` validation for `POST /api/1.x/user/current/jobs` and added that validation to the `/api/x/jobs` endpoints
- Fixed slice plugin error in delivery service request view. [Related github issue](https://github.com/apache/trafficcontrol/issues/4770)
- Fixed update procedure of servers, so that if a server is linked to one or more delivery services, you cannot change its "cdn". [Related github issue](https://github.com/apache/trafficcontrol/issues/4116)
- Fixed `POST /api/x/steering` and `PUT /api/x/steering` so that a steering target with an invalid `type` is no longer accepted. [Related github issue](https://github.com/apache/trafficcontrol/issues/3531)
- Fixed `cachegroups` READ endpoint, so that if a request is made with the `type` specified as a non integer value, you get back a `400` with error details, instead of a `500`. [Related github issue](https://github.com/apache/trafficcontrol/issues/4703)
- Fixed ORT bug miscalculating Mid Max Origin Connections as all servers, usually resulting in 1.
- Fixed ORT atstccfg helper log to append and not overwrite old logs. Also changed to log to /var/log/ort and added a logrotate to the RPM. See the ORT README.md for details.
- Added Delivery Service Raw Remap `__RANGE_DIRECTIVE__` directive to allow inserting the Range Directive after the Raw Remap text. This allows Raw Remaps which manipulate the Range.
- Added an option for `coordinateRange` in the RGB configuration file, so that in case a client doesn't have a postal code, we can still determine if it should be allowed or not, based on whether or not the latitude/ longitude of the client falls within the supplied ranges. [Related github issue](https://github.com/apache/trafficcontrol/issues/4372)
- Fixed TR build configuration (pom.xml) to invoke preinstall.sh. [Related github issue](https://github.com/apache/trafficcontrol/issues/4882)
- Fixed #3548 - Prevents DS regexes with non-consecutive order from generating invalid CRconfig/snapshot.
- Fixes #4984 - Lets `create_tables.sql` be run concurrently without issue
- Fixed #5020, #5021 - Creating an ASN with the same number and same cache group should not be allowed.
- Fixed #5006 - Traffic Ops now generates the Monitoring on-the-fly if the snapshot doesn't exist, and logs an error. This fixes upgrading to 4.x to not break the CDN until a Snapshot is done.
- Fixed #4680 - Change Content-Type to application/json for TR auth calls
- Fixed #4292 - Traffic Ops not looking for influxdb.conf in the right place
- Fixed #5102 - Python client scripts fail silently on authentication failures
- Fixed #5103 - Python client scripts crash on connection errors
- Fixed matching of wildcards in subjectAlternateNames when loading TLS certificates
- Fixed #5180 - Global Max Mbps and Tps is not send to TM
- Fixed #3528 - Fix Traffic Ops monitoring.json missing DeliveryServices
- Fixed an issue where the jobs and servers table in Traffic Portal would not clear a column's filter when it's hidden
- Fixed an issue with Traffic Router failing to authenticate if secrets are changed
- Fixed validation error message for Traffic Ops `POST /api/x/profileparameters` route
- Fixed #5216 - Removed duplicate button to link delivery service to server [Related Github issue](https://github.com/apache/trafficcontrol/issues/5216)
- Fixed an issue where Traffic Router would erroneously return 503s or NXDOMAINs if the caches in a cachegroup were all unavailable for a client's requested IP version, rather than selecting caches from the next closest available cachegroup.
- Fixed an issue where downgrading the database would fail while having server interfaces with null gateways, MTU, and/or netmasks.
- Fixed an issue where partial upgrades of the database would occasionally fail to apply 2020081108261100_add_server_ip_profile_trigger.
- Fixed #5197 - Allows users to assign topology-based DS to ORG servers [Related Github issue](https://github.com/apache/trafficcontrol/issues/5197)
- Fixed #5161 - Fixes topology name character validation [Related Github issue](https://github.com/apache/trafficcontrol/issues/5161)
- Fixed #5237 - /isos API endpoint rejecting valid IPv6 addresses with CIDR-notation network prefixes.
- Fixed an issue with Traffic Monitor to fix peer polling to work as expected
- Fixed #5274 - CDN in a Box's Traffic Vault image failed to build due to Basho's repo responding with 402 Payment Required. The repo has been removed from the image.
- #5069 - For LetsEncryptDnsChallengerWatcher in Traffic Router, the cr-config location is configurable instead of only looking at `/opt/traffic_router/db/cr-config.json`
- #5191 - Error from IMS requests to /federations/all
- Fixed Astats csv issue where it could crash if caches dont return proc data
- #5380 - Show the correct servers (including ORGs) when a topology based DS with required capabilities + ORG servers is queried for the assigned servers
- Fixed parent.config generation for topology-based delivery services (inline comments not supported)
- Fixed parent.config generation for MSO delivery services with required capabilities

### Changed
- Changed some Traffic Ops Go Client methods to use `DeliveryServiceNullable` inputs and outputs.
- When creating invalidation jobs through TO/TP, if an identical regex is detected that overlaps its time, then warnings
will be returned indicating that overlap exists.
- Changed Traffic Portal to disable browser caching on GETs until it utilizes the If-Modified-Since functionality that the TO API now provides.
- Changed Traffic Portal to use Traffic Ops API v3
- Changed Traffic Portal to use the more performant and powerful ag-grid for all server and invalidation request tables.
- Changed ORT Config Generation to be deterministic, which will prevent spurious diffs when nothing actually changed.
- Changed ORT to find the local ATS config directory and use it when location Parameters don't exist for many required configs, including all Delivery Service files (Header Rewrites, Regex Remap, URL Sig, URI Signing).
- Changed ORT to not update ip_allow.config but log an error if it needs updating in syncds mode, and only actually update in badass mode.
    - ATS has a known bug, where reloading when ip_allow.config has changed blocks arbitrary addresses. This will break things by not allowing any new necessary servers, but prevents breaking the Mid server. There is no solution that doesn't break something, until ATS fixes the bug, and breaking an Edge is better than breaking a Mid.
- Changed the access logs in Traffic Ops to now show the route ID with every API endpoint call. The Route ID is appended to the end of the access log line.
- Changed Traffic Monitor's `tmconfig.backup` to store the result of `GET /api/2.0/cdns/{{name}}/configs/monitoring` instead of a transformed map
- Changed OAuth workflow to use Basic Auth if client secret is provided per RFC6749 section 2.3.1.
- [Multiple Interface Servers](https://github.com/apache/trafficcontrol/blob/master/blueprints/multi-interface-servers.md)
    - Interface data is constructed from IP Address/Gateway/Netmask (and their IPv6 counterparts) and Interface Name and Interface MTU fields on services. These **MUST** have proper, valid data before attempting to upgrade or the upgrade **WILL** fail. In particular IP fields need to be valid IP addresses/netmasks, and MTU must only be positive integers of at least 1280.
    - The `/servers` and `/servers/{{ID}}}` TO API endpoints have been updated to use and reflect multi-interface servers.
    - Updated `/cdns/{{name}}/configs/monitoring` TO API endpoint to return multi-interface data.
    - CDN Snapshots now use a server's "service addresses" to provide its IP addresses.
    - Changed the `Cache States` tab of the Traffic Monitor UI to properly handle multiple interfaces.
    - Changed the `/publish/CacheStats` in Traffic Monitor to support multiple interfaces.
    - Changed the CDN-in-a-Box server enrollment template to support multiple interfaces.
- Changed Tomcat Java dependency to 8.5.57.
- Changed Spring Framework Java dependency to 4.2.5.
- Changed certificate loading code in Traffic Router to use Bouncy Castle instead of deprecated Sun libraries.
- Changed deprecated AsyncHttpClient Java dependency to use new active mirror and updated to version 2.12.1.
- Changed Traffic Portal to use the more performant and powerful ag-grid for the delivery service request (DSR) table.
- Traffic Ops: removed change log entry created during server update/revalidation unqueue
- Updated CDN in a Box to CentOS 8 and added `RHEL_VERSION` Docker build arg so CDN in a Box can be built for CentOS 7, if desired
- Added Delivery Service Raw Remap `__CACHEKEY_DIRECTIVE__` directive to allow inserting the cachekey directive into the Raw Remap text. This allows Raw Remaps which manipulate the cachekey.

### Deprecated
- Deprecated the non-nullable `DeliveryService` Go struct and other structs that use it. `DeliveryServiceNullable` structs should be used instead.
- Deprecated the `insecure` option in `traffic_ops_golang` in favor of `"tls_config": { "InsecureSkipVerify": <bool> }`
- Importing Traffic Ops Go clients via the un-versioned `github.com/apache/trafficcontrol/traffic_ops/client` is now deprecated in favor of versioned import paths e.g. `github.com/apache/trafficcontrol/traffic_ops/v3-client`.

### Removed
- Removed deprecated Traffic Ops Go Client methods.
- Configuration generation logic in the TO API (v1) for all files and the "meta" route - this means that versions of Traffic Ops ORT earlier than 4.0.0 **will not work any longer** with versions of Traffic Ops moving forward.
- Removed from Traffic Portal the ability to view cache server config files as the contents are no longer reliable through the TO API due to the introduction of atstccfg.


## [4.1.0] - 2020-04-23
### Added
- Added support for use of ATS Slice plugin as an additonal option to range request handling on HTTP/DNS DSes.
- Added a boolean to delivery service in Traffic Portal and Traffic Ops to enable EDNS0 client subnet at the delivery service level and include it in the cr-config.
- Updated Traffic Router to read new EDSN0 client subnet field and route accordingly only for enabled delivery services. When enabled and a subnet is present in the request, the subnet appears in the `chi` field and the resolver address is in the `rhi` field.
- Traffic Router DNSSEC zone diffing: if enabled via the new "dnssec.zone.diffing.enabled" TR profile parameter, TR will diff existing zones against newly generated zones in order to determine if a zone needs to be re-signed. Zones are typically generated on every snapshot and whenever new DNSSEC keys are found, and since signing a zone is a relatively CPU-intensive operation, this optimization can drastically reduce the CPU time taken to process new snapshots and new DNSSEC keys.
- Added an optimistic quorum feature to Traffic Monitor to prevent false negative states from propagating to downstream components in the event of network isolation.
- Added the ability to fetch users by role
- Added an API 1.5 endpoint to generate delivery service certificates using Let's Encrypt
- Added an API 1.5 endpoint to GET a single or all records for Let's Encrypt DNS challenge
- Added an API 1.5 endpoint to renew certificates
- Added ability to create multiple objects from generic API Create with a single POST.
- Added debugging functionality to CDN-in-a-Box.
- Added an SMTP server to CDN-in-a-Box.
- Cached builder Docker images on Docker Hub to speed up build time
- Added functionality in the GET endpoints to support the "If-Modified-Since" header in the incoming requests.
- Traffic Ops Golang Endpoints
  - /api/2.0 for all of the most recent route versions
  - /api/1.1/cachegroupparameters/{{cachegroupID}}/{{parameterID}} `(DELETE)`
  - /api/1.5/stats_summary `(POST)`
  - /api/1.1/cdns/routing
  - /api/1.1/cachegroupparameters/ `(GET, POST)`
  - /api/2.0/isos
  - /api/1.5/deliveryservice/:id/routing
  - /api/1.5/deliveryservices/sslkeys/generate/letsencrypt `POST`
  - /api/2.0/deliveryservices/xmlId/:XMLID/sslkeys `DELETE`
  - /deliveryserviceserver/:dsid/:serverid
  - /api/1.5/letsencrypt/autorenew `POST`
  - /api/1.5/letsencrypt/dnsrecords `GET`
  - /api/2.0/vault/ping `GET`
  - /api/2.0/vault/bucket/:bucket/key/:key/values `GET`
  - /api/2.0/servercheck `GET`
  - /api/2.0/servercheck/extensions/:id `(DELETE)`
  - /api/2.0/servercheck/extensions `(GET, POST)`
  - /api/2.0/servers/:name-or-id/update `POST`
  - /api/2.0/plugins `(GET)`
  - /api/2.0/snapshot `PUT`

### Changed
- Add null check in astats plugin before calling strtok to find ip mask values in the config file
- Fix to traffic_ops_ort.pl to strip specific comment lines before checking if a file has changed.  Also promoted a changed file message from DEBUG to ERROR for report mode.
- Fixed Traffic Portal regenerating CDN DNSSEC keys with the wrong effective date
- Fixed issue #4583: POST /users/register internal server error caused by failing DB query
- Type mutation through the api is now restricted to only those types that apply to the "server" table
- Updated The Traffic Ops Python, Go and Java clients to use API version 2.0 (when possible)
- Updated CDN-in-a-Box scripts and enroller to use TO API version 2.0
- Updated numerous, miscellaneous tools to use TO API version 2.0
- Updated TP to use TO API v2
- Updated TP application build dependencies
- Modified Traffic Monitor to poll over IPv6 as well as IPv4 and separate the availability statuses.
- Modified Traffic Router to separate availability statuses between IPv4 and IPv6.
- Modified Traffic Portal and Traffic Ops to accept IPv6 only servers.
- Updated Traffic Monitor to default to polling both IPv4 and IPv6.
- Traffic Ops, Traffic Monitor, Traffic Stats, and Grove are now compiled using Go version 1.14. This requires a Traffic Vault config update (see note below).
- Existing installations **must** enable TLSv1.1 for Traffic Vault in order for Traffic Ops to reach it. See [Enabling TLS 1.1](https://traffic-control-cdn.readthedocs.io/en/latest/admin/traffic_vault.html#tv-admin-enable-tlsv1-1) in the Traffic Vault administrator's guide for instructions.
- Changed the `totalBytes` property of responses to GET requests to `/deliveryservice_stats` to the more appropriate `totalKiloBytes` in API 2.x
- Fix to traffic_ops_ort to generate logging.yaml files correctly.
- Fixed issue #4650: add the "Vary: Accept-Encoding" header to all responses from Traffic Ops

### Deprecated/Removed
- The Traffic Ops `db/admin.pl` script has now been removed. Please use the `db/admin` binary instead.
- Traffic Ops Python client no longer supports Python 2.
- Traffic Ops API Endpoints
  - /api_capabilities/:id
  - /asns/:id
  - /cachegroups/:id (GET)
  - /cachegroup/:parameterID/parameter
  - /cachegroups/:parameterID/parameter/available
  - /cachegroups/:id/unassigned_parameters
  - /cachegroups/trimmed
  - /cdns/:name/configs/routing
  - /cdns/:name/federations/:id (GET)
  - /cdns/configs
  - /cdns/:id (GET)
  - /cdns/:id/snapshot
  - /cdns/name/:name (GET)
  - /cdns/usage/overview
  - /deliveryservice_matches
  - /deliveryservice_server/:dsid/:serverid
  - /deliveryservice_user
  - /deliveryservice_user/:dsId/:userId
  - /deliveryservices/hostname/:name/sslkeys
  - /deliveryservices/{dsid}/regexes/{regexid} (GET)
  - /deliveryservices/:id (GET)
  - /deliveryservices/:id/state
  - /deliveryservices/xmlId/:XMLID/sslkeys/delete
  - /divisions/:division_name/regions
  - /divisions/:id
  - /divisions/name/:name
  - /hwinfo/dtdata
  - /jobs/:id
  - /keys/ping
  - /logs/:days/days
  - /parameters/:id (GET)
  - /parameters/:id/profiles
  - /parameters/:id/unassigned_profiles
  - /parameters/profile/:name
  - /parameters/validate
  - /phys_locations/trimmed
  - /phys_locations/:id (GET)
  - /profile/:id (GET)
  - /profile/:id/unassigned_parameters
  - /profile/trimmed
  - /regions/:id (GET, DELETE)
  - /regions/:region_name/phys_locations
  - /regions/name/:region_name
  - /riak/bucket/:bucket/key/:key/vault
  - /riak/ping
  - /riak/stats
  - /servercheck/aadata
  - /servers/hostname/:hostName/details
  - /servers/status
  - /servers/:id (GET)
  - /servers/totals
  - /snapshot/:cdn
  - /stats_summary/create
  - /steering/:deliveryservice/targets/:target (GET)
  - /tenants/:id (GET)
  - /statuses/:id (GET)
  - /to_extensions/:id/delete
  - /to_extensions
  - /traffic_monitor/stats
  - /types/trimmed
  - /types/{{ID}} (GET)
  - /user/current/jobs
  - /users/:id/deliveryservices
  - /servers/checks
  - /user/{{user ID}}/deliveryservices/available

## [4.0.0] - 2019-12-16
### Added
- Traffic Router: TR now generates a self-signed certificate at startup and uses it as the default TLS cert.
  The default certificate is used whenever a client attempts an SSL handshake for an SNI host which does not match
  any of the other certificates.
- Client Steering Forced Diversity: force Traffic Router to return more unique edge caches in CLIENT_STEERING results instead of the default behavior which can sometimes return a result of multiple targets using the same edge cache. In the case of edge cache failures, this feature will give clients a chance to retry a different edge cache. This can be enabled with the new "client.steering.forced.diversity" Traffic Router profile parameter.
- Traffic Ops Golang Endpoints
  - /api/1.4/deliveryservices `(GET,POST,PUT)`
  - /api/1.4/users `(GET,POST,PUT)`
  - /api/1.1/deliveryservices/xmlId/:xmlid/sslkeys `GET`
  - /api/1.1/deliveryservices/hostname/:hostname/sslkeys `GET`
  - /api/1.1/deliveryservices/sslkeys/add `POST`
  - /api/1.1/deliveryservices/xmlId/:xmlid/sslkeys/delete `GET`
  - /api/1.4/deliveryservices_required_capabilities `(GET,POST,DELETE)`
  - /api/1.1/servers/status `GET`
  - /api/1.4/cdns/dnsseckeys/refresh `GET`
  - /api/1.1/cdns/name/:name/dnsseckeys `GET`
  - /api/1.1/roles `GET`
  - /api/1.4/cdns/name/:name/dnsseckeys `GET`
  - /api/1.4/user/login/oauth `POST`
  - /api/1.1/servers/:name/configfiles/ats `GET`
  - /api/1.1/servers/:id/queue_update `POST`
  - /api/1.1/profiles/:name/configfiles/ats/* `GET`
  - /api/1.4/profiles/name/:name/copy/:copy
  - /api/1.1/servers/:name/configfiles/ats/* `GET`
  - /api/1.1/cdns/:name/configfiles/ats/* `GET`
  - /api/1.1/servers/:id/status `PUT`
  - /api/1.1/dbdump `GET`
  - /api/1.1/servers/:name/configfiles/ats/parent.config
  - /api/1.1/servers/:name/configfiles/ats/remap.config
  - /api/1.1/user/login/token `POST`
  - /api/1.4/deliveryservice_stats `GET`
  - /api/1.1/deliveryservices/request
  - /api/1.1/federations/:id/users
  - /api/1.1/federations/:id/users/:userID
  - /api/1.2/current_stats
  - /api/1.1/osversions
  - /api/1.1/stats_summary `GET`
  - /api/1.1/api_capabilities `GET`
  - /api/1.1/user/current `PUT`
  - /api/1.1/federations/:id/federation_resolvers `(GET, POST)`

- Traffic Router: Added a tunable bounded queue to support DNS request processing.
- Traffic Ops API Routing Blacklist: via the `routing_blacklist` field in `cdn.conf`, enable certain whitelisted Go routes to be handled by Perl instead (via the `perl_routes` list) in case a regression is found in the Go handler, and explicitly disable any routes via the `disabled_routes` list. Requests to disabled routes are immediately given a 503 response. Both fields are lists of Route IDs, and route information (ID, version, method, path, and whether or not it can bypass to Perl) can be found by running `./traffic_ops_golang --api-routes`. To disable a route or have it bypassed to Perl, find its Route ID using the previous command and put it in the `disabled_routes` or `perl_routes` list, respectively.
- To support reusing a single riak cluster connection, an optional parameter is added to riak.conf: "HealthCheckInterval". This options takes a 'Duration' value (ie: 10s, 5m) which affects how often the riak cluster is health checked.  Default is currently set to: "HealthCheckInterval": "5s".
- Added a new Go db/admin binary to replace the Perl db/admin.pl script which is now deprecated and will be removed in a future release. The new db/admin binary is essentially a drop-in replacement for db/admin.pl since it supports all of the same commands and options; therefore, it should be used in place of db/admin.pl for all the same tasks.
- Added an API 1.4 endpoint, /api/1.4/cdns/dnsseckeys/refresh, to perform necessary behavior previously served outside the API under `/internal`.
- Added the DS Record text to the cdn dnsseckeys endpoint in 1.4.
- Added monitoring.json snapshotting. This stores the monitoring json in the same table as the crconfig snapshot. Snapshotting is now required in order to push out monitoring changes.
- To traffic_ops_ort.pl added the ability to handle ##OVERRIDE## delivery service ANY_MAP raw remap text to replace and comment out a base delivery service remap rules. THIS IS A TEMPORARY HACK until versioned delivery services are implemented.
- Snapshotting the CRConfig now deletes HTTPS certificates in Riak for delivery services which have been deleted in Traffic Ops.
- Added a context menu in place of the "Actions" column from the following tables in Traffic Portal: cache group tables, CDN tables, delivery service tables, parameter tables, profile tables, server tables.
- Traffic Portal standalone Dockerfile
- In Traffic Portal, removes the need to specify line breaks using `__RETURN__` in delivery service edge/mid header rewrite rules, regex remap expressions, raw remap text and traffic router additional request/response headers.
- In Traffic Portal, provides the ability to clone delivery service assignments from one cache to another cache of the same type. Issue #2963.
- Added an API 1.4 endpoint, /api/1.4/server_capabilities, to create, read, and delete server capabilities.
- Traffic Ops now allows each delivery service to have a set of query parameter keys to be retained for consistent hash generation by Traffic Router.
- In Traffic Portal, delivery service table columns can now be rearranged and their visibility toggled on/off as desired by the user. Hidden table columns are excluded from the table search. These settings are persisted in the browser.
- Added an API 1.4 endpoint, /api/1.4/user/login/oauth to handle SSO login using OAuth.
- Added /#!/sso page to Traffic Portal to catch redirects back from OAuth provider and POST token into the API.
- In Traffic Portal, server table columns can now be rearranged and their visibility toggled on/off as desired by the user. Hidden table columns are excluded from the table search. These settings are persisted in the browser.
- Added pagination support to some Traffic Ops endpoints via three new query parameters, limit and offset/page
- Traffic Ops now supports a "sortOrder" query parameter on some endpoints to return API responses in descending order
- Traffic Ops now uses a consistent format for audit logs across all Go endpoints
- Added cache-side config generator, atstccfg, installed with ORT. Includes all configs. Includes a plugin system.
- Fixed ATS config generation to omit regex remap, header rewrite, URL Sig, and URI Signing files for delivery services not assigned to that server.
- In Traffic Portal, all tables now include a 'CSV' link to enable the export of table data in CSV format.
- Pylint configuration now enforced (present in [a file in the Python client directory](./traffic_control/clients/python/pylint.rc))
- Added an optional SMTP server configuration to the TO configuration file, api now has unused abilitiy to send emails
- Traffic Monitor now has "gbps" calculated stat, allowing operators to monitor bandwidth in Gbps.
- Added an API 1.4 endpoint, /api/1.4/deliveryservices_required_capabilities, to create, read, and delete associations between a delivery service and a required capability.
- Added ATS config generation omitting parents without Delivery Service Required Capabilities.
- In Traffic Portal, added the ability to create, view and delete server capabilities and associate those server capabilities with servers and delivery services. See [blueprint](./blueprints/server-capabilitites.md)
- Added validation to prevent assigning servers to delivery services without required capabilities.
- Added deep coverage zone routing percentage to the Traffic Portal dashboard.
- Added a `traffic_ops/app/bin/osversions-convert.pl` script to convert the `osversions.cfg` file from Perl to JSON as part of the `/osversions` endpoint rewrite.
- Added [Experimental] - Emulated Vault suppling a HTTP server mimicking RIAK behavior for usage as traffic-control vault.
- Added Traffic Ops Client function that returns a Delivery Service Nullable Response when requesting for a Delivery Service by XMLID

### Changed
- Traffic Router:  TR will now allow steering DSs and steering target DSs to have RGB enabled. (fixes #3910)
- Traffic Portal:  Traffic Portal now allows Regional Geo Blocking to be enabled for a Steering Delivery Service.
- Traffic Ops: fixed a regression where the `Expires` cookie header was not being set properly in responses. Also, added the `Max-Age` cookie header in responses.
- Traffic Router, added TLS certificate validation on certificates imported from Traffic Ops
  - validates modulus of private and public keys
  - validates current timestamp falls within the certificate date bracket
  - validates certificate subjects against the DS URL
- Traffic Ops Golang Endpoints
  - Updated /api/1.1/cachegroups: Cache Group Fallbacks are included
  - Updated /api/1.1/cachegroups: fixed so fallbackToClosest can be set through API
    - Warning:  a PUT of an old Cache Group JSON without the fallbackToClosest field will result in a `null` value for that field
- Traffic Router: fixed a bug which would cause `REFUSED` DNS answers if the zone priming execution did not complete within the configured `zonemanager.init.timeout` period.
- Issue 2821: Fixed "Traffic Router may choose wrong certificate when SNI names overlap"
- traffic_ops/app/bin/checks/ToDnssecRefresh.pl now requires "user" and "pass" parameters of an operations-level user! Update your scripts accordingly! This was necessary to move to an API endpoint with proper authentication, which may be safely exposed.
- Traffic Monitor UI updated to support HTTP or HTTPS traffic.
- Traffic Monitor health/stat time now includes full body download (like prior TM <=2.1 version)
- Modified Traffic Router logging format to include an additional field for DNS log entries, namely `rhi`. This defaults to '-' and is only used when EDNS0 client subnet extensions are enabled and a client subnet is present in the request. When enabled and a subnet is present, the subnet appears in the `chi` field and the resolver address is in the `rhi` field.
- Changed traffic_ops_ort.pl so that hdr_rw-&lt;ds&gt;.config files are compared with strict ordering and line duplication when detecting configuration changes.
- Traffic Ops (golang), Traffic Monitor, Traffic Stats are now compiled using Go version 1.11. Grove was already being compiled with this version which improves performance for TLS when RSA certificates are used.
- Fixed issue #3497: TO API clients that don't specify the latest minor version will overwrite/default any fields introduced in later versions
- Fixed permissions on DELETE /api/$version/deliveryservice_server/{dsid}/{serverid} endpoint
- Issue 3476: Traffic Router returns partial result for CLIENT_STEERING Delivery Services when Regional Geoblocking or Anonymous Blocking is enabled.
- Upgraded Traffic Portal to AngularJS 1.7.8
- Issue 3275: Improved the snapshot diff performance and experience.
- Issue 3550: Fixed TC golang client setting for cache control max age
- Issue #3605: Fixed Traffic Monitor custom ports in health polling URL.
- Issue 3587: Fixed Traffic Ops Golang reverse proxy and Riak logs to be consistent with the format of other error logs.
- Database migrations have been collapsed. Rollbacks to migrations that previously existed are no longer possible.
- Issue #3750: Fixed Grove access log fractional seconds.
- Issue #3646: Fixed Traffic Monitor Thresholds.
- Modified Traffic Router API to be available via HTTPS.
- Added fields to traffic_portal_properties.json to configure SSO through OAuth.
- Added field to cdn.conf to configure whitelisted URLs for Json Key Set URL returned from OAuth provider.
- Improved [profile comparison view in Traffic Portal](https://github.com/apache/trafficcontrol/blob/master/blueprints/profile-param-compare-manage.md).
- Issue #3871 - provides users with a specified role the ability to mark any delivery service request as complete.
- Fixed Traffic Ops Golang POST servers/id/deliveryservice continuing erroneously after a database error.
- Fixed Traffic Ops Golang POST servers/id/deliveryservice double-logging errors.
- Issue #4131 - The "Clone Delivery Service Assignments" menu item is hidden on a cache when the cache has zero delivery service assignments to clone.
- Traffic Portal - Turn off TLSv1
- Removed Traffic Portal dependency on Restangular
- Issue #1486 - Dashboard graph for bandwidth now displays units in the tooltip when hovering over a data point

### Deprecated/Removed
- Traffic Ops API Endpoints
  - /api/1.1/cachegroup_fallbacks
  - /api_capabilities `POST`

## [3.0.0] - 2018-10-30
### Added
- Removed MySQL-to-Postgres migration tools.  This tool is supported for 1.x to 2.x upgrades only and should not be used with 3.x.
- Backup Edge Cache group: If the matched group in the CZF is not available, this list of backup edge cache group configured via Traffic Ops API can be used as backup. In the event of all backup edge cache groups not available, GEO location can be optionally used as further backup. APIs detailed [here](http://traffic-control-cdn.readthedocs.io/en/latest/development/traffic_ops_api/v12/cachegroup_fallbacks.html)
- Traffic Ops Golang Proxy Endpoints
  - /api/1.4/users `(GET,POST,PUT)`
  - /api/1.3/origins `(GET,POST,PUT,DELETE)`
  - /api/1.3/coordinates `(GET,POST,PUT,DELETE)`
  - /api/1.3/staticdnsentries `(GET,POST,PUT,DELETE)`
  - /api/1.1/deliveryservices/xmlId/:xmlid/sslkeys `GET`
  - /api/1.1/deliveryservices/hostname/:hostname/sslkeys `GET`
  - /api/1.1/deliveryservices/sslkeys/add `POST`
  - /api/1.1/deliveryservices/xmlId/:xmlid/sslkeys/delete `GET`
- Delivery Service Origins Refactor: The Delivery Service API now creates/updates an Origin entity on Delivery Service creates/updates, and the `org_server_fqdn` column in the `deliveryservice` table has been removed. The `org_server_fqdn` data is now computed from the Delivery Service's primary origin (note: the name of the primary origin is the `xml_id` of its delivery service).
- Cachegroup-Coordinate Refactor: The Cachegroup API now creates/updates a Coordinate entity on Cachegroup creates/updates, and the `latitude` and `longitude` columns in the `cachegroup` table have been replaced with `coordinate` (a foreign key to Coordinate). Coordinates created from Cachegroups are given the name `from_cachegroup_\<cachegroup name\>`.
- Geolocation-based Client Steering: two new steering target types are available to use for `CLIENT_STEERING` delivery services: `STEERING_GEO_ORDER` and `STEERING_GEO_WEIGHT`. When targets of these types have an Origin with a Coordinate, Traffic Router will order and prioritize them based upon the shortest total distance from client -> edge -> origin. Co-located targets are grouped together and can be weighted or ordered within the same location using `STEERING_GEO_WEIGHT` or `STEERING_GEO_ORDER`, respectively.
- Tenancy is now the default behavior in Traffic Ops.  All database entries that reference a tenant now have a default of the root tenant.  This eliminates the need for the `use_tenancy` global parameter and will allow for code to be simplified as a result. If all user and delivery services reference the root tenant, then there will be no difference from having `use_tenancy` set to 0.
- Cachegroup Localization Methods: The Cachegroup API now supports an optional `localizationMethods` field which specifies the localization methods allowed for that cachegroup (currently 'DEEP_CZ', 'CZ', and 'GEO'). By default if this field is null/empty, all localization methods are enabled. After Traffic Router has localized a client, it will only route that client to cachegroups that have enabled the localization method used. For example, this can be used to prevent GEO-localized traffic (i.e. most likely from off-net/internet clients) to cachegroups that aren't optimal for internet traffic.
- Traffic Monitor Client Update: Traffic Monitor is updated to use the Traffic Ops v13 client.
- Removed previously deprecated `traffic_monitor_java`
- Added `infrastructure/cdn-in-a-box` for Apachecon 2018 demonstration
- The CacheURL Delivery service field is deprecated.  If you still need this functionality, you can create the configuration explicitly via the raw remap field.

## [2.2.0] - 2018-06-07
### Added
- Per-DeliveryService Routing Names: you can now choose a Delivery Service's Routing Name (rather than a hardcoded "tr" or "edge" name). This might require a few pre-upgrade steps detailed [here](http://traffic-control-cdn.readthedocs.io/en/latest/admin/traffic_ops/migration_from_20_to_22.html#per-deliveryservice-routing-names)
- [Delivery Service Requests](http://traffic-control-cdn.readthedocs.io/en/latest/admin/quick_howto/ds_requests.html#ds-requests): When enabled, delivery service requests are created when ALL users attempt to create, update or delete a delivery service. This allows users with higher level permissions to review delivery service changes for completeness and accuracy before deploying the changes.
- Traffic Ops Golang Proxy Endpoints
  - /api/1.3/about `(GET)`
  - /api/1.3/asns `(GET,POST,PUT,DELETE)`
  - /api/1.3/cachegroups `(GET,POST,PUT,DELETE)`
  - /api/1.3/cdns `(GET,POST,PUT,DELETE)`
  - /api/1.3/cdns/capacity `(GET)`
  - /api/1.3/cdns/configs `(GET)`
  - /api/1.3/cdns/dnsseckeys `(GET)`
  - /api/1.3/cdns/domain `(GET)`
  - /api/1.3/cdns/monitoring `(GET)`
  - /api/1.3/cdns/health `(GET)`
  - /api/1.3/cdns/routing `(GET)`
  - /api/1.3/deliveryservice_requests `(GET,POST,PUT,DELETE)`
  - /api/1.3/divisions `(GET,POST,PUT,DELETE)`
  - /api/1.3/hwinfos `(GET)`
  - /api/1.3/login `(POST)`
  - /api/1.3/parameters `(GET,POST,PUT,DELETE)`
  - /api/1.3/profileparameters `(GET,POST,PUT,DELETE)`
  - /api/1.3/phys_locations `(GET,POST,PUT,DELETE)`
  - /api/1.3/ping `(GET)`
  - /api/1.3/profiles `(GET,POST,PUT,DELETE)`
  - /api/1.3/regions `(GET,POST,PUT,DELETE)`
  - /api/1.3/servers `(GET,POST,PUT,DELETE)`
  - /api/1.3/servers/checks `(GET)`
  - /api/1.3/servers/details `(GET)`
  - /api/1.3/servers/status `(GET)`
  - /api/1.3/servers/totals `(GET)`
  - /api/1.3/statuses `(GET,POST,PUT,DELETE)`
  - /api/1.3/system/info `(GET)`
  - /api/1.3/types `(GET,POST,PUT,DELETE)`
- Fair Queuing Pacing: Using the FQ Pacing Rate parameter in Delivery Services allows operators to limit the rate of individual sessions to the edge cache. This feature requires a Trafficserver RPM containing the fq_pacing experimental plugin AND setting 'fq' as the default Linux qdisc in sysctl.
- Traffic Ops rpm changed to remove world-read permission from configuration files.

### Changed
- Reformatted this CHANGELOG file to the keep-a-changelog format

[unreleased]: https://github.com/apache/trafficcontrol/compare/RELEASE-7.0.0...HEAD
[7.0.0]: https://github.com/apache/trafficcontrol/compare/RELEASE-7.0.0...RELEASE-6.0.0
[6.0.0]: https://github.com/apache/trafficcontrol/compare/RELEASE-6.0.0...RELEASE-5.0.0
[5.0.0]: https://github.com/apache/trafficcontrol/compare/RELEASE-4.1.0...RELEASE-5.0.0
[4.1.0]: https://github.com/apache/trafficcontrol/compare/RELEASE-4.0.0...RELEASE-4.1.0
[4.0.0]: https://github.com/apache/trafficcontrol/compare/RELEASE-3.0.0...RELEASE-4.0.0
[3.0.0]: https://github.com/apache/trafficcontrol/compare/RELEASE-2.2.0...RELEASE-3.0.0
[2.2.0]: https://github.com/apache/trafficcontrol/compare/RELEASE-2.1.0...RELEASE-2.2.0<|MERGE_RESOLUTION|>--- conflicted
+++ resolved
@@ -53,11 +53,8 @@
 - [#7469](https://github.com/apache/trafficcontrol/pull/7469) *Traffic Ops* Changed logic to not report empty or missing cookies into TO error.log.
 
 ### Fixed
-<<<<<<< HEAD
 - [#7511](https://github.com/apache/trafficcontrol/pull/7511) *Traffic Ops* Fixed the changelog registration message to include the username instead of duplicate email entry.
-=======
 - [#7505](https://github.com/apache/trafficcontrol/pull/7505) *Traffic Portal* Fix an issue where a Delivery Service with Geo Limit Countries Set was unable to be updated.
->>>>>>> 1c11f7f0
 - [#7441](https://github.com/apache/trafficcontrol/pull/7441) *Traffic Ops* Fixed the invalidation jobs endpoint to respect CDN locks.
 - [#7413](https://github.com/apache/trafficcontrol/issues/7413) *Traffic Ops* Fixes service_category apis to respond with RFC3339 date/time Format
 - [#7414](https://github.com/apache/trafficcontrol/pull/7414) * Traffic Portal* Fixed DSR difference for DS required capability.
