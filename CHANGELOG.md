# Changelog
All notable changes to this project will be documented in this file.

The format is based on [Keep a Changelog](http://keepachangelog.com/en/1.0.0/).

## [unreleased]
### Added
- Traffic Ops Ort: Adds a transliteration of the traffic_ops_ort.pl perl script to the go language. See traffic_ops_ort/t3c/README.md.
- Traffic Ops API v3
- Added an optional readiness check service to cdn-in-a-box that exits successfully when it is able to get a `200 OK` from all delivery services
- [Flexible Topologies (in progress)](https://github.com/apache/trafficcontrol/blob/master/blueprints/flexible-topologies.md)
    - Traffic Ops: Added an API 3.0 endpoint, /api/3.0/topologies, to create, read, update and delete flexible topologies.
    - Traffic Ops: Added new `topology` field to the /api/3.0/deliveryservices APIs
    - Traffic Ops: Added support for `topology` query parameter to `GET /api/3.0/cachegroups` to return all cachegroups used in the given topology.
    - Traffic Ops: Added support for `topology` query parameter to `GET /api/3.0/deliveryservices` to return all delivery services that employ a given topology.
    - Traffic Ops: Added new topology-based delivery service fields for header rewrites: `firstHeaderRewrite`, `innerHeaderRewrite`, `lastHeaderRewrite`
    - Traffic Ops: Added validation to prohibit assigning caches to topology-based delivery services
    - Traffic Ops: Consider Topologies parentage when queueing or checking server updates
    - ORT: Added Topologies to Config Generation.
    - Traffic Portal: Added the ability to create, read, update and delete flexible topologies.
    - Traffic Portal: Added the ability to assign topologies to delivery services.
    - Traffic Portal: Added the ability to view all delivery services and cache groups associated with a topology.
    - Traffic Portal: Added the ability to define first, inner and last header rewrite values for DNS* and HTTP* delivery services that employ a topology.
    - Traffic Portal: Added topology section to cdn snapshot diff.
    - Traffic Router: Added support for topology-based delivery services
    - Traffic Monitor: Added the ability to mark topology-based delivery services as available
- Updated /servers/details to use multiple interfaces in API v3
- Added [Edge Traffic Routing](https://traffic-control-cdn.readthedocs.io/en/latest/admin/traffic_router.html#edge-traffic-routing) feature which allows Traffic Router to localize more DNS record types than just the routing name for DNS delivery services
- Added the ability to speedily build development RPMs from any OS without needing Docker
- Added the ability to perform a quick search, override default pagination size and clear column filters on the Traffic Portal servers table.
- Astats csv support - astats will now respond to `Accept: text/csv` and return a csv formatted stats list
- Updated /deliveryservices/{{ID}}/servers to use multiple interfaces in API v3
- Updated /deliveryservices/{{ID}}/servers/eligible to use multiple interfaces in API v3
- Added the ability to view Hash ID field (aka xmppID) on Traffic Portals' server summary page
- Added the ability to set TLS config provided here: https://golang.org/pkg/crypto/tls/#Config in Traffic Ops
- Added an indiciator to the Traffic Monitor UI when using a disk backup of Traffic ops.
- Added debugging functionality to CDN-in-a-Box for Traffic Stats.
- Added GitHub Actions workflow for building RPMs and running the CDN-in-a-Box readiness check
<<<<<<< HEAD
- Added the `Status Last Updated` field to servers, and the UI, so that we can see when the last status change took place for a server.
=======
- Added ability to set DNS Listening IPs in dns.properties
>>>>>>> 00294da9

### Fixed
- Fixed #3400 - Allow "0" as a TTL value for Static DNS entries
- Fixed #4743 - Validate absolute DNS name requirement on Static DNS entry for CNAME type [Related github issue](https://github.com/apache/trafficcontrol/issues/4743)
- Fixed #4848 - `GET /api/x/cdns/capacity` gives back 500, with the message `capacity was zero`
- Fixed #2156 - Renaming a host in TC, does not impact xmpp_id and thereby hashid [Related github issue](https://github.com/apache/trafficcontrol/issues/2156)
- Fixed #3661 - Anonymous Proxy ipv4 whitelist does not work
- Fixed the `GET /api/x/jobs` and `GET /api/x/jobs/:id` Traffic Ops API routes to allow falling back to Perl via the routing blacklist
- Fixed ORT config generation not using the coalesce_number_v6 Parameter.
- Fixed POST deliveryservices/request (designed to simple send an email) regression which erroneously required deep caching type and routing name. [Related github issue](https://github.com/apache/trafficcontrol/issues/4735)
- Removed audit logging from the `POST /api/x/serverchecks` Traffic Ops API endpoint in order to reduce audit log spam
- Fixed /deliveryservice_stats regression restricting metric type to a predefined set of values. [Related github issue](https://github.com/apache/trafficcontrol/issues/4740)
- Fixed audit logging from the `/jobs` APIs to bring them back to the same level of information provided by TO-Perl
- Fixed `maxRevalDurationDays` validation for `POST /api/1.x/user/current/jobs` and added that validation to the `/api/x/jobs` endpoints
- Fixed slice plugin error in delivery service request view. [Related github issue](https://github.com/apache/trafficcontrol/issues/4770)
- Fixed update procedure of servers, so that if a server is linked to one or more delivery services, you cannot change its "cdn". [Related github issue](https://github.com/apache/trafficcontrol/issues/4116)
- Fixed `POST /api/x/steering` and `PUT /api/x/steering` so that a steering target with an invalid `type` is no longer accepted. [Related github issue](https://github.com/apache/trafficcontrol/issues/3531)
- Fixed `cachegroups` READ endpoint, so that if a request is made with the `type` specified as a non integer value, you get back a `400` with error details, instead of a `500`. [Related github issue](https://github.com/apache/trafficcontrol/issues/4703)
- Fixed ORT bug miscalculating Mid Max Origin Connections as all servers, usually resulting in 1.
- Fixed ORT atstccfg helper log to append and not overwrite old logs. Also changed to log to /var/log/ort and added a logrotate to the RPM. See the ORT README.md for details.
- Added Delivery Service Raw Remap `__RANGE_DIRECTIVE__` directive to allow inserting the Range Directive after the Raw Remap text. This allows Raw Remaps which manipulate the Range.
- Added an option for `coordinateRange` in the RGB configuration file, so that in case a client doesn't have a postal code, we can still determine if it should be allowed or not, based on whether or not the latitude/ longitude of the client falls within the supplied ranges. [Related github issue](https://github.com/apache/trafficcontrol/issues/4372)
- Fixed #3548 - Prevents DS regexes with non-consecutive order from generating invalid CRconfig/snapshot.

### Changed
- Changed some Traffic Ops Go Client methods to use `DeliveryServiceNullable` inputs and outputs.
- Changed Traffic Portal to use Traffic Ops API v3
- Changed Traffic Portal to use the more performant and powerful ag-grid for all server tables.
- Changed ORT Config Generation to be deterministic, which will prevent spurious diffs when nothing actually changed.
- Changed ORT to find the local ATS config directory and use it when location Parameters don't exist for many required configs, including all Delivery Service files (Header Rewrites, Regex Remap, URL Sig, URI Signing).
- Changed the access logs in Traffic Ops to now show the route ID with every API endpoint call. The Route ID is appended to the end of the access log line.
- [Multiple Interface Servers](https://github.com/apache/trafficcontrol/blob/master/blueprints/multi-interface-servers.md)
    - Interface data is constructed from IP Address/Gateway/Netmask (and their IPv6 counterparts) and Interface Name and Interface MTU fields on services. These **MUST** have proper, valid data before attempting to upgrade or the upgrade **WILL** fail. In particular IP fields need to be valid IP addresses/netmasks, and MTU must only be positive integers of at least 1280.
    - The `/servers` and `/servers/{{ID}}}` TO API endpoints have been updated to use and reflect multi-interface servers.
    - Updated `/cdns/{{name}}/configs/monitoring` TO API endpoint to return multi-interface data.
    - CDN Snapshots now use a server's "service addresses" to provide its IP addresses.
    - Changed the `/publish/CacheStats` in Traffic Monitor to support multiple interfaces.
    - Changed the CDN-in-a-Box server enrollment template to support multiple interfaces.

### Deprecated
- Deprecated the non-nullable `DeliveryService` Go struct and other structs that use it. `DeliveryServiceNullable` structs should be used instead.
- Deprecated the `insecure` option in `traffic_ops_golang` in favor of `"tls_config": { "InsecureSkipVerify": <bool> }`
- Importing Traffic Ops Go clients via the un-versioned `github.com/apache/trafficcontrol/traffic_ops/client` is now deprecated in favor of versioned import paths e.g. `github.com/apache/trafficcontrol/traffic_ops/v3-client`.

### Removed
- Removed deprecated Traffic Ops Go Client methods.
- Configuration generation logic in the TO API (v1) for all files and the "meta" route - this means that versions of Traffic Ops ORT earlier than 4.0.0 **will not work any longer** with versions of Traffic Ops moving forward.
- Removed from Traffic Portal the ability to view cache server config files as the contents are no longer reliable through the TO API due to the introduction of atstccfg.


## [4.1.0] - 2020-04-23
### Added
- Added support for use of ATS Slice plugin as an additonal option to range request handling on HTTP/DNS DSes.
- Added a boolean to delivery service in Traffic Portal and Traffic Ops to enable EDNS0 client subnet at the delivery service level and include it in the cr-config.
- Updated Traffic Router to read new EDSN0 client subnet field and route accordingly only for enabled delivery services. When enabled and a subnet is present in the request, the subnet appears in the `chi` field and the resolver address is in the `rhi` field.
- Traffic Router DNSSEC zone diffing: if enabled via the new "dnssec.zone.diffing.enabled" TR profile parameter, TR will diff existing zones against newly generated zones in order to determine if a zone needs to be re-signed. Zones are typically generated on every snapshot and whenever new DNSSEC keys are found, and since signing a zone is a relatively CPU-intensive operation, this optimization can drastically reduce the CPU time taken to process new snapshots and new DNSSEC keys.
- Added an optimistic quorum feature to Traffic Monitor to prevent false negative states from propagating to downstream components in the event of network isolation.
- Added the ability to fetch users by role
- Added an API 1.5 endpoint to generate delivery service certificates using Let's Encrypt
- Added an API 1.5 endpoint to GET a single or all records for Let's Encrypt DNS challenge
- Added an API 1.5 endpoint to renew certificates
- Added ability to create multiple objects from generic API Create with a single POST.
- Added debugging functionality to CDN-in-a-Box.
- Added an SMTP server to CDN-in-a-Box.
- Cached builder Docker images on Docker Hub to speed up build time
- Added functionality in the GET endpoints to support the "If-Modified-Since" header in the incoming requests.
- Traffic Ops Golang Endpoints
  - /api/2.0 for all of the most recent route versions
  - /api/1.1/cachegroupparameters/{{cachegroupID}}/{{parameterID}} `(DELETE)`
  - /api/1.5/stats_summary `(POST)`
  - /api/1.1/cdns/routing
  - /api/1.1/cachegroupparameters/ `(GET, POST)`
  - /api/2.0/isos
  - /api/1.5/deliveryservice/:id/routing
  - /api/1.5/deliveryservices/sslkeys/generate/letsencrypt `POST`
  - /api/2.0/deliveryservices/xmlId/:XMLID/sslkeys `DELETE`
  - /deliveryserviceserver/:dsid/:serverid
  - /api/1.5/letsencrypt/autorenew `POST`
  - /api/1.5/letsencrypt/dnsrecords `GET`
  - /api/2.0/vault/ping `GET`
  - /api/2.0/vault/bucket/:bucket/key/:key/values `GET`
  - /api/2.0/servercheck `GET`
  - /api/2.0/servercheck/extensions/:id `(DELETE)`
  - /api/2.0/servercheck/extensions `(GET, POST)`
  - /api/2.0/servers/:name-or-id/update `POST`
  - /api/2.0/plugins `(GET)`
  - /api/2.0/snapshot `PUT`

### Changed
- Add null check in astats plugin before calling strtok to find ip mask values in the config file
- Fix to traffic_ops_ort.pl to strip specific comment lines before checking if a file has changed.  Also promoted a changed file message from DEBUG to ERROR for report mode.
- Fixed Traffic Portal regenerating CDN DNSSEC keys with the wrong effective date
- Fixed issue #4583: POST /users/register internal server error caused by failing DB query
- Type mutation through the api is now restricted to only those types that apply to the "server" table
- Updated The Traffic Ops Python, Go and Java clients to use API version 2.0 (when possible)
- Updated CDN-in-a-Box scripts and enroller to use TO API version 2.0
- Updated numerous, miscellaneous tools to use TO API version 2.0
- Updated TP to use TO API v2
- Updated TP application build dependencies
- Modified Traffic Monitor to poll over IPv6 as well as IPv4 and separate the availability statuses.
- Modified Traffic Router to separate availability statuses between IPv4 and IPv6.
- Modified Traffic Portal and Traffic Ops to accept IPv6 only servers.
- Updated Traffic Monitor to default to polling both IPv4 and IPv6.
- Traffic Ops, Traffic Monitor, Traffic Stats, and Grove are now compiled using Go version 1.14. This requires a Traffic Vault config update (see note below).
- Existing installations **must** enable TLSv1.1 for Traffic Vault in order for Traffic Ops to reach it. See [Enabling TLS 1.1](https://traffic-control-cdn.readthedocs.io/en/latest/admin/traffic_vault.html#tv-admin-enable-tlsv1-1) in the Traffic Vault administrator's guide for instructions.
- Changed the `totalBytes` property of responses to GET requests to `/deliveryservice_stats` to the more appropriate `totalKiloBytes` in API 2.x
- Fix to traffic_ops_ort to generate logging.yaml files correctly.
- Fixed issue #4650: add the "Vary: Accept-Encoding" header to all responses from Traffic Ops

### Deprecated/Removed
- The Traffic Ops `db/admin.pl` script has now been removed. Please use the `db/admin` binary instead.
- Traffic Ops Python client no longer supports Python 2.
- Traffic Ops API Endpoints
  - /api_capabilities/:id
  - /asns/:id
  - /cachegroups/:id (GET)
  - /cachegroup/:parameterID/parameter
  - /cachegroups/:parameterID/parameter/available
  - /cachegroups/:id/unassigned_parameters
  - /cachegroups/trimmed
  - /cdns/:name/configs/routing
  - /cdns/:name/federations/:id (GET)
  - /cdns/configs
  - /cdns/:id (GET)
  - /cdns/:id/snapshot
  - /cdns/name/:name (GET)
  - /cdns/usage/overview
  - /deliveryservice_matches
  - /deliveryservice_server/:dsid/:serverid
  - /deliveryservice_user
  - /deliveryservice_user/:dsId/:userId
  - /deliveryservices/hostname/:name/sslkeys
  - /deliveryservices/{dsid}/regexes/{regexid} (GET)
  - /deliveryservices/:id (GET)
  - /deliveryservices/:id/state
  - /deliveryservices/xmlId/:XMLID/sslkeys/delete
  - /divisions/:division_name/regions
  - /divisions/:id
  - /divisions/name/:name
  - /hwinfo/dtdata
  - /jobs/:id
  - /keys/ping
  - /logs/:days/days
  - /parameters/:id (GET)
  - /parameters/:id/profiles
  - /parameters/:id/unassigned_profiles
  - /parameters/profile/:name
  - /parameters/validate
  - /phys_locations/trimmed
  - /phys_locations/:id (GET)
  - /profile/:id (GET)
  - /profile/:id/unassigned_parameters
  - /profile/trimmed
  - /regions/:id (GET, DELETE)
  - /regions/:region_name/phys_locations
  - /regions/name/:region_name
  - /riak/bucket/:bucket/key/:key/vault
  - /riak/ping
  - /riak/stats
  - /servercheck/aadata
  - /servers/hostname/:hostName/details
  - /servers/status
  - /servers/:id (GET)
  - /servers/totals
  - /snapshot/:cdn
  - /stats_summary/create
  - /steering/:deliveryservice/targets/:target (GET)
  - /tenants/:id (GET)
  - /statuses/:id (GET)
  - /to_extensions/:id/delete
  - /to_extensions
  - /traffic_monitor/stats
  - /types/trimmed
  - /types/{{ID}} (GET)
  - /user/current/jobs
  - /users/:id/deliveryservices
  - /servers/checks
  - /user/{{user ID}}/deliveryservices/available

## [4.0.0] - 2019-12-16
### Added
- Traffic Router: TR now generates a self-signed certificate at startup and uses it as the default TLS cert.
  The default certificate is used whenever a client attempts an SSL handshake for an SNI host which does not match
  any of the other certificates.
- Client Steering Forced Diversity: force Traffic Router to return more unique edge caches in CLIENT_STEERING results instead of the default behavior which can sometimes return a result of multiple targets using the same edge cache. In the case of edge cache failures, this feature will give clients a chance to retry a different edge cache. This can be enabled with the new "client.steering.forced.diversity" Traffic Router profile parameter.
- Traffic Ops Golang Endpoints
  - /api/1.4/deliveryservices `(GET,POST,PUT)`
  - /api/1.4/users `(GET,POST,PUT)`
  - /api/1.1/deliveryservices/xmlId/:xmlid/sslkeys `GET`
  - /api/1.1/deliveryservices/hostname/:hostname/sslkeys `GET`
  - /api/1.1/deliveryservices/sslkeys/add `POST`
  - /api/1.1/deliveryservices/xmlId/:xmlid/sslkeys/delete `GET`
  - /api/1.4/deliveryservices_required_capabilities `(GET,POST,DELETE)`
  - /api/1.1/servers/status `GET`
  - /api/1.4/cdns/dnsseckeys/refresh `GET`
  - /api/1.1/cdns/name/:name/dnsseckeys `GET`
  - /api/1.1/roles `GET`
  - /api/1.4/cdns/name/:name/dnsseckeys `GET`
  - /api/1.4/user/login/oauth `POST`
  - /api/1.1/servers/:name/configfiles/ats `GET`
  - /api/1.1/servers/:id/queue_update `POST`
  - /api/1.1/profiles/:name/configfiles/ats/* `GET`
  - /api/1.4/profiles/name/:name/copy/:copy
  - /api/1.1/servers/:name/configfiles/ats/* `GET`
  - /api/1.1/cdns/:name/configfiles/ats/* `GET`
  - /api/1.1/servers/:id/status `PUT`
  - /api/1.1/dbdump `GET`
  - /api/1.1/servers/:name/configfiles/ats/parent.config
  - /api/1.1/servers/:name/configfiles/ats/remap.config
  - /api/1.1/user/login/token `POST`
  - /api/1.4/deliveryservice_stats `GET`
  - /api/1.1/deliveryservices/request
  - /api/1.1/federations/:id/users
  - /api/1.1/federations/:id/users/:userID
  - /api/1.2/current_stats
  - /api/1.1/osversions
  - /api/1.1/stats_summary `GET`
  - /api/1.1/api_capabilities `GET`
  - /api/1.1/user/current `PUT`
  - /api/1.1/federations/:id/federation_resolvers `(GET, POST)`

- Traffic Router: Added a tunable bounded queue to support DNS request processing.
- Traffic Ops API Routing Blacklist: via the `routing_blacklist` field in `cdn.conf`, enable certain whitelisted Go routes to be handled by Perl instead (via the `perl_routes` list) in case a regression is found in the Go handler, and explicitly disable any routes via the `disabled_routes` list. Requests to disabled routes are immediately given a 503 response. Both fields are lists of Route IDs, and route information (ID, version, method, path, and whether or not it can bypass to Perl) can be found by running `./traffic_ops_golang --api-routes`. To disable a route or have it bypassed to Perl, find its Route ID using the previous command and put it in the `disabled_routes` or `perl_routes` list, respectively.
- To support reusing a single riak cluster connection, an optional parameter is added to riak.conf: "HealthCheckInterval". This options takes a 'Duration' value (ie: 10s, 5m) which affects how often the riak cluster is health checked.  Default is currently set to: "HealthCheckInterval": "5s".
- Added a new Go db/admin binary to replace the Perl db/admin.pl script which is now deprecated and will be removed in a future release. The new db/admin binary is essentially a drop-in replacement for db/admin.pl since it supports all of the same commands and options; therefore, it should be used in place of db/admin.pl for all the same tasks.
- Added an API 1.4 endpoint, /api/1.4/cdns/dnsseckeys/refresh, to perform necessary behavior previously served outside the API under `/internal`.
- Added the DS Record text to the cdn dnsseckeys endpoint in 1.4.
- Added monitoring.json snapshotting. This stores the monitoring json in the same table as the crconfig snapshot. Snapshotting is now required in order to push out monitoring changes.
- To traffic_ops_ort.pl added the ability to handle ##OVERRIDE## delivery service ANY_MAP raw remap text to replace and comment out a base delivery service remap rules. THIS IS A TEMPORARY HACK until versioned delivery services are implemented.
- Snapshotting the CRConfig now deletes HTTPS certificates in Riak for delivery services which have been deleted in Traffic Ops.
- Added a context menu in place of the "Actions" column from the following tables in Traffic Portal: cache group tables, CDN tables, delivery service tables, parameter tables, profile tables, server tables.
- Traffic Portal standalone Dockerfile
- In Traffic Portal, removes the need to specify line breaks using `__RETURN__` in delivery service edge/mid header rewrite rules, regex remap expressions, raw remap text and traffic router additional request/response headers.
- In Traffic Portal, provides the ability to clone delivery service assignments from one cache to another cache of the same type. Issue #2963.
- Added an API 1.4 endpoint, /api/1.4/server_capabilities, to create, read, and delete server capabilities.
- Traffic Ops now allows each delivery service to have a set of query parameter keys to be retained for consistent hash generation by Traffic Router.
- In Traffic Portal, delivery service table columns can now be rearranged and their visibility toggled on/off as desired by the user. Hidden table columns are excluded from the table search. These settings are persisted in the browser.
- Added an API 1.4 endpoint, /api/1.4/user/login/oauth to handle SSO login using OAuth.
- Added /#!/sso page to Traffic Portal to catch redirects back from OAuth provider and POST token into the API.
- In Traffic Portal, server table columns can now be rearranged and their visibility toggled on/off as desired by the user. Hidden table columns are excluded from the table search. These settings are persisted in the browser.
- Added pagination support to some Traffic Ops endpoints via three new query parameters, limit and offset/page
- Traffic Ops now supports a "sortOrder" query parameter on some endpoints to return API responses in descending order
- Traffic Ops now uses a consistent format for audit logs across all Go endpoints
- Added cache-side config generator, atstccfg, installed with ORT. Includes all configs. Includes a plugin system.
- Fixed ATS config generation to omit regex remap, header rewrite, URL Sig, and URI Signing files for delivery services not assigned to that server.
- In Traffic Portal, all tables now include a 'CSV' link to enable the export of table data in CSV format.
- Pylint configuration now enforced (present in [a file in the Python client directory](./traffic_control/clients/python/pylint.rc))
- Added an optional SMTP server configuration to the TO configuration file, api now has unused abilitiy to send emails
- Traffic Monitor now has "gbps" calculated stat, allowing operators to monitor bandwidth in Gbps.
- Added an API 1.4 endpoint, /api/1.4/deliveryservices_required_capabilities, to create, read, and delete associations between a delivery service and a required capability.
- Added ATS config generation omitting parents without Delivery Service Required Capabilities.
- In Traffic Portal, added the ability to create, view and delete server capabilities and associate those server capabilities with servers and delivery services. See [blueprint](./blueprints/server-capabilitites.md)
- Added validation to prevent assigning servers to delivery services without required capabilities.
- Added deep coverage zone routing percentage to the Traffic Portal dashboard.
- Added a `traffic_ops/app/bin/osversions-convert.pl` script to convert the `osversions.cfg` file from Perl to JSON as part of the `/osversions` endpoint rewrite.
- Added [Experimental] - Emulated Vault suppling a HTTP server mimicking RIAK behavior for usage as traffic-control vault.
- Added Traffic Ops Client function that returns a Delivery Service Nullable Response when requesting for a Delivery Service by XMLID

### Changed
- Traffic Router:  TR will now allow steering DSs and steering target DSs to have RGB enabled. (fixes #3910)
- Traffic Portal:  Traffic Portal now allows Regional Geo Blocking to be enabled for a Steering Delivery Service.
- Traffic Ops: fixed a regression where the `Expires` cookie header was not being set properly in responses. Also, added the `Max-Age` cookie header in responses.
- Traffic Router, added TLS certificate validation on certificates imported from Traffic Ops
  - validates modulus of private and public keys
  - validates current timestamp falls within the certificate date bracket
  - validates certificate subjects against the DS URL
- Traffic Ops Golang Endpoints
  - Updated /api/1.1/cachegroups: Cache Group Fallbacks are included
  - Updated /api/1.1/cachegroups: fixed so fallbackToClosest can be set through API
    - Warning:  a PUT of an old Cache Group JSON without the fallbackToClosest field will result in a `null` value for that field
- Traffic Router: fixed a bug which would cause `REFUSED` DNS answers if the zone priming execution did not complete within the configured `zonemanager.init.timeout` period.
- Issue 2821: Fixed "Traffic Router may choose wrong certificate when SNI names overlap"
- traffic_ops/app/bin/checks/ToDnssecRefresh.pl now requires "user" and "pass" parameters of an operations-level user! Update your scripts accordingly! This was necessary to move to an API endpoint with proper authentication, which may be safely exposed.
- Traffic Monitor UI updated to support HTTP or HTTPS traffic.
- Traffic Monitor health/stat time now includes full body download (like prior TM <=2.1 version)
- Modified Traffic Router logging format to include an additional field for DNS log entries, namely `rhi`. This defaults to '-' and is only used when EDNS0 client subnet extensions are enabled and a client subnet is present in the request. When enabled and a subnet is present, the subnet appears in the `chi` field and the resolver address is in the `rhi` field.
- Changed traffic_ops_ort.pl so that hdr_rw-&lt;ds&gt;.config files are compared with strict ordering and line duplication when detecting configuration changes.
- Traffic Ops (golang), Traffic Monitor, Traffic Stats are now compiled using Go version 1.11. Grove was already being compiled with this version which improves performance for TLS when RSA certificates are used.
- Fixed issue #3497: TO API clients that don't specify the latest minor version will overwrite/default any fields introduced in later versions
- Fixed permissions on DELETE /api/$version/deliveryservice_server/{dsid}/{serverid} endpoint
- Issue 3476: Traffic Router returns partial result for CLIENT_STEERING Delivery Services when Regional Geoblocking or Anonymous Blocking is enabled.
- Upgraded Traffic Portal to AngularJS 1.7.8
- Issue 3275: Improved the snapshot diff performance and experience.
- Issue 3550: Fixed TC golang client setting for cache control max age
- Issue #3605: Fixed Traffic Monitor custom ports in health polling URL.
- Issue 3587: Fixed Traffic Ops Golang reverse proxy and Riak logs to be consistent with the format of other error logs.
- Database migrations have been collapsed. Rollbacks to migrations that previously existed are no longer possible.
- Issue #3750: Fixed Grove access log fractional seconds.
- Issue #3646: Fixed Traffic Monitor Thresholds.
- Modified Traffic Router API to be available via HTTPS.
- Added fields to traffic_portal_properties.json to configure SSO through OAuth.
- Added field to cdn.conf to configure whitelisted URLs for Json Key Set URL returned from OAuth provider.
- Improved [profile comparison view in Traffic Portal](https://github.com/apache/trafficcontrol/blob/master/blueprints/profile-param-compare-manage.md).
- Issue #3871 - provides users with a specified role the ability to mark any delivery service request as complete.
- Fixed Traffic Ops Golang POST servers/id/deliveryservice continuing erroneously after a database error.
- Fixed Traffic Ops Golang POST servers/id/deliveryservice double-logging errors.
- Issue #4131 - The "Clone Delivery Service Assignments" menu item is hidden on a cache when the cache has zero delivery service assignments to clone.
- Traffic Portal - Turn off TLSv1
- Removed Traffic Portal dependency on Restangular
- Issue #1486 - Dashboard graph for bandwidth now displays units in the tooltip when hovering over a data point

### Deprecated/Removed
- Traffic Ops API Endpoints
  - /api/1.1/cachegroup_fallbacks
  - /api_capabilities `POST`

## [3.0.0] - 2018-10-30
### Added
- Removed MySQL-to-Postgres migration tools.  This tool is supported for 1.x to 2.x upgrades only and should not be used with 3.x.
- Backup Edge Cache group: If the matched group in the CZF is not available, this list of backup edge cache group configured via Traffic Ops API can be used as backup. In the event of all backup edge cache groups not available, GEO location can be optionally used as further backup. APIs detailed [here](http://traffic-control-cdn.readthedocs.io/en/latest/development/traffic_ops_api/v12/cachegroup_fallbacks.html)
- Traffic Ops Golang Proxy Endpoints
  - /api/1.4/users `(GET,POST,PUT)`
  - /api/1.3/origins `(GET,POST,PUT,DELETE)`
  - /api/1.3/coordinates `(GET,POST,PUT,DELETE)`
  - /api/1.3/staticdnsentries `(GET,POST,PUT,DELETE)`
  - /api/1.1/deliveryservices/xmlId/:xmlid/sslkeys `GET`
  - /api/1.1/deliveryservices/hostname/:hostname/sslkeys `GET`
  - /api/1.1/deliveryservices/sslkeys/add `POST`
  - /api/1.1/deliveryservices/xmlId/:xmlid/sslkeys/delete `GET`
- Delivery Service Origins Refactor: The Delivery Service API now creates/updates an Origin entity on Delivery Service creates/updates, and the `org_server_fqdn` column in the `deliveryservice` table has been removed. The `org_server_fqdn` data is now computed from the Delivery Service's primary origin (note: the name of the primary origin is the `xml_id` of its delivery service).
- Cachegroup-Coordinate Refactor: The Cachegroup API now creates/updates a Coordinate entity on Cachegroup creates/updates, and the `latitude` and `longitude` columns in the `cachegroup` table have been replaced with `coordinate` (a foreign key to Coordinate). Coordinates created from Cachegroups are given the name `from_cachegroup_\<cachegroup name\>`.
- Geolocation-based Client Steering: two new steering target types are available to use for `CLIENT_STEERING` delivery services: `STEERING_GEO_ORDER` and `STEERING_GEO_WEIGHT`. When targets of these types have an Origin with a Coordinate, Traffic Router will order and prioritize them based upon the shortest total distance from client -> edge -> origin. Co-located targets are grouped together and can be weighted or ordered within the same location using `STEERING_GEO_WEIGHT` or `STEERING_GEO_ORDER`, respectively.
- Tenancy is now the default behavior in Traffic Ops.  All database entries that reference a tenant now have a default of the root tenant.  This eliminates the need for the `use_tenancy` global parameter and will allow for code to be simplified as a result. If all user and delivery services reference the root tenant, then there will be no difference from having `use_tenancy` set to 0.
- Cachegroup Localization Methods: The Cachegroup API now supports an optional `localizationMethods` field which specifies the localization methods allowed for that cachegroup (currently 'DEEP_CZ', 'CZ', and 'GEO'). By default if this field is null/empty, all localization methods are enabled. After Traffic Router has localized a client, it will only route that client to cachegroups that have enabled the localization method used. For example, this can be used to prevent GEO-localized traffic (i.e. most likely from off-net/internet clients) to cachegroups that aren't optimal for internet traffic.
- Traffic Monitor Client Update: Traffic Monitor is updated to use the Traffic Ops v13 client.
- Removed previously deprecated `traffic_monitor_java`
- Added `infrastructure/cdn-in-a-box` for Apachecon 2018 demonstration
- The CacheURL Delivery service field is deprecated.  If you still need this functionality, you can create the configuration explicitly via the raw remap field.

## [2.2.0] - 2018-06-07
### Added
- Per-DeliveryService Routing Names: you can now choose a Delivery Service's Routing Name (rather than a hardcoded "tr" or "edge" name). This might require a few pre-upgrade steps detailed [here](http://traffic-control-cdn.readthedocs.io/en/latest/admin/traffic_ops/migration_from_20_to_22.html#per-deliveryservice-routing-names)
- [Delivery Service Requests](http://traffic-control-cdn.readthedocs.io/en/latest/admin/quick_howto/ds_requests.html#ds-requests): When enabled, delivery service requests are created when ALL users attempt to create, update or delete a delivery service. This allows users with higher level permissions to review delivery service changes for completeness and accuracy before deploying the changes.
- Traffic Ops Golang Proxy Endpoints
  - /api/1.3/about `(GET)`
  - /api/1.3/asns `(GET,POST,PUT,DELETE)`
  - /api/1.3/cachegroups `(GET,POST,PUT,DELETE)`
  - /api/1.3/cdns `(GET,POST,PUT,DELETE)`
  - /api/1.3/cdns/capacity `(GET)`
  - /api/1.3/cdns/configs `(GET)`
  - /api/1.3/cdns/dnsseckeys `(GET)`
  - /api/1.3/cdns/domain `(GET)`
  - /api/1.3/cdns/monitoring `(GET)`
  - /api/1.3/cdns/health `(GET)`
  - /api/1.3/cdns/routing `(GET)`
  - /api/1.3/deliveryservice_requests `(GET,POST,PUT,DELETE)`
  - /api/1.3/divisions `(GET,POST,PUT,DELETE)`
  - /api/1.3/hwinfos `(GET)`
  - /api/1.3/login `(POST)`
  - /api/1.3/parameters `(GET,POST,PUT,DELETE)`
  - /api/1.3/profileparameters `(GET,POST,PUT,DELETE)`
  - /api/1.3/phys_locations `(GET,POST,PUT,DELETE)`
  - /api/1.3/ping `(GET)`
  - /api/1.3/profiles `(GET,POST,PUT,DELETE)`
  - /api/1.3/regions `(GET,POST,PUT,DELETE)`
  - /api/1.3/servers `(GET,POST,PUT,DELETE)`
  - /api/1.3/servers/checks `(GET)`
  - /api/1.3/servers/details `(GET)`
  - /api/1.3/servers/status `(GET)`
  - /api/1.3/servers/totals `(GET)`
  - /api/1.3/statuses `(GET,POST,PUT,DELETE)`
  - /api/1.3/system/info `(GET)`
  - /api/1.3/types `(GET,POST,PUT,DELETE)`
- Fair Queuing Pacing: Using the FQ Pacing Rate parameter in Delivery Services allows operators to limit the rate of individual sessions to the edge cache. This feature requires a Trafficserver RPM containing the fq_pacing experimental plugin AND setting 'fq' as the default Linux qdisc in sysctl.
- Traffic Ops rpm changed to remove world-read permission from configuration files.

### Changed
- Reformatted this CHANGELOG file to the keep-a-changelog format

[unreleased]: https://github.com/apache/trafficcontrol/compare/RELEASE-4.1.0...HEAD
[4.1.0]: https://github.com/apache/trafficcontrol/compare/RELEASE-4.0.0...RELEASE-4.1.0
[4.0.0]: https://github.com/apache/trafficcontrol/compare/RELEASE-3.0.0...RELEASE-4.0.0
[3.0.0]: https://github.com/apache/trafficcontrol/compare/RELEASE-2.2.0...RELEASE-3.0.0
[2.2.0]: https://github.com/apache/trafficcontrol/compare/RELEASE-2.1.0...RELEASE-2.2.0<|MERGE_RESOLUTION|>--- conflicted
+++ resolved
@@ -36,11 +36,8 @@
 - Added an indiciator to the Traffic Monitor UI when using a disk backup of Traffic ops.
 - Added debugging functionality to CDN-in-a-Box for Traffic Stats.
 - Added GitHub Actions workflow for building RPMs and running the CDN-in-a-Box readiness check
-<<<<<<< HEAD
 - Added the `Status Last Updated` field to servers, and the UI, so that we can see when the last status change took place for a server.
-=======
 - Added ability to set DNS Listening IPs in dns.properties
->>>>>>> 00294da9
 
 ### Fixed
 - Fixed #3400 - Allow "0" as a TTL value for Static DNS entries
