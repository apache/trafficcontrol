--- conflicted
+++ resolved
@@ -47,11 +47,8 @@
 - t3c: add flag to wait for parents in syncds mode
 - t3c: Change syncds so that it only warns on package version mismatch.
 - atstccfg: add ##REFETCH## support to regex_revalidate.config processing.
-<<<<<<< HEAD
 - Traffic Router: Added `svc="..."` field to request logging output.
-=======
 - Added t3c caching Traffic Ops data and using If-Modified-Since to avoid unnecessary requests.
->>>>>>> aa99c36e
 - Added a Traffic Monitor integration test framework.
 - Added `traffic_ops/app/db/traffic_vault_migrate` to help with migrating Traffic Ops Traffic Vault backends
 - Added a tool at `/traffic_ops/app/db/reencrypt` to re-encrypt the data in the Postgres Traffic Vault with a new key.
