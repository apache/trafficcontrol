# Changelog
All notable changes to this project will be documented in this file.

The format is based on [Keep a Changelog](http://keepachangelog.com/en/1.0.0/).

## [unreleased]
### Added
- [#2770](https://github.com/apache/trafficcontrol/issues/2770) Added validation for httpBypassFqdn as hostname in Traffic Ops
- Added permission based roles for better access control.
- [#5674](https://github.com/apache/trafficcontrol/issues/5674) Added new query parameters `cdn` and `maxRevalDurationDays` to the `GET /api/x/jobs` Traffic Ops API to filter by CDN name and within the start_time window defined by the `maxRevalDurationDays` GLOBAL profile parameter, respectively.
- Added a new Traffic Ops cdn.conf option -- `disable_auto_cert_deletion` -- in order to optionally prevent the automatic deletion of certificates for delivery services that no longer exist whenever a CDN snapshot is taken.
- [#6034](https://github.com/apache/trafficcontrol/issues/6034) Added new query parameter `cdn` to the `GET /api/x/deliveryserviceserver` Traffic Ops API to filter by CDN name
- Added a new Traffic Monitor configuration option -- `short_hostname_override` -- to traffic_monitor.cfg to allow overriding the system hostname that Traffic Monitor uses.
- Added a new Traffic Monitor configuration option -- `stat_polling` (default: true) -- to traffic_monitor.cfg to disable stat polling.
- A new Traffic Portal server command-line option `-c` to specify a configuration file, and the ability to set `log: null` to log to stdout (consult documentation for details).
- SANs information to the SSL key endpoint and Traffic Portal page.
- Added definition for `heartbeat.polling.interval` for CDN Traffic Monitor config in API documentation.
- New `pkg` script options, `-h`, `-s`, `-S`, and `-L`.
- Added `Invalidation Type` (REFRESH or REFETCH) for invalidating content to Traffic Portal.

### Fixed
- [#6197](https://github.com/apache/trafficcontrol/issues/6197) - TO `/deliveryservices/:id/routing` makes requests to all TRs instead of by CDN.
- Fixed Traffic Router crs/stats to prevent overflow and to correctly record the time used in averages.
- [#5893](https://github.com/apache/trafficcontrol/issues/5893) - A self signed certificate is created when an HTTPS delivery service is created or an HTTP delivery service is updated to HTTPS.
- [#6125](https://github.com/apache/trafficcontrol/issues/6125) - Fix `/cdns/{name}/federations?id=#` to search for CDN.
- [#6255](https://github.com/apache/trafficcontrol/issues/6255) - Unreadable Prod Mode CDN Notifications in Traffic Portal
- [#6259](https://github.com/apache/trafficcontrol/issues/6259) - Traffic Portal No Longer Allows Spaces in Server Object "Router Port Name"
- [#6175](https://github.com/apache/trafficcontrol/issues/6175) - POST request to /api/4.0/phys_locations accepts mismatch values for regionName.
- [#6283](https://github.com/apache/trafficcontrol/issues/6283) - The Traffic Ops Postinstall script will work in CentOS 7, even if Python 3 is installed
- [#5373](https://github.com/apache/trafficcontrol/issues/5373) - Traffic Monitor logs not consistent
- Traffic Ops: Sanitize username before executing LDAP query

### Changed
- Updated `t3c` to request less unnecessary deliveryservice-server assignment and invalidation jobs data via new query params supported by Traffic Ops
- [#6179](https://github.com/apache/trafficcontrol/issues/6179) Updated the Traffic Ops rpm to include the `ToDnssecRefresh` binary and make the `trafops_dnssec_refresh` cron job use it
- Changed the DNSSEC refresh Traffic Ops API to only create a new change log entry if any keys were actually refreshed or an error occurred (in order to reduce changelog noise)
- [#5927](https://github.com/apache/trafficcontrol/issues/5927) Updated CDN-in-a-Box to not run a Riak container by default but instead only run it if the optional flag is provided.
- Traffic Portal no longer uses `ruby compass` to compile sass and now uses `dart-sass`.
<<<<<<< HEAD
- Updated `t3c-apply` to reduce mutable state in `TrafficOpsReq` struct.
=======
- Changed Invalidation Jobs throughout (TO, TP, T3C, etc.) to account for the ability to do both REFRESH and REFETCH requests for resources.
>>>>>>> 9a1ee9f2

### Deprecated
- Deprecated the endpoints and docs associated with `api_capability`.
- The use of a seelog configuration file to configure Traffic Stats logging is deprecated, and logging configuration should instead be present in the `logs` property of the Traffic Stats configuration file (refer to documentation for details).

### Removed
- Removed the `user_role` table.

## [6.0.0] - 2021-08-30
### Added
- [#4982](https://github.com/apache/trafficcontrol/issues/4982) Added the ability to support queueing updates by server type and profile
- [#5412](https://github.com/apache/trafficcontrol/issues/5412) Added last authenticated time to user API's (`GET /user/current, GET /users, GET /user?id=`) response payload
- [#5451](https://github.com/apache/trafficcontrol/issues/5451) Added change log count to user API's response payload and query param (username) to logs API
- Added support for CDN locks
- Added support for PostgreSQL as a Traffic Vault backend
- Added the tc-health-client to Trafficcontrol used to manage traffic server parents.
- [#5449](https://github.com/apache/trafficcontrol/issues/5449) The `todb-tests` GitHub action now runs the Traffic Ops DB tests
- Python client: [#5611](https://github.com/apache/trafficcontrol/pull/5611) Added server_detail endpoint
- Ported the Postinstall script to Python. The Perl version has been moved to `install/bin/_postinstall.pl` and has been deprecated, pending removal in a future release.
- CDN-in-a-Box: Generate config files using the Postinstall script
- CDN-in-a-Box: Add Federation with CNAME foo.kabletown.net.
- Apache Traffic Server: [#5627](https://github.com/apache/trafficcontrol/pull/5627) - Added the creation of Centos8 RPMs for Apache Traffic Server
- Traffic Ops/Traffic Portal: [#5479](https://github.com/apache/trafficcontrol/issues/5479) - Added the ability to change a server capability name
- Traffic Ops: [#3577](https://github.com/apache/trafficcontrol/issues/3577) - Added a query param (server host_name or ID) for servercheck API
- Traffic Portal: [#5318](https://github.com/apache/trafficcontrol/issues/5318) - Rename server columns for IPv4 address fields.
- Traffic Portal: [#5361](https://github.com/apache/trafficcontrol/issues/5361) - Added the ability to change the name of a topology.
- Traffic Portal: [#5340](https://github.com/apache/trafficcontrol/issues/5340) - Added the ability to resend a user registration from user screen.
- Traffic Portal: Adds the ability for operations/admin users to create a CDN-level notification.
- Traffic Portal: upgraded delivery service UI tables to use more powerful/performant ag-grid component
- Traffic Router: added new 'dnssec.rrsig.cache.enabled' profile parameter to enable new DNSSEC RRSIG caching functionality. Enabling this greatly reduces CPU usage during the DNSSEC signing process.
- Traffic Router: added new 'strip.special.query.params' profile parameter to enable stripping the 'trred' and 'fakeClientIpAddress' query parameters from responses: [#1065](https://github.com/apache/trafficcontrol/issues/1065)
- [#5316](https://github.com/apache/trafficcontrol/issues/5316) - Add router host names and ports on a per interface basis, rather than a per server basis.
- Traffic Ops: Adds API endpoints to fetch (GET), create (POST) or delete (DELETE) a cdn notification. Create and delete are limited to users with operations or admin role.
- Added ACME certificate renewals and ACME account registration using external account binding
- Added functionality to automatically renew ACME certificates.
- Traffic Ops: [#6069](https://github.com/apache/trafficcontrol/issues/6069) - prevent unassigning all ONLINE ORG servers from an MSO-enabled delivery service
- Added ORT flag to set local.dns bind address from server service addresses
- Added an endpoint for statuses on asynchronous jobs and applied it to the ACME renewal endpoint.
- Added two new cdn.conf options to make Traffic Vault configuration more backend-agnostic: `traffic_vault_backend` and `traffic_vault_config`
- Traffic Ops API version 4.0 - This version is **unstable** meaning that breaking changes can occur at any time - use at your own peril!
- `GET` request method for `/deliveryservices/{{ID}}/assign`
- `GET` request method for `/deliveryservices/{{ID}}/status`
- [#5644](https://github.com/apache/trafficcontrol/issues/5644) ORT config generation: Added ATS9 ip_allow.yaml support, and automatic generation if the server's package Parameter is 9.\*
- t3c: Added option to track config changes in git.
- ORT config generation: Added a rule to ip_allow such that PURGE requests are allowed over localhost
- Added integration to use ACME to generate new SSL certificates.
- Add a Federation to the Ansible Dataset Loader
- Added `GetServersByDeliveryService` method to the TO Go client
- Added asynchronous status to ACME certificate generation.
- Added per Delivery Service HTTP/2 and TLS Versions support, via ssl_server_name.yaml and sni.yaml. See overview/delivery_services and t3c docs.
- Added headers to Traffic Portal, Traffic Ops, and Traffic Monitor to opt out of tracking users via Google FLoC.
- Add logging scope for logging.yaml generation for ATS 9 support
- `DELETE` request method for `deliveryservices/xmlId/{name}/urlkeys` and `deliveryservices/{id}/urlkeys`.
- t3c now uses separate apps, full run syntax changed to `t3c apply ...`, moved to cache-config and RPM changed to trafficcontrol-cache-config. See cache-config README.md.
- t3c: bug fix to consider plugin config files for reloading remap.config
- t3c: add flag to wait for parents in syncds mode
- t3c: Change syncds so that it only warns on package version mismatch.
- atstccfg: add ##REFETCH## support to regex_revalidate.config processing.
- Traffic Router: Added `svc="..."` field to request logging output.
- Added t3c caching Traffic Ops data and using If-Modified-Since to avoid unnecessary requests.
- Added t3c --no-outgoing-ip flags.
- Added a Traffic Monitor integration test framework.
- Added `traffic_ops/app/db/traffic_vault_migrate` to help with migrating Traffic Ops Traffic Vault backends
- Added a tool at `/traffic_ops/app/db/reencrypt` to re-encrypt the data in the Postgres Traffic Vault with a new key.
- Enhanced ort integration test for reload states
- Added a new field to Delivery Services - `tlsVersions` - that explicitly lists the TLS versions that may be used to retrieve their content from Cache Servers.
- Added support for DS plugin parameters for cachekey, slice, cache_range_requests, background_fetch, url_sig  as remap.config parameters.
- Updated T3C changes in Ansible playbooks
- Updated all endpoints in infrastructure code to use API version 2.0

### Fixed
- [#5690](https://github.com/apache/trafficcontrol/issues/5690) - Fixed github action for added/modified db migration file.
- [#2471](https://github.com/apache/trafficcontrol/issues/2471) - A PR check to ensure added db migration file is the latest.
- [#6129](https://github.com/apache/trafficcontrol/issues/6129) - Traffic Monitor start doesn't recover when Traffic Ops is unavailable
- [#5609](https://github.com/apache/trafficcontrol/issues/5609) - Fixed GET /servercheck filter for an extra query param.
- [#5954](https://github.com/apache/trafficcontrol/issues/5954) - Traffic Ops HTTP response write errors are ignored
- [#6048](https://github.com/apache/trafficcontrol/issues/6048) - TM sometimes sets cachegroups to unavailable even though all caches are online
- [#6104](https://github.com/apache/trafficcontrol/issues/6104) - PUT /api/x/federations only respects first item in request payload
- [#5288](https://github.com/apache/trafficcontrol/issues/5288) - Fixed the ability to create and update a server with MTU value >= 1280.
- [#5284](https://github.com/apache/trafficcontrol/issues/5284) - Fixed error message when creating a server with non-existent profile
- Fixed a NullPointerException in TR when a client passes a null SNI hostname in a TLS request
- Fixed a logging bug in Traffic Monitor where it wouldn't log errors in certain cases where a backup file could be used instead. Also, Traffic Monitor now rejects monitoring snapshots that have no delivery services.
- [#5739](https://github.com/apache/trafficcontrol/issues/5739) - Prevent looping in case of a failed login attempt
- [#5407](https://github.com/apache/trafficcontrol/issues/5407) - Make sure that you cannot add two servers with identical content
- [#2881](https://github.com/apache/trafficcontrol/issues/2881) - Some API endpoints have incorrect Content-Types
- [#5863](https://github.com/apache/trafficcontrol/issues/5863) - Traffic Monitor logs warnings to `log_location_info` instead of `log_location_warning`
- [#5492](https://github.com/apache/trafficcontrol/issues/5942) - Traffic Stats does not failover to another Traffic Monitor when one stops responding
- [#5363](https://github.com/apache/trafficcontrol/issues/5363) - Postgresql version changeable by env variable
- [#5405](https://github.com/apache/trafficcontrol/issues/5405) - Prevent Tenant update from choosing child as new parent
- [#5384](https://github.com/apache/trafficcontrol/issues/5384) - New grids will now properly remember the current page number.
- [#5548](https://github.com/apache/trafficcontrol/issues/5548) - Don't return a `403 Forbidden` when the user tries to get servers of a non-existent DS using `GET /servers?dsId={{nonexistent DS ID}}`
- [#5732](https://github.com/apache/trafficcontrol/issues/5732) - TO API POST /cdns/dnsseckeys/generate times out with large numbers of delivery services
- [#5902](https://github.com/apache/trafficcontrol/issues/5902) - Fixed issue where the TO API wouldn't properly query all SSL certificates from Riak.
- Fixed server creation through legacy API versions to default `monitor` to `true`.
- Fixed t3c to generate topology parents correctly for parents with the Type MID+ or EDGE+ versus just the literal. Naming cache types to not be exactly 'EDGE' or 'MID' is still discouraged and not guaranteed to work, but it's unfortunately somewhat common, so this fixes it in one particular case.
- [#5965](https://github.com/apache/trafficcontrol/issues/5965) - Fixed Traffic Ops /deliveryserviceservers If-Modified-Since requests.
- Fixed t3c to create config files and directories as ats.ats
- Fixed t3c-apply service restart and ats config reload logic.
- Reduced TR dns.max-threads ansible default from 10000 to 100.
- Converted TP Delivery Service Servers Assignment table to ag-grid
- Converted TP Cache Checks table to ag-grid
- [#5981](https://github.com/apache/trafficcontrol/issues/5891) - `/deliveryservices/{{ID}}/safe` returns incorrect response for the requested API version
- [#5984](https://github.com/apache/trafficcontrol/issues/5894) - `/servers/{{ID}}/deliveryservices` returns incorrect response for the requested API version
- [#6027](https://github.com/apache/trafficcontrol/issues/6027) - Collapsed DB migrations
- [#6091](https://github.com/apache/trafficcontrol/issues/6091) - Fixed cache config of internal cache communication for https origins
- [#6066](https://github.com/apache/trafficcontrol/issues/6066) - Fixed missing/incorrect indices on some tables
- [#6169](https://github.com/apache/trafficcontrol/issues/6169) - Fixed t3c-update not updating server status when a fallback to a previous Traffic Ops API version occurred
- [#5576](https://github.com/apache/trafficcontrol/issues/5576) - Inconsistent Profile Name restrictions
- [#6174](https://github.com/apache/trafficcontrol/issues/6174) - Fixed t3c-apply with no hostname failing if the OS hostname returns a full FQDN
- Fixed Federations IMS so TR federations watcher will get updates.
- [#5129](https://github.com/apache/trafficcontrol/issues/5129) - Updated TM so that it returns a 404 if the endpoint is not supported.
- [#5992](https://github.com/apache/trafficcontrol/issues/5992) - Updated Traffic Router Integration tests to use a mock Traffic Monitor and Traffic Ops server
- [#6093](https://github.com/apache/trafficcontrol/issues/6093) - Fixed Let's Encrypt to work for delivery services where the domain does not contain the XMLID.

### Changed
- Migrated completely off of bower in favor of npm
- Updated the Traffic Ops Python client to 3.0
- Updated Flot libraries to supported versions
- [apache/trafficcontrol](https://github.com/apache/trafficcontrol) is now a Go module
- Updated Traffic Ops supported database version from PostgreSQL 9.6 to 13.2
- [#3342](https://github.com/apache/trafficcontrol/issues/3342) - Updated the [`db/admin`](https://traffic-control-cdn.readthedocs.io/en/latest/development/traffic_ops.html#database-management) tool to use [Migrate](https://github.com/golang-migrate/migrate) instead of Goose and converted the migrations to Migrate format (split up/down for each migration into separate files)
- Set Traffic Router to also accept TLSv1.3 protocols by default in server.xml
- Disabled TLSv1.1 for Traffic Router in Ansible role by default
- Updated the Traffic Monitor Ansible role to set `serve_write_timeout_ms` to `20000` by default because 10 seconds can be too short for relatively large CDNs.
- Refactored the Traffic Ops - Traffic Vault integration to more easily support the development of new Traffic Vault backends
- Changed the Traffic Router package structure from com.comcast.cdn.\* to org.apache.\*
- Updated Apache Tomcat from 8.5.63 to 9.0.43
- Improved the DNSSEC refresh Traffic Ops API (`/cdns/dnsseckeys/refresh`). As of TO API v4, its method is `PUT` instead of `GET`, its response format was changed to return an alert instead of a string-based response, it returns a 202 instead of a 200, and it now works with the `async_status` API in order for the client to check the status of the async job: [#3054](https://github.com/apache/trafficcontrol/issues/3054)
- Delivery Service Requests now keep a record of the changes they make.
- Changed the `goose` provider to the maintained fork [`github.com/kevinburke/goose`](https://github.com/kevinburke/goose)
- The format of the `/servers/{{host name}}/update_status` Traffic Ops API endpoint has been changed to use a top-level `response` property, in keeping with (most of) the rest of the API.
- The API v4 Traffic Ops Go client has been overhauled compared to its predecessors to have a consistent call signature that allows passing query string parameters and HTTP headers to any client method.
- Updated BouncyCastle libraries in Traffic Router to v1.68.
- lib/go-atscfg Make funcs to take Opts, to reduce future breaking changes.
- CDN in a Box now uses `t3c` for cache configuration.
- CDN in a Box now uses Apache Traffic Server 8.1.
- Customer names in payloads sent to the `/deliveryservices/request` Traffic Ops API endpoint can no longer contain characters besides alphanumerics, @, !, #, $, %, ^, &amp;, *, (, ), [, ], '.', ' ', and '-'. This fixes a vulnerability that allowed email content injection.
- Go version 1.17 is used to compile Traffic Ops, T3C, Traffic Monitor, Traffic Stats, and Grove.

### Deprecated
- The Riak Traffic Vault backend is now deprecated and its support may be removed in a future release. It is highly recommended to use the new PostgreSQL backend instead.
- The `riak.conf` config file and its corresponding `--riakcfg` option in `traffic_ops_golang` have been deprecated. Please use `"traffic_vault_backend": "riak"` and `"traffic_vault_config"` (with the existing contents of riak.conf) instead.
- The Traffic Ops API route `GET /api/{version}/vault/bucket/{bucket}/key/{key}/values` has been deprecated and will no longer be available as of Traffic Ops API v4
- The Traffic Ops API route `POST /api/{version}/deliveryservices/request` has been deprecated and will no longer be available as of Traffic Ops API v4
- The Traffic Ops API routes `GET /api/{version}/cachegroupparameters`, `POST /api/{version}/cachegroupparameters`, `GET /api/{version}/cachegroups/{id}/parameters`, and `DELETE /api/{version}/cachegroupparameters/{cachegroupID}/{parameterId}` have been deprecated and will no longer be available as of Traffic Ops API v4
- The `riak_port` option in cdn.conf is now deprecated. Please use the `"port"` field in `traffic_vault_config` instead.
- The `traffic_ops_ort.pl` tool has been deprecated in favor of `t3c`, and will be removed in the next major version.
- With the release of ATC v6.0, major API version 2 is now deprecated, subject to removal with the next ATC major version release, at the earliest.

### Removed
- Removed the unused `backend_max_connections` option from `cdn.conf`.
- Removed the unused `http_poll_no_sleep`, `max_stat_history`, `max_health_history`, `cache_health_polling_interval_ms`, `cache_stat_polling_interval_ms`, and `peer_polling_interval_ms` Traffic Monitor config options.
- Removed the `Long Description 2` and `Long Description 3` fields of `DeliveryService` from the UI, and changed the backend so that routes corresponding API 4.0 and above no longer accept or return these fields.
- The Perl implementation of Traffic Ops has been stripped out, along with the Go implementation's "fall-back to Perl" behavior.
- Traffic Ops no longer includes an `app/public` directory, as the static webserver has been removed along with the Perl Traffic Ops implementation. Traffic Ops also no longer attempts to download MaxMind GeoIP City databases when running the Traffic Ops Postinstall script.
- The `compare` tool stack has been removed, as it no longer serves a purpose.
- Removed the Perl-only `cdn.conf` option `geniso.iso_root_path`
- t3c dispersion flags. These flags existed in ort.pl and t3c, but the feature has been removed in t3c-apply. The t3c run is fast enough now, there's no value or need in internal logic, operators can easily use shell pipelines to randomly sleep before running if necessary.
- Traffic Ops API version 1


## [5.1.2] - 2021-05-17
### Fixed
- Fixed the return error for GET api `cdns/routing` to avoid incorrect success response.
- [#5712](https://github.com/apache/trafficcontrol/issues/5712) - Ensure that 5.x Traffic Stats is compatible with 5.x Traffic Monitor and 5.x Traffic Ops, and that it doesn't log all 0's for `cache_stats`
- Fixed ORT being unable to update URLSIG keys for Delivery Services
- Fixed ORT service category header rewrite for mids and topologies.
- Fixed an issue where Traffic Ops becoming unavailable caused Traffic Monitor to segfault and crash
- [#5754](https://github.com/apache/trafficcontrol/issues/5754) - Ensure Health Threshold Parameters use legacy format for legacy Monitoring Config handler
- [#5695](https://github.com/apache/trafficcontrol/issues/5695) - Ensure vitals are calculated only against monitored interfaces
- Fixed Traffic Monitor to report `ONLINE` caches as available.
- [#5744](https://github.com/apache/trafficcontrol/issues/5744) - Sort TM Delivery Service States page by DS name
- [#5724](https://github.com/apache/trafficcontrol/issues/5724) - Set XMPPID to hostname if the server had none, don't error on server update when XMPPID is empty

## [5.1.1] - 2021-03-19
### Added
- Atscfg: Added a rule to ip_allow such that PURGE requests are allowed over localhost

### Fixed
- [#5565](https://github.com/apache/trafficcontrol/issues/5565) - TO GET /caches/stats panic converting string to uint64
- [#5558](https://github.com/apache/trafficcontrol/issues/5558) - Fixed `TM UI` and `/api/cache-statuses` to report aggregate `bandwidth_kbps` correctly.
- [#5192](https://github.com/apache/trafficcontrol/issues/5192) - Fixed TO log warnings when generating snapshots for topology-based delivery services.
- Fixed Invalid TS logrotate configuration permissions causing TS logs to be ignored by logrotate.
- [#5604](https://github.com/apache/trafficcontrol/issues/5604) - traffic_monitor.log is no longer truncated when restarting Traffic Monitor

## [5.1.0] - 2021-03-11
### Added
- Traffic Ops: added a feature so that the user can specify `maxRequestHeaderBytes` on a per delivery service basis
- Traffic Router: log warnings when requests to Traffic Monitor return a 503 status code
- [#5344](https://github.com/apache/trafficcontrol/issues/5344) - Add a page that addresses migrating from Traffic Ops API v1 for each endpoint
- [#5296](https://github.com/apache/trafficcontrol/issues/5296) - Fixed a bug where users couldn't update any regex in Traffic Ops/ Traffic Portal
- Added API endpoints for ACME accounts
- Traffic Ops: Added validation to ensure that the cachegroups of a delivery services' assigned ORG servers are present in the topology
- Traffic Ops: Added validation to ensure that the `weight` parameter of `parent.config` is a float
- Traffic Ops Client: New Login function with more options, including falling back to previous minor versions. See traffic_ops/v3-client documentation for details.
- Added license files to the RPMs

### Fixed
- [#5288](https://github.com/apache/trafficcontrol/issues/5288) - Fixed the ability to create and update a server with MTU value >= 1280.
- [#1624](https://github.com/apache/trafficcontrol/issues/1624) - Fixed ORT to reload Traffic Server if LUA scripts are added or changed.
- [#5445](https://github.com/apache/trafficcontrol/issues/5445) - When updating a registered user, ignore updates on registration_sent field.
- [#5335](https://github.com/apache/trafficcontrol/issues/5335) - Don't create a change log entry if the delivery service primary origin hasn't changed
- [#5333](https://github.com/apache/trafficcontrol/issues/5333) - Don't create a change log entry for any delivery service consistent hash query params updates
- [#5341](https://github.com/apache/trafficcontrol/issues/5341) - For a DS with existing SSLKeys, fixed HTTP status code from 403 to 400 when updating CDN and Routing Name (in TO) and made CDN and Routing Name fields immutable (in TP).
- [#5192](https://github.com/apache/trafficcontrol/issues/5192) - Fixed TO log warnings when generating snapshots for topology-based delivery services.
- [#5284](https://github.com/apache/trafficcontrol/issues/5284) - Fixed error message when creating a server with non-existent profile
- [#5287](https://github.com/apache/trafficcontrol/issues/5287) - Fixed error message when creating a Cache Group with no typeId
- [#5382](https://github.com/apache/trafficcontrol/issues/5382) - Fixed API documentation and TP helptext for "Max DNS Answers" field with respect to DNS, HTTP, Steering Delivery Service
- [#5396](https://github.com/apache/trafficcontrol/issues/5396) - Return the correct error type if user tries to update the root tenant
- [#5378](https://github.com/apache/trafficcontrol/issues/5378) - Updating a non existent DS should return a 404, instead of a 500
- Fixed a potential Traffic Router race condition that could cause erroneous 503s for CLIENT_STEERING delivery services when loading new steering changes
- [#5195](https://github.com/apache/trafficcontrol/issues/5195) - Correctly show CDN ID in Changelog during Snap
- [#5438](https://github.com/apache/trafficcontrol/issues/5438) - Correctly specify nodejs version requirements in traffic_portal.spec
- Fixed Traffic Router logging unnecessary warnings for IPv6-only caches
- [#5294](https://github.com/apache/trafficcontrol/issues/5294) - TP ag grid tables now properly persist column filters on page refresh.
- [#5295](https://github.com/apache/trafficcontrol/issues/5295) - TP types/servers table now clears all filters instead of just column filters
- [#5407](https://github.com/apache/trafficcontrol/issues/5407) - Make sure that you cannot add two servers with identical content
- [#2881](https://github.com/apache/trafficcontrol/issues/2881) - Some API endpoints have incorrect Content-Types
- [#5311](https://github.com/apache/trafficcontrol/issues/5311) - Better TO log messages when failures calling TM CacheStats
- [#5364](https://github.com/apache/trafficcontrol/issues/5364) - Cascade server deletes to delete corresponding IP addresses and interfaces
- [#5390](https://github.com/apache/trafficcontrol/issues/5390) - Improve the way TO deals with delivery service server assignments
- [#5339](https://github.com/apache/trafficcontrol/issues/5339) - Ensure Changelog entries for SSL key changes
- [#5461](https://github.com/apache/trafficcontrol/issues/5461) - Fixed steering endpoint to be ordered consistently
- [#5395](https://github.com/apache/trafficcontrol/issues/5395) - Added validation to prevent changing the Type any Cache Group that is in use by a Topology
- Fixed an issue with 2020082700000000_server_id_primary_key.sql trying to create multiple primary keys when there are multiple schemas.
- Fix for public schema in 2020062923101648_add_deleted_tables.sql
- Fix for config gen missing max_origin_connections on mids in certain scenarios
- [#5642](https://github.com/apache/trafficcontrol/issues/5642) - Fixed ORT to fall back to previous minor Traffic Ops versions, allowing ORT to be upgraded before Traffic Ops when the minor has changed.
- Moved move_lets_encrypt_to_acme.sql, add_max_request_header_size_delivery_service.sql, and server_interface_ip_address_cascade.sql past last migration in 5.0.0
- [#5505](https://github.com/apache/trafficcontrol/issues/5505) - Make `parent_reval_pending` for servers in a Flexible Topology CDN-specific on `GET /servers/{name}/update_status`
- [#5317](https://github.com/apache/trafficcontrol/issues/5317) - Clicking IP addresses in the servers table no longer navigates to server details page.
- #5554 - TM UI overflows screen width and hides table data

### Changed
- [#5553](https://github.com/apache/trafficcontrol/pull/5553) - Removing Tomcat specific build requirement
- Refactored the Traffic Ops Go client internals so that all public methods have a consistent behavior/implementation
- Pinned external actions used by Documentation Build and TR Unit Tests workflows to commit SHA-1 and the Docker image used by the Weasel workflow to a SHA-256 digest
- Set Traffic Router to only accept TLSv1.1 and TLSv1.2 protocols in server.xml
- Updated Apache Tomcat from 8.5.57 to 8.5.63
- Updated Apache Tomcat Native from 1.2.16 to 1.2.23
- Traffic Portal: [#5394](https://github.com/apache/trafficcontrol/issues/5394) - Converts the tenant table to a tenant tree for usability
- Traffic Portal: upgraded delivery service UI tables to use more powerful/performant ag-grid component

## [5.0.0] - 2020-10-20
### Added
- Traffic Ops Ort: Disabled ntpd verification (ntpd is deprecated in CentOS)
- Traffic Ops Ort: Adds a transliteration of the traffic_ops_ort.pl perl script to the go language. See traffic_ops_ort/t3c/README.md.
- Traffic Ops API v3
- Added an optional readiness check service to cdn-in-a-box that exits successfully when it is able to get a `200 OK` from all delivery services
- Added health checks to Traffic Ops and Traffic Monitor in cdn-in-a-box
- [Flexible Topologies](https://github.com/apache/trafficcontrol/blob/master/blueprints/flexible-topologies.md)
    - Traffic Ops: Added an API 3.0 endpoint, `GET /api/3.0/topologies`, to create, read, update and delete flexible topologies.
    - Traffic Ops: Added an API 3.0 endpoint, `POST /api/3.0/topologies/{name}/queue_update`, to queue or dequeue updates for all servers assigned to the Cachegroups in a given Topology.
    - Traffic Ops: Added new `topology` field to the /api/3.0/deliveryservices APIs
    - Traffic Ops: Added support for `topology` query parameter to `GET /api/3.0/cachegroups` to return all cachegroups used in the given topology.
    - Traffic Ops: Added support for `topology` query parameter to `GET /api/3.0/deliveryservices` to return all delivery services that employ a given topology.
    - Traffic Ops: Added support for `dsId` query parameter for `GET /api/3.0/servers` for topology-based delivery services.
    - Traffic Ops: Excluded ORG-type servers from `GET /api/3.0/servers?dsId=#` for Topology-based Delivery Services unless the ORG server is assigned to that Delivery Service.
    - Traffic Ops: Added support for `topology` query parameter for `GET /api/3.0/servers` to return all servers whose cachegroups are in a given topology.
    - Traffic Ops: Added new topology-based delivery service fields for header rewrites: `firstHeaderRewrite`, `innerHeaderRewrite`, `lastHeaderRewrite`
    - Traffic Ops: Added validation to prohibit assigning caches to topology-based delivery services
    - Traffic Ops: Added validation to prohibit removing a capability from a server if no other server in the same cachegroup can satisfy the required capabilities of the delivery services assigned to it via topologies.
    - Traffic Ops: Added validation to ensure that updated topologies are still valid with respect to the required capabilities of their assigned delivery services.
    - Traffic Ops: Added validation to ensure that at least one server per cachegroup in a delivery service's topology has the delivery service's required capabilities.
    - Traffic Ops: Added validation to ensure that at least one server exists in each cachegroup that is used in a Topology on the `/api/3.0/topologies` endpoint and the `/api/3.0/servers/{{ID}}` endpoint.
    - Traffic Ops: Consider Topologies parentage when queueing or checking server updates
    - ORT: Added Topologies to Config Generation.
    - Traffic Portal: Added the ability to create, read, update and delete flexible topologies.
    - Traffic Portal: Added the ability to assign topologies to delivery services.
    - Traffic Portal: Added the ability to view all delivery services, cache groups and servers associated with a topology.
    - Traffic Portal: Added the ability to define first, inner and last header rewrite values for DNS* and HTTP* delivery services that employ a topology.
    - Traffic Portal: Adds the ability to view all servers utilized by a topology-based delivery service.
    - Traffic Portal: Added topology section to cdn snapshot diff.
    - Added to TP the ability to assign ORG servers to topology-based delivery services
    - Traffic Router: Added support for topology-based delivery services
    - Traffic Monitor: Added the ability to mark topology-based delivery services as available
    - CDN-in-a-Box: Add a second mid to CDN-in-a-Box, add topology `demo1-top`, and make the `demo1` delivery service topology-based
    - Traffic Ops: Added validation to ensure assigned ORG server cachegroups are in the topology when updating a delivery service
- Updated /servers/details to use multiple interfaces in API v3
- Added [Edge Traffic Routing](https://traffic-control-cdn.readthedocs.io/en/latest/admin/traffic_router.html#edge-traffic-routing) feature which allows Traffic Router to localize more DNS record types than just the routing name for DNS delivery services
- Added the ability to speedily build development RPMs from any OS without needing Docker
- Added the ability to perform a quick search, override default pagination size and clear column filters on the Traffic Portal servers table.
- Astats csv support - astats will now respond to `Accept: text/csv` and return a csv formatted stats list
- Updated /deliveryservices/{{ID}}/servers to use multiple interfaces in API v3
- Updated /deliveryservices/{{ID}}/servers/eligible to use multiple interfaces in API v3
- Added the ability to view Hash ID field (aka xmppID) on Traffic Portals' server summary page
- Added the ability to delete invalidation requests in Traffic Portal
- Added the ability to set TLS config provided here: https://golang.org/pkg/crypto/tls/#Config in Traffic Ops
- Added support for the `cachegroupName` query parameter for `GET /api/3.0/servers` in Traffic Ops
- Added an indiciator to the Traffic Monitor UI when using a disk backup of Traffic Ops.
- Added debugging functionality to CDN-in-a-Box for Traffic Stats.
- Added If-Match and If-Unmodified-Since Support in Server and Clients.
- Added debugging functionality to the Traffic Router unit tests runner at [`/traffic_router/tests`](https://github.com/apache/trafficcontrol/tree/master/traffic_router/tests)
- Made the Traffic Router unit tests runner at [`/traffic_router/tests`](https://github.com/apache/trafficcontrol/tree/master/traffic_router/tests) run in Alpine Linux
- Added GitHub Actions workflow for building RPMs and running the CDN-in-a-Box readiness check
- Added the `Status Last Updated` field to servers, and the UI, so that we can see when the last status change took place for a server.
- Added functionality in TR, so that it uses the default miss location of the DS, in case the location(for the  client IP) returned was the default location of the country.
- Added ability to set DNS Listening IPs in dns.properties
- Added Traffic Monitor: Support astats CSV output. Includes http_polling_format configuration option to specify the Accept header sent to stats endpoints. Adds CSV parsing ability (~100% faster than JSON) to the astats plugin
- Added Traffic Monitor: Support stats over http CSV output. Officially supported in ATS 9.0 unless backported by users. Users must also include `system_stats.so` when using stats over http in order to keep all the same functionality (and included stats) that astats_over_http provides.
- Added ability for Traffic Monitor to determine health of cache based on interface data and aggregate data. Using the new `stats_over_http` `health.polling.format` value that allows monitoring of multiple interfaces will first require that *all* Traffic Monitors monitoring the affected cache server be upgraded.
- Added ORT option to try all primaries before falling back to secondary parents, via Delivery Service Profile Parameter "try_all_primaries_before_secondary".
- Traffic Ops, Traffic Ops ORT, Traffic Monitor, Traffic Stats, and Grove are now compiled using Go version 1.15.
- Added `--traffic_ops_insecure=<0|1>` optional option to traffic_ops_ort.pl
- Added User-Agent string to Traffic Router log output.
- Added default sort logic to GET API calls using Read()
- Traffic Ops: added validation for assigning ORG servers to topology-based delivery services
- Added locationByDeepCoverageZone to the `crs/stats/ip/{ip}` endpoint in the Traffic Router API
- Traffic Ops: added validation for topology updates and server updates/deletions to ensure that topologies have at least one server per cachegroup in each CDN of any assigned delivery services
- Traffic Ops: added validation for delivery service updates to ensure that topologies have at least one server per cachegroup in each CDN of any assigned delivery services
- Traffic Ops: added a feature to get delivery services filtered by the `active` flag
- Traffic Portal: upgraded change log UI table to use more powerful/performant ag-grid component
- Traffic Portal: change log days are now configurable in traffic_portal_properties.json (default is 7 days) and can be overridden by the user in TP
- [#5319](https://github.com/apache/trafficcontrol/issues/5319) - Added support for building RPMs that target CentOS 8
- #5360 - Adds the ability to clone a topology

### Fixed
- Fixed #5188 - DSR (delivery service request) incorrectly marked as complete and error message not displaying when DSR fulfilled and DS update fails in Traffic Portal. [Related Github issue](https://github.com/apache/trafficcontrol/issues/5188)
- Fixed #3455 - Alphabetically sorting CDN Read API call [Related Github issue](https://github.com/apache/trafficcontrol/issues/3455)
- Fixed #5010 - Fixed Reference urls for Cache Config on Delivery service pages (HTTP, DNS) in Traffic Portal. [Related Github issue](https://github.com/apache/trafficcontrol/issues/5010)
- Fixed #5147 - GET /servers?dsId={id} should only return mid servers (in addition to edge servers) for the cdn of the delivery service if the mid tier is employed. [Related github issue](https://github.com/apache/trafficcontrol/issues/5147)
- Fixed #4981 - Cannot create routing regular expression with a blank pattern param in Delivery Service [Related github issue](https://github.com/apache/trafficcontrol/issues/4981)
- Fixed #4979 - Returns a Bad Request error during server creation with missing profileId [Related github issue](https://github.com/apache/trafficcontrol/issues/4979)
- Fixed #4237 - Do not return an internal server error when delivery service's capacity is zero. [Related github issue](https://github.com/apache/trafficcontrol/issues/4237)
- Fixed #2712 - Invalid TM logrotate configuration permissions causing TM logs to be ignored by logrotate. [Related github issue](https://github.com/apache/trafficcontrol/issues/2712)
- Fixed #3400 - Allow "0" as a TTL value for Static DNS entries [Related github issue](https://github.com/apache/trafficcontrol/issues/3400)
- Fixed #5050 - Allows the TP administrator to name a TP instance (production, staging, etc) and flag whether it is production or not in traffic_portal_properties.json [Related github issue](https://github.com/apache/trafficcontrol/issues/5050)
- Fixed #4743 - Validate absolute DNS name requirement on Static DNS entry for CNAME type [Related github issue](https://github.com/apache/trafficcontrol/issues/4743)
- Fixed #4848 - `GET /api/x/cdns/capacity` gives back 500, with the message `capacity was zero`
- Fixed #2156 - Renaming a host in TC, does not impact xmpp_id and thereby hashid [Related github issue](https://github.com/apache/trafficcontrol/issues/2156)
- Fixed #5038 - Adds UI warning when server interface IP CIDR is too large [Related github issue](https://github.com/apache/trafficcontrol/issues/5038)
- Fixed #3661 - Anonymous Proxy ipv4 whitelist does not work
- Fixed #1847 - Delivery Service with SSL keys are no longer allowed to be updated when the fields changed are relevant to the SSL Keys validity.
- Fixed #5153 - Right click context menu on new ag-grid tables appearing at the wrong place after scrolling. [Related github issue](https://github.com/apache/trafficcontrol/issues/5153)
- Fixed the `GET /api/x/jobs` and `GET /api/x/jobs/:id` Traffic Ops API routes to allow falling back to Perl via the routing blacklist
- Fixed ORT config generation not using the coalesce_number_v6 Parameter.
- Fixed POST deliveryservices/request (designed to simple send an email) regression which erroneously required deep caching type and routing name. [Related github issue](https://github.com/apache/trafficcontrol/issues/4735)
- Removed audit logging from the `POST /api/x/serverchecks` Traffic Ops API endpoint in order to reduce audit log spam
- Fixed an issue that causes Traffic Router to mistakenly route to caches that had recently been set from ADMIN_DOWN to OFFLINE
- Fixed an issue that caused Traffic Monitor to poll caches that did not have the status ONLINE/REPORTED/ADMIN_DOWN
- Fixed /deliveryservice_stats regression restricting metric type to a predefined set of values. [Related github issue](https://github.com/apache/trafficcontrol/issues/4740)
- Fixed audit logging from the `/jobs` APIs to bring them back to the same level of information provided by TO-Perl
- Fixed `maxRevalDurationDays` validation for `POST /api/1.x/user/current/jobs` and added that validation to the `/api/x/jobs` endpoints
- Fixed slice plugin error in delivery service request view. [Related github issue](https://github.com/apache/trafficcontrol/issues/4770)
- Fixed update procedure of servers, so that if a server is linked to one or more delivery services, you cannot change its "cdn". [Related github issue](https://github.com/apache/trafficcontrol/issues/4116)
- Fixed `POST /api/x/steering` and `PUT /api/x/steering` so that a steering target with an invalid `type` is no longer accepted. [Related github issue](https://github.com/apache/trafficcontrol/issues/3531)
- Fixed `cachegroups` READ endpoint, so that if a request is made with the `type` specified as a non integer value, you get back a `400` with error details, instead of a `500`. [Related github issue](https://github.com/apache/trafficcontrol/issues/4703)
- Fixed ORT bug miscalculating Mid Max Origin Connections as all servers, usually resulting in 1.
- Fixed ORT atstccfg helper log to append and not overwrite old logs. Also changed to log to /var/log/ort and added a logrotate to the RPM. See the ORT README.md for details.
- Added Delivery Service Raw Remap `__RANGE_DIRECTIVE__` directive to allow inserting the Range Directive after the Raw Remap text. This allows Raw Remaps which manipulate the Range.
- Added an option for `coordinateRange` in the RGB configuration file, so that in case a client doesn't have a postal code, we can still determine if it should be allowed or not, based on whether or not the latitude/ longitude of the client falls within the supplied ranges. [Related github issue](https://github.com/apache/trafficcontrol/issues/4372)
- Fixed TR build configuration (pom.xml) to invoke preinstall.sh. [Related github issue](https://github.com/apache/trafficcontrol/issues/4882)
- Fixed #3548 - Prevents DS regexes with non-consecutive order from generating invalid CRconfig/snapshot.
- Fixes #4984 - Lets `create_tables.sql` be run concurrently without issue
- Fixed #5020, #5021 - Creating an ASN with the same number and same cache group should not be allowed.
- Fixed #5006 - Traffic Ops now generates the Monitoring on-the-fly if the snapshot doesn't exist, and logs an error. This fixes upgrading to 4.x to not break the CDN until a Snapshot is done.
- Fixed #4680 - Change Content-Type to application/json for TR auth calls
- Fixed #4292 - Traffic Ops not looking for influxdb.conf in the right place
- Fixed #5102 - Python client scripts fail silently on authentication failures
- Fixed #5103 - Python client scripts crash on connection errors
- Fixed matching of wildcards in subjectAlternateNames when loading TLS certificates
- Fixed #5180 - Global Max Mbps and Tps is not send to TM
- Fixed #3528 - Fix Traffic Ops monitoring.json missing DeliveryServices
- Fixed an issue where the jobs and servers table in Traffic Portal would not clear a column's filter when it's hidden
- Fixed an issue with Traffic Router failing to authenticate if secrets are changed
- Fixed validation error message for Traffic Ops `POST /api/x/profileparameters` route
- Fixed #5216 - Removed duplicate button to link delivery service to server [Related Github issue](https://github.com/apache/trafficcontrol/issues/5216)
- Fixed an issue where Traffic Router would erroneously return 503s or NXDOMAINs if the caches in a cachegroup were all unavailable for a client's requested IP version, rather than selecting caches from the next closest available cachegroup.
- Fixed an issue where downgrading the database would fail while having server interfaces with null gateways, MTU, and/or netmasks.
- Fixed an issue where partial upgrades of the database would occasionally fail to apply 2020081108261100_add_server_ip_profile_trigger.
- Fixed #5197 - Allows users to assign topology-based DS to ORG servers [Related Github issue](https://github.com/apache/trafficcontrol/issues/5197)
- Fixed #5161 - Fixes topology name character validation [Related Github issue](https://github.com/apache/trafficcontrol/issues/5161)
- Fixed #5237 - /isos API endpoint rejecting valid IPv6 addresses with CIDR-notation network prefixes.
- Fixed an issue with Traffic Monitor to fix peer polling to work as expected
- Fixed #5274 - CDN in a Box's Traffic Vault image failed to build due to Basho's repo responding with 402 Payment Required. The repo has been removed from the image.
- #5069 - For LetsEncryptDnsChallengerWatcher in Traffic Router, the cr-config location is configurable instead of only looking at `/opt/traffic_router/db/cr-config.json`
- #5191 - Error from IMS requests to /federations/all
- Fixed Astats csv issue where it could crash if caches dont return proc data
- #5380 - Show the correct servers (including ORGs) when a topology based DS with required capabilities + ORG servers is queried for the assigned servers
- Fixed parent.config generation for topology-based delivery services (inline comments not supported)
- Fixed parent.config generation for MSO delivery services with required capabilities

### Changed
- Changed some Traffic Ops Go Client methods to use `DeliveryServiceNullable` inputs and outputs.
- When creating invalidation jobs through TO/TP, if an identical regex is detected that overlaps its time, then warnings
will be returned indicating that overlap exists.
- Changed Traffic Portal to disable browser caching on GETs until it utilizes the If-Modified-Since functionality that the TO API now provides.
- Changed Traffic Portal to use Traffic Ops API v3
- Changed Traffic Portal to use the more performant and powerful ag-grid for all server and invalidation request tables.
- Changed ORT Config Generation to be deterministic, which will prevent spurious diffs when nothing actually changed.
- Changed ORT to find the local ATS config directory and use it when location Parameters don't exist for many required configs, including all Delivery Service files (Header Rewrites, Regex Remap, URL Sig, URI Signing).
- Changed ORT to not update ip_allow.config but log an error if it needs updating in syncds mode, and only actually update in badass mode.
    - ATS has a known bug, where reloading when ip_allow.config has changed blocks arbitrary addresses. This will break things by not allowing any new necessary servers, but prevents breaking the Mid server. There is no solution that doesn't break something, until ATS fixes the bug, and breaking an Edge is better than breaking a Mid.
- Changed the access logs in Traffic Ops to now show the route ID with every API endpoint call. The Route ID is appended to the end of the access log line.
- Changed Traffic Monitor's `tmconfig.backup` to store the result of `GET /api/2.0/cdns/{{name}}/configs/monitoring` instead of a transformed map
- Changed OAuth workflow to use Basic Auth if client secret is provided per RFC6749 section 2.3.1.
- [Multiple Interface Servers](https://github.com/apache/trafficcontrol/blob/master/blueprints/multi-interface-servers.md)
    - Interface data is constructed from IP Address/Gateway/Netmask (and their IPv6 counterparts) and Interface Name and Interface MTU fields on services. These **MUST** have proper, valid data before attempting to upgrade or the upgrade **WILL** fail. In particular IP fields need to be valid IP addresses/netmasks, and MTU must only be positive integers of at least 1280.
    - The `/servers` and `/servers/{{ID}}}` TO API endpoints have been updated to use and reflect multi-interface servers.
    - Updated `/cdns/{{name}}/configs/monitoring` TO API endpoint to return multi-interface data.
    - CDN Snapshots now use a server's "service addresses" to provide its IP addresses.
    - Changed the `Cache States` tab of the Traffic Monitor UI to properly handle multiple interfaces.
    - Changed the `/publish/CacheStats` in Traffic Monitor to support multiple interfaces.
    - Changed the CDN-in-a-Box server enrollment template to support multiple interfaces.
- Changed Tomcat Java dependency to 8.5.57.
- Changed Spring Framework Java dependency to 4.2.5.
- Changed certificate loading code in Traffic Router to use Bouncy Castle instead of deprecated Sun libraries.
- Changed deprecated AsyncHttpClient Java dependency to use new active mirror and updated to version 2.12.1.
- Changed Traffic Portal to use the more performant and powerful ag-grid for the delivery service request (DSR) table.
- Traffic Ops: removed change log entry created during server update/revalidation unqueue
- Updated CDN in a Box to CentOS 8 and added `RHEL_VERSION` Docker build arg so CDN in a Box can be built for CentOS 7, if desired

### Deprecated
- Deprecated the non-nullable `DeliveryService` Go struct and other structs that use it. `DeliveryServiceNullable` structs should be used instead.
- Deprecated the `insecure` option in `traffic_ops_golang` in favor of `"tls_config": { "InsecureSkipVerify": <bool> }`
- Importing Traffic Ops Go clients via the un-versioned `github.com/apache/trafficcontrol/traffic_ops/client` is now deprecated in favor of versioned import paths e.g. `github.com/apache/trafficcontrol/traffic_ops/v3-client`.

### Removed
- Removed deprecated Traffic Ops Go Client methods.
- Configuration generation logic in the TO API (v1) for all files and the "meta" route - this means that versions of Traffic Ops ORT earlier than 4.0.0 **will not work any longer** with versions of Traffic Ops moving forward.
- Removed from Traffic Portal the ability to view cache server config files as the contents are no longer reliable through the TO API due to the introduction of atstccfg.


## [4.1.0] - 2020-04-23
### Added
- Added support for use of ATS Slice plugin as an additonal option to range request handling on HTTP/DNS DSes.
- Added a boolean to delivery service in Traffic Portal and Traffic Ops to enable EDNS0 client subnet at the delivery service level and include it in the cr-config.
- Updated Traffic Router to read new EDSN0 client subnet field and route accordingly only for enabled delivery services. When enabled and a subnet is present in the request, the subnet appears in the `chi` field and the resolver address is in the `rhi` field.
- Traffic Router DNSSEC zone diffing: if enabled via the new "dnssec.zone.diffing.enabled" TR profile parameter, TR will diff existing zones against newly generated zones in order to determine if a zone needs to be re-signed. Zones are typically generated on every snapshot and whenever new DNSSEC keys are found, and since signing a zone is a relatively CPU-intensive operation, this optimization can drastically reduce the CPU time taken to process new snapshots and new DNSSEC keys.
- Added an optimistic quorum feature to Traffic Monitor to prevent false negative states from propagating to downstream components in the event of network isolation.
- Added the ability to fetch users by role
- Added an API 1.5 endpoint to generate delivery service certificates using Let's Encrypt
- Added an API 1.5 endpoint to GET a single or all records for Let's Encrypt DNS challenge
- Added an API 1.5 endpoint to renew certificates
- Added ability to create multiple objects from generic API Create with a single POST.
- Added debugging functionality to CDN-in-a-Box.
- Added an SMTP server to CDN-in-a-Box.
- Cached builder Docker images on Docker Hub to speed up build time
- Added functionality in the GET endpoints to support the "If-Modified-Since" header in the incoming requests.
- Traffic Ops Golang Endpoints
  - /api/2.0 for all of the most recent route versions
  - /api/1.1/cachegroupparameters/{{cachegroupID}}/{{parameterID}} `(DELETE)`
  - /api/1.5/stats_summary `(POST)`
  - /api/1.1/cdns/routing
  - /api/1.1/cachegroupparameters/ `(GET, POST)`
  - /api/2.0/isos
  - /api/1.5/deliveryservice/:id/routing
  - /api/1.5/deliveryservices/sslkeys/generate/letsencrypt `POST`
  - /api/2.0/deliveryservices/xmlId/:XMLID/sslkeys `DELETE`
  - /deliveryserviceserver/:dsid/:serverid
  - /api/1.5/letsencrypt/autorenew `POST`
  - /api/1.5/letsencrypt/dnsrecords `GET`
  - /api/2.0/vault/ping `GET`
  - /api/2.0/vault/bucket/:bucket/key/:key/values `GET`
  - /api/2.0/servercheck `GET`
  - /api/2.0/servercheck/extensions/:id `(DELETE)`
  - /api/2.0/servercheck/extensions `(GET, POST)`
  - /api/2.0/servers/:name-or-id/update `POST`
  - /api/2.0/plugins `(GET)`
  - /api/2.0/snapshot `PUT`

### Changed
- Add null check in astats plugin before calling strtok to find ip mask values in the config file
- Fix to traffic_ops_ort.pl to strip specific comment lines before checking if a file has changed.  Also promoted a changed file message from DEBUG to ERROR for report mode.
- Fixed Traffic Portal regenerating CDN DNSSEC keys with the wrong effective date
- Fixed issue #4583: POST /users/register internal server error caused by failing DB query
- Type mutation through the api is now restricted to only those types that apply to the "server" table
- Updated The Traffic Ops Python, Go and Java clients to use API version 2.0 (when possible)
- Updated CDN-in-a-Box scripts and enroller to use TO API version 2.0
- Updated numerous, miscellaneous tools to use TO API version 2.0
- Updated TP to use TO API v2
- Updated TP application build dependencies
- Modified Traffic Monitor to poll over IPv6 as well as IPv4 and separate the availability statuses.
- Modified Traffic Router to separate availability statuses between IPv4 and IPv6.
- Modified Traffic Portal and Traffic Ops to accept IPv6 only servers.
- Updated Traffic Monitor to default to polling both IPv4 and IPv6.
- Traffic Ops, Traffic Monitor, Traffic Stats, and Grove are now compiled using Go version 1.14. This requires a Traffic Vault config update (see note below).
- Existing installations **must** enable TLSv1.1 for Traffic Vault in order for Traffic Ops to reach it. See [Enabling TLS 1.1](https://traffic-control-cdn.readthedocs.io/en/latest/admin/traffic_vault.html#tv-admin-enable-tlsv1-1) in the Traffic Vault administrator's guide for instructions.
- Changed the `totalBytes` property of responses to GET requests to `/deliveryservice_stats` to the more appropriate `totalKiloBytes` in API 2.x
- Fix to traffic_ops_ort to generate logging.yaml files correctly.
- Fixed issue #4650: add the "Vary: Accept-Encoding" header to all responses from Traffic Ops

### Deprecated/Removed
- The Traffic Ops `db/admin.pl` script has now been removed. Please use the `db/admin` binary instead.
- Traffic Ops Python client no longer supports Python 2.
- Traffic Ops API Endpoints
  - /api_capabilities/:id
  - /asns/:id
  - /cachegroups/:id (GET)
  - /cachegroup/:parameterID/parameter
  - /cachegroups/:parameterID/parameter/available
  - /cachegroups/:id/unassigned_parameters
  - /cachegroups/trimmed
  - /cdns/:name/configs/routing
  - /cdns/:name/federations/:id (GET)
  - /cdns/configs
  - /cdns/:id (GET)
  - /cdns/:id/snapshot
  - /cdns/name/:name (GET)
  - /cdns/usage/overview
  - /deliveryservice_matches
  - /deliveryservice_server/:dsid/:serverid
  - /deliveryservice_user
  - /deliveryservice_user/:dsId/:userId
  - /deliveryservices/hostname/:name/sslkeys
  - /deliveryservices/{dsid}/regexes/{regexid} (GET)
  - /deliveryservices/:id (GET)
  - /deliveryservices/:id/state
  - /deliveryservices/xmlId/:XMLID/sslkeys/delete
  - /divisions/:division_name/regions
  - /divisions/:id
  - /divisions/name/:name
  - /hwinfo/dtdata
  - /jobs/:id
  - /keys/ping
  - /logs/:days/days
  - /parameters/:id (GET)
  - /parameters/:id/profiles
  - /parameters/:id/unassigned_profiles
  - /parameters/profile/:name
  - /parameters/validate
  - /phys_locations/trimmed
  - /phys_locations/:id (GET)
  - /profile/:id (GET)
  - /profile/:id/unassigned_parameters
  - /profile/trimmed
  - /regions/:id (GET, DELETE)
  - /regions/:region_name/phys_locations
  - /regions/name/:region_name
  - /riak/bucket/:bucket/key/:key/vault
  - /riak/ping
  - /riak/stats
  - /servercheck/aadata
  - /servers/hostname/:hostName/details
  - /servers/status
  - /servers/:id (GET)
  - /servers/totals
  - /snapshot/:cdn
  - /stats_summary/create
  - /steering/:deliveryservice/targets/:target (GET)
  - /tenants/:id (GET)
  - /statuses/:id (GET)
  - /to_extensions/:id/delete
  - /to_extensions
  - /traffic_monitor/stats
  - /types/trimmed
  - /types/{{ID}} (GET)
  - /user/current/jobs
  - /users/:id/deliveryservices
  - /servers/checks
  - /user/{{user ID}}/deliveryservices/available

## [4.0.0] - 2019-12-16
### Added
- Traffic Router: TR now generates a self-signed certificate at startup and uses it as the default TLS cert.
  The default certificate is used whenever a client attempts an SSL handshake for an SNI host which does not match
  any of the other certificates.
- Client Steering Forced Diversity: force Traffic Router to return more unique edge caches in CLIENT_STEERING results instead of the default behavior which can sometimes return a result of multiple targets using the same edge cache. In the case of edge cache failures, this feature will give clients a chance to retry a different edge cache. This can be enabled with the new "client.steering.forced.diversity" Traffic Router profile parameter.
- Traffic Ops Golang Endpoints
  - /api/1.4/deliveryservices `(GET,POST,PUT)`
  - /api/1.4/users `(GET,POST,PUT)`
  - /api/1.1/deliveryservices/xmlId/:xmlid/sslkeys `GET`
  - /api/1.1/deliveryservices/hostname/:hostname/sslkeys `GET`
  - /api/1.1/deliveryservices/sslkeys/add `POST`
  - /api/1.1/deliveryservices/xmlId/:xmlid/sslkeys/delete `GET`
  - /api/1.4/deliveryservices_required_capabilities `(GET,POST,DELETE)`
  - /api/1.1/servers/status `GET`
  - /api/1.4/cdns/dnsseckeys/refresh `GET`
  - /api/1.1/cdns/name/:name/dnsseckeys `GET`
  - /api/1.1/roles `GET`
  - /api/1.4/cdns/name/:name/dnsseckeys `GET`
  - /api/1.4/user/login/oauth `POST`
  - /api/1.1/servers/:name/configfiles/ats `GET`
  - /api/1.1/servers/:id/queue_update `POST`
  - /api/1.1/profiles/:name/configfiles/ats/* `GET`
  - /api/1.4/profiles/name/:name/copy/:copy
  - /api/1.1/servers/:name/configfiles/ats/* `GET`
  - /api/1.1/cdns/:name/configfiles/ats/* `GET`
  - /api/1.1/servers/:id/status `PUT`
  - /api/1.1/dbdump `GET`
  - /api/1.1/servers/:name/configfiles/ats/parent.config
  - /api/1.1/servers/:name/configfiles/ats/remap.config
  - /api/1.1/user/login/token `POST`
  - /api/1.4/deliveryservice_stats `GET`
  - /api/1.1/deliveryservices/request
  - /api/1.1/federations/:id/users
  - /api/1.1/federations/:id/users/:userID
  - /api/1.2/current_stats
  - /api/1.1/osversions
  - /api/1.1/stats_summary `GET`
  - /api/1.1/api_capabilities `GET`
  - /api/1.1/user/current `PUT`
  - /api/1.1/federations/:id/federation_resolvers `(GET, POST)`

- Traffic Router: Added a tunable bounded queue to support DNS request processing.
- Traffic Ops API Routing Blacklist: via the `routing_blacklist` field in `cdn.conf`, enable certain whitelisted Go routes to be handled by Perl instead (via the `perl_routes` list) in case a regression is found in the Go handler, and explicitly disable any routes via the `disabled_routes` list. Requests to disabled routes are immediately given a 503 response. Both fields are lists of Route IDs, and route information (ID, version, method, path, and whether or not it can bypass to Perl) can be found by running `./traffic_ops_golang --api-routes`. To disable a route or have it bypassed to Perl, find its Route ID using the previous command and put it in the `disabled_routes` or `perl_routes` list, respectively.
- To support reusing a single riak cluster connection, an optional parameter is added to riak.conf: "HealthCheckInterval". This options takes a 'Duration' value (ie: 10s, 5m) which affects how often the riak cluster is health checked.  Default is currently set to: "HealthCheckInterval": "5s".
- Added a new Go db/admin binary to replace the Perl db/admin.pl script which is now deprecated and will be removed in a future release. The new db/admin binary is essentially a drop-in replacement for db/admin.pl since it supports all of the same commands and options; therefore, it should be used in place of db/admin.pl for all the same tasks.
- Added an API 1.4 endpoint, /api/1.4/cdns/dnsseckeys/refresh, to perform necessary behavior previously served outside the API under `/internal`.
- Added the DS Record text to the cdn dnsseckeys endpoint in 1.4.
- Added monitoring.json snapshotting. This stores the monitoring json in the same table as the crconfig snapshot. Snapshotting is now required in order to push out monitoring changes.
- To traffic_ops_ort.pl added the ability to handle ##OVERRIDE## delivery service ANY_MAP raw remap text to replace and comment out a base delivery service remap rules. THIS IS A TEMPORARY HACK until versioned delivery services are implemented.
- Snapshotting the CRConfig now deletes HTTPS certificates in Riak for delivery services which have been deleted in Traffic Ops.
- Added a context menu in place of the "Actions" column from the following tables in Traffic Portal: cache group tables, CDN tables, delivery service tables, parameter tables, profile tables, server tables.
- Traffic Portal standalone Dockerfile
- In Traffic Portal, removes the need to specify line breaks using `__RETURN__` in delivery service edge/mid header rewrite rules, regex remap expressions, raw remap text and traffic router additional request/response headers.
- In Traffic Portal, provides the ability to clone delivery service assignments from one cache to another cache of the same type. Issue #2963.
- Added an API 1.4 endpoint, /api/1.4/server_capabilities, to create, read, and delete server capabilities.
- Traffic Ops now allows each delivery service to have a set of query parameter keys to be retained for consistent hash generation by Traffic Router.
- In Traffic Portal, delivery service table columns can now be rearranged and their visibility toggled on/off as desired by the user. Hidden table columns are excluded from the table search. These settings are persisted in the browser.
- Added an API 1.4 endpoint, /api/1.4/user/login/oauth to handle SSO login using OAuth.
- Added /#!/sso page to Traffic Portal to catch redirects back from OAuth provider and POST token into the API.
- In Traffic Portal, server table columns can now be rearranged and their visibility toggled on/off as desired by the user. Hidden table columns are excluded from the table search. These settings are persisted in the browser.
- Added pagination support to some Traffic Ops endpoints via three new query parameters, limit and offset/page
- Traffic Ops now supports a "sortOrder" query parameter on some endpoints to return API responses in descending order
- Traffic Ops now uses a consistent format for audit logs across all Go endpoints
- Added cache-side config generator, atstccfg, installed with ORT. Includes all configs. Includes a plugin system.
- Fixed ATS config generation to omit regex remap, header rewrite, URL Sig, and URI Signing files for delivery services not assigned to that server.
- In Traffic Portal, all tables now include a 'CSV' link to enable the export of table data in CSV format.
- Pylint configuration now enforced (present in [a file in the Python client directory](./traffic_control/clients/python/pylint.rc))
- Added an optional SMTP server configuration to the TO configuration file, api now has unused abilitiy to send emails
- Traffic Monitor now has "gbps" calculated stat, allowing operators to monitor bandwidth in Gbps.
- Added an API 1.4 endpoint, /api/1.4/deliveryservices_required_capabilities, to create, read, and delete associations between a delivery service and a required capability.
- Added ATS config generation omitting parents without Delivery Service Required Capabilities.
- In Traffic Portal, added the ability to create, view and delete server capabilities and associate those server capabilities with servers and delivery services. See [blueprint](./blueprints/server-capabilitites.md)
- Added validation to prevent assigning servers to delivery services without required capabilities.
- Added deep coverage zone routing percentage to the Traffic Portal dashboard.
- Added a `traffic_ops/app/bin/osversions-convert.pl` script to convert the `osversions.cfg` file from Perl to JSON as part of the `/osversions` endpoint rewrite.
- Added [Experimental] - Emulated Vault suppling a HTTP server mimicking RIAK behavior for usage as traffic-control vault.
- Added Traffic Ops Client function that returns a Delivery Service Nullable Response when requesting for a Delivery Service by XMLID

### Changed
- Traffic Router:  TR will now allow steering DSs and steering target DSs to have RGB enabled. (fixes #3910)
- Traffic Portal:  Traffic Portal now allows Regional Geo Blocking to be enabled for a Steering Delivery Service.
- Traffic Ops: fixed a regression where the `Expires` cookie header was not being set properly in responses. Also, added the `Max-Age` cookie header in responses.
- Traffic Router, added TLS certificate validation on certificates imported from Traffic Ops
  - validates modulus of private and public keys
  - validates current timestamp falls within the certificate date bracket
  - validates certificate subjects against the DS URL
- Traffic Ops Golang Endpoints
  - Updated /api/1.1/cachegroups: Cache Group Fallbacks are included
  - Updated /api/1.1/cachegroups: fixed so fallbackToClosest can be set through API
    - Warning:  a PUT of an old Cache Group JSON without the fallbackToClosest field will result in a `null` value for that field
- Traffic Router: fixed a bug which would cause `REFUSED` DNS answers if the zone priming execution did not complete within the configured `zonemanager.init.timeout` period.
- Issue 2821: Fixed "Traffic Router may choose wrong certificate when SNI names overlap"
- traffic_ops/app/bin/checks/ToDnssecRefresh.pl now requires "user" and "pass" parameters of an operations-level user! Update your scripts accordingly! This was necessary to move to an API endpoint with proper authentication, which may be safely exposed.
- Traffic Monitor UI updated to support HTTP or HTTPS traffic.
- Traffic Monitor health/stat time now includes full body download (like prior TM <=2.1 version)
- Modified Traffic Router logging format to include an additional field for DNS log entries, namely `rhi`. This defaults to '-' and is only used when EDNS0 client subnet extensions are enabled and a client subnet is present in the request. When enabled and a subnet is present, the subnet appears in the `chi` field and the resolver address is in the `rhi` field.
- Changed traffic_ops_ort.pl so that hdr_rw-&lt;ds&gt;.config files are compared with strict ordering and line duplication when detecting configuration changes.
- Traffic Ops (golang), Traffic Monitor, Traffic Stats are now compiled using Go version 1.11. Grove was already being compiled with this version which improves performance for TLS when RSA certificates are used.
- Fixed issue #3497: TO API clients that don't specify the latest minor version will overwrite/default any fields introduced in later versions
- Fixed permissions on DELETE /api/$version/deliveryservice_server/{dsid}/{serverid} endpoint
- Issue 3476: Traffic Router returns partial result for CLIENT_STEERING Delivery Services when Regional Geoblocking or Anonymous Blocking is enabled.
- Upgraded Traffic Portal to AngularJS 1.7.8
- Issue 3275: Improved the snapshot diff performance and experience.
- Issue 3550: Fixed TC golang client setting for cache control max age
- Issue #3605: Fixed Traffic Monitor custom ports in health polling URL.
- Issue 3587: Fixed Traffic Ops Golang reverse proxy and Riak logs to be consistent with the format of other error logs.
- Database migrations have been collapsed. Rollbacks to migrations that previously existed are no longer possible.
- Issue #3750: Fixed Grove access log fractional seconds.
- Issue #3646: Fixed Traffic Monitor Thresholds.
- Modified Traffic Router API to be available via HTTPS.
- Added fields to traffic_portal_properties.json to configure SSO through OAuth.
- Added field to cdn.conf to configure whitelisted URLs for Json Key Set URL returned from OAuth provider.
- Improved [profile comparison view in Traffic Portal](https://github.com/apache/trafficcontrol/blob/master/blueprints/profile-param-compare-manage.md).
- Issue #3871 - provides users with a specified role the ability to mark any delivery service request as complete.
- Fixed Traffic Ops Golang POST servers/id/deliveryservice continuing erroneously after a database error.
- Fixed Traffic Ops Golang POST servers/id/deliveryservice double-logging errors.
- Issue #4131 - The "Clone Delivery Service Assignments" menu item is hidden on a cache when the cache has zero delivery service assignments to clone.
- Traffic Portal - Turn off TLSv1
- Removed Traffic Portal dependency on Restangular
- Issue #1486 - Dashboard graph for bandwidth now displays units in the tooltip when hovering over a data point

### Deprecated/Removed
- Traffic Ops API Endpoints
  - /api/1.1/cachegroup_fallbacks
  - /api_capabilities `POST`

## [3.0.0] - 2018-10-30
### Added
- Removed MySQL-to-Postgres migration tools.  This tool is supported for 1.x to 2.x upgrades only and should not be used with 3.x.
- Backup Edge Cache group: If the matched group in the CZF is not available, this list of backup edge cache group configured via Traffic Ops API can be used as backup. In the event of all backup edge cache groups not available, GEO location can be optionally used as further backup. APIs detailed [here](http://traffic-control-cdn.readthedocs.io/en/latest/development/traffic_ops_api/v12/cachegroup_fallbacks.html)
- Traffic Ops Golang Proxy Endpoints
  - /api/1.4/users `(GET,POST,PUT)`
  - /api/1.3/origins `(GET,POST,PUT,DELETE)`
  - /api/1.3/coordinates `(GET,POST,PUT,DELETE)`
  - /api/1.3/staticdnsentries `(GET,POST,PUT,DELETE)`
  - /api/1.1/deliveryservices/xmlId/:xmlid/sslkeys `GET`
  - /api/1.1/deliveryservices/hostname/:hostname/sslkeys `GET`
  - /api/1.1/deliveryservices/sslkeys/add `POST`
  - /api/1.1/deliveryservices/xmlId/:xmlid/sslkeys/delete `GET`
- Delivery Service Origins Refactor: The Delivery Service API now creates/updates an Origin entity on Delivery Service creates/updates, and the `org_server_fqdn` column in the `deliveryservice` table has been removed. The `org_server_fqdn` data is now computed from the Delivery Service's primary origin (note: the name of the primary origin is the `xml_id` of its delivery service).
- Cachegroup-Coordinate Refactor: The Cachegroup API now creates/updates a Coordinate entity on Cachegroup creates/updates, and the `latitude` and `longitude` columns in the `cachegroup` table have been replaced with `coordinate` (a foreign key to Coordinate). Coordinates created from Cachegroups are given the name `from_cachegroup_\<cachegroup name\>`.
- Geolocation-based Client Steering: two new steering target types are available to use for `CLIENT_STEERING` delivery services: `STEERING_GEO_ORDER` and `STEERING_GEO_WEIGHT`. When targets of these types have an Origin with a Coordinate, Traffic Router will order and prioritize them based upon the shortest total distance from client -> edge -> origin. Co-located targets are grouped together and can be weighted or ordered within the same location using `STEERING_GEO_WEIGHT` or `STEERING_GEO_ORDER`, respectively.
- Tenancy is now the default behavior in Traffic Ops.  All database entries that reference a tenant now have a default of the root tenant.  This eliminates the need for the `use_tenancy` global parameter and will allow for code to be simplified as a result. If all user and delivery services reference the root tenant, then there will be no difference from having `use_tenancy` set to 0.
- Cachegroup Localization Methods: The Cachegroup API now supports an optional `localizationMethods` field which specifies the localization methods allowed for that cachegroup (currently 'DEEP_CZ', 'CZ', and 'GEO'). By default if this field is null/empty, all localization methods are enabled. After Traffic Router has localized a client, it will only route that client to cachegroups that have enabled the localization method used. For example, this can be used to prevent GEO-localized traffic (i.e. most likely from off-net/internet clients) to cachegroups that aren't optimal for internet traffic.
- Traffic Monitor Client Update: Traffic Monitor is updated to use the Traffic Ops v13 client.
- Removed previously deprecated `traffic_monitor_java`
- Added `infrastructure/cdn-in-a-box` for Apachecon 2018 demonstration
- The CacheURL Delivery service field is deprecated.  If you still need this functionality, you can create the configuration explicitly via the raw remap field.

## [2.2.0] - 2018-06-07
### Added
- Per-DeliveryService Routing Names: you can now choose a Delivery Service's Routing Name (rather than a hardcoded "tr" or "edge" name). This might require a few pre-upgrade steps detailed [here](http://traffic-control-cdn.readthedocs.io/en/latest/admin/traffic_ops/migration_from_20_to_22.html#per-deliveryservice-routing-names)
- [Delivery Service Requests](http://traffic-control-cdn.readthedocs.io/en/latest/admin/quick_howto/ds_requests.html#ds-requests): When enabled, delivery service requests are created when ALL users attempt to create, update or delete a delivery service. This allows users with higher level permissions to review delivery service changes for completeness and accuracy before deploying the changes.
- Traffic Ops Golang Proxy Endpoints
  - /api/1.3/about `(GET)`
  - /api/1.3/asns `(GET,POST,PUT,DELETE)`
  - /api/1.3/cachegroups `(GET,POST,PUT,DELETE)`
  - /api/1.3/cdns `(GET,POST,PUT,DELETE)`
  - /api/1.3/cdns/capacity `(GET)`
  - /api/1.3/cdns/configs `(GET)`
  - /api/1.3/cdns/dnsseckeys `(GET)`
  - /api/1.3/cdns/domain `(GET)`
  - /api/1.3/cdns/monitoring `(GET)`
  - /api/1.3/cdns/health `(GET)`
  - /api/1.3/cdns/routing `(GET)`
  - /api/1.3/deliveryservice_requests `(GET,POST,PUT,DELETE)`
  - /api/1.3/divisions `(GET,POST,PUT,DELETE)`
  - /api/1.3/hwinfos `(GET)`
  - /api/1.3/login `(POST)`
  - /api/1.3/parameters `(GET,POST,PUT,DELETE)`
  - /api/1.3/profileparameters `(GET,POST,PUT,DELETE)`
  - /api/1.3/phys_locations `(GET,POST,PUT,DELETE)`
  - /api/1.3/ping `(GET)`
  - /api/1.3/profiles `(GET,POST,PUT,DELETE)`
  - /api/1.3/regions `(GET,POST,PUT,DELETE)`
  - /api/1.3/servers `(GET,POST,PUT,DELETE)`
  - /api/1.3/servers/checks `(GET)`
  - /api/1.3/servers/details `(GET)`
  - /api/1.3/servers/status `(GET)`
  - /api/1.3/servers/totals `(GET)`
  - /api/1.3/statuses `(GET,POST,PUT,DELETE)`
  - /api/1.3/system/info `(GET)`
  - /api/1.3/types `(GET,POST,PUT,DELETE)`
- Fair Queuing Pacing: Using the FQ Pacing Rate parameter in Delivery Services allows operators to limit the rate of individual sessions to the edge cache. This feature requires a Trafficserver RPM containing the fq_pacing experimental plugin AND setting 'fq' as the default Linux qdisc in sysctl.
- Traffic Ops rpm changed to remove world-read permission from configuration files.

### Changed
- Reformatted this CHANGELOG file to the keep-a-changelog format

[unreleased]: https://github.com/apache/trafficcontrol/compare/RELEASE-6.0.0...HEAD
[6.0.0]: https://github.com/apache/trafficcontrol/compare/RELEASE-6.0.0...RELEASE-5.0.0
[5.0.0]: https://github.com/apache/trafficcontrol/compare/RELEASE-4.1.0...RELEASE-5.0.0
[4.1.0]: https://github.com/apache/trafficcontrol/compare/RELEASE-4.0.0...RELEASE-4.1.0
[4.0.0]: https://github.com/apache/trafficcontrol/compare/RELEASE-3.0.0...RELEASE-4.0.0
[3.0.0]: https://github.com/apache/trafficcontrol/compare/RELEASE-2.2.0...RELEASE-3.0.0
[2.2.0]: https://github.com/apache/trafficcontrol/compare/RELEASE-2.1.0...RELEASE-2.2.0<|MERGE_RESOLUTION|>--- conflicted
+++ resolved
@@ -36,11 +36,8 @@
 - Changed the DNSSEC refresh Traffic Ops API to only create a new change log entry if any keys were actually refreshed or an error occurred (in order to reduce changelog noise)
 - [#5927](https://github.com/apache/trafficcontrol/issues/5927) Updated CDN-in-a-Box to not run a Riak container by default but instead only run it if the optional flag is provided.
 - Traffic Portal no longer uses `ruby compass` to compile sass and now uses `dart-sass`.
-<<<<<<< HEAD
+- Changed Invalidation Jobs throughout (TO, TP, T3C, etc.) to account for the ability to do both REFRESH and REFETCH requests for resources.
 - Updated `t3c-apply` to reduce mutable state in `TrafficOpsReq` struct.
-=======
-- Changed Invalidation Jobs throughout (TO, TP, T3C, etc.) to account for the ability to do both REFRESH and REFETCH requests for resources.
->>>>>>> 9a1ee9f2
 
 ### Deprecated
 - Deprecated the endpoints and docs associated with `api_capability`.
