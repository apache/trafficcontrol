# Changelog
All notable changes to this project will be documented in this file.

The format is based on [Keep a Changelog](http://keepachangelog.com/en/1.0.0/).

## [unreleased]
### Added
- [#7450](https://github.com/apache/trafficcontrol/pull/7450) *Traffic Ops* Removed hypnotoad section and added listen field to traffic_ops_golang section in order to simplify cdn config.
- [#7290](https://github.com/apache/trafficcontrol/pull/7302) *Traffic Monitor* Update TM results with hostname from via header, syncronize health on caches with same service address
- [#7291](https://github.com/apache/trafficcontrol/pull/7291) *Traffic Ops* Extended Layered Profile feature to aggregate parameters for all server profiles.
- [#7314](https://github.com/apache/trafficcontrol/pull/7314) *Traffic Portal* Added capability feature to Delivery Service Form (HTTP, DNS).
- [#7295](https://github.com/apache/trafficcontrol/pull/7295) *Traffic Portal* Added description and priority order for Layered Profile on server form.
- [#6234](https://github.com/apache/trafficcontrol/issues/6234) *Traffic Ops, Traffic Portal* Added description field to Server Capabilities
- [#6033](https://github.com/apache/trafficcontrol/issues/6033) *Traffic Ops, Traffic Portal* Added ability to assign multiple servers per capability.
- [#7081](https://github.com/apache/trafficcontrol/issues/7081) *Traffic Router* Added better log messages for TR connection exceptions.
- [#7089](https://github.com/apache/trafficcontrol/issues/7089) *Traffic Router* Added the ability to specify HTTPS certificate attributes.
- [#7109](https://github.com/apache/trafficcontrol/pull/7109) *Traffic Router* Removed `dnssec.zone.diffing.enabled` and `dnssec.rrsig.cache.enabled` parameters.
- [#7075](https://github.com/apache/trafficcontrol/pull/7075) *Traffic Portal* Added the `lastUpdated` field to all delivery service forms.
- [#7055](https://github.com/apache/trafficcontrol/issues/7055) *Traffic Portal* Made `Clear Table Filters` option visible to the user.
- [#7024](https://github.com/apache/trafficcontrol/pull/7024) *Traffic Monitor* Added logging for `ipv4Availability` and `ipv6Availability` in TM.
- [#7063](https://github.com/apache/trafficcontrol/pull/7063) *Traffic Ops* Added API version 5.0 (IN DEVELOPMENT)
- [#2101](https://github.com/apache/trafficcontrol/issues/2101) *Traffic Portal* Added the ability to tell if a Delivery Service is the target of another steering DS.
- [#6021](https://github.com/apache/trafficcontrol/issues/6021) *Traffic Portal* Added the ability to view a change logs message in it's entirety by clicking on it.
- [#7078](https://github.com/apache/trafficcontrol/issues/7078) *Traffic Ops, Traffic Portal* Added ability to assign multiple server capabilities to a server.
- [#7096](https://github.com/apache/trafficcontrol/issues/7096) *Traffic Control Health Client* Added health client parent health
- [#7032](https://github.com/apache/trafficcontrol/issues/7032) *Traffic Control Cache Config (t3c)* Add t3c-apply flag to use local ATS version for config generation rather than Server package Parameter, to allow managing the ATS OS package via external tools. See 'man t3c-apply' and 'man t3c-generate' for details.
- [#7097](https://github.com/apache/trafficcontrol/issues/7097) *Traffic Ops, Traffic Portal, Traffic Control Cache Config (t3c)* Added the `regional` field to Delivery Services, which affects whether `maxOriginConnections` should be per Cache Group
- [#2388](https://github.com/apache/trafficcontrol/issues/2388) *Trafic Ops, Traffic Portal* Added the `TTLOverride` field to CDNs, which lets you override all TTLs in all Delivery Services of a CDN's snapshot with a single value
- [#7176](https://github.com/apache/trafficcontrol/pull/7176) *ATC Build system* Support building ATC for the `aarch64` CPU architecture
- [#7113](https://github.com/apache/trafficcontrol/pull/7113) *Traffic Portal* Minimize the Server Server Capability part of the *Traffic Servers* section of the Snapshot Diff
- [#7273](https://github.com/apache/trafficcontrol/pull/7273) *Traffic Ops* Adds SSL-KEY-EXPIRATION:READ permission to operations, portal, read-only, federation and steering roles
- [#7343](https://github.com/apache/trafficcontrol/pull/7343) *Traffic Ops* Adds ACME:READ, CDNI-ADMIN:READ and CDNI-CAPACITY:READ permissions to operations, portal, read-only, federation and steering roles
- [#7296](https://github.com/apache/trafficcontrol/pull/7296) *Traffic Portal* New configuration option in `traffic_portal_properties.json` at `deliveryServices.exposeInactive` controls exposing APIv5 DS Active State options in the TP UI.
- [#7332](https://github.com/apache/trafficcontrol/pull/7332) *Traffic Ops* Creates new role needed for TR to watch TO resources.
- [#7322](https://github.com/apache/trafficcontrol/issues/7322) *t3c Adds support for anycast on http routed edges.
- [#7367](https://github.com/apache/trafficcontrol/pull/7367) *Traffic Ops* Adds ACME:CREATE, ACME:DELETE, ACME:DELETE, and ACME:READ permissions to operations role.
- [#7380](https://github.com/apache/trafficcontrol/pull/7380) *Traffic Portal* Adds strikethrough (expired), red (7 days until expiration) and yellow (30 days until expiration) visuals to delivery service cert expiration grid rows.
- [#7388](https://github.com/apache/trafficcontrol/pull/7388) *TC go Client* Adds sslkey_expiration methodology in v4 and v5 clients
- [#7543](https://github.com/apache/trafficcontrol/pull/7543) *Traffic Portal* New Ansible Role to use Traffic Portal v2
<<<<<<< HEAD
- [#7570](https://github.com/apache/trafficcontrol/pull/7570) *Traffic Ops* Fixes `deliveryservice_request_comments` v5 apis to respond with `RFC3339` date/time Format.
=======
- [#7516](https://github.com/apache/trafficcontrol/pull/7516) *t3c* added command line arg to control go_direct in parent.config
>>>>>>> 530696d3

### Changed
- [#7521](https://github.com/apache/trafficcontrol/pull/7521) *Traffic Ops* Returns empty array instead of null when no permissions are given for roles endpoint using POST or PUT request.
- [#7369](https://github.com/apache/trafficcontrol/pull/7369) *Traffic Portal* Adds better labels to routing methods widget on the TP dashboard.
- [#7369](https://github.com/apache/trafficcontrol/pull/7369) *Traffic Portal* Simplifies DS button bar by moving DS changes / DSRs under More menu and renaming to 'View Change Requests'.
- [#7224](https://github.com/apache/trafficcontrol/pull/7224) *Traffic Ops* Required Capabilities are now a part of the `DeliveryService` structure.
- [#7063](https://github.com/apache/trafficcontrol/pull/7063) *Traffic Ops* Python client now uses Traffic Ops API 4.1 by default.
- [#6981](https://github.com/apache/trafficcontrol/pull/6981) *Traffic Portal* Obscures sensitive text in Delivery Service "Raw Remap" fields, private SSL keys, "Header Rewrite" rules, and ILO interface passwords by default.
- [#7037](https://github.com/apache/trafficcontrol/pull/7037) *Traffic Router* Uses Traffic Ops API 4.0 by default
- [#7191](https://github.com/apache/trafficcontrol/issues/7191) *tc-health-client* Uses Traffic Ops API 4.0. Also added reload option to systemd service file
- [#4654](https://github.com/apache/trafficcontrol/pull/4654) *Traffic Ops, Traffic Portal* Switched Delivery Service active state to a three-value system, adding a state that will be used to prevent cache servers from deploying DS configuration.
- [#7242](https://github.com/apache/trafficcontrol/pull/7276) *Traffic Portal* Now depends on NodeJS version 16 or later.
- [#7120](https://github.com/apache/trafficcontrol/pull/7120) *Docs* Update t3c documentation regarding parent.config parent_retry.
- [#7044](https://github.com/apache/trafficcontrol/issues/7044) *CDN in a Box* [CDN in a Box, the t3c integration tests, and the tc health client integration tests now use Apache Traffic Server 9.1.
- [#7366](https://github.com/apache/trafficcontrol/pull/7366) *t3c* Removed timestamp from metadata file since it's changing every minute and causing excessive commits to git repo.
- [#7386](https://github.com/apache/trafficcontrol/pull/7386) *Traffic Portal* Increased the number of events that are logged to the TP access log.
- [#7469](https://github.com/apache/trafficcontrol/pull/7469) *Traffic Ops* Changed logic to not report empty or missing cookies into TO error.log.

### Fixed
- [#7539](https://github.com/apache/trafficcontrol/pull/7539) *Traffic Monitor* Use stats_over_http timestamp to calculate bandwidth for TM's health. 
- [#7542](https://github.com/apache/trafficcontrol/pull/7542) *Traffic Ops* Fixed `CDN Locks` documentation to reflect the correct RFC3339 timestamps.
- [#6340](https://github.com/apache/trafficcontrol/issues/6340) *Traffic Ops* Fixed alert messages for POST and PUT invalidation job APIs.
- [#7519] (https://github.com/apache/trafficcontrol/issues/7519) *Traffic Ops* Fixed TO API /servers/{id}/deliveryservices endpoint to responding with all DS's on cache that are directly assigned and inherited through topology.
- [#7511](https://github.com/apache/trafficcontrol/pull/7511) *Traffic Ops* Fixed the changelog registration message to include the username instead of duplicate email entry.
- [#7465](https://github.com/apache/trafficcontrol/issues/7465) *Traffic Ops* Fixes server_capabilities v5 apis to respond with RFC3339 date/time Format
- [#7441](https://github.com/apache/trafficcontrol/pull/7441) *Traffic Ops* Fixed the invalidation jobs endpoint to respect CDN locks.
- [#7413](https://github.com/apache/trafficcontrol/issues/7413) *Traffic Ops* Fixes service_category apis to respond with RFC3339 date/time Format
- [#7414](https://github.com/apache/trafficcontrol/pull/7414) * Traffic Portal* Fixed DSR difference for DS required capability.
- [#7130](https://github.com/apache/trafficcontrol/issues/7130) *Traffic Ops* Fixes service_categories response to POST API.
- [#7340](https://github.com/apache/trafficcontrol/pull/7340) *Traffic Router* Fixed TR logging for the `cqhv` field when absent.
- [#5557](https://github.com/apache/trafficcontrol/issues/5557) *Traffic Portal* Moved `Fair Queueing Pacing Rate Bps` DS field to `Cache Configuration Settings` section.
- [#7252](https://github.com/apache/trafficcontrol/issues/7252) *Traffic Router* Fixed integer overflow for `czCount`, by resetting the count to max value when it overflows.
- [#7221](https://github.com/apache/trafficcontrol/issues/7221) *Docs* Fixed request structure spec in cdn locks description in APIv4.
- [#7225](https://github.com/apache/trafficcontrol/issues/7225) *Docs* Fixed docs for /roles response description in APIv4.
- [#7246](https://github.com/apache/trafficcontrol/issues/7246) *Docs* Fixed docs for /jobs response description in APIv4 and APIv5.
- [#6229](https://github.com/apache/trafficcontrol/issues/6229) *Traffic Ops* Fixed error message for assignment of non-existent parameters to a profile.
- [#7231](https://github.com/apache/trafficcontrol/pull/7231) *Traffic Ops, Traffic Portal* Fixed `sharedUserNames` display while retrieving CDN locks.
- [#7216](https://github.com/apache/trafficcontrol/pull/7216) *Traffic Portal* Fixed sort for Server's Capabilities Table
- [#4428](https://github.com/apache/trafficcontrol/issues/4428) *Traffic Ops* Fixed Internal Server Error with POST to `profileparameters` when POST body is empty
- [#7179](https://github.com/apache/trafficcontrol/issues/7179) *Traffic Portal* Fixed search filter for Delivery Service Table
- [#7174](https://github.com/apache/trafficcontrol/issues/7174) *Traffic Portal* Fixed topologies sort (table and Delivery Service's form)
- [#5970](https://github.com/apache/trafficcontrol/issues/5970) *Traffic Portal* Fixed numeric sort in Delivery Service's form for DSCP
- [#5971](https://github.com/apache/trafficcontrol/issues/5971) *Traffic Portal* Fixed Max DNS Tool Top link to open in a new page
- [#7131](https://github.com/apache/trafficcontrol/issues/7131) *Docs* Fixed Docs for staticdnsentries API endpoint missing lastUpdated response property description in APIv3, APIv4 and APIv5.
- [#6947](https://github.com/apache/trafficcontrol/issues/6947) *Docs* Fixed docs for `cdns/{{name}}/federations` in APIv3, APIv4 and APIv5.
- [#6903](https://github.com/apache/trafficcontrol/issues/6903) *Docs* Fixed docs for /cdns/dnsseckeys/refresh in APIv4 and APIv5.
- [#7049](https://github.com/apache/trafficcontrol/issues/7049), [#7052](https://github.com/apache/trafficcontrol/issues/7052) *Traffic Portal* Fixed server table's quick search and filter option for multiple profiles.
- [#7080](https://github.com/apache/trafficcontrol/issues/7080), [#6335](https://github.com/apache/trafficcontrol/issues/6335) *Traffic Portal* Fixed redirect links for server capability.
- [#7022](https://github.com/apache/trafficcontrol/pull/7022) *Traffic Stats* Reuse InfluxDB client handle to prevent potential connection leaks.
- [#7021](https://github.com/apache/trafficcontrol/issues/7021) *Traffic Control Cache Config (t3c)* Fixed cache config for Delivery Services with IP Origins.
- [#7043](https://github.com/apache/trafficcontrol/issues/7043) *Traffic Control Cache Config (t3c)* Fixed cache config missing retry parameters for non-topology MSO Delivery Services going direct from edge to origin.
- [#7047](https://github.com/apache/trafficcontrol/issues/7047) *Traffic Ops* allow `apply_time` query parameters on the `servers/{id-name}/update` when the CDN is locked.
- [#7163](https://github.com/apache/trafficcontrol/issues/7163) *Traffic Control Cache Config (t3c)* Fix cache config for multiple profiles
- [#7048](https://github.com/apache/trafficcontrol/issues/7048) *Traffic Stats* Add configuration value to set the client request timeout for calls to Traffic Ops.
- [#7093](https://github.com/apache/trafficcontrol/issues/7093) *Traffic Router* Updated Apache Tomcat from 9.0.43 to 9.0.67
- [#7125](https://github.com/apache/trafficcontrol/issues/7125) *Docs* Reflect implementation and deprecation notice for `letsencrypt/autorenew` endpoint.
- [#7046](https://github.com/apache/trafficcontrol/issues/7046) *Traffic Ops* `deliveryservices/sslkeys/add` now checks that each cert in the chain is related.
- [#7158](https://github.com/apache/trafficcontrol/issues/7158) *Traffic Vault* Fix the `reencrypt` utility to uniquely reencrypt each version of the SSL Certificates.
- [#7137](https://github.com/apache/trafficcontrol/pull/7137) *Traffic Control Cache Config (t3c)* parent.config simulate topology for non topo delivery services.
- [#7153](https://github.com/apache/trafficcontrol/pull/7153) *Traffic Control Cache Config (t3c)* Adds an extra T3C check for validity of an ssl cert (crash fix).
- [#3965](https://github.com/apache/trafficcontrol/pull/3965) *Traffic Router* Traffic Router now always includes a `Content-Length` header in the response.
- [#6533](https://github.com/apache/trafficcontrol/issues/6533) *TR should not rename/recreate log files on rollover
- [#7182](https://github.com/apache/trafficcontrol/pull/7182) *Traffic Control Cache Config (t3c)* Sort peers used in strategy.yaml to prevent false positive for reload.
- [#7204](https://github.com/apache/trafficcontrol/pull/7204) *Traffic Control Cache Config (t3c)* strategies.yaml hash_key only for consistent_hash
- [#7277](https://github.com/apache/trafficcontrol/pull/7277) *Traffic Control Cache Config (t3c)* remapdotconfig: remove skip check at mids for nocache/live
- [#7282](https://github.com/apache/trafficcontrol/pull/7282) *Traffic Ops* Fixed issue with user getting correctly logged when using an access or bearer token authentication.
- [#7346](https://github.com/apache/trafficcontrol/pull/7346) *Traffic Control Cache Config (t3c)* Fixed issue with stale lock file when using git to track changes.
- [#7352](https://github.com/apache/trafficcontrol/pull/7352) *Traffic Control Cache Config (t3c)* Fixed issue with application locking which would allow multiple instances of `t3c apply` to run concurrently.
- [#6775](https://github.com/apache/trafficcontrol/issues/6775) *Traffic Ops* Invalid "orgServerFqdn" in Delivery Service creation/update causes Internal Server Error
- [#6695](https://github.com/apache/trafficcontrol/issues/6695) *Traffic Control Cache Config (t3c)* Directory creation was erroneously reporting an error when actually succeeding.
- [#7411](https://github.com/apache/trafficcontrol/pull/7411) *Traffic Control Cache Config (t3c)* Fixed issue with wrong parent ordering with MSO non-topology delivery services.
- [#7425](https://github.com/apache/trafficcontrol/pull/7425) *Traffic Control Cache Config (t3c)* Fixed issue with layered profile iteration being done in the wrong order.
- [#6385](https://github.com/apache/trafficcontrol/issues/6385) *Traffic Ops* Reserved consistentHashQueryParameters cause internal server error
- [#7471](https://github.com/apache/trafficcontrol/pull/7471) *Traffic Control Cache Config (t3c)* Fixed issue with MSO non topo origins from multiple cache groups.

### Removed
- [#7271](https://github.com/apache/trafficcontrol/pull/7271) Remove components in `infrastructre/docker/`, not in use as cdn-in-a-box performs the same functionality.
- [#7271](https://github.com/apache/trafficcontrol/pull/7271) Remove`misc/jira_github_issue_import.py`, the project does not use JIRA.
- [#7271](https://github.com/apache/trafficcontrol/pull/7271) Remove `traffic_ops/install/bin/convert_profile/`, this script is outdated and is for use on an EOL ATS version.
- [#7271](https://github.com/apache/trafficcontrol/pull/7271) Remove `traffic_ops/install/bin/install_go.sh`, `traffic_ops/install/bin/todb_bootstrap.sh` and `traffic_ops/install/bin/install_goose.sh` are no longer in use.

## [7.0.0] - 2022-07-19
### Added
- [Traffic Portal] Added Layered Profile feature to /servers/
- [#6448](https://github.com/apache/trafficcontrol/issues/6448) Added `status` and `lastPoll` fields to the `publish/CrStates` endpoint of Traffic Monitor (TM).
- Added back to the health-client the `status` field logging with the addition of the filed to `publish/CrStates`
- Added a new Traffic Ops endpoint to `GET` capacity and telemetry data for CDNi integration.
- Added SOA (Service Oriented Architecture) capability to CDN-In-A-Box.
- Added a Traffic Ops endpoints to `PUT` a requested configuration change for a full configuration or per host and an endpoint to approve or deny the request.
- Traffic Monitor config option `distributed_polling` which enables the ability for Traffic Monitor to poll a subset of the CDN and divide into "local peer groups" and "distributed peer groups". Traffic Monitors in the same group are local peers, while Traffic Monitors in other groups are distributed peers. Each TM group polls the same set of cachegroups and gets availability data for the other cachegroups from other TM groups. This allows each TM to be responsible for polling a subset of the CDN while still having a full view of CDN availability. In order to use this, `stat_polling` must be disabled.
- Added support for a new Traffic Ops GLOBAL profile parameter -- `tm_query_status_override` -- to override which status of Traffic Monitors to query (default: ONLINE).
- Traffic Ops: added new `cdn.conf` option -- `user_cache_refresh_interval_sec` -- which enables an in-memory users cache to improve performance. Default: 0 (disabled).
- Traffic Ops: added new `cdn.conf` option -- `server_update_status_cache_refresh_interval_sec` -- which enables an in-memory server update status cache to improve performance. Default: 0 (disabled).
- Traffic Router: Add support for `file`-protocol URLs for the `geolocation.polling.url` for the Geolocation database.
- Replaces all Traffic Portal Tenant select boxes with a novel tree select box [#6427](https://github.com/apache/trafficcontrol/issues/6427).
- Traffic Monitor: Add support for `access.log` to TM.
- Added functionality for login to provide a Bearer token and for that token to be later used for authorization.
- [Traffic Portal] Added the ability for users to view Delivery Service Requests corresponding to individual Delivery Services in TP.
- [Traffic Ops] Added support for backend configurations so that Traffic Ops can act as a reverse proxy for these services [#6754](https://github.com/apache/trafficcontrol/pull/6754).
- Added functionality for CDN locks, so that they can be shared amongst a list of specified usernames.
- [Traffic Ops | Traffic Go Clients | T3C] Add additional timestamp fields to server for queuing and dequeueing config and revalidate updates.
- Added layered profile feature to 4.0 for `GET` /servers/, `POST` /servers/, `PUT` /servers/{id} and `DELETE` /servers/{id}.
- Added a Traffic Ops endpoint and Traffic Portal page to view all CDNi configuration update requests and approve or deny.
- Added layered profile feature to 4.0 for `GET` /deliveryservices/{id}/servers/ and /deliveryservices/{id}/servers/eligible.
- Change to t3c regex_revalidate so that STALE is no longer explicitly added for default revalidate rule for ATS version backwards compatibility.
- Change to t3c diff to flag a config file for replacement if owner/group settings are not `ats` [#6879](https://github.com/apache/trafficcontrol/issues/6879).
- t3c now looks in the executable dir path for t3c- utilities
- Added support for parent.config markdown/retry DS parameters using first./inner./last. prefixes.  mso. and <null> prefixes should be deprecated.
- Add new __REGEX_REMAP_DIRECTIVE__ support to raw remap text to allow moving the regex_remap placement.
- t3c change `t3c diff` call to `t3c-diff` to fix a performance regression.
- Added a sub-app t3c-tail to tail diags.log and capture output when t3c reloads and restarts trafficserver

### Fixed
- Fixed TO to default route ID to 0, if it is not present in the request context.
- [#6291](https://github.com/apache/trafficcontrol/issues/6291) Prevent Traffic Ops from modifying and/or deleting reserved statuses.
- Update traffic\_portal dependencies to mitigate `npm audit` issues.
- Fixed a cdn-in-a-box build issue when using `RHEL_VERSION=7`
- `dequeueing` server updates should not require checking for cdn locks.
- Fixed Traffic Ops ignoring the configured database port value, which was prohibiting the use of anything other than port 5432 (the PostgreSQL default)
- [#6580](https://github.com/apache/trafficcontrol/issues/6580) Fixed cache config generation remap.config targets for MID-type servers in a Topology with other caches as parents and HTTPS origins.
- Traffic Router: fixed a null pointer exception that caused snapshots to be rejected if a topology cachegroup did not have any online/reported/admin\_down caches
- [#6271](https://github.com/apache/trafficcontrol/issues/6271) `api/{{version}/deliveryservices/{id}/health` returns no info if the delivery service uses a topology.
- [#6549](https://github.com/apache/trafficcontrol/issues/6549) Fixed internal server error while deleting a delivery service created from a DSR (Traafic Ops).
- [#6538](https://github.com/apache/trafficcontrol/pull/6538) Fixed the incorrect use of secure.port on TrafficRouter and corrected to the httpsPort value from the TR server configuration.
- [#6562](https://github.com/apache/trafficcontrol/pull/6562) Fixed incorrect template in Ansible dataset loader role when fallbackToClosest is defined.
- [#6590](https://github.com/apache/trafficcontrol/pull/6590) Python client: Corrected parameter name in decorator for get\_parameters\_by\_profile\_id
- [#6368](https://github.com/apache/trafficcontrol/pull/6368) Fixed validation response message from `/acme_accounts`
- [#6603](https://github.com/apache/trafficcontrol/issues/6603) Fixed users with "admin" "Priv Level" not having Permission to view or delete DNSSEC keys.
- Fixed Traffic Router to handle aggressive NSEC correctly.
- [#6907](https://github.com/apache/trafficcontrol/issues/6907) Fixed Traffic Ops to return the correct server structure (based on the API version) upon a server deletion.
- [#6626](https://github.com/apache/trafficcontrol/pull/6626) Fixed t3c Capabilities request failure issue which could result in malformed config.
- [#6370](https://github.com/apache/trafficcontrol/pull/6370) Fixed docs for `POST` and response code for `PUT` to `/acme_accounts` endpoint
- Only `operations` and `admin` roles should have the `DELIVERY-SERVICE:UPDATE` permission.
- [#6369](https://github.com/apache/trafficcontrol/pull/6369) Fixed `/acme_accounts` endpoint to validate email and URL fields
- Fixed searching of the ds parameter merge_parent_groups slice.
- [#6806](https://github.com/apache/trafficcontrol/issues/6806) t3c calculates max_origin_connections incorrectly for topology-based delivery services
- [#6944](https://github.com/apache/trafficcontrol/issues/6944) Fixed cache config generation for ATS 9 sni.yaml from disable_h2 to http2 directive. ATS 9 documents disable_h2, but it doesn't seem to work.
- Fixed TO API `PUT /servers/:id/status` to only queue updates on the same CDN as the updated server
- t3c-generate fix for combining remapconfig and cachekeyconfig parameters for MakeRemapDotConfig call.
- [#6780](https://github.com/apache/trafficcontrol/issues/6780) Fixed t3c to use secondary parents when there are no primary parents available.
- Correction where using the placeholder `__HOSTNAME__` in "unknown" files (others than the defaults ones), was being replaced by the full FQDN instead of the shot hostname.
- [#6800](https://github.com/apache/trafficcontrol/issues/6800) Fixed incorrect error message for `/server/details` associated with query parameters.
- [#6712](https://github.com/apache/trafficcontrol/issues/6712) - Fixed error when loading the Traffic Vault schema from `create_tables.sql` more than once.
- [#6883](https://github.com/apache/trafficcontrol/issues/6883) Fix t3c cache to invalidate on version change
- [#6834](https://github.com/apache/trafficcontrol/issues/6834) - In API 4.0, fixed `GET` for `/servers` to display all profiles irrespective of the index position. Also, replaced query param `profileId` with `profileName`.
- [#6299](https://github.com/apache/trafficcontrol/issues/6299) User representations don't match
- [#6896](https://github.com/apache/trafficcontrol/issues/6896) Fixed the `POST api/cachegroups/id/queue_updates` endpoint so that it doesn't give an internal server error anymore.
- [#6994](https://github.com/apache/trafficcontrol/issues/6994) Fixed the Health Client to not crash if parent.config has a blank line.
- [#6933](https://github.com/apache/trafficcontrol/issues/6933) Fixed tc-health-client to handle credentials files with special characters in variables
- [#6776](https://github.com/apache/trafficcontrol/issues/6776) User properties only required sometimes
- Fixed TO API `GET /deliveryservicesserver` causing error when an IMS request is made with the `cdn` and `maxRevalDurationDays` parameters set.
- [#6792](https://github.com/apache/trafficcontrol/issues/6792) Remove extraneous field from Topologies and Server Capability POST/PUT.
- [#6795](https://github.com/apache/trafficcontrol/issues/6795) Removed an unnecessary response wrapper object from being returned in a POST to the federation resolvers endpoint.

### Removed
- Remove `client.steering.forced.diversity` feature flag(profile parameter) from Traffic Router (TR). Client steering responses now have cache diversity by default.
- Remove traffic\_portal dependencies to mitigate `npm audit` issues, specifically `grunt-concurrent`, `grunt-contrib-concat`, `grunt-contrib-cssmin`, `grunt-contrib-jsmin`, `grunt-contrib-uglify`, `grunt-contrib-htmlmin`, `grunt-newer`, and `grunt-wiredep`
- Replace `forever` with `pm2` for process management of the traffic portal node server to remediate security issues.
- Removed the Traffic Monitor `peer_polling_protocol` option. Traffic Monitor now just uses hostnames to request peer states, which can be handled via IPv4 or IPv6 depending on the underlying IP version in use.
- Dropped CentOS 8 support
- The `/servers/details` endpoint of the Traffic Ops API has been dropped in version 4.0, and marked deprecated in earlier versions.
- Remove Traffic Ops API version 2

### Changed
- [#6694](https://github.com/apache/trafficcontrol/issues/6694) Traffic Stats now uses the TO API 3.0
- [#6654](https://github.com/apache/trafficcontrol/issues/6654) Traffic Monitor now uses the TO API 4.0 by default and falls back to 3.1
- Added Rocky Linux 8 support
- Traffic Monitors now peer with other Traffic Monitors of the same status (e.g. ONLINE with ONLINE, OFFLINE with OFFLINE), instead of all peering with ONLINE.
- Changed the Traffic Ops user last_authenticated update query to only update once per minute to avoid row-locking when the same user logs in frequently.
- Added new fields to the monitoring.json snapshot and made Traffic Monitor prefer data in monitoring.json to the CRConfig snapshot
- Changed the default Traffic Ops API version requsted by Traffic Router from 2.0 to 3.1
- Added permissions to the role form in traffic portal
- Updated the Cache Stats Traffic Portal page to use a more performant AG-Grid-based table.
- Updated the CDNs Traffic Portal page to use a more performant AG-Grid-based table.
- Updated the Profiles Traffic Portal page to use a more performant AG-Grid-based table.
- Updated Go version to 1.18
- Removed the unused `deliveryservice_tmuser` table from Traffic Ops database
- Adds updates to the trafficcontrol-health-client to, use new ATS Host status formats, detect and use proper
  traffic_ctl commands, and adds new markup-poll-threshold config.
- Traffic Monitor now defaults to 100 historical "CRConfig" Snapshots stored internally if not specified in configuration (previous default was 20,000)
- Updated Traffic Router dependencies:
  - commons-io: 2.0.1 -> 2.11.0
  - commons-codec: 1.6 -> 1.15
  - guava: 18.0 -> 31.1-jre
  - async-http-client: 2.12.1 -> 2.12.3
  - spring: 5.2.20.RELEASE -> 5.3.20
- `TRAFFIC_ROUTER`-type Profiles no longer need to have names that match any kind of pattern (e.g. `CCR_.*`)
- [#4351](https://github.com/apache/trafficcontrol/issues/4351) Updated message to an informative one when deleting a delivery service.
- Updated Grove to use the TO API v3 client library
- Updated Ansible Roles to use Traffic Ops API v3
- Update Go version to 1.19

## [6.1.0] - 2022-01-18
### Added
- Added permission based roles for better access control.
- [#5674](https://github.com/apache/trafficcontrol/issues/5674) Added new query parameters `cdn` and `maxRevalDurationDays` to the `GET /api/x/jobs` Traffic Ops API to filter by CDN name and within the start_time window defined by the `maxRevalDurationDays` GLOBAL profile parameter, respectively.
- Added a new Traffic Ops cdn.conf option -- `disable_auto_cert_deletion` -- in order to optionally prevent the automatic deletion of certificates for delivery services that no longer exist whenever a CDN snapshot is taken.
- [#6034](https://github.com/apache/trafficcontrol/issues/6034) Added new query parameter `cdn` to the `GET /api/x/deliveryserviceserver` Traffic Ops API to filter by CDN name
- Added a new Traffic Monitor configuration option -- `short_hostname_override` -- to traffic_monitor.cfg to allow overriding the system hostname that Traffic Monitor uses.
- Added a new Traffic Monitor configuration option -- `stat_polling` (default: true) -- to traffic_monitor.cfg to disable stat polling.
- A new Traffic Portal server command-line option `-c` to specify a configuration file, and the ability to set `log: null` to log to stdout (consult documentation for details).
- Multiple improvements to Ansible roles as discussed at ApacheCon 2021
- SANs information to the SSL key endpoint and Traffic Portal page.
- Added definition for `heartbeat.polling.interval` for CDN Traffic Monitor config in API documentation.
- New `pkg` script options, `-h`, `-s`, `-S`, and `-L`.
- Added `Invalidation Type` (REFRESH or REFETCH) for invalidating content to Traffic Portal.
- cache config t3c-apply retrying when another t3c-apply is running.
- IMS warnings to Content Invalidation requests in Traffic Portal and documentation.
- [#6032](https://github.com/apache/trafficcontrol/issues/6032) Add t3c setting mode 0600 for secure files
- [#6405](https://github.com/apache/trafficcontrol/issues/6405) Added cache config version to all t3c apps and config file headers
- Traffic Vault: Added additional flag to TV Riak (Deprecated) Util
- Added Traffic Vault Postgres columns, a Traffic Ops API endpoint, and Traffic Portal page to show SSL certificate expiration information.
- Added cache config `__CACHEGROUP__` preprocess directive, to allow injecting the local server's cachegroup name into any config file
- Added t3c experimental strategies generation.
- Added support for a DS profile parameter 'LastRawRemapPre' and 'LastRawRemapPost' which allows raw text lines to be pre or post pended to remap.config.
- Added DS parameter 'merge_parent_groups' to allow primary and secondary parents to be merged into the primary parent list in parent.config.

### Fixed
- [#6411](https://github.com/apache/trafficcontrol/pull/6411) Removes invalid 'ALL cdn' options from TP
- Fixed Traffic Router crs/stats to prevent overflow and to correctly record the time used in averages.
- [#6209](https://github.com/apache/trafficcontrol/pull/6209) Updated Traffic Router to use Java 11 to compile and run
- [#5893](https://github.com/apache/trafficcontrol/issues/5893) - A self signed certificate is created when an HTTPS delivery service is created or an HTTP delivery service is updated to HTTPS.
- [#6255](https://github.com/apache/trafficcontrol/issues/6255) - Unreadable Prod Mode CDN Notifications in Traffic Portal
- [#6378](https://github.com/apache/trafficcontrol/issues/6378) - Cannot update or delete Cache Groups with null latitude and longitude.
- Fixed broken `GET /cdns/routing` Traffic Ops API
- [#6259](https://github.com/apache/trafficcontrol/issues/6259) - Traffic Portal No Longer Allows Spaces in Server Object "Router Port Name"
- [#6392](https://github.com/apache/trafficcontrol/issues/6392) - Traffic Ops prevents assigning ORG servers to topology-based delivery services (as well as a number of other valid operations being prohibited by "last server assigned to DS" validations which don't apply to topology-based delivery services)
- [#6175](https://github.com/apache/trafficcontrol/issues/6175) - POST request to /api/4.0/phys_locations accepts mismatch values for regionName.
- Fixed Traffic Monitor parsing stats_over_http output so that multiple stats for the same underlying delivery service (when the delivery service has more than 1 regex) are properly summed together. This makes the resulting data more accurate in addition to fixing the "new stat is lower than last stat" warnings.
- [#6457](https://github.com/apache/trafficcontrol/issues/6457) - Fix broken user registration and password reset, due to the last_authenticated value being null.
- [#6367](https://github.com/apache/trafficcontrol/issues/6367) - Fix PUT `user/current` to work with v4 User Roles and Permissions
- [#6266](https://github.com/apache/trafficcontrol/issues/6266) - Removed postgresql13-devel requirement for traffic_ops
- [#6446](https://github.com/apache/trafficcontrol/issues/6446) - Revert Traffic Router rollover file pattern to the one previously used in `log4j.properties` with Log4j 1.2
- [#5118](https://github.com/apache/trafficcontrol/issues/5118) - Added support for Kafka to Traffic Stats

### Changed
- Updated `t3c` to request less unnecessary deliveryservice-server assignment and invalidation jobs data via new query params supported by Traffic Ops
- [#6179](https://github.com/apache/trafficcontrol/issues/6179) Updated the Traffic Ops rpm to include the `ToDnssecRefresh` binary and make the `trafops_dnssec_refresh` cron job use it
- [#6382](https://github.com/apache/trafficcontrol/issues/6382) Accept Geo Limit Countries as strings and arrays.
- Traffic Portal no longer uses `ruby compass` to compile sass and now uses `dart-sass`.
- Changed Invalidation Jobs throughout (TO, TP, T3C, etc.) to account for the ability to do both REFRESH and REFETCH requests for resources.
- Changed the `maxConnections` value on Traffic Router, to prevent the thundering herd problem (TR).
- The `admin` Role is now always guaranteed to exist, and can't be deleted or modified.
- [#6376](https://github.com/apache/trafficcontrol/issues/6376) Updated TO/TM so that TM doesn't overwrite monitoring snapshot data with CR config snapshot data.
- Updated `t3c-apply` to reduce mutable state in `TrafficOpsReq` struct.
- Updated Golang dependencies
- [#6506](https://github.com/apache/trafficcontrol/pull/6506) - Updated `jackson-databind` and `jackson-annotations` Traffic Router dependencies to version 2.13.1

### Deprecated
- Deprecated the endpoints and docs associated with `/api_capability` and `/capabilities`.
- The use of a seelog configuration file to configure Traffic Stats logging is deprecated, and logging configuration should instead be present in the `logs` property of the Traffic Stats configuration file (refer to documentation for details).

### Removed
- Removed the `user_role` table.
- The `traffic_ops.sh` shell profile no longer sets `GOPATH` or adds its `bin` folder to the `PATH`
- `/capabilities` removed from Traffic Ops API version 4.

## [6.0.2] - 2021-12-17
### Changed
- Updated `log4j` module in Traffic Router from version 1.2.17 to 2.17.0

## [6.0.1] - 2021-11-04
### Added
- [#2770](https://github.com/apache/trafficcontrol/issues/2770) Added validation for httpBypassFqdn as hostname in Traffic Ops

### Fixed
- [#6125](https://github.com/apache/trafficcontrol/issues/6125) - Fix `/cdns/{name}/federations?id=#` to search for CDN.
- [#6285](https://github.com/apache/trafficcontrol/issues/6285) - The Traffic Ops Postinstall script will work in CentOS 7, even if Python 3 is installed
- [#5373](https://github.com/apache/trafficcontrol/issues/5373) - Traffic Monitor logs not consistent
- [#6197](https://github.com/apache/trafficcontrol/issues/6197) - TO `/deliveryservices/:id/routing` makes requests to all TRs instead of by CDN.
- Traffic Ops: Sanitize username before executing LDAP query

### Changed
- [#5927](https://github.com/apache/trafficcontrol/issues/5927) Updated CDN-in-a-Box to not run a Riak container by default but instead only run it if the optional flag is provided.
- Changed the DNSSEC refresh Traffic Ops API to only create a new change log entry if any keys were actually refreshed or an error occurred (in order to reduce changelog noise)

## [6.0.0] - 2021-08-30
### Added
- [#4982](https://github.com/apache/trafficcontrol/issues/4982) Added the ability to support queueing updates by server type and profile
- [#5412](https://github.com/apache/trafficcontrol/issues/5412) Added last authenticated time to user API's (`GET /user/current, GET /users, GET /user?id=`) response payload
- [#5451](https://github.com/apache/trafficcontrol/issues/5451) Added change log count to user API's response payload and query param (username) to logs API
- Added support for CDN locks
- Added support for PostgreSQL as a Traffic Vault backend
- Added the tc-health-client to Trafficcontrol used to manage traffic server parents.
- [#5449](https://github.com/apache/trafficcontrol/issues/5449) The `todb-tests` GitHub action now runs the Traffic Ops DB tests
- Python client: [#5611](https://github.com/apache/trafficcontrol/pull/5611) Added server_detail endpoint
- Ported the Postinstall script to Python. The Perl version has been moved to `install/bin/_postinstall.pl` and has been deprecated, pending removal in a future release.
- CDN-in-a-Box: Generate config files using the Postinstall script
- CDN-in-a-Box: Add Federation with CNAME foo.kabletown.net.
- Apache Traffic Server: [#5627](https://github.com/apache/trafficcontrol/pull/5627) - Added the creation of Centos8 RPMs for Apache Traffic Server
- Traffic Ops/Traffic Portal: [#5479](https://github.com/apache/trafficcontrol/issues/5479) - Added the ability to change a server capability name
- Traffic Ops: [#3577](https://github.com/apache/trafficcontrol/issues/3577) - Added a query param (server host_name or ID) for servercheck API
- Traffic Portal: [#5318](https://github.com/apache/trafficcontrol/issues/5318) - Rename server columns for IPv4 address fields.
- Traffic Portal: [#5361](https://github.com/apache/trafficcontrol/issues/5361) - Added the ability to change the name of a topology.
- Traffic Portal: [#5340](https://github.com/apache/trafficcontrol/issues/5340) - Added the ability to resend a user registration from user screen.
- Traffic Portal: Adds the ability for operations/admin users to create a CDN-level notification.
- Traffic Portal: upgraded delivery service UI tables to use more powerful/performant ag-grid component
- Traffic Router: added new 'dnssec.rrsig.cache.enabled' profile parameter to enable new DNSSEC RRSIG caching functionality. Enabling this greatly reduces CPU usage during the DNSSEC signing process.
- Traffic Router: added new 'strip.special.query.params' profile parameter to enable stripping the 'trred' and 'fakeClientIpAddress' query parameters from responses: [#1065](https://github.com/apache/trafficcontrol/issues/1065)
- [#5316](https://github.com/apache/trafficcontrol/issues/5316) - Add router host names and ports on a per interface basis, rather than a per server basis.
- Traffic Ops: Adds API endpoints to fetch (GET), create (POST) or delete (DELETE) a cdn notification. Create and delete are limited to users with operations or admin role.
- Added ACME certificate renewals and ACME account registration using external account binding
- Added functionality to automatically renew ACME certificates.
- Traffic Ops: [#6069](https://github.com/apache/trafficcontrol/issues/6069) - prevent unassigning all ONLINE ORG servers from an MSO-enabled delivery service
- Added ORT flag to set local.dns bind address from server service addresses
- Added an endpoint for statuses on asynchronous jobs and applied it to the ACME renewal endpoint.
- Added two new cdn.conf options to make Traffic Vault configuration more backend-agnostic: `traffic_vault_backend` and `traffic_vault_config`
- Traffic Ops API version 4.0 - This version is **unstable** meaning that breaking changes can occur at any time - use at your own peril!
- `GET` request method for `/deliveryservices/{{ID}}/assign`
- `GET` request method for `/deliveryservices/{{ID}}/status`
- [#5644](https://github.com/apache/trafficcontrol/issues/5644) ORT config generation: Added ATS9 ip_allow.yaml support, and automatic generation if the server's package Parameter is 9.\*
- t3c: Added option to track config changes in git.
- ORT config generation: Added a rule to ip_allow such that PURGE requests are allowed over localhost
- Added integration to use ACME to generate new SSL certificates.
- Add a Federation to the Ansible Dataset Loader
- Added `GetServersByDeliveryService` method to the TO Go client
- Added asynchronous status to ACME certificate generation.
- Added per Delivery Service HTTP/2 and TLS Versions support, via ssl_server_name.yaml and sni.yaml. See overview/delivery_services and t3c docs.
- Added headers to Traffic Portal, Traffic Ops, and Traffic Monitor to opt out of tracking users via Google FLoC.
- Add logging scope for logging.yaml generation for ATS 9 support
- `DELETE` request method for `deliveryservices/xmlId/{name}/urlkeys` and `deliveryservices/{id}/urlkeys`.
- t3c now uses separate apps, full run syntax changed to `t3c apply ...`, moved to cache-config and RPM changed to trafficcontrol-cache-config. See cache-config README.md.
- t3c: bug fix to consider plugin config files for reloading remap.config
- t3c: add flag to wait for parents in syncds mode
- t3c: Change syncds so that it only warns on package version mismatch.
- atstccfg: add ##REFETCH## support to regex_revalidate.config processing.
- Traffic Router: Added `svc="..."` field to request logging output.
- Added t3c caching Traffic Ops data and using If-Modified-Since to avoid unnecessary requests.
- Added t3c --no-outgoing-ip flags.
- Added a Traffic Monitor integration test framework.
- Added `traffic_ops/app/db/traffic_vault_migrate` to help with migrating Traffic Ops Traffic Vault backends
- Added a tool at `/traffic_ops/app/db/reencrypt` to re-encrypt the data in the Postgres Traffic Vault with a new key.
- Enhanced ort integration test for reload states
- Added a new field to Delivery Services - `tlsVersions` - that explicitly lists the TLS versions that may be used to retrieve their content from Cache Servers.
- Added support for DS plugin parameters for cachekey, slice, cache_range_requests, background_fetch, url_sig  as remap.config parameters.
- Updated T3C changes in Ansible playbooks
- Updated all endpoints in infrastructure code to use API version 2.0

### Fixed
- [#5690](https://github.com/apache/trafficcontrol/issues/5690) - Fixed github action for added/modified db migration file.
- [#2471](https://github.com/apache/trafficcontrol/issues/2471) - A PR check to ensure added db migration file is the latest.
- [#6129](https://github.com/apache/trafficcontrol/issues/6129) - Traffic Monitor start doesn't recover when Traffic Ops is unavailable
- [#5609](https://github.com/apache/trafficcontrol/issues/5609) - Fixed GET /servercheck filter for an extra query param.
- [#5954](https://github.com/apache/trafficcontrol/issues/5954) - Traffic Ops HTTP response write errors are ignored
- [#6048](https://github.com/apache/trafficcontrol/issues/6048) - TM sometimes sets cachegroups to unavailable even though all caches are online
- [#6104](https://github.com/apache/trafficcontrol/issues/6104) - PUT /api/x/federations only respects first item in request payload
- [#5288](https://github.com/apache/trafficcontrol/issues/5288) - Fixed the ability to create and update a server with MTU value >= 1280.
- [#5284](https://github.com/apache/trafficcontrol/issues/5284) - Fixed error message when creating a server with non-existent profile
- Fixed a NullPointerException in TR when a client passes a null SNI hostname in a TLS request
- Fixed a logging bug in Traffic Monitor where it wouldn't log errors in certain cases where a backup file could be used instead. Also, Traffic Monitor now rejects monitoring snapshots that have no delivery services.
- [#5739](https://github.com/apache/trafficcontrol/issues/5739) - Prevent looping in case of a failed login attempt
- [#5407](https://github.com/apache/trafficcontrol/issues/5407) - Make sure that you cannot add two servers with identical content
- [#2881](https://github.com/apache/trafficcontrol/issues/2881) - Some API endpoints have incorrect Content-Types
- [#5863](https://github.com/apache/trafficcontrol/issues/5863) - Traffic Monitor logs warnings to `log_location_info` instead of `log_location_warning`
- [#5492](https://github.com/apache/trafficcontrol/issues/5942) - Traffic Stats does not failover to another Traffic Monitor when one stops responding
- [#5363](https://github.com/apache/trafficcontrol/issues/5363) - Postgresql version changeable by env variable
- [#5405](https://github.com/apache/trafficcontrol/issues/5405) - Prevent Tenant update from choosing child as new parent
- [#5384](https://github.com/apache/trafficcontrol/issues/5384) - New grids will now properly remember the current page number.
- [#5548](https://github.com/apache/trafficcontrol/issues/5548) - Don't return a `403 Forbidden` when the user tries to get servers of a non-existent DS using `GET /servers?dsId={{nonexistent DS ID}}`
- [#5732](https://github.com/apache/trafficcontrol/issues/5732) - TO API POST /cdns/dnsseckeys/generate times out with large numbers of delivery services
- [#5902](https://github.com/apache/trafficcontrol/issues/5902) - Fixed issue where the TO API wouldn't properly query all SSL certificates from Riak.
- Fixed server creation through legacy API versions to default `monitor` to `true`.
- Fixed t3c to generate topology parents correctly for parents with the Type MID+ or EDGE+ versus just the literal. Naming cache types to not be exactly 'EDGE' or 'MID' is still discouraged and not guaranteed to work, but it's unfortunately somewhat common, so this fixes it in one particular case.
- [#5965](https://github.com/apache/trafficcontrol/issues/5965) - Fixed Traffic Ops /deliveryserviceservers If-Modified-Since requests.
- Fixed t3c to create config files and directories as ats.ats
- Fixed t3c-apply service restart and ats config reload logic.
- Reduced TR dns.max-threads ansible default from 10000 to 100.
- Converted TP Delivery Service Servers Assignment table to ag-grid
- Converted TP Cache Checks table to ag-grid
- [#5981](https://github.com/apache/trafficcontrol/issues/5891) - `/deliveryservices/{{ID}}/safe` returns incorrect response for the requested API version
- [#5984](https://github.com/apache/trafficcontrol/issues/5894) - `/servers/{{ID}}/deliveryservices` returns incorrect response for the requested API version
- [#6027](https://github.com/apache/trafficcontrol/issues/6027) - Collapsed DB migrations
- [#6091](https://github.com/apache/trafficcontrol/issues/6091) - Fixed cache config of internal cache communication for https origins
- [#6066](https://github.com/apache/trafficcontrol/issues/6066) - Fixed missing/incorrect indices on some tables
- [#6169](https://github.com/apache/trafficcontrol/issues/6169) - Fixed t3c-update not updating server status when a fallback to a previous Traffic Ops API version occurred
- [#5576](https://github.com/apache/trafficcontrol/issues/5576) - Inconsistent Profile Name restrictions
- [#6327](https://github.com/apache/trafficcontrol/issues/6327) - Fixed cache config to invalidate its cache if the Server's Profile or CDN changes
- [#6174](https://github.com/apache/trafficcontrol/issues/6174) - Fixed t3c-apply with no hostname failing if the OS hostname returns a full FQDN
- Fixed Federations IMS so TR federations watcher will get updates.
- [#5129](https://github.com/apache/trafficcontrol/issues/5129) - Updated TM so that it returns a 404 if the endpoint is not supported.
- [#5992](https://github.com/apache/trafficcontrol/issues/5992) - Updated Traffic Router Integration tests to use a mock Traffic Monitor and Traffic Ops server
- [#6093](https://github.com/apache/trafficcontrol/issues/6093) - Fixed Let's Encrypt to work for delivery services where the domain does not contain the XMLID.

### Changed
- Migrated completely off of bower in favor of npm
- Updated the Traffic Ops Python client to 3.0
- Updated Flot libraries to supported versions
- [apache/trafficcontrol](https://github.com/apache/trafficcontrol) is now a Go module
- Updated Traffic Ops supported database version from PostgreSQL 9.6 to 13.2
- [#3342](https://github.com/apache/trafficcontrol/issues/3342) - Updated the [`db/admin`](https://traffic-control-cdn.readthedocs.io/en/latest/development/traffic_ops.html#database-management) tool to use [Migrate](https://github.com/golang-migrate/migrate) instead of Goose and converted the migrations to Migrate format (split up/down for each migration into separate files)
- Set Traffic Router to also accept TLSv1.3 protocols by default in server.xml
- Disabled TLSv1.1 for Traffic Router in Ansible role by default
- Updated the Traffic Monitor Ansible role to set `serve_write_timeout_ms` to `20000` by default because 10 seconds can be too short for relatively large CDNs.
- Refactored the Traffic Ops - Traffic Vault integration to more easily support the development of new Traffic Vault backends
- Changed the Traffic Router package structure from com.comcast.cdn.\* to org.apache.\*
- Updated Apache Tomcat from 8.5.63 to 9.0.43
- Improved the DNSSEC refresh Traffic Ops API (`/cdns/dnsseckeys/refresh`). As of TO API v4, its method is `PUT` instead of `GET`, its response format was changed to return an alert instead of a string-based response, it returns a 202 instead of a 200, and it now works with the `async_status` API in order for the client to check the status of the async job: [#3054](https://github.com/apache/trafficcontrol/issues/3054)
- Delivery Service Requests now keep a record of the changes they make.
- Changed the `goose` provider to the maintained fork [`github.com/kevinburke/goose`](https://github.com/kevinburke/goose)
- The format of the `/servers/{{host name}}/update_status` Traffic Ops API endpoint has been changed to use a top-level `response` property, in keeping with (most of) the rest of the API.
- The API v4 Traffic Ops Go client has been overhauled compared to its predecessors to have a consistent call signature that allows passing query string parameters and HTTP headers to any client method.
- Updated BouncyCastle libraries in Traffic Router to v1.68.
- lib/go-atscfg Make funcs to take Opts, to reduce future breaking changes.
- CDN in a Box now uses `t3c` for cache configuration.
- CDN in a Box now uses Apache Traffic Server 8.1.
- Customer names in payloads sent to the `/deliveryservices/request` Traffic Ops API endpoint can no longer contain characters besides alphanumerics, @, !, #, $, %, ^, &amp;, *, (, ), [, ], '.', ' ', and '-'. This fixes a vulnerability that allowed email content injection.
- Go version 1.17 is used to compile Traffic Ops, T3C, Traffic Monitor, Traffic Stats, and Grove.

### Deprecated
- The Riak Traffic Vault backend is now deprecated and its support may be removed in a future release. It is highly recommended to use the new PostgreSQL backend instead.
- The `riak.conf` config file and its corresponding `--riakcfg` option in `traffic_ops_golang` have been deprecated. Please use `"traffic_vault_backend": "riak"` and `"traffic_vault_config"` (with the existing contents of riak.conf) instead.
- The Traffic Ops API route `GET /api/{version}/vault/bucket/{bucket}/key/{key}/values` has been deprecated and will no longer be available as of Traffic Ops API v4
- The Traffic Ops API route `POST /api/{version}/deliveryservices/request` has been deprecated and will no longer be available as of Traffic Ops API v4
- The Traffic Ops API routes `GET /api/{version}/cachegroupparameters`, `POST /api/{version}/cachegroupparameters`, `GET /api/{version}/cachegroups/{id}/parameters`, and `DELETE /api/{version}/cachegroupparameters/{cachegroupID}/{parameterId}` have been deprecated and will no longer be available as of Traffic Ops API v4
- The `riak_port` option in cdn.conf is now deprecated. Please use the `"port"` field in `traffic_vault_config` instead.
- The `traffic_ops_ort.pl` tool has been deprecated in favor of `t3c`, and will be removed in the next major version.
- With the release of ATC v6.0, major API version 2 is now deprecated, subject to removal with the next ATC major version release, at the earliest.

### Removed
- Removed the unused `backend_max_connections` option from `cdn.conf`.
- Removed the unused `http_poll_no_sleep`, `max_stat_history`, `max_health_history`, `cache_health_polling_interval_ms`, `cache_stat_polling_interval_ms`, and `peer_polling_interval_ms` Traffic Monitor config options.
- Removed the `Long Description 2` and `Long Description 3` fields of `DeliveryService` from the UI, and changed the backend so that routes corresponding API 4.0 and above no longer accept or return these fields.
- The Perl implementation of Traffic Ops has been stripped out, along with the Go implementation's "fall-back to Perl" behavior.
- Traffic Ops no longer includes an `app/public` directory, as the static webserver has been removed along with the Perl Traffic Ops implementation. Traffic Ops also no longer attempts to download MaxMind GeoIP City databases when running the Traffic Ops Postinstall script.
- The `compare` tool stack has been removed, as it no longer serves a purpose.
- Removed the Perl-only `cdn.conf` option `geniso.iso_root_path`
- t3c dispersion flags. These flags existed in ort.pl and t3c, but the feature has been removed in t3c-apply. The t3c run is fast enough now, there's no value or need in internal logic, operators can easily use shell pipelines to randomly sleep before running if necessary.
- Traffic Ops API version 1


## [5.1.2] - 2021-05-17
### Fixed
- Fixed the return error for GET api `cdns/routing` to avoid incorrect success response.
- [#5712](https://github.com/apache/trafficcontrol/issues/5712) - Ensure that 5.x Traffic Stats is compatible with 5.x Traffic Monitor and 5.x Traffic Ops, and that it doesn't log all 0's for `cache_stats`
- Fixed ORT being unable to update URLSIG keys for Delivery Services
- Fixed ORT service category header rewrite for mids and topologies.
- Fixed an issue where Traffic Ops becoming unavailable caused Traffic Monitor to segfault and crash
- [#5754](https://github.com/apache/trafficcontrol/issues/5754) - Ensure Health Threshold Parameters use legacy format for legacy Monitoring Config handler
- [#5695](https://github.com/apache/trafficcontrol/issues/5695) - Ensure vitals are calculated only against monitored interfaces
- Fixed Traffic Monitor to report `ONLINE` caches as available.
- [#5744](https://github.com/apache/trafficcontrol/issues/5744) - Sort TM Delivery Service States page by DS name
- [#5724](https://github.com/apache/trafficcontrol/issues/5724) - Set XMPPID to hostname if the server had none, don't error on server update when XMPPID is empty

## [5.1.1] - 2021-03-19
### Added
- Atscfg: Added a rule to ip_allow such that PURGE requests are allowed over localhost

### Fixed
- [#5565](https://github.com/apache/trafficcontrol/issues/5565) - TO GET /caches/stats panic converting string to uint64
- [#5558](https://github.com/apache/trafficcontrol/issues/5558) - Fixed `TM UI` and `/api/cache-statuses` to report aggregate `bandwidth_kbps` correctly.
- [#5192](https://github.com/apache/trafficcontrol/issues/5192) - Fixed TO log warnings when generating snapshots for topology-based delivery services.
- Fixed Invalid TS logrotate configuration permissions causing TS logs to be ignored by logrotate.
- [#5604](https://github.com/apache/trafficcontrol/issues/5604) - traffic_monitor.log is no longer truncated when restarting Traffic Monitor

## [5.1.0] - 2021-03-11
### Added
- Traffic Ops: added a feature so that the user can specify `maxRequestHeaderBytes` on a per delivery service basis
- Traffic Router: log warnings when requests to Traffic Monitor return a 503 status code
- [#5344](https://github.com/apache/trafficcontrol/issues/5344) - Add a page that addresses migrating from Traffic Ops API v1 for each endpoint
- [#5296](https://github.com/apache/trafficcontrol/issues/5296) - Fixed a bug where users couldn't update any regex in Traffic Ops/ Traffic Portal
- Added API endpoints for ACME accounts
- Traffic Ops: Added validation to ensure that the cachegroups of a delivery services' assigned ORG servers are present in the topology
- Traffic Ops: Added validation to ensure that the `weight` parameter of `parent.config` is a float
- Traffic Ops Client: New Login function with more options, including falling back to previous minor versions. See traffic_ops/v3-client documentation for details.
- Added license files to the RPMs

### Fixed
- [#5288](https://github.com/apache/trafficcontrol/issues/5288) - Fixed the ability to create and update a server with MTU value >= 1280.
- [#1624](https://github.com/apache/trafficcontrol/issues/1624) - Fixed ORT to reload Traffic Server if LUA scripts are added or changed.
- [#5445](https://github.com/apache/trafficcontrol/issues/5445) - When updating a registered user, ignore updates on registration_sent field.
- [#5335](https://github.com/apache/trafficcontrol/issues/5335) - Don't create a change log entry if the delivery service primary origin hasn't changed
- [#5333](https://github.com/apache/trafficcontrol/issues/5333) - Don't create a change log entry for any delivery service consistent hash query params updates
- [#5341](https://github.com/apache/trafficcontrol/issues/5341) - For a DS with existing SSLKeys, fixed HTTP status code from 403 to 400 when updating CDN and Routing Name (in TO) and made CDN and Routing Name fields immutable (in TP).
- [#5192](https://github.com/apache/trafficcontrol/issues/5192) - Fixed TO log warnings when generating snapshots for topology-based delivery services.
- [#5284](https://github.com/apache/trafficcontrol/issues/5284) - Fixed error message when creating a server with non-existent profile
- [#5287](https://github.com/apache/trafficcontrol/issues/5287) - Fixed error message when creating a Cache Group with no typeId
- [#5382](https://github.com/apache/trafficcontrol/issues/5382) - Fixed API documentation and TP helptext for "Max DNS Answers" field with respect to DNS, HTTP, Steering Delivery Service
- [#5396](https://github.com/apache/trafficcontrol/issues/5396) - Return the correct error type if user tries to update the root tenant
- [#5378](https://github.com/apache/trafficcontrol/issues/5378) - Updating a non existent DS should return a 404, instead of a 500
- Fixed a potential Traffic Router race condition that could cause erroneous 503s for CLIENT_STEERING delivery services when loading new steering changes
- [#5195](https://github.com/apache/trafficcontrol/issues/5195) - Correctly show CDN ID in Changelog during Snap
- [#5438](https://github.com/apache/trafficcontrol/issues/5438) - Correctly specify nodejs version requirements in traffic_portal.spec
- Fixed Traffic Router logging unnecessary warnings for IPv6-only caches
- [#5294](https://github.com/apache/trafficcontrol/issues/5294) - TP ag grid tables now properly persist column filters on page refresh.
- [#5295](https://github.com/apache/trafficcontrol/issues/5295) - TP types/servers table now clears all filters instead of just column filters
- [#5407](https://github.com/apache/trafficcontrol/issues/5407) - Make sure that you cannot add two servers with identical content
- [#2881](https://github.com/apache/trafficcontrol/issues/2881) - Some API endpoints have incorrect Content-Types
- [#5311](https://github.com/apache/trafficcontrol/issues/5311) - Better TO log messages when failures calling TM CacheStats
- [#5364](https://github.com/apache/trafficcontrol/issues/5364) - Cascade server deletes to delete corresponding IP addresses and interfaces
- [#5390](https://github.com/apache/trafficcontrol/issues/5390) - Improve the way TO deals with delivery service server assignments
- [#5339](https://github.com/apache/trafficcontrol/issues/5339) - Ensure Changelog entries for SSL key changes
- [#5461](https://github.com/apache/trafficcontrol/issues/5461) - Fixed steering endpoint to be ordered consistently
- [#5395](https://github.com/apache/trafficcontrol/issues/5395) - Added validation to prevent changing the Type any Cache Group that is in use by a Topology
- Fixed an issue with 2020082700000000_server_id_primary_key.sql trying to create multiple primary keys when there are multiple schemas.
- Fix for public schema in 2020062923101648_add_deleted_tables.sql
- Fix for config gen missing max_origin_connections on mids in certain scenarios
- [#5642](https://github.com/apache/trafficcontrol/issues/5642) - Fixed ORT to fall back to previous minor Traffic Ops versions, allowing ORT to be upgraded before Traffic Ops when the minor has changed.
- Moved move_lets_encrypt_to_acme.sql, add_max_request_header_size_delivery_service.sql, and server_interface_ip_address_cascade.sql past last migration in 5.0.0
- [#5505](https://github.com/apache/trafficcontrol/issues/5505) - Make `parent_reval_pending` for servers in a Flexible Topology CDN-specific on `GET /servers/{name}/update_status`
- [#5317](https://github.com/apache/trafficcontrol/issues/5317) - Clicking IP addresses in the servers table no longer navigates to server details page.
- #5554 - TM UI overflows screen width and hides table data

### Changed
- [#5553](https://github.com/apache/trafficcontrol/pull/5553) - Removing Tomcat specific build requirement
- Refactored the Traffic Ops Go client internals so that all public methods have a consistent behavior/implementation
- Pinned external actions used by Documentation Build and TR Unit Tests workflows to commit SHA-1 and the Docker image used by the Weasel workflow to a SHA-256 digest
- Set Traffic Router to only accept TLSv1.1 and TLSv1.2 protocols in server.xml
- Updated Apache Tomcat from 8.5.57 to 8.5.63
- Updated Apache Tomcat Native from 1.2.16 to 1.2.23
- Traffic Portal: [#5394](https://github.com/apache/trafficcontrol/issues/5394) - Converts the tenant table to a tenant tree for usability
- Traffic Portal: upgraded delivery service UI tables to use more powerful/performant ag-grid component

## [5.0.0] - 2020-10-20
### Added
- Traffic Ops Ort: Disabled ntpd verification (ntpd is deprecated in CentOS)
- Traffic Ops Ort: Adds a transliteration of the traffic_ops_ort.pl perl script to the go language. See traffic_ops_ort/t3c/README.md.
- Traffic Ops API v3
- Added an optional readiness check service to cdn-in-a-box that exits successfully when it is able to get a `200 OK` from all delivery services
- Added health checks to Traffic Ops and Traffic Monitor in cdn-in-a-box
- [Flexible Topologies](https://github.com/apache/trafficcontrol/blob/master/blueprints/flexible-topologies.md)
    - Traffic Ops: Added an API 3.0 endpoint, `GET /api/3.0/topologies`, to create, read, update and delete flexible topologies.
    - Traffic Ops: Added an API 3.0 endpoint, `POST /api/3.0/topologies/{name}/queue_update`, to queue or dequeue updates for all servers assigned to the Cachegroups in a given Topology.
    - Traffic Ops: Added new `topology` field to the /api/3.0/deliveryservices APIs
    - Traffic Ops: Added support for `topology` query parameter to `GET /api/3.0/cachegroups` to return all cachegroups used in the given topology.
    - Traffic Ops: Added support for `topology` query parameter to `GET /api/3.0/deliveryservices` to return all delivery services that employ a given topology.
    - Traffic Ops: Added support for `dsId` query parameter for `GET /api/3.0/servers` for topology-based delivery services.
    - Traffic Ops: Excluded ORG-type servers from `GET /api/3.0/servers?dsId=#` for Topology-based Delivery Services unless the ORG server is assigned to that Delivery Service.
    - Traffic Ops: Added support for `topology` query parameter for `GET /api/3.0/servers` to return all servers whose cachegroups are in a given topology.
    - Traffic Ops: Added new topology-based delivery service fields for header rewrites: `firstHeaderRewrite`, `innerHeaderRewrite`, `lastHeaderRewrite`
    - Traffic Ops: Added validation to prohibit assigning caches to topology-based delivery services
    - Traffic Ops: Added validation to prohibit removing a capability from a server if no other server in the same cachegroup can satisfy the required capabilities of the delivery services assigned to it via topologies.
    - Traffic Ops: Added validation to ensure that updated topologies are still valid with respect to the required capabilities of their assigned delivery services.
    - Traffic Ops: Added validation to ensure that at least one server per cachegroup in a delivery service's topology has the delivery service's required capabilities.
    - Traffic Ops: Added validation to ensure that at least one server exists in each cachegroup that is used in a Topology on the `/api/3.0/topologies` endpoint and the `/api/3.0/servers/{{ID}}` endpoint.
    - Traffic Ops: Consider Topologies parentage when queueing or checking server updates
    - ORT: Added Topologies to Config Generation.
    - Traffic Portal: Added the ability to create, read, update and delete flexible topologies.
    - Traffic Portal: Added the ability to assign topologies to delivery services.
    - Traffic Portal: Added the ability to view all delivery services, cache groups and servers associated with a topology.
    - Traffic Portal: Added the ability to define first, inner and last header rewrite values for DNS* and HTTP* delivery services that employ a topology.
    - Traffic Portal: Adds the ability to view all servers utilized by a topology-based delivery service.
    - Traffic Portal: Added topology section to cdn snapshot diff.
    - Added to TP the ability to assign ORG servers to topology-based delivery services
    - Traffic Router: Added support for topology-based delivery services
    - Traffic Monitor: Added the ability to mark topology-based delivery services as available
    - CDN-in-a-Box: Add a second mid to CDN-in-a-Box, add topology `demo1-top`, and make the `demo1` delivery service topology-based
    - Traffic Ops: Added validation to ensure assigned ORG server cachegroups are in the topology when updating a delivery service
- Updated /servers/details to use multiple interfaces in API v3
- Added [Edge Traffic Routing](https://traffic-control-cdn.readthedocs.io/en/latest/admin/traffic_router.html#edge-traffic-routing) feature which allows Traffic Router to localize more DNS record types than just the routing name for DNS delivery services
- Added the ability to speedily build development RPMs from any OS without needing Docker
- Added the ability to perform a quick search, override default pagination size and clear column filters on the Traffic Portal servers table.
- Astats csv support - astats will now respond to `Accept: text/csv` and return a csv formatted stats list
- Updated /deliveryservices/{{ID}}/servers to use multiple interfaces in API v3
- Updated /deliveryservices/{{ID}}/servers/eligible to use multiple interfaces in API v3
- Added the ability to view Hash ID field (aka xmppID) on Traffic Portals' server summary page
- Added the ability to delete invalidation requests in Traffic Portal
- Added the ability to set TLS config provided here: https://golang.org/pkg/crypto/tls/#Config in Traffic Ops
- Added support for the `cachegroupName` query parameter for `GET /api/3.0/servers` in Traffic Ops
- Added an indiciator to the Traffic Monitor UI when using a disk backup of Traffic Ops.
- Added debugging functionality to CDN-in-a-Box for Traffic Stats.
- Added If-Match and If-Unmodified-Since Support in Server and Clients.
- Added debugging functionality to the Traffic Router unit tests runner at [`/traffic_router/tests`](https://github.com/apache/trafficcontrol/tree/master/traffic_router/tests)
- Made the Traffic Router unit tests runner at [`/traffic_router/tests`](https://github.com/apache/trafficcontrol/tree/master/traffic_router/tests) run in Alpine Linux
- Added GitHub Actions workflow for building RPMs and running the CDN-in-a-Box readiness check
- Added the `Status Last Updated` field to servers, and the UI, so that we can see when the last status change took place for a server.
- Added functionality in TR, so that it uses the default miss location of the DS, in case the location(for the  client IP) returned was the default location of the country.
- Added ability to set DNS Listening IPs in dns.properties
- Added Traffic Monitor: Support astats CSV output. Includes http_polling_format configuration option to specify the Accept header sent to stats endpoints. Adds CSV parsing ability (~100% faster than JSON) to the astats plugin
- Added Traffic Monitor: Support stats over http CSV output. Officially supported in ATS 9.0 unless backported by users. Users must also include `system_stats.so` when using stats over http in order to keep all the same functionality (and included stats) that astats_over_http provides.
- Added ability for Traffic Monitor to determine health of cache based on interface data and aggregate data. Using the new `stats_over_http` `health.polling.format` value that allows monitoring of multiple interfaces will first require that *all* Traffic Monitors monitoring the affected cache server be upgraded.
- Added ORT option to try all primaries before falling back to secondary parents, via Delivery Service Profile Parameter "try_all_primaries_before_secondary".
- Traffic Ops, Traffic Ops ORT, Traffic Monitor, Traffic Stats, and Grove are now compiled using Go version 1.15.
- Added `--traffic_ops_insecure=<0|1>` optional option to traffic_ops_ort.pl
- Added User-Agent string to Traffic Router log output.
- Added default sort logic to GET API calls using Read()
- Traffic Ops: added validation for assigning ORG servers to topology-based delivery services
- Added locationByDeepCoverageZone to the `crs/stats/ip/{ip}` endpoint in the Traffic Router API
- Traffic Ops: added validation for topology updates and server updates/deletions to ensure that topologies have at least one server per cachegroup in each CDN of any assigned delivery services
- Traffic Ops: added validation for delivery service updates to ensure that topologies have at least one server per cachegroup in each CDN of any assigned delivery services
- Traffic Ops: added a feature to get delivery services filtered by the `active` flag
- Traffic Portal: upgraded change log UI table to use more powerful/performant ag-grid component
- Traffic Portal: change log days are now configurable in traffic_portal_properties.json (default is 7 days) and can be overridden by the user in TP
- [#5319](https://github.com/apache/trafficcontrol/issues/5319) - Added support for building RPMs that target CentOS 8
- #5360 - Adds the ability to clone a topology

### Fixed
- Fixed #5188 - DSR (delivery service request) incorrectly marked as complete and error message not displaying when DSR fulfilled and DS update fails in Traffic Portal. [Related Github issue](https://github.com/apache/trafficcontrol/issues/5188)
- Fixed #3455 - Alphabetically sorting CDN Read API call [Related Github issue](https://github.com/apache/trafficcontrol/issues/3455)
- Fixed #5010 - Fixed Reference urls for Cache Config on Delivery service pages (HTTP, DNS) in Traffic Portal. [Related Github issue](https://github.com/apache/trafficcontrol/issues/5010)
- Fixed #5147 - GET /servers?dsId={id} should only return mid servers (in addition to edge servers) for the cdn of the delivery service if the mid tier is employed. [Related github issue](https://github.com/apache/trafficcontrol/issues/5147)
- Fixed #4981 - Cannot create routing regular expression with a blank pattern param in Delivery Service [Related github issue](https://github.com/apache/trafficcontrol/issues/4981)
- Fixed #4979 - Returns a Bad Request error during server creation with missing profileId [Related github issue](https://github.com/apache/trafficcontrol/issues/4979)
- Fixed #4237 - Do not return an internal server error when delivery service's capacity is zero. [Related github issue](https://github.com/apache/trafficcontrol/issues/4237)
- Fixed #2712 - Invalid TM logrotate configuration permissions causing TM logs to be ignored by logrotate. [Related github issue](https://github.com/apache/trafficcontrol/issues/2712)
- Fixed #3400 - Allow "0" as a TTL value for Static DNS entries [Related github issue](https://github.com/apache/trafficcontrol/issues/3400)
- Fixed #5050 - Allows the TP administrator to name a TP instance (production, staging, etc) and flag whether it is production or not in traffic_portal_properties.json [Related github issue](https://github.com/apache/trafficcontrol/issues/5050)
- Fixed #4743 - Validate absolute DNS name requirement on Static DNS entry for CNAME type [Related github issue](https://github.com/apache/trafficcontrol/issues/4743)
- Fixed #4848 - `GET /api/x/cdns/capacity` gives back 500, with the message `capacity was zero`
- Fixed #2156 - Renaming a host in TC, does not impact xmpp_id and thereby hashid [Related github issue](https://github.com/apache/trafficcontrol/issues/2156)
- Fixed #5038 - Adds UI warning when server interface IP CIDR is too large [Related github issue](https://github.com/apache/trafficcontrol/issues/5038)
- Fixed #3661 - Anonymous Proxy ipv4 whitelist does not work
- Fixed #1847 - Delivery Service with SSL keys are no longer allowed to be updated when the fields changed are relevant to the SSL Keys validity.
- Fixed #5153 - Right click context menu on new ag-grid tables appearing at the wrong place after scrolling. [Related github issue](https://github.com/apache/trafficcontrol/issues/5153)
- Fixed the `GET /api/x/jobs` and `GET /api/x/jobs/:id` Traffic Ops API routes to allow falling back to Perl via the routing blacklist
- Fixed ORT config generation not using the coalesce_number_v6 Parameter.
- Fixed POST deliveryservices/request (designed to simple send an email) regression which erroneously required deep caching type and routing name. [Related github issue](https://github.com/apache/trafficcontrol/issues/4735)
- Removed audit logging from the `POST /api/x/serverchecks` Traffic Ops API endpoint in order to reduce audit log spam
- Fixed an issue that causes Traffic Router to mistakenly route to caches that had recently been set from ADMIN_DOWN to OFFLINE
- Fixed an issue that caused Traffic Monitor to poll caches that did not have the status ONLINE/REPORTED/ADMIN_DOWN
- Fixed /deliveryservice_stats regression restricting metric type to a predefined set of values. [Related github issue](https://github.com/apache/trafficcontrol/issues/4740)
- Fixed audit logging from the `/jobs` APIs to bring them back to the same level of information provided by TO-Perl
- Fixed `maxRevalDurationDays` validation for `POST /api/1.x/user/current/jobs` and added that validation to the `/api/x/jobs` endpoints
- Fixed slice plugin error in delivery service request view. [Related github issue](https://github.com/apache/trafficcontrol/issues/4770)
- Fixed update procedure of servers, so that if a server is linked to one or more delivery services, you cannot change its "cdn". [Related github issue](https://github.com/apache/trafficcontrol/issues/4116)
- Fixed `POST /api/x/steering` and `PUT /api/x/steering` so that a steering target with an invalid `type` is no longer accepted. [Related github issue](https://github.com/apache/trafficcontrol/issues/3531)
- Fixed `cachegroups` READ endpoint, so that if a request is made with the `type` specified as a non integer value, you get back a `400` with error details, instead of a `500`. [Related github issue](https://github.com/apache/trafficcontrol/issues/4703)
- Fixed ORT bug miscalculating Mid Max Origin Connections as all servers, usually resulting in 1.
- Fixed ORT atstccfg helper log to append and not overwrite old logs. Also changed to log to /var/log/ort and added a logrotate to the RPM. See the ORT README.md for details.
- Added Delivery Service Raw Remap `__RANGE_DIRECTIVE__` directive to allow inserting the Range Directive after the Raw Remap text. This allows Raw Remaps which manipulate the Range.
- Added an option for `coordinateRange` in the RGB configuration file, so that in case a client doesn't have a postal code, we can still determine if it should be allowed or not, based on whether or not the latitude/ longitude of the client falls within the supplied ranges. [Related github issue](https://github.com/apache/trafficcontrol/issues/4372)
- Fixed TR build configuration (pom.xml) to invoke preinstall.sh. [Related github issue](https://github.com/apache/trafficcontrol/issues/4882)
- Fixed #3548 - Prevents DS regexes with non-consecutive order from generating invalid CRconfig/snapshot.
- Fixes #4984 - Lets `create_tables.sql` be run concurrently without issue
- Fixed #5020, #5021 - Creating an ASN with the same number and same cache group should not be allowed.
- Fixed #5006 - Traffic Ops now generates the Monitoring on-the-fly if the snapshot doesn't exist, and logs an error. This fixes upgrading to 4.x to not break the CDN until a Snapshot is done.
- Fixed #4680 - Change Content-Type to application/json for TR auth calls
- Fixed #4292 - Traffic Ops not looking for influxdb.conf in the right place
- Fixed #5102 - Python client scripts fail silently on authentication failures
- Fixed #5103 - Python client scripts crash on connection errors
- Fixed matching of wildcards in subjectAlternateNames when loading TLS certificates
- Fixed #5180 - Global Max Mbps and Tps is not send to TM
- Fixed #3528 - Fix Traffic Ops monitoring.json missing DeliveryServices
- Fixed an issue where the jobs and servers table in Traffic Portal would not clear a column's filter when it's hidden
- Fixed an issue with Traffic Router failing to authenticate if secrets are changed
- Fixed validation error message for Traffic Ops `POST /api/x/profileparameters` route
- Fixed #5216 - Removed duplicate button to link delivery service to server [Related Github issue](https://github.com/apache/trafficcontrol/issues/5216)
- Fixed an issue where Traffic Router would erroneously return 503s or NXDOMAINs if the caches in a cachegroup were all unavailable for a client's requested IP version, rather than selecting caches from the next closest available cachegroup.
- Fixed an issue where downgrading the database would fail while having server interfaces with null gateways, MTU, and/or netmasks.
- Fixed an issue where partial upgrades of the database would occasionally fail to apply 2020081108261100_add_server_ip_profile_trigger.
- Fixed #5197 - Allows users to assign topology-based DS to ORG servers [Related Github issue](https://github.com/apache/trafficcontrol/issues/5197)
- Fixed #5161 - Fixes topology name character validation [Related Github issue](https://github.com/apache/trafficcontrol/issues/5161)
- Fixed #5237 - /isos API endpoint rejecting valid IPv6 addresses with CIDR-notation network prefixes.
- Fixed an issue with Traffic Monitor to fix peer polling to work as expected
- Fixed #5274 - CDN in a Box's Traffic Vault image failed to build due to Basho's repo responding with 402 Payment Required. The repo has been removed from the image.
- #5069 - For LetsEncryptDnsChallengerWatcher in Traffic Router, the cr-config location is configurable instead of only looking at `/opt/traffic_router/db/cr-config.json`
- #5191 - Error from IMS requests to /federations/all
- Fixed Astats csv issue where it could crash if caches dont return proc data
- #5380 - Show the correct servers (including ORGs) when a topology based DS with required capabilities + ORG servers is queried for the assigned servers
- Fixed parent.config generation for topology-based delivery services (inline comments not supported)
- Fixed parent.config generation for MSO delivery services with required capabilities

### Changed
- Changed some Traffic Ops Go Client methods to use `DeliveryServiceNullable` inputs and outputs.
- When creating invalidation jobs through TO/TP, if an identical regex is detected that overlaps its time, then warnings
will be returned indicating that overlap exists.
- Changed Traffic Portal to disable browser caching on GETs until it utilizes the If-Modified-Since functionality that the TO API now provides.
- Changed Traffic Portal to use Traffic Ops API v3
- Changed Traffic Portal to use the more performant and powerful ag-grid for all server and invalidation request tables.
- Changed ORT Config Generation to be deterministic, which will prevent spurious diffs when nothing actually changed.
- Changed ORT to find the local ATS config directory and use it when location Parameters don't exist for many required configs, including all Delivery Service files (Header Rewrites, Regex Remap, URL Sig, URI Signing).
- Changed ORT to not update ip_allow.config but log an error if it needs updating in syncds mode, and only actually update in badass mode.
    - ATS has a known bug, where reloading when ip_allow.config has changed blocks arbitrary addresses. This will break things by not allowing any new necessary servers, but prevents breaking the Mid server. There is no solution that doesn't break something, until ATS fixes the bug, and breaking an Edge is better than breaking a Mid.
- Changed the access logs in Traffic Ops to now show the route ID with every API endpoint call. The Route ID is appended to the end of the access log line.
- Changed Traffic Monitor's `tmconfig.backup` to store the result of `GET /api/2.0/cdns/{{name}}/configs/monitoring` instead of a transformed map
- Changed OAuth workflow to use Basic Auth if client secret is provided per RFC6749 section 2.3.1.
- [Multiple Interface Servers](https://github.com/apache/trafficcontrol/blob/master/blueprints/multi-interface-servers.md)
    - Interface data is constructed from IP Address/Gateway/Netmask (and their IPv6 counterparts) and Interface Name and Interface MTU fields on services. These **MUST** have proper, valid data before attempting to upgrade or the upgrade **WILL** fail. In particular IP fields need to be valid IP addresses/netmasks, and MTU must only be positive integers of at least 1280.
    - The `/servers` and `/servers/{{ID}}}` TO API endpoints have been updated to use and reflect multi-interface servers.
    - Updated `/cdns/{{name}}/configs/monitoring` TO API endpoint to return multi-interface data.
    - CDN Snapshots now use a server's "service addresses" to provide its IP addresses.
    - Changed the `Cache States` tab of the Traffic Monitor UI to properly handle multiple interfaces.
    - Changed the `/publish/CacheStats` in Traffic Monitor to support multiple interfaces.
    - Changed the CDN-in-a-Box server enrollment template to support multiple interfaces.
- Changed Tomcat Java dependency to 8.5.57.
- Changed Spring Framework Java dependency to 4.2.5.
- Changed certificate loading code in Traffic Router to use Bouncy Castle instead of deprecated Sun libraries.
- Changed deprecated AsyncHttpClient Java dependency to use new active mirror and updated to version 2.12.1.
- Changed Traffic Portal to use the more performant and powerful ag-grid for the delivery service request (DSR) table.
- Traffic Ops: removed change log entry created during server update/revalidation unqueue
- Updated CDN in a Box to CentOS 8 and added `RHEL_VERSION` Docker build arg so CDN in a Box can be built for CentOS 7, if desired
- Added Delivery Service Raw Remap `__CACHEKEY_DIRECTIVE__` directive to allow inserting the cachekey directive into the Raw Remap text. This allows Raw Remaps which manipulate the cachekey.

### Deprecated
- Deprecated the non-nullable `DeliveryService` Go struct and other structs that use it. `DeliveryServiceNullable` structs should be used instead.
- Deprecated the `insecure` option in `traffic_ops_golang` in favor of `"tls_config": { "InsecureSkipVerify": <bool> }`
- Importing Traffic Ops Go clients via the un-versioned `github.com/apache/trafficcontrol/traffic_ops/client` is now deprecated in favor of versioned import paths e.g. `github.com/apache/trafficcontrol/traffic_ops/v3-client`.

### Removed
- Removed deprecated Traffic Ops Go Client methods.
- Configuration generation logic in the TO API (v1) for all files and the "meta" route - this means that versions of Traffic Ops ORT earlier than 4.0.0 **will not work any longer** with versions of Traffic Ops moving forward.
- Removed from Traffic Portal the ability to view cache server config files as the contents are no longer reliable through the TO API due to the introduction of atstccfg.


## [4.1.0] - 2020-04-23
### Added
- Added support for use of ATS Slice plugin as an additonal option to range request handling on HTTP/DNS DSes.
- Added a boolean to delivery service in Traffic Portal and Traffic Ops to enable EDNS0 client subnet at the delivery service level and include it in the cr-config.
- Updated Traffic Router to read new EDSN0 client subnet field and route accordingly only for enabled delivery services. When enabled and a subnet is present in the request, the subnet appears in the `chi` field and the resolver address is in the `rhi` field.
- Traffic Router DNSSEC zone diffing: if enabled via the new "dnssec.zone.diffing.enabled" TR profile parameter, TR will diff existing zones against newly generated zones in order to determine if a zone needs to be re-signed. Zones are typically generated on every snapshot and whenever new DNSSEC keys are found, and since signing a zone is a relatively CPU-intensive operation, this optimization can drastically reduce the CPU time taken to process new snapshots and new DNSSEC keys.
- Added an optimistic quorum feature to Traffic Monitor to prevent false negative states from propagating to downstream components in the event of network isolation.
- Added the ability to fetch users by role
- Added an API 1.5 endpoint to generate delivery service certificates using Let's Encrypt
- Added an API 1.5 endpoint to GET a single or all records for Let's Encrypt DNS challenge
- Added an API 1.5 endpoint to renew certificates
- Added ability to create multiple objects from generic API Create with a single POST.
- Added debugging functionality to CDN-in-a-Box.
- Added an SMTP server to CDN-in-a-Box.
- Cached builder Docker images on Docker Hub to speed up build time
- Added functionality in the GET endpoints to support the "If-Modified-Since" header in the incoming requests.
- Traffic Ops Golang Endpoints
  - /api/2.0 for all of the most recent route versions
  - /api/1.1/cachegroupparameters/{{cachegroupID}}/{{parameterID}} `(DELETE)`
  - /api/1.5/stats_summary `(POST)`
  - /api/1.1/cdns/routing
  - /api/1.1/cachegroupparameters/ `(GET, POST)`
  - /api/2.0/isos
  - /api/1.5/deliveryservice/:id/routing
  - /api/1.5/deliveryservices/sslkeys/generate/letsencrypt `POST`
  - /api/2.0/deliveryservices/xmlId/:XMLID/sslkeys `DELETE`
  - /deliveryserviceserver/:dsid/:serverid
  - /api/1.5/letsencrypt/autorenew `POST`
  - /api/1.5/letsencrypt/dnsrecords `GET`
  - /api/2.0/vault/ping `GET`
  - /api/2.0/vault/bucket/:bucket/key/:key/values `GET`
  - /api/2.0/servercheck `GET`
  - /api/2.0/servercheck/extensions/:id `(DELETE)`
  - /api/2.0/servercheck/extensions `(GET, POST)`
  - /api/2.0/servers/:name-or-id/update `POST`
  - /api/2.0/plugins `(GET)`
  - /api/2.0/snapshot `PUT`

### Changed
- Add null check in astats plugin before calling strtok to find ip mask values in the config file
- Fix to traffic_ops_ort.pl to strip specific comment lines before checking if a file has changed.  Also promoted a changed file message from DEBUG to ERROR for report mode.
- Fixed Traffic Portal regenerating CDN DNSSEC keys with the wrong effective date
- Fixed issue #4583: POST /users/register internal server error caused by failing DB query
- Type mutation through the api is now restricted to only those types that apply to the "server" table
- Updated The Traffic Ops Python, Go and Java clients to use API version 2.0 (when possible)
- Updated CDN-in-a-Box scripts and enroller to use TO API version 2.0
- Updated numerous, miscellaneous tools to use TO API version 2.0
- Updated TP to use TO API v2
- Updated TP application build dependencies
- Modified Traffic Monitor to poll over IPv6 as well as IPv4 and separate the availability statuses.
- Modified Traffic Router to separate availability statuses between IPv4 and IPv6.
- Modified Traffic Portal and Traffic Ops to accept IPv6 only servers.
- Updated Traffic Monitor to default to polling both IPv4 and IPv6.
- Traffic Ops, Traffic Monitor, Traffic Stats, and Grove are now compiled using Go version 1.14. This requires a Traffic Vault config update (see note below).
- Existing installations **must** enable TLSv1.1 for Traffic Vault in order for Traffic Ops to reach it. See [Enabling TLS 1.1](https://traffic-control-cdn.readthedocs.io/en/latest/admin/traffic_vault.html#tv-admin-enable-tlsv1-1) in the Traffic Vault administrator's guide for instructions.
- Changed the `totalBytes` property of responses to GET requests to `/deliveryservice_stats` to the more appropriate `totalKiloBytes` in API 2.x
- Fix to traffic_ops_ort to generate logging.yaml files correctly.
- Fixed issue #4650: add the "Vary: Accept-Encoding" header to all responses from Traffic Ops

### Deprecated/Removed
- The Traffic Ops `db/admin.pl` script has now been removed. Please use the `db/admin` binary instead.
- Traffic Ops Python client no longer supports Python 2.
- Traffic Ops API Endpoints
  - /api_capabilities/:id
  - /asns/:id
  - /cachegroups/:id (GET)
  - /cachegroup/:parameterID/parameter
  - /cachegroups/:parameterID/parameter/available
  - /cachegroups/:id/unassigned_parameters
  - /cachegroups/trimmed
  - /cdns/:name/configs/routing
  - /cdns/:name/federations/:id (GET)
  - /cdns/configs
  - /cdns/:id (GET)
  - /cdns/:id/snapshot
  - /cdns/name/:name (GET)
  - /cdns/usage/overview
  - /deliveryservice_matches
  - /deliveryservice_server/:dsid/:serverid
  - /deliveryservice_user
  - /deliveryservice_user/:dsId/:userId
  - /deliveryservices/hostname/:name/sslkeys
  - /deliveryservices/{dsid}/regexes/{regexid} (GET)
  - /deliveryservices/:id (GET)
  - /deliveryservices/:id/state
  - /deliveryservices/xmlId/:XMLID/sslkeys/delete
  - /divisions/:division_name/regions
  - /divisions/:id
  - /divisions/name/:name
  - /hwinfo/dtdata
  - /jobs/:id
  - /keys/ping
  - /logs/:days/days
  - /parameters/:id (GET)
  - /parameters/:id/profiles
  - /parameters/:id/unassigned_profiles
  - /parameters/profile/:name
  - /parameters/validate
  - /phys_locations/trimmed
  - /phys_locations/:id (GET)
  - /profile/:id (GET)
  - /profile/:id/unassigned_parameters
  - /profile/trimmed
  - /regions/:id (GET, DELETE)
  - /regions/:region_name/phys_locations
  - /regions/name/:region_name
  - /riak/bucket/:bucket/key/:key/vault
  - /riak/ping
  - /riak/stats
  - /servercheck/aadata
  - /servers/hostname/:hostName/details
  - /servers/status
  - /servers/:id (GET)
  - /servers/totals
  - /snapshot/:cdn
  - /stats_summary/create
  - /steering/:deliveryservice/targets/:target (GET)
  - /tenants/:id (GET)
  - /statuses/:id (GET)
  - /to_extensions/:id/delete
  - /to_extensions
  - /traffic_monitor/stats
  - /types/trimmed
  - /types/{{ID}} (GET)
  - /user/current/jobs
  - /users/:id/deliveryservices
  - /servers/checks
  - /user/{{user ID}}/deliveryservices/available

## [4.0.0] - 2019-12-16
### Added
- Traffic Router: TR now generates a self-signed certificate at startup and uses it as the default TLS cert.
  The default certificate is used whenever a client attempts an SSL handshake for an SNI host which does not match
  any of the other certificates.
- Client Steering Forced Diversity: force Traffic Router to return more unique edge caches in CLIENT_STEERING results instead of the default behavior which can sometimes return a result of multiple targets using the same edge cache. In the case of edge cache failures, this feature will give clients a chance to retry a different edge cache. This can be enabled with the new "client.steering.forced.diversity" Traffic Router profile parameter.
- Traffic Ops Golang Endpoints
  - /api/1.4/deliveryservices `(GET,POST,PUT)`
  - /api/1.4/users `(GET,POST,PUT)`
  - /api/1.1/deliveryservices/xmlId/:xmlid/sslkeys `GET`
  - /api/1.1/deliveryservices/hostname/:hostname/sslkeys `GET`
  - /api/1.1/deliveryservices/sslkeys/add `POST`
  - /api/1.1/deliveryservices/xmlId/:xmlid/sslkeys/delete `GET`
  - /api/1.4/deliveryservices_required_capabilities `(GET,POST,DELETE)`
  - /api/1.1/servers/status `GET`
  - /api/1.4/cdns/dnsseckeys/refresh `GET`
  - /api/1.1/cdns/name/:name/dnsseckeys `GET`
  - /api/1.1/roles `GET`
  - /api/1.4/cdns/name/:name/dnsseckeys `GET`
  - /api/1.4/user/login/oauth `POST`
  - /api/1.1/servers/:name/configfiles/ats `GET`
  - /api/1.1/servers/:id/queue_update `POST`
  - /api/1.1/profiles/:name/configfiles/ats/* `GET`
  - /api/1.4/profiles/name/:name/copy/:copy
  - /api/1.1/servers/:name/configfiles/ats/* `GET`
  - /api/1.1/cdns/:name/configfiles/ats/* `GET`
  - /api/1.1/servers/:id/status `PUT`
  - /api/1.1/dbdump `GET`
  - /api/1.1/servers/:name/configfiles/ats/parent.config
  - /api/1.1/servers/:name/configfiles/ats/remap.config
  - /api/1.1/user/login/token `POST`
  - /api/1.4/deliveryservice_stats `GET`
  - /api/1.1/deliveryservices/request
  - /api/1.1/federations/:id/users
  - /api/1.1/federations/:id/users/:userID
  - /api/1.2/current_stats
  - /api/1.1/osversions
  - /api/1.1/stats_summary `GET`
  - /api/1.1/api_capabilities `GET`
  - /api/1.1/user/current `PUT`
  - /api/1.1/federations/:id/federation_resolvers `(GET, POST)`

- Traffic Router: Added a tunable bounded queue to support DNS request processing.
- Traffic Ops API Routing Blacklist: via the `routing_blacklist` field in `cdn.conf`, enable certain whitelisted Go routes to be handled by Perl instead (via the `perl_routes` list) in case a regression is found in the Go handler, and explicitly disable any routes via the `disabled_routes` list. Requests to disabled routes are immediately given a 503 response. Both fields are lists of Route IDs, and route information (ID, version, method, path, and whether or not it can bypass to Perl) can be found by running `./traffic_ops_golang --api-routes`. To disable a route or have it bypassed to Perl, find its Route ID using the previous command and put it in the `disabled_routes` or `perl_routes` list, respectively.
- To support reusing a single riak cluster connection, an optional parameter is added to riak.conf: "HealthCheckInterval". This options takes a 'Duration' value (ie: 10s, 5m) which affects how often the riak cluster is health checked.  Default is currently set to: "HealthCheckInterval": "5s".
- Added a new Go db/admin binary to replace the Perl db/admin.pl script which is now deprecated and will be removed in a future release. The new db/admin binary is essentially a drop-in replacement for db/admin.pl since it supports all of the same commands and options; therefore, it should be used in place of db/admin.pl for all the same tasks.
- Added an API 1.4 endpoint, /api/1.4/cdns/dnsseckeys/refresh, to perform necessary behavior previously served outside the API under `/internal`.
- Added the DS Record text to the cdn dnsseckeys endpoint in 1.4.
- Added monitoring.json snapshotting. This stores the monitoring json in the same table as the crconfig snapshot. Snapshotting is now required in order to push out monitoring changes.
- To traffic_ops_ort.pl added the ability to handle ##OVERRIDE## delivery service ANY_MAP raw remap text to replace and comment out a base delivery service remap rules. THIS IS A TEMPORARY HACK until versioned delivery services are implemented.
- Snapshotting the CRConfig now deletes HTTPS certificates in Riak for delivery services which have been deleted in Traffic Ops.
- Added a context menu in place of the "Actions" column from the following tables in Traffic Portal: cache group tables, CDN tables, delivery service tables, parameter tables, profile tables, server tables.
- Traffic Portal standalone Dockerfile
- In Traffic Portal, removes the need to specify line breaks using `__RETURN__` in delivery service edge/mid header rewrite rules, regex remap expressions, raw remap text and traffic router additional request/response headers.
- In Traffic Portal, provides the ability to clone delivery service assignments from one cache to another cache of the same type. Issue #2963.
- Added an API 1.4 endpoint, /api/1.4/server_capabilities, to create, read, and delete server capabilities.
- Traffic Ops now allows each delivery service to have a set of query parameter keys to be retained for consistent hash generation by Traffic Router.
- In Traffic Portal, delivery service table columns can now be rearranged and their visibility toggled on/off as desired by the user. Hidden table columns are excluded from the table search. These settings are persisted in the browser.
- Added an API 1.4 endpoint, /api/1.4/user/login/oauth to handle SSO login using OAuth.
- Added /#!/sso page to Traffic Portal to catch redirects back from OAuth provider and POST token into the API.
- In Traffic Portal, server table columns can now be rearranged and their visibility toggled on/off as desired by the user. Hidden table columns are excluded from the table search. These settings are persisted in the browser.
- Added pagination support to some Traffic Ops endpoints via three new query parameters, limit and offset/page
- Traffic Ops now supports a "sortOrder" query parameter on some endpoints to return API responses in descending order
- Traffic Ops now uses a consistent format for audit logs across all Go endpoints
- Added cache-side config generator, atstccfg, installed with ORT. Includes all configs. Includes a plugin system.
- Fixed ATS config generation to omit regex remap, header rewrite, URL Sig, and URI Signing files for delivery services not assigned to that server.
- In Traffic Portal, all tables now include a 'CSV' link to enable the export of table data in CSV format.
- Pylint configuration now enforced (present in [a file in the Python client directory](./traffic_control/clients/python/pylint.rc))
- Added an optional SMTP server configuration to the TO configuration file, api now has unused abilitiy to send emails
- Traffic Monitor now has "gbps" calculated stat, allowing operators to monitor bandwidth in Gbps.
- Added an API 1.4 endpoint, /api/1.4/deliveryservices_required_capabilities, to create, read, and delete associations between a delivery service and a required capability.
- Added ATS config generation omitting parents without Delivery Service Required Capabilities.
- In Traffic Portal, added the ability to create, view and delete server capabilities and associate those server capabilities with servers and delivery services. See [blueprint](./blueprints/server-capabilitites.md)
- Added validation to prevent assigning servers to delivery services without required capabilities.
- Added deep coverage zone routing percentage to the Traffic Portal dashboard.
- Added a `traffic_ops/app/bin/osversions-convert.pl` script to convert the `osversions.cfg` file from Perl to JSON as part of the `/osversions` endpoint rewrite.
- Added [Experimental] - Emulated Vault suppling a HTTP server mimicking RIAK behavior for usage as traffic-control vault.
- Added Traffic Ops Client function that returns a Delivery Service Nullable Response when requesting for a Delivery Service by XMLID

### Changed
- Traffic Router:  TR will now allow steering DSs and steering target DSs to have RGB enabled. (fixes #3910)
- Traffic Portal:  Traffic Portal now allows Regional Geo Blocking to be enabled for a Steering Delivery Service.
- Traffic Ops: fixed a regression where the `Expires` cookie header was not being set properly in responses. Also, added the `Max-Age` cookie header in responses.
- Traffic Router, added TLS certificate validation on certificates imported from Traffic Ops
  - validates modulus of private and public keys
  - validates current timestamp falls within the certificate date bracket
  - validates certificate subjects against the DS URL
- Traffic Ops Golang Endpoints
  - Updated /api/1.1/cachegroups: Cache Group Fallbacks are included
  - Updated /api/1.1/cachegroups: fixed so fallbackToClosest can be set through API
    - Warning:  a PUT of an old Cache Group JSON without the fallbackToClosest field will result in a `null` value for that field
- Traffic Router: fixed a bug which would cause `REFUSED` DNS answers if the zone priming execution did not complete within the configured `zonemanager.init.timeout` period.
- Issue 2821: Fixed "Traffic Router may choose wrong certificate when SNI names overlap"
- traffic_ops/app/bin/checks/ToDnssecRefresh.pl now requires "user" and "pass" parameters of an operations-level user! Update your scripts accordingly! This was necessary to move to an API endpoint with proper authentication, which may be safely exposed.
- Traffic Monitor UI updated to support HTTP or HTTPS traffic.
- Traffic Monitor health/stat time now includes full body download (like prior TM <=2.1 version)
- Modified Traffic Router logging format to include an additional field for DNS log entries, namely `rhi`. This defaults to '-' and is only used when EDNS0 client subnet extensions are enabled and a client subnet is present in the request. When enabled and a subnet is present, the subnet appears in the `chi` field and the resolver address is in the `rhi` field.
- Changed traffic_ops_ort.pl so that hdr_rw-&lt;ds&gt;.config files are compared with strict ordering and line duplication when detecting configuration changes.
- Traffic Ops (golang), Traffic Monitor, Traffic Stats are now compiled using Go version 1.11. Grove was already being compiled with this version which improves performance for TLS when RSA certificates are used.
- Fixed issue #3497: TO API clients that don't specify the latest minor version will overwrite/default any fields introduced in later versions
- Fixed permissions on DELETE /api/$version/deliveryservice_server/{dsid}/{serverid} endpoint
- Issue 3476: Traffic Router returns partial result for CLIENT_STEERING Delivery Services when Regional Geoblocking or Anonymous Blocking is enabled.
- Upgraded Traffic Portal to AngularJS 1.7.8
- Issue 3275: Improved the snapshot diff performance and experience.
- Issue 3550: Fixed TC golang client setting for cache control max age
- Issue #3605: Fixed Traffic Monitor custom ports in health polling URL.
- Issue 3587: Fixed Traffic Ops Golang reverse proxy and Riak logs to be consistent with the format of other error logs.
- Database migrations have been collapsed. Rollbacks to migrations that previously existed are no longer possible.
- Issue #3750: Fixed Grove access log fractional seconds.
- Issue #3646: Fixed Traffic Monitor Thresholds.
- Modified Traffic Router API to be available via HTTPS.
- Added fields to traffic_portal_properties.json to configure SSO through OAuth.
- Added field to cdn.conf to configure whitelisted URLs for Json Key Set URL returned from OAuth provider.
- Improved [profile comparison view in Traffic Portal](https://github.com/apache/trafficcontrol/blob/master/blueprints/profile-param-compare-manage.md).
- Issue #3871 - provides users with a specified role the ability to mark any delivery service request as complete.
- Fixed Traffic Ops Golang POST servers/id/deliveryservice continuing erroneously after a database error.
- Fixed Traffic Ops Golang POST servers/id/deliveryservice double-logging errors.
- Issue #4131 - The "Clone Delivery Service Assignments" menu item is hidden on a cache when the cache has zero delivery service assignments to clone.
- Traffic Portal - Turn off TLSv1
- Removed Traffic Portal dependency on Restangular
- Issue #1486 - Dashboard graph for bandwidth now displays units in the tooltip when hovering over a data point

### Deprecated/Removed
- Traffic Ops API Endpoints
  - /api/1.1/cachegroup_fallbacks
  - /api_capabilities `POST`

## [3.0.0] - 2018-10-30
### Added
- Removed MySQL-to-Postgres migration tools.  This tool is supported for 1.x to 2.x upgrades only and should not be used with 3.x.
- Backup Edge Cache group: If the matched group in the CZF is not available, this list of backup edge cache group configured via Traffic Ops API can be used as backup. In the event of all backup edge cache groups not available, GEO location can be optionally used as further backup. APIs detailed [here](http://traffic-control-cdn.readthedocs.io/en/latest/development/traffic_ops_api/v12/cachegroup_fallbacks.html)
- Traffic Ops Golang Proxy Endpoints
  - /api/1.4/users `(GET,POST,PUT)`
  - /api/1.3/origins `(GET,POST,PUT,DELETE)`
  - /api/1.3/coordinates `(GET,POST,PUT,DELETE)`
  - /api/1.3/staticdnsentries `(GET,POST,PUT,DELETE)`
  - /api/1.1/deliveryservices/xmlId/:xmlid/sslkeys `GET`
  - /api/1.1/deliveryservices/hostname/:hostname/sslkeys `GET`
  - /api/1.1/deliveryservices/sslkeys/add `POST`
  - /api/1.1/deliveryservices/xmlId/:xmlid/sslkeys/delete `GET`
- Delivery Service Origins Refactor: The Delivery Service API now creates/updates an Origin entity on Delivery Service creates/updates, and the `org_server_fqdn` column in the `deliveryservice` table has been removed. The `org_server_fqdn` data is now computed from the Delivery Service's primary origin (note: the name of the primary origin is the `xml_id` of its delivery service).
- Cachegroup-Coordinate Refactor: The Cachegroup API now creates/updates a Coordinate entity on Cachegroup creates/updates, and the `latitude` and `longitude` columns in the `cachegroup` table have been replaced with `coordinate` (a foreign key to Coordinate). Coordinates created from Cachegroups are given the name `from_cachegroup_\<cachegroup name\>`.
- Geolocation-based Client Steering: two new steering target types are available to use for `CLIENT_STEERING` delivery services: `STEERING_GEO_ORDER` and `STEERING_GEO_WEIGHT`. When targets of these types have an Origin with a Coordinate, Traffic Router will order and prioritize them based upon the shortest total distance from client -> edge -> origin. Co-located targets are grouped together and can be weighted or ordered within the same location using `STEERING_GEO_WEIGHT` or `STEERING_GEO_ORDER`, respectively.
- Tenancy is now the default behavior in Traffic Ops.  All database entries that reference a tenant now have a default of the root tenant.  This eliminates the need for the `use_tenancy` global parameter and will allow for code to be simplified as a result. If all user and delivery services reference the root tenant, then there will be no difference from having `use_tenancy` set to 0.
- Cachegroup Localization Methods: The Cachegroup API now supports an optional `localizationMethods` field which specifies the localization methods allowed for that cachegroup (currently 'DEEP_CZ', 'CZ', and 'GEO'). By default if this field is null/empty, all localization methods are enabled. After Traffic Router has localized a client, it will only route that client to cachegroups that have enabled the localization method used. For example, this can be used to prevent GEO-localized traffic (i.e. most likely from off-net/internet clients) to cachegroups that aren't optimal for internet traffic.
- Traffic Monitor Client Update: Traffic Monitor is updated to use the Traffic Ops v13 client.
- Removed previously deprecated `traffic_monitor_java`
- Added `infrastructure/cdn-in-a-box` for Apachecon 2018 demonstration
- The CacheURL Delivery service field is deprecated.  If you still need this functionality, you can create the configuration explicitly via the raw remap field.

## [2.2.0] - 2018-06-07
### Added
- Per-DeliveryService Routing Names: you can now choose a Delivery Service's Routing Name (rather than a hardcoded "tr" or "edge" name). This might require a few pre-upgrade steps detailed [here](http://traffic-control-cdn.readthedocs.io/en/latest/admin/traffic_ops/migration_from_20_to_22.html#per-deliveryservice-routing-names)
- [Delivery Service Requests](http://traffic-control-cdn.readthedocs.io/en/latest/admin/quick_howto/ds_requests.html#ds-requests): When enabled, delivery service requests are created when ALL users attempt to create, update or delete a delivery service. This allows users with higher level permissions to review delivery service changes for completeness and accuracy before deploying the changes.
- Traffic Ops Golang Proxy Endpoints
  - /api/1.3/about `(GET)`
  - /api/1.3/asns `(GET,POST,PUT,DELETE)`
  - /api/1.3/cachegroups `(GET,POST,PUT,DELETE)`
  - /api/1.3/cdns `(GET,POST,PUT,DELETE)`
  - /api/1.3/cdns/capacity `(GET)`
  - /api/1.3/cdns/configs `(GET)`
  - /api/1.3/cdns/dnsseckeys `(GET)`
  - /api/1.3/cdns/domain `(GET)`
  - /api/1.3/cdns/monitoring `(GET)`
  - /api/1.3/cdns/health `(GET)`
  - /api/1.3/cdns/routing `(GET)`
  - /api/1.3/deliveryservice_requests `(GET,POST,PUT,DELETE)`
  - /api/1.3/divisions `(GET,POST,PUT,DELETE)`
  - /api/1.3/hwinfos `(GET)`
  - /api/1.3/login `(POST)`
  - /api/1.3/parameters `(GET,POST,PUT,DELETE)`
  - /api/1.3/profileparameters `(GET,POST,PUT,DELETE)`
  - /api/1.3/phys_locations `(GET,POST,PUT,DELETE)`
  - /api/1.3/ping `(GET)`
  - /api/1.3/profiles `(GET,POST,PUT,DELETE)`
  - /api/1.3/regions `(GET,POST,PUT,DELETE)`
  - /api/1.3/servers `(GET,POST,PUT,DELETE)`
  - /api/1.3/servers/checks `(GET)`
  - /api/1.3/servers/details `(GET)`
  - /api/1.3/servers/status `(GET)`
  - /api/1.3/servers/totals `(GET)`
  - /api/1.3/statuses `(GET,POST,PUT,DELETE)`
  - /api/1.3/system/info `(GET)`
  - /api/1.3/types `(GET,POST,PUT,DELETE)`
- Fair Queuing Pacing: Using the FQ Pacing Rate parameter in Delivery Services allows operators to limit the rate of individual sessions to the edge cache. This feature requires a Trafficserver RPM containing the fq_pacing experimental plugin AND setting 'fq' as the default Linux qdisc in sysctl.
- Traffic Ops rpm changed to remove world-read permission from configuration files.

### Changed
- Reformatted this CHANGELOG file to the keep-a-changelog format

[unreleased]: https://github.com/apache/trafficcontrol/compare/RELEASE-7.0.0...HEAD
[7.0.0]: https://github.com/apache/trafficcontrol/compare/RELEASE-7.0.0...RELEASE-6.0.0
[6.0.0]: https://github.com/apache/trafficcontrol/compare/RELEASE-6.0.0...RELEASE-5.0.0
[5.0.0]: https://github.com/apache/trafficcontrol/compare/RELEASE-4.1.0...RELEASE-5.0.0
[4.1.0]: https://github.com/apache/trafficcontrol/compare/RELEASE-4.0.0...RELEASE-4.1.0
[4.0.0]: https://github.com/apache/trafficcontrol/compare/RELEASE-3.0.0...RELEASE-4.0.0
[3.0.0]: https://github.com/apache/trafficcontrol/compare/RELEASE-2.2.0...RELEASE-3.0.0
[2.2.0]: https://github.com/apache/trafficcontrol/compare/RELEASE-2.1.0...RELEASE-2.2.0<|MERGE_RESOLUTION|>--- conflicted
+++ resolved
@@ -37,11 +37,8 @@
 - [#7380](https://github.com/apache/trafficcontrol/pull/7380) *Traffic Portal* Adds strikethrough (expired), red (7 days until expiration) and yellow (30 days until expiration) visuals to delivery service cert expiration grid rows.
 - [#7388](https://github.com/apache/trafficcontrol/pull/7388) *TC go Client* Adds sslkey_expiration methodology in v4 and v5 clients
 - [#7543](https://github.com/apache/trafficcontrol/pull/7543) *Traffic Portal* New Ansible Role to use Traffic Portal v2
-<<<<<<< HEAD
 - [#7570](https://github.com/apache/trafficcontrol/pull/7570) *Traffic Ops* Fixes `deliveryservice_request_comments` v5 apis to respond with `RFC3339` date/time Format.
-=======
 - [#7516](https://github.com/apache/trafficcontrol/pull/7516) *t3c* added command line arg to control go_direct in parent.config
->>>>>>> 530696d3
 
 ### Changed
 - [#7521](https://github.com/apache/trafficcontrol/pull/7521) *Traffic Ops* Returns empty array instead of null when no permissions are given for roles endpoint using POST or PUT request.
