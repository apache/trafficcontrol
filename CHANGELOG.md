--- conflicted
+++ resolved
@@ -88,9 +88,7 @@
 - Fixed ORT atstccfg helper log to append and not overwrite old logs. Also changed to log to /var/log/ort and added a logrotate to the RPM. See the ORT README.md for details.
 - Added Delivery Service Raw Remap `__RANGE_DIRECTIVE__` directive to allow inserting the Range Directive after the Raw Remap text. This allows Raw Remaps which manipulate the Range.
 - Added an option for `coordinateRange` in the RGB configuration file, so that in case a client doesn't have a postal code, we can still determine if it should be allowed or not, based on whether or not the latitude/ longitude of the client falls within the supplied ranges. [Related github issue](https://github.com/apache/trafficcontrol/issues/4372)
-<<<<<<< HEAD
 - Fixed TR build configuration (pom.xml) to invoke preinstall.sh. [Related github issue](https://github.com/apache/trafficcontrol/issues/4882)
-=======
 - Fixed #3548 - Prevents DS regexes with non-consecutive order from generating invalid CRconfig/snapshot.
 - Fixed #5020, #5021 - Creating an ASN with the same number and same cache group should not be allowed.
 - Fixed #5006 - Traffic Ops now generates the Monitoring on-the-fly if the snapshot doesn't exist, and logs an error. This fixes upgrading to 4.x to not break the CDN until a Snapshot is done.
@@ -98,7 +96,6 @@
 - Fixed #4292 - Traffic Ops not looking for influxdb.conf in the right place
 - Fixed #5102 - Python client scripts fail silently on authentication failures
 - Fixed #5103 - Python client scripts crash on connection errors
->>>>>>> 358e75f3
 
 ### Changed
 - Changed some Traffic Ops Go Client methods to use `DeliveryServiceNullable` inputs and outputs.
