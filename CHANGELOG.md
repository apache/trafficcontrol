--- conflicted
+++ resolved
@@ -36,11 +36,8 @@
 - In Traffic Portal, delivery service table columns can now be rearranged and their visibility toggled on/off as desired by the user. Hidden table columns are excluded from the table search. These settings are persisted in the browser.
 - Added an API 1.4 endpoint, /api/1.4/user/login/oauth to handle SSO login using OAuth.
 - Added /#!/sso page to Traffic Portal to catch redirects back from OAuth provider and POST token into the API.
-<<<<<<< HEAD
+- In Traffic Portal, server table columns can now be rearranged and their visibility toggled on/off as desired by the user. Hidden table columns are excluded from the table search. These settings are persisted in the browser.
 - Added pagination support to some Traffic Ops endpoints via three new query parameters, limit and offset/page
-=======
-- In Traffic Portal, server table columns can now be rearranged and their visibility toggled on/off as desired by the user. Hidden table columns are excluded from the table search. These settings are persisted in the browser.
->>>>>>> e12468f0
 
 ### Changed
 - Traffic Router, added TLS certificate validation on certificates imported from Traffic Ops
