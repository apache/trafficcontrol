# Changelog
All notable changes to this project will be documented in this file.

The format is based on [Keep a Changelog](http://keepachangelog.com/en/1.0.0/).

## [Unreleased]
### Added
- Per-DeliveryService Routing Names: you can now choose a Delivery Service's Routing Name (rather than a hardcoded "tr" or "edge" name). This might require a few pre-upgrade steps detailed [here](http://traffic-control-cdn.readthedocs.io/en/latest/admin/traffic_ops/migration_from_20_to_22.html#per-deliveryservice-routing-names)
<<<<<<< HEAD
- Backup Edge Cache group: Backup Edge group for a particular cache group can be configured using coverage zone files. With this, users will be able control traffic within portions of their network, thereby avoiding choosing fallback cache groups using geo coordinates(getClosestAvailableCachegroup). This can be controlled using "backupZones" which contains configuration for backup cache groups parsed from the Coverage Zone File as explained [here](http://traffic-control-cdn.readthedocs.io/en/latest/admin/traffic_ops/using.html#the-coverage-zone-file-and-asn-table)
=======
- Golang Proxy Endpoints (R=REST endpoints for GET, POST, PUT, DELETE)
  - /api/1.3/asns (R)
  - /api/1.3/cdns (R)
  - /api/1.3/cdns/capacity
  - /api/1.3/cdns/configs
  - /api/1.3/cdns/dnsseckeys
  - /api/1.3/cdns/domain
  - /api/1.3/cdns/monitoring
  - /api/1.3/cdns/health
  - /api/1.3/cdns/routing
  - /api/1.3/deliveryservice_requests (R)
  - /api/1.3/divisions (R)
  - /api/1.3/hwinfos
  - /api/1.3/parameters (R)
  - /api/1.3/phys_locations (R)
  - /api/1.3/ping
  - /api/1.3/regions (R)
  - /api/1.3/servers (R)
  - /api/1.3/servers/checks
  - /api/1.3/servers/details
  - /api/1.3/servers/status
  - /api/1.3/servers/totals
  - /api/1.3/statuses (R)
  - /api/1.3/system/info
  - /api/1.3/types (R)
>>>>>>> a3b0dab2

### Changed
- Reformatted this CHANGELOG file to the keep-a-changelog format

[Unreleased]: https://github.com/apache/incubator-trafficcontrol/compare/RELEASE-2.1.0...HEAD 
<|MERGE_RESOLUTION|>--- conflicted
+++ resolved
@@ -6,9 +6,6 @@
 ## [Unreleased]
 ### Added
 - Per-DeliveryService Routing Names: you can now choose a Delivery Service's Routing Name (rather than a hardcoded "tr" or "edge" name). This might require a few pre-upgrade steps detailed [here](http://traffic-control-cdn.readthedocs.io/en/latest/admin/traffic_ops/migration_from_20_to_22.html#per-deliveryservice-routing-names)
-<<<<<<< HEAD
-- Backup Edge Cache group: Backup Edge group for a particular cache group can be configured using coverage zone files. With this, users will be able control traffic within portions of their network, thereby avoiding choosing fallback cache groups using geo coordinates(getClosestAvailableCachegroup). This can be controlled using "backupZones" which contains configuration for backup cache groups parsed from the Coverage Zone File as explained [here](http://traffic-control-cdn.readthedocs.io/en/latest/admin/traffic_ops/using.html#the-coverage-zone-file-and-asn-table)
-=======
 - Golang Proxy Endpoints (R=REST endpoints for GET, POST, PUT, DELETE)
   - /api/1.3/asns (R)
   - /api/1.3/cdns (R)
@@ -34,7 +31,7 @@
   - /api/1.3/statuses (R)
   - /api/1.3/system/info
   - /api/1.3/types (R)
->>>>>>> a3b0dab2
+- Backup Edge Cache group: Backup Edge group for a particular cache group can be configured using coverage zone files. With this, users will be able control traffic within portions of their network, thereby avoiding choosing fallback cache groups using geo coordinates(getClosestAvailableCachegroup). This can be controlled using "backupZones" which contains configuration for backup cache groups parsed from the Coverage Zone File as explained [here](http://traffic-control-cdn.readthedocs.io/en/latest/admin/traffic_ops/using.html#the-coverage-zone-file-and-asn-table)
 
 ### Changed
 - Reformatted this CHANGELOG file to the keep-a-changelog format
