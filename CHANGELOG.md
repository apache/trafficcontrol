# Changelog
All notable changes to this project will be documented in this file.

The format is based on [Keep a Changelog](http://keepachangelog.com/en/1.0.0/).

## [unreleased]
### Added
- [#2770](https://github.com/apache/trafficcontrol/issues/2770) Added validation for httpBypassFqdn as hostname in Traffic Ops
- Added permission based roles for better access control.
- [#5674](https://github.com/apache/trafficcontrol/issues/5674) Added new query parameters `cdn` and `maxRevalDurationDays` to the `GET /api/x/jobs` Traffic Ops API to filter by CDN name and within the start_time window defined by the `maxRevalDurationDays` GLOBAL profile parameter, respectively.
- Added a new Traffic Ops cdn.conf option -- `disable_auto_cert_deletion` -- in order to optionally prevent the automatic deletion of certificates for delivery services that no longer exist whenever a CDN snapshot is taken.
- [#6034](https://github.com/apache/trafficcontrol/issues/6034) Added new query parameter `cdn` to the `GET /api/x/deliveryserviceserver` Traffic Ops API to filter by CDN name
- Added a new Traffic Monitor configuration option -- `short_hostname_override` -- to traffic_monitor.cfg to allow overriding the system hostname that Traffic Monitor uses.
- Added a new Traffic Monitor configuration option -- `stat_polling` (default: true) -- to traffic_monitor.cfg to disable stat polling.
- A new Traffic Portal server command-line option `-c` to specify a configuration file, and the ability to set `log: null` to log to stdout (consult documentation for details).
<<<<<<< HEAD
- [#6032](https://github.com/apache/trafficcontrol/issues/6032) Add t3c setting mode 0600 for secure files
=======
- SANs information to the SSL key endpoint and Traffic Portal page.
- Added definition for `heartbeat.polling.interval` for CDN Traffic Monitor config in API documentation.
- New `pkg` script options, `-h`, `-s`, `-S`, and `-L`.
- Added `Invalidation Type` (REFRESH or REFETCH) for invalidating content to Traffic Portal.
- IMS warnings to Content Invalidation requests in Traffic Portal and documentation.
>>>>>>> 318b2f47

### Fixed
- [#6197](https://github.com/apache/trafficcontrol/issues/6197) - TO `/deliveryservices/:id/routing` makes requests to all TRs instead of by CDN.
- Fixed Traffic Router crs/stats to prevent overflow and to correctly record the time used in averages.
- [#5893](https://github.com/apache/trafficcontrol/issues/5893) - A self signed certificate is created when an HTTPS delivery service is created or an HTTP delivery service is updated to HTTPS.
- [#6125](https://github.com/apache/trafficcontrol/issues/6125) - Fix `/cdns/{name}/federations?id=#` to search for CDN.
- [#6255](https://github.com/apache/trafficcontrol/issues/6255) - Unreadable Prod Mode CDN Notifications in Traffic Portal
- [#6259](https://github.com/apache/trafficcontrol/issues/6259) - Traffic Portal No Longer Allows Spaces in Server Object "Router Port Name"
- [#6175](https://github.com/apache/trafficcontrol/issues/6175) - POST request to /api/4.0/phys_locations accepts mismatch values for regionName.
- [#6283](https://github.com/apache/trafficcontrol/issues/6283) - The Traffic Ops Postinstall script will work in CentOS 7, even if Python 3 is installed
- [#5373](https://github.com/apache/trafficcontrol/issues/5373) - Traffic Monitor logs not consistent
- Traffic Ops: Sanitize username before executing LDAP query

### Changed
- Updated `t3c` to request less unnecessary deliveryservice-server assignment and invalidation jobs data via new query params supported by Traffic Ops
- [#6179](https://github.com/apache/trafficcontrol/issues/6179) Updated the Traffic Ops rpm to include the `ToDnssecRefresh` binary and make the `trafops_dnssec_refresh` cron job use it
- Changed the DNSSEC refresh Traffic Ops API to only create a new change log entry if any keys were actually refreshed or an error occurred (in order to reduce changelog noise)
- [#5927](https://github.com/apache/trafficcontrol/issues/5927) Updated CDN-in-a-Box to not run a Riak container by default but instead only run it if the optional flag is provided.
- Traffic Portal no longer uses `ruby compass` to compile sass and now uses `dart-sass`.
- Changed Invalidation Jobs throughout (TO, TP, T3C, etc.) to account for the ability to do both REFRESH and REFETCH requests for resources.

### Deprecated
- Deprecated the endpoints and docs associated with `api_capability`.
- The use of a seelog configuration file to configure Traffic Stats logging is deprecated, and logging configuration should instead be present in the `logs` property of the Traffic Stats configuration file (refer to documentation for details).

### Removed
- Removed the `user_role` table.

## [6.0.0] - 2021-08-30
### Added
- [#4982](https://github.com/apache/trafficcontrol/issues/4982) Added the ability to support queueing updates by server type and profile
- [#5412](https://github.com/apache/trafficcontrol/issues/5412) Added last authenticated time to user API's (`GET /user/current, GET /users, GET /user?id=`) response payload
- [#5451](https://github.com/apache/trafficcontrol/issues/5451) Added change log count to user API's response payload and query param (username) to logs API
- Added support for CDN locks
- Added support for PostgreSQL as a Traffic Vault backend
- Added the tc-health-client to Trafficcontrol used to manage traffic server parents.
- [#5449](https://github.com/apache/trafficcontrol/issues/5449) The `todb-tests` GitHub action now runs the Traffic Ops DB tests
- Python client: [#5611](https://github.com/apache/trafficcontrol/pull/5611) Added server_detail endpoint
- Ported the Postinstall script to Python. The Perl version has been moved to `install/bin/_postinstall.pl` and has been deprecated, pending removal in a future release.
- CDN-in-a-Box: Generate config files using the Postinstall script
- CDN-in-a-Box: Add Federation with CNAME foo.kabletown.net.
- Apache Traffic Server: [#5627](https://github.com/apache/trafficcontrol/pull/5627) - Added the creation of Centos8 RPMs for Apache Traffic Server
- Traffic Ops/Traffic Portal: [#5479](https://github.com/apache/trafficcontrol/issues/5479) - Added the ability to change a server capability name
- Traffic Ops: [#3577](https://github.com/apache/trafficcontrol/issues/3577) - Added a query param (server host_name or ID) for servercheck API
- Traffic Portal: [#5318](https://github.com/apache/trafficcontrol/issues/5318) - Rename server columns for IPv4 address fields.
- Traffic Portal: [#5361](https://github.com/apache/trafficcontrol/issues/5361) - Added the ability to change the name of a topology.
- Traffic Portal: [#5340](https://github.com/apache/trafficcontrol/issues/5340) - Added the ability to resend a user registration from user screen.
- Traffic Portal: Adds the ability for operations/admin users to create a CDN-level notification.
- Traffic Portal: upgraded delivery service UI tables to use more powerful/performant ag-grid component
- Traffic Router: added new 'dnssec.rrsig.cache.enabled' profile parameter to enable new DNSSEC RRSIG caching functionality. Enabling this greatly reduces CPU usage during the DNSSEC signing process.
- Traffic Router: added new 'strip.special.query.params' profile parameter to enable stripping the 'trred' and 'fakeClientIpAddress' query parameters from responses: [#1065](https://github.com/apache/trafficcontrol/issues/1065)
- [#5316](https://github.com/apache/trafficcontrol/issues/5316) - Add router host names and ports on a per interface basis, rather than a per server basis.
- Traffic Ops: Adds API endpoints to fetch (GET), create (POST) or delete (DELETE) a cdn notification. Create and delete are limited to users with operations or admin role.
- Added ACME certificate renewals and ACME account registration using external account binding
- Added functionality to automatically renew ACME certificates.
- Traffic Ops: [#6069](https://github.com/apache/trafficcontrol/issues/6069) - prevent unassigning all ONLINE ORG servers from an MSO-enabled delivery service
- Added ORT flag to set local.dns bind address from server service addresses
- Added an endpoint for statuses on asynchronous jobs and applied it to the ACME renewal endpoint.
- Added two new cdn.conf options to make Traffic Vault configuration more backend-agnostic: `traffic_vault_backend` and `traffic_vault_config`
- Traffic Ops API version 4.0 - This version is **unstable** meaning that breaking changes can occur at any time - use at your own peril!
- `GET` request method for `/deliveryservices/{{ID}}/assign`
- `GET` request method for `/deliveryservices/{{ID}}/status`
- [#5644](https://github.com/apache/trafficcontrol/issues/5644) ORT config generation: Added ATS9 ip_allow.yaml support, and automatic generation if the server's package Parameter is 9.\*
- t3c: Added option to track config changes in git.
- ORT config generation: Added a rule to ip_allow such that PURGE requests are allowed over localhost
- Added integration to use ACME to generate new SSL certificates.
- Add a Federation to the Ansible Dataset Loader
- Added `GetServersByDeliveryService` method to the TO Go client
- Added asynchronous status to ACME certificate generation.
- Added per Delivery Service HTTP/2 and TLS Versions support, via ssl_server_name.yaml and sni.yaml. See overview/delivery_services and t3c docs.
- Added headers to Traffic Portal, Traffic Ops, and Traffic Monitor to opt out of tracking users via Google FLoC.
- Add logging scope for logging.yaml generation for ATS 9 support
- `DELETE` request method for `deliveryservices/xmlId/{name}/urlkeys` and `deliveryservices/{id}/urlkeys`.
- t3c now uses separate apps, full run syntax changed to `t3c apply ...`, moved to cache-config and RPM changed to trafficcontrol-cache-config. See cache-config README.md.
- t3c: bug fix to consider plugin config files for reloading remap.config
- t3c: add flag to wait for parents in syncds mode
- t3c: Change syncds so that it only warns on package version mismatch.
- atstccfg: add ##REFETCH## support to regex_revalidate.config processing.
- Traffic Router: Added `svc="..."` field to request logging output.
- Added t3c caching Traffic Ops data and using If-Modified-Since to avoid unnecessary requests.
- Added t3c --no-outgoing-ip flags.
- Added a Traffic Monitor integration test framework.
- Added `traffic_ops/app/db/traffic_vault_migrate` to help with migrating Traffic Ops Traffic Vault backends
- Added a tool at `/traffic_ops/app/db/reencrypt` to re-encrypt the data in the Postgres Traffic Vault with a new key.
- Enhanced ort integration test for reload states
- Added a new field to Delivery Services - `tlsVersions` - that explicitly lists the TLS versions that may be used to retrieve their content from Cache Servers.
- Added support for DS plugin parameters for cachekey, slice, cache_range_requests, background_fetch, url_sig  as remap.config parameters.
- Updated T3C changes in Ansible playbooks
- Updated all endpoints in infrastructure code to use API version 2.0

### Fixed
- [#5690](https://github.com/apache/trafficcontrol/issues/5690) - Fixed github action for added/modified db migration file.
- [#2471](https://github.com/apache/trafficcontrol/issues/2471) - A PR check to ensure added db migration file is the latest.
- [#6129](https://github.com/apache/trafficcontrol/issues/6129) - Traffic Monitor start doesn't recover when Traffic Ops is unavailable
- [#5609](https://github.com/apache/trafficcontrol/issues/5609) - Fixed GET /servercheck filter for an extra query param.
- [#5954](https://github.com/apache/trafficcontrol/issues/5954) - Traffic Ops HTTP response write errors are ignored
- [#6048](https://github.com/apache/trafficcontrol/issues/6048) - TM sometimes sets cachegroups to unavailable even though all caches are online
- [#6104](https://github.com/apache/trafficcontrol/issues/6104) - PUT /api/x/federations only respects first item in request payload
- [#5288](https://github.com/apache/trafficcontrol/issues/5288) - Fixed the ability to create and update a server with MTU value >= 1280.
- [#5284](https://github.com/apache/trafficcontrol/issues/5284) - Fixed error message when creating a server with non-existent profile
- Fixed a NullPointerException in TR when a client passes a null SNI hostname in a TLS request
- Fixed a logging bug in Traffic Monitor where it wouldn't log errors in certain cases where a backup file could be used instead. Also, Traffic Monitor now rejects monitoring snapshots that have no delivery services.
- [#5739](https://github.com/apache/trafficcontrol/issues/5739) - Prevent looping in case of a failed login attempt
- [#5407](https://github.com/apache/trafficcontrol/issues/5407) - Make sure that you cannot add two servers with identical content
- [#2881](https://github.com/apache/trafficcontrol/issues/2881) - Some API endpoints have incorrect Content-Types
- [#5863](https://github.com/apache/trafficcontrol/issues/5863) - Traffic Monitor logs warnings to `log_location_info` instead of `log_location_warning`
- [#5492](https://github.com/apache/trafficcontrol/issues/5942) - Traffic Stats does not failover to another Traffic Monitor when one stops responding
- [#5363](https://github.com/apache/trafficcontrol/issues/5363) - Postgresql version changeable by env variable
- [#5405](https://github.com/apache/trafficcontrol/issues/5405) - Prevent Tenant update from choosing child as new parent
- [#5384](https://github.com/apache/trafficcontrol/issues/5384) - New grids will now properly remember the current page number.
- [#5548](https://github.com/apache/trafficcontrol/issues/5548) - Don't return a `403 Forbidden` when the user tries to get servers of a non-existent DS using `GET /servers?dsId={{nonexistent DS ID}}`
- [#5732](https://github.com/apache/trafficcontrol/issues/5732) - TO API POST /cdns/dnsseckeys/generate times out with large numbers of delivery services
- [#5902](https://github.com/apache/trafficcontrol/issues/5902) - Fixed issue where the TO API wouldn't properly query all SSL certificates from Riak.
- Fixed server creation through legacy API versions to default `monitor` to `true`.
- Fixed t3c to generate topology parents correctly for parents with the Type MID+ or EDGE+ versus just the literal. Naming cache types to not be exactly 'EDGE' or 'MID' is still discouraged and not guaranteed to work, but it's unfortunately somewhat common, so this fixes it in one particular case.
- [#5965](https://github.com/apache/trafficcontrol/issues/5965) - Fixed Traffic Ops /deliveryserviceservers If-Modified-Since requests.
- Fixed t3c to create config files and directories as ats.ats
- Fixed t3c-apply service restart and ats config reload logic.
- Reduced TR dns.max-threads ansible default from 10000 to 100.
- Converted TP Delivery Service Servers Assignment table to ag-grid
- Converted TP Cache Checks table to ag-grid
- [#5981](https://github.com/apache/trafficcontrol/issues/5891) - `/deliveryservices/{{ID}}/safe` returns incorrect response for the requested API version
- [#5984](https://github.com/apache/trafficcontrol/issues/5894) - `/servers/{{ID}}/deliveryservices` returns incorrect response for the requested API version
- [#6027](https://github.com/apache/trafficcontrol/issues/6027) - Collapsed DB migrations
- [#6091](https://github.com/apache/trafficcontrol/issues/6091) - Fixed cache config of internal cache communication for https origins
- [#6066](https://github.com/apache/trafficcontrol/issues/6066) - Fixed missing/incorrect indices on some tables
- [#6169](https://github.com/apache/trafficcontrol/issues/6169) - Fixed t3c-update not updating server status when a fallback to a previous Traffic Ops API version occurred
- [#5576](https://github.com/apache/trafficcontrol/issues/5576) - Inconsistent Profile Name restrictions
- [#6174](https://github.com/apache/trafficcontrol/issues/6174) - Fixed t3c-apply with no hostname failing if the OS hostname returns a full FQDN
- Fixed Federations IMS so TR federations watcher will get updates.
- [#5129](https://github.com/apache/trafficcontrol/issues/5129) - Updated TM so that it returns a 404 if the endpoint is not supported.
- [#5992](https://github.com/apache/trafficcontrol/issues/5992) - Updated Traffic Router Integration tests to use a mock Traffic Monitor and Traffic Ops server
- [#6093](https://github.com/apache/trafficcontrol/issues/6093) - Fixed Let's Encrypt to work for delivery services where the domain does not contain the XMLID.

### Changed
- Migrated completely off of bower in favor of npm
- Updated the Traffic Ops Python client to 3.0
- Updated Flot libraries to supported versions
- [apache/trafficcontrol](https://github.com/apache/trafficcontrol) is now a Go module
- Updated Traffic Ops supported database version from PostgreSQL 9.6 to 13.2
- [#3342](https://github.com/apache/trafficcontrol/issues/3342) - Updated the [`db/admin`](https://traffic-control-cdn.readthedocs.io/en/latest/development/traffic_ops.html#database-management) tool to use [Migrate](https://github.com/golang-migrate/migrate) instead of Goose and converted the migrations to Migrate format (split up/down for each migration into separate files)
- Set Traffic Router to also accept TLSv1.3 protocols by default in server.xml
- Disabled TLSv1.1 for Traffic Router in Ansible role by default
- Updated the Traffic Monitor Ansible role to set `serve_write_timeout_ms` to `20000` by default because 10 seconds can be too short for relatively large CDNs.
- Refactored the Traffic Ops - Traffic Vault integration to more easily support the development of new Traffic Vault backends
- Changed the Traffic Router package structure from com.comcast.cdn.\* to org.apache.\*
- Updated Apache Tomcat from 8.5.63 to 9.0.43
- Improved the DNSSEC refresh Traffic Ops API (`/cdns/dnsseckeys/refresh`). As of TO API v4, its method is `PUT` instead of `GET`, its response format was changed to return an alert instead of a string-based response, it returns a 202 instead of a 200, and it now works with the `async_status` API in order for the client to check the status of the async job: [#3054](https://github.com/apache/trafficcontrol/issues/3054)
- Delivery Service Requests now keep a record of the changes they make.
- Changed the `goose` provider to the maintained fork [`github.com/kevinburke/goose`](https://github.com/kevinburke/goose)
- The format of the `/servers/{{host name}}/update_status` Traffic Ops API endpoint has been changed to use a top-level `response` property, in keeping with (most of) the rest of the API.
- The API v4 Traffic Ops Go client has been overhauled compared to its predecessors to have a consistent call signature that allows passing query string parameters and HTTP headers to any client method.
- Updated BouncyCastle libraries in Traffic Router to v1.68.
- lib/go-atscfg Make funcs to take Opts, to reduce future breaking changes.
- CDN in a Box now uses `t3c` for cache configuration.
- CDN in a Box now uses Apache Traffic Server 8.1.
- Customer names in payloads sent to the `/deliveryservices/request` Traffic Ops API endpoint can no longer contain characters besides alphanumerics, @, !, #, $, %, ^, &amp;, *, (, ), [, ], '.', ' ', and '-'. This fixes a vulnerability that allowed email content injection.
- Go version 1.17 is used to compile Traffic Ops, T3C, Traffic Monitor, Traffic Stats, and Grove.

### Deprecated
- The Riak Traffic Vault backend is now deprecated and its support may be removed in a future release. It is highly recommended to use the new PostgreSQL backend instead.
- The `riak.conf` config file and its corresponding `--riakcfg` option in `traffic_ops_golang` have been deprecated. Please use `"traffic_vault_backend": "riak"` and `"traffic_vault_config"` (with the existing contents of riak.conf) instead.
- The Traffic Ops API route `GET /api/{version}/vault/bucket/{bucket}/key/{key}/values` has been deprecated and will no longer be available as of Traffic Ops API v4
- The Traffic Ops API route `POST /api/{version}/deliveryservices/request` has been deprecated and will no longer be available as of Traffic Ops API v4
- The Traffic Ops API routes `GET /api/{version}/cachegroupparameters`, `POST /api/{version}/cachegroupparameters`, `GET /api/{version}/cachegroups/{id}/parameters`, and `DELETE /api/{version}/cachegroupparameters/{cachegroupID}/{parameterId}` have been deprecated and will no longer be available as of Traffic Ops API v4
- The `riak_port` option in cdn.conf is now deprecated. Please use the `"port"` field in `traffic_vault_config` instead.
- The `traffic_ops_ort.pl` tool has been deprecated in favor of `t3c`, and will be removed in the next major version.
- With the release of ATC v6.0, major API version 2 is now deprecated, subject to removal with the next ATC major version release, at the earliest.

### Removed
- Removed the unused `backend_max_connections` option from `cdn.conf`.
- Removed the unused `http_poll_no_sleep`, `max_stat_history`, `max_health_history`, `cache_health_polling_interval_ms`, `cache_stat_polling_interval_ms`, and `peer_polling_interval_ms` Traffic Monitor config options.
- Removed the `Long Description 2` and `Long Description 3` fields of `DeliveryService` from the UI, and changed the backend so that routes corresponding API 4.0 and above no longer accept or return these fields.
- The Perl implementation of Traffic Ops has been stripped out, along with the Go implementation's "fall-back to Perl" behavior.
- Traffic Ops no longer includes an `app/public` directory, as the static webserver has been removed along with the Perl Traffic Ops implementation. Traffic Ops also no longer attempts to download MaxMind GeoIP City databases when running the Traffic Ops Postinstall script.
- The `compare` tool stack has been removed, as it no longer serves a purpose.
- Removed the Perl-only `cdn.conf` option `geniso.iso_root_path`
- t3c dispersion flags. These flags existed in ort.pl and t3c, but the feature has been removed in t3c-apply. The t3c run is fast enough now, there's no value or need in internal logic, operators can easily use shell pipelines to randomly sleep before running if necessary.
- Traffic Ops API version 1


## [5.1.2] - 2021-05-17
### Fixed
- Fixed the return error for GET api `cdns/routing` to avoid incorrect success response.
- [#5712](https://github.com/apache/trafficcontrol/issues/5712) - Ensure that 5.x Traffic Stats is compatible with 5.x Traffic Monitor and 5.x Traffic Ops, and that it doesn't log all 0's for `cache_stats`
- Fixed ORT being unable to update URLSIG keys for Delivery Services
- Fixed ORT service category header rewrite for mids and topologies.
- Fixed an issue where Traffic Ops becoming unavailable caused Traffic Monitor to segfault and crash
- [#5754](https://github.com/apache/trafficcontrol/issues/5754) - Ensure Health Threshold Parameters use legacy format for legacy Monitoring Config handler
- [#5695](https://github.com/apache/trafficcontrol/issues/5695) - Ensure vitals are calculated only against monitored interfaces
- Fixed Traffic Monitor to report `ONLINE` caches as available.
- [#5744](https://github.com/apache/trafficcontrol/issues/5744) - Sort TM Delivery Service States page by DS name
- [#5724](https://github.com/apache/trafficcontrol/issues/5724) - Set XMPPID to hostname if the server had none, don't error on server update when XMPPID is empty

## [5.1.1] - 2021-03-19
### Added
- Atscfg: Added a rule to ip_allow such that PURGE requests are allowed over localhost

### Fixed
- [#5565](https://github.com/apache/trafficcontrol/issues/5565) - TO GET /caches/stats panic converting string to uint64
- [#5558](https://github.com/apache/trafficcontrol/issues/5558) - Fixed `TM UI` and `/api/cache-statuses` to report aggregate `bandwidth_kbps` correctly.
- [#5192](https://github.com/apache/trafficcontrol/issues/5192) - Fixed TO log warnings when generating snapshots for topology-based delivery services.
- Fixed Invalid TS logrotate configuration permissions causing TS logs to be ignored by logrotate.
- [#5604](https://github.com/apache/trafficcontrol/issues/5604) - traffic_monitor.log is no longer truncated when restarting Traffic Monitor

## [5.1.0] - 2021-03-11
### Added
- Traffic Ops: added a feature so that the user can specify `maxRequestHeaderBytes` on a per delivery service basis
- Traffic Router: log warnings when requests to Traffic Monitor return a 503 status code
- [#5344](https://github.com/apache/trafficcontrol/issues/5344) - Add a page that addresses migrating from Traffic Ops API v1 for each endpoint
- [#5296](https://github.com/apache/trafficcontrol/issues/5296) - Fixed a bug where users couldn't update any regex in Traffic Ops/ Traffic Portal
- Added API endpoints for ACME accounts
- Traffic Ops: Added validation to ensure that the cachegroups of a delivery services' assigned ORG servers are present in the topology
- Traffic Ops: Added validation to ensure that the `weight` parameter of `parent.config` is a float
- Traffic Ops Client: New Login function with more options, including falling back to previous minor versions. See traffic_ops/v3-client documentation for details.
- Added license files to the RPMs

### Fixed
- [#5288](https://github.com/apache/trafficcontrol/issues/5288) - Fixed the ability to create and update a server with MTU value >= 1280.
- [#1624](https://github.com/apache/trafficcontrol/issues/1624) - Fixed ORT to reload Traffic Server if LUA scripts are added or changed.
- [#5445](https://github.com/apache/trafficcontrol/issues/5445) - When updating a registered user, ignore updates on registration_sent field.
- [#5335](https://github.com/apache/trafficcontrol/issues/5335) - Don't create a change log entry if the delivery service primary origin hasn't changed
- [#5333](https://github.com/apache/trafficcontrol/issues/5333) - Don't create a change log entry for any delivery service consistent hash query params updates
- [#5341](https://github.com/apache/trafficcontrol/issues/5341) - For a DS with existing SSLKeys, fixed HTTP status code from 403 to 400 when updating CDN and Routing Name (in TO) and made CDN and Routing Name fields immutable (in TP).
- [#5192](https://github.com/apache/trafficcontrol/issues/5192) - Fixed TO log warnings when generating snapshots for topology-based delivery services.
- [#5284](https://github.com/apache/trafficcontrol/issues/5284) - Fixed error message when creating a server with non-existent profile
- [#5287](https://github.com/apache/trafficcontrol/issues/5287) - Fixed error message when creating a Cache Group with no typeId
- [#5382](https://github.com/apache/trafficcontrol/issues/5382) - Fixed API documentation and TP helptext for "Max DNS Answers" field with respect to DNS, HTTP, Steering Delivery Service
- [#5396](https://github.com/apache/trafficcontrol/issues/5396) - Return the correct error type if user tries to update the root tenant
- [#5378](https://github.com/apache/trafficcontrol/issues/5378) - Updating a non existent DS should return a 404, instead of a 500
- Fixed a potential Traffic Router race condition that could cause erroneous 503s for CLIENT_STEERING delivery services when loading new steering changes
- [#5195](https://github.com/apache/trafficcontrol/issues/5195) - Correctly show CDN ID in Changelog during Snap
- [#5438](https://github.com/apache/trafficcontrol/issues/5438) - Correctly specify nodejs version requirements in traffic_portal.spec
- Fixed Traffic Router logging unnecessary warnings for IPv6-only caches
- [#5294](https://github.com/apache/trafficcontrol/issues/5294) - TP ag grid tables now properly persist column filters on page refresh.
- [#5295](https://github.com/apache/trafficcontrol/issues/5295) - TP types/servers table now clears all filters instead of just column filters
- [#5407](https://github.com/apache/trafficcontrol/issues/5407) - Make sure that you cannot add two servers with identical content
- [#2881](https://github.com/apache/trafficcontrol/issues/2881) - Some API endpoints have incorrect Content-Types
- [#5311](https://github.com/apache/trafficcontrol/issues/5311) - Better TO log messages when failures calling TM CacheStats
- [#5364](https://github.com/apache/trafficcontrol/issues/5364) - Cascade server deletes to delete corresponding IP addresses and interfaces
- [#5390](https://github.com/apache/trafficcontrol/issues/5390) - Improve the way TO deals with delivery service server assignments
- [#5339](https://github.com/apache/trafficcontrol/issues/5339) - Ensure Changelog entries for SSL key changes
- [#5461](https://github.com/apache/trafficcontrol/issues/5461) - Fixed steering endpoint to be ordered consistently
- [#5395](https://github.com/apache/trafficcontrol/issues/5395) - Added validation to prevent changing the Type any Cache Group that is in use by a Topology
- Fixed an issue with 2020082700000000_server_id_primary_key.sql trying to create multiple primary keys when there are multiple schemas.
- Fix for public schema in 2020062923101648_add_deleted_tables.sql
- Fix for config gen missing max_origin_connections on mids in certain scenarios
- [#5642](https://github.com/apache/trafficcontrol/issues/5642) - Fixed ORT to fall back to previous minor Traffic Ops versions, allowing ORT to be upgraded before Traffic Ops when the minor has changed.
- Moved move_lets_encrypt_to_acme.sql, add_max_request_header_size_delivery_service.sql, and server_interface_ip_address_cascade.sql past last migration in 5.0.0
- [#5505](https://github.com/apache/trafficcontrol/issues/5505) - Make `parent_reval_pending` for servers in a Flexible Topology CDN-specific on `GET /servers/{name}/update_status`
- [#5317](https://github.com/apache/trafficcontrol/issues/5317) - Clicking IP addresses in the servers table no longer navigates to server details page.
- #5554 - TM UI overflows screen width and hides table data

### Changed
- [#5553](https://github.com/apache/trafficcontrol/pull/5553) - Removing Tomcat specific build requirement
- Refactored the Traffic Ops Go client internals so that all public methods have a consistent behavior/implementation
- Pinned external actions used by Documentation Build and TR Unit Tests workflows to commit SHA-1 and the Docker image used by the Weasel workflow to a SHA-256 digest
- Set Traffic Router to only accept TLSv1.1 and TLSv1.2 protocols in server.xml
- Updated Apache Tomcat from 8.5.57 to 8.5.63
- Updated Apache Tomcat Native from 1.2.16 to 1.2.23
- Traffic Portal: [#5394](https://github.com/apache/trafficcontrol/issues/5394) - Converts the tenant table to a tenant tree for usability
- Traffic Portal: upgraded delivery service UI tables to use more powerful/performant ag-grid component

## [5.0.0] - 2020-10-20
### Added
- Traffic Ops Ort: Disabled ntpd verification (ntpd is deprecated in CentOS)
- Traffic Ops Ort: Adds a transliteration of the traffic_ops_ort.pl perl script to the go language. See traffic_ops_ort/t3c/README.md.
- Traffic Ops API v3
- Added an optional readiness check service to cdn-in-a-box that exits successfully when it is able to get a `200 OK` from all delivery services
- Added health checks to Traffic Ops and Traffic Monitor in cdn-in-a-box
- [Flexible Topologies](https://github.com/apache/trafficcontrol/blob/master/blueprints/flexible-topologies.md)
    - Traffic Ops: Added an API 3.0 endpoint, `GET /api/3.0/topologies`, to create, read, update and delete flexible topologies.
    - Traffic Ops: Added an API 3.0 endpoint, `POST /api/3.0/topologies/{name}/queue_update`, to queue or dequeue updates for all servers assigned to the Cachegroups in a given Topology.
    - Traffic Ops: Added new `topology` field to the /api/3.0/deliveryservices APIs
    - Traffic Ops: Added support for `topology` query parameter to `GET /api/3.0/cachegroups` to return all cachegroups used in the given topology.
    - Traffic Ops: Added support for `topology` query parameter to `GET /api/3.0/deliveryservices` to return all delivery services that employ a given topology.
    - Traffic Ops: Added support for `dsId` query parameter for `GET /api/3.0/servers` for topology-based delivery services.
    - Traffic Ops: Excluded ORG-type servers from `GET /api/3.0/servers?dsId=#` for Topology-based Delivery Services unless the ORG server is assigned to that Delivery Service.
    - Traffic Ops: Added support for `topology` query parameter for `GET /api/3.0/servers` to return all servers whose cachegroups are in a given topology.
    - Traffic Ops: Added new topology-based delivery service fields for header rewrites: `firstHeaderRewrite`, `innerHeaderRewrite`, `lastHeaderRewrite`
    - Traffic Ops: Added validation to prohibit assigning caches to topology-based delivery services
    - Traffic Ops: Added validation to prohibit removing a capability from a server if no other server in the same cachegroup can satisfy the required capabilities of the delivery services assigned to it via topologies.
    - Traffic Ops: Added validation to ensure that updated topologies are still valid with respect to the required capabilities of their assigned delivery services.
    - Traffic Ops: Added validation to ensure that at least one server per cachegroup in a delivery service's topology has the delivery service's required capabilities.
    - Traffic Ops: Added validation to ensure that at least one server exists in each cachegroup that is used in a Topology on the `/api/3.0/topologies` endpoint and the `/api/3.0/servers/{{ID}}` endpoint.
    - Traffic Ops: Consider Topologies parentage when queueing or checking server updates
    - ORT: Added Topologies to Config Generation.
    - Traffic Portal: Added the ability to create, read, update and delete flexible topologies.
    - Traffic Portal: Added the ability to assign topologies to delivery services.
    - Traffic Portal: Added the ability to view all delivery services, cache groups and servers associated with a topology.
    - Traffic Portal: Added the ability to define first, inner and last header rewrite values for DNS* and HTTP* delivery services that employ a topology.
    - Traffic Portal: Adds the ability to view all servers utilized by a topology-based delivery service.
    - Traffic Portal: Added topology section to cdn snapshot diff.
    - Added to TP the ability to assign ORG servers to topology-based delivery services
    - Traffic Router: Added support for topology-based delivery services
    - Traffic Monitor: Added the ability to mark topology-based delivery services as available
    - CDN-in-a-Box: Add a second mid to CDN-in-a-Box, add topology `demo1-top`, and make the `demo1` delivery service topology-based
    - Traffic Ops: Added validation to ensure assigned ORG server cachegroups are in the topology when updating a delivery service
- Updated /servers/details to use multiple interfaces in API v3
- Added [Edge Traffic Routing](https://traffic-control-cdn.readthedocs.io/en/latest/admin/traffic_router.html#edge-traffic-routing) feature which allows Traffic Router to localize more DNS record types than just the routing name for DNS delivery services
- Added the ability to speedily build development RPMs from any OS without needing Docker
- Added the ability to perform a quick search, override default pagination size and clear column filters on the Traffic Portal servers table.
- Astats csv support - astats will now respond to `Accept: text/csv` and return a csv formatted stats list
- Updated /deliveryservices/{{ID}}/servers to use multiple interfaces in API v3
- Updated /deliveryservices/{{ID}}/servers/eligible to use multiple interfaces in API v3
- Added the ability to view Hash ID field (aka xmppID) on Traffic Portals' server summary page
- Added the ability to delete invalidation requests in Traffic Portal
- Added the ability to set TLS config provided here: https://golang.org/pkg/crypto/tls/#Config in Traffic Ops
- Added support for the `cachegroupName` query parameter for `GET /api/3.0/servers` in Traffic Ops
- Added an indiciator to the Traffic Monitor UI when using a disk backup of Traffic Ops.
- Added debugging functionality to CDN-in-a-Box for Traffic Stats.
- Added If-Match and If-Unmodified-Since Support in Server and Clients.
- Added debugging functionality to the Traffic Router unit tests runner at [`/traffic_router/tests`](https://github.com/apache/trafficcontrol/tree/master/traffic_router/tests)
- Made the Traffic Router unit tests runner at [`/traffic_router/tests`](https://github.com/apache/trafficcontrol/tree/master/traffic_router/tests) run in Alpine Linux
- Added GitHub Actions workflow for building RPMs and running the CDN-in-a-Box readiness check
- Added the `Status Last Updated` field to servers, and the UI, so that we can see when the last status change took place for a server.
- Added functionality in TR, so that it uses the default miss location of the DS, in case the location(for the  client IP) returned was the default location of the country.
- Added ability to set DNS Listening IPs in dns.properties
- Added Traffic Monitor: Support astats CSV output. Includes http_polling_format configuration option to specify the Accept header sent to stats endpoints. Adds CSV parsing ability (~100% faster than JSON) to the astats plugin
- Added Traffic Monitor: Support stats over http CSV output. Officially supported in ATS 9.0 unless backported by users. Users must also include `system_stats.so` when using stats over http in order to keep all the same functionality (and included stats) that astats_over_http provides.
- Added ability for Traffic Monitor to determine health of cache based on interface data and aggregate data. Using the new `stats_over_http` `health.polling.format` value that allows monitoring of multiple interfaces will first require that *all* Traffic Monitors monitoring the affected cache server be upgraded.
- Added ORT option to try all primaries before falling back to secondary parents, via Delivery Service Profile Parameter "try_all_primaries_before_secondary".
- Traffic Ops, Traffic Ops ORT, Traffic Monitor, Traffic Stats, and Grove are now compiled using Go version 1.15.
- Added `--traffic_ops_insecure=<0|1>` optional option to traffic_ops_ort.pl
- Added User-Agent string to Traffic Router log output.
- Added default sort logic to GET API calls using Read()
- Traffic Ops: added validation for assigning ORG servers to topology-based delivery services
- Added locationByDeepCoverageZone to the `crs/stats/ip/{ip}` endpoint in the Traffic Router API
- Traffic Ops: added validation for topology updates and server updates/deletions to ensure that topologies have at least one server per cachegroup in each CDN of any assigned delivery services
- Traffic Ops: added validation for delivery service updates to ensure that topologies have at least one server per cachegroup in each CDN of any assigned delivery services
- Traffic Ops: added a feature to get delivery services filtered by the `active` flag
- Traffic Portal: upgraded change log UI table to use more powerful/performant ag-grid component
- Traffic Portal: change log days are now configurable in traffic_portal_properties.json (default is 7 days) and can be overridden by the user in TP
- [#5319](https://github.com/apache/trafficcontrol/issues/5319) - Added support for building RPMs that target CentOS 8
- #5360 - Adds the ability to clone a topology

### Fixed
- Fixed #5188 - DSR (delivery service request) incorrectly marked as complete and error message not displaying when DSR fulfilled and DS update fails in Traffic Portal. [Related Github issue](https://github.com/apache/trafficcontrol/issues/5188)
- Fixed #3455 - Alphabetically sorting CDN Read API call [Related Github issue](https://github.com/apache/trafficcontrol/issues/3455)
- Fixed #5010 - Fixed Reference urls for Cache Config on Delivery service pages (HTTP, DNS) in Traffic Portal. [Related Github issue](https://github.com/apache/trafficcontrol/issues/5010)
- Fixed #5147 - GET /servers?dsId={id} should only return mid servers (in addition to edge servers) for the cdn of the delivery service if the mid tier is employed. [Related github issue](https://github.com/apache/trafficcontrol/issues/5147)
- Fixed #4981 - Cannot create routing regular expression with a blank pattern param in Delivery Service [Related github issue](https://github.com/apache/trafficcontrol/issues/4981)
- Fixed #4979 - Returns a Bad Request error during server creation with missing profileId [Related github issue](https://github.com/apache/trafficcontrol/issues/4979)
- Fixed #4237 - Do not return an internal server error when delivery service's capacity is zero. [Related github issue](https://github.com/apache/trafficcontrol/issues/4237)
- Fixed #2712 - Invalid TM logrotate configuration permissions causing TM logs to be ignored by logrotate. [Related github issue](https://github.com/apache/trafficcontrol/issues/2712)
- Fixed #3400 - Allow "0" as a TTL value for Static DNS entries [Related github issue](https://github.com/apache/trafficcontrol/issues/3400)
- Fixed #5050 - Allows the TP administrator to name a TP instance (production, staging, etc) and flag whether it is production or not in traffic_portal_properties.json [Related github issue](https://github.com/apache/trafficcontrol/issues/5050)
- Fixed #4743 - Validate absolute DNS name requirement on Static DNS entry for CNAME type [Related github issue](https://github.com/apache/trafficcontrol/issues/4743)
- Fixed #4848 - `GET /api/x/cdns/capacity` gives back 500, with the message `capacity was zero`
- Fixed #2156 - Renaming a host in TC, does not impact xmpp_id and thereby hashid [Related github issue](https://github.com/apache/trafficcontrol/issues/2156)
- Fixed #5038 - Adds UI warning when server interface IP CIDR is too large [Related github issue](https://github.com/apache/trafficcontrol/issues/5038)
- Fixed #3661 - Anonymous Proxy ipv4 whitelist does not work
- Fixed #1847 - Delivery Service with SSL keys are no longer allowed to be updated when the fields changed are relevant to the SSL Keys validity.
- Fixed #5153 - Right click context menu on new ag-grid tables appearing at the wrong place after scrolling. [Related github issue](https://github.com/apache/trafficcontrol/issues/5153)
- Fixed the `GET /api/x/jobs` and `GET /api/x/jobs/:id` Traffic Ops API routes to allow falling back to Perl via the routing blacklist
- Fixed ORT config generation not using the coalesce_number_v6 Parameter.
- Fixed POST deliveryservices/request (designed to simple send an email) regression which erroneously required deep caching type and routing name. [Related github issue](https://github.com/apache/trafficcontrol/issues/4735)
- Removed audit logging from the `POST /api/x/serverchecks` Traffic Ops API endpoint in order to reduce audit log spam
- Fixed an issue that causes Traffic Router to mistakenly route to caches that had recently been set from ADMIN_DOWN to OFFLINE
- Fixed an issue that caused Traffic Monitor to poll caches that did not have the status ONLINE/REPORTED/ADMIN_DOWN
- Fixed /deliveryservice_stats regression restricting metric type to a predefined set of values. [Related github issue](https://github.com/apache/trafficcontrol/issues/4740)
- Fixed audit logging from the `/jobs` APIs to bring them back to the same level of information provided by TO-Perl
- Fixed `maxRevalDurationDays` validation for `POST /api/1.x/user/current/jobs` and added that validation to the `/api/x/jobs` endpoints
- Fixed slice plugin error in delivery service request view. [Related github issue](https://github.com/apache/trafficcontrol/issues/4770)
- Fixed update procedure of servers, so that if a server is linked to one or more delivery services, you cannot change its "cdn". [Related github issue](https://github.com/apache/trafficcontrol/issues/4116)
- Fixed `POST /api/x/steering` and `PUT /api/x/steering` so that a steering target with an invalid `type` is no longer accepted. [Related github issue](https://github.com/apache/trafficcontrol/issues/3531)
- Fixed `cachegroups` READ endpoint, so that if a request is made with the `type` specified as a non integer value, you get back a `400` with error details, instead of a `500`. [Related github issue](https://github.com/apache/trafficcontrol/issues/4703)
- Fixed ORT bug miscalculating Mid Max Origin Connections as all servers, usually resulting in 1.
- Fixed ORT atstccfg helper log to append and not overwrite old logs. Also changed to log to /var/log/ort and added a logrotate to the RPM. See the ORT README.md for details.
- Added Delivery Service Raw Remap `__RANGE_DIRECTIVE__` directive to allow inserting the Range Directive after the Raw Remap text. This allows Raw Remaps which manipulate the Range.
- Added an option for `coordinateRange` in the RGB configuration file, so that in case a client doesn't have a postal code, we can still determine if it should be allowed or not, based on whether or not the latitude/ longitude of the client falls within the supplied ranges. [Related github issue](https://github.com/apache/trafficcontrol/issues/4372)
- Fixed TR build configuration (pom.xml) to invoke preinstall.sh. [Related github issue](https://github.com/apache/trafficcontrol/issues/4882)
- Fixed #3548 - Prevents DS regexes with non-consecutive order from generating invalid CRconfig/snapshot.
- Fixes #4984 - Lets `create_tables.sql` be run concurrently without issue
- Fixed #5020, #5021 - Creating an ASN with the same number and same cache group should not be allowed.
- Fixed #5006 - Traffic Ops now generates the Monitoring on-the-fly if the snapshot doesn't exist, and logs an error. This fixes upgrading to 4.x to not break the CDN until a Snapshot is done.
- Fixed #4680 - Change Content-Type to application/json for TR auth calls
- Fixed #4292 - Traffic Ops not looking for influxdb.conf in the right place
- Fixed #5102 - Python client scripts fail silently on authentication failures
- Fixed #5103 - Python client scripts crash on connection errors
- Fixed matching of wildcards in subjectAlternateNames when loading TLS certificates
- Fixed #5180 - Global Max Mbps and Tps is not send to TM
- Fixed #3528 - Fix Traffic Ops monitoring.json missing DeliveryServices
- Fixed an issue where the jobs and servers table in Traffic Portal would not clear a column's filter when it's hidden
- Fixed an issue with Traffic Router failing to authenticate if secrets are changed
- Fixed validation error message for Traffic Ops `POST /api/x/profileparameters` route
- Fixed #5216 - Removed duplicate button to link delivery service to server [Related Github issue](https://github.com/apache/trafficcontrol/issues/5216)
- Fixed an issue where Traffic Router would erroneously return 503s or NXDOMAINs if the caches in a cachegroup were all unavailable for a client's requested IP version, rather than selecting caches from the next closest available cachegroup.
- Fixed an issue where downgrading the database would fail while having server interfaces with null gateways, MTU, and/or netmasks.
- Fixed an issue where partial upgrades of the database would occasionally fail to apply 2020081108261100_add_server_ip_profile_trigger.
- Fixed #5197 - Allows users to assign topology-based DS to ORG servers [Related Github issue](https://github.com/apache/trafficcontrol/issues/5197)
- Fixed #5161 - Fixes topology name character validation [Related Github issue](https://github.com/apache/trafficcontrol/issues/5161)
- Fixed #5237 - /isos API endpoint rejecting valid IPv6 addresses with CIDR-notation network prefixes.
- Fixed an issue with Traffic Monitor to fix peer polling to work as expected
- Fixed #5274 - CDN in a Box's Traffic Vault image failed to build due to Basho's repo responding with 402 Payment Required. The repo has been removed from the image.
- #5069 - For LetsEncryptDnsChallengerWatcher in Traffic Router, the cr-config location is configurable instead of only looking at `/opt/traffic_router/db/cr-config.json`
- #5191 - Error from IMS requests to /federations/all
- Fixed Astats csv issue where it could crash if caches dont return proc data
- #5380 - Show the correct servers (including ORGs) when a topology based DS with required capabilities + ORG servers is queried for the assigned servers
- Fixed parent.config generation for topology-based delivery services (inline comments not supported)
- Fixed parent.config generation for MSO delivery services with required capabilities

### Changed
- Changed some Traffic Ops Go Client methods to use `DeliveryServiceNullable` inputs and outputs.
- When creating invalidation jobs through TO/TP, if an identical regex is detected that overlaps its time, then warnings
will be returned indicating that overlap exists.
- Changed Traffic Portal to disable browser caching on GETs until it utilizes the If-Modified-Since functionality that the TO API now provides.
- Changed Traffic Portal to use Traffic Ops API v3
- Changed Traffic Portal to use the more performant and powerful ag-grid for all server and invalidation request tables.
- Changed ORT Config Generation to be deterministic, which will prevent spurious diffs when nothing actually changed.
- Changed ORT to find the local ATS config directory and use it when location Parameters don't exist for many required configs, including all Delivery Service files (Header Rewrites, Regex Remap, URL Sig, URI Signing).
- Changed ORT to not update ip_allow.config but log an error if it needs updating in syncds mode, and only actually update in badass mode.
    - ATS has a known bug, where reloading when ip_allow.config has changed blocks arbitrary addresses. This will break things by not allowing any new necessary servers, but prevents breaking the Mid server. There is no solution that doesn't break something, until ATS fixes the bug, and breaking an Edge is better than breaking a Mid.
- Changed the access logs in Traffic Ops to now show the route ID with every API endpoint call. The Route ID is appended to the end of the access log line.
- Changed Traffic Monitor's `tmconfig.backup` to store the result of `GET /api/2.0/cdns/{{name}}/configs/monitoring` instead of a transformed map
- Changed OAuth workflow to use Basic Auth if client secret is provided per RFC6749 section 2.3.1.
- [Multiple Interface Servers](https://github.com/apache/trafficcontrol/blob/master/blueprints/multi-interface-servers.md)
    - Interface data is constructed from IP Address/Gateway/Netmask (and their IPv6 counterparts) and Interface Name and Interface MTU fields on services. These **MUST** have proper, valid data before attempting to upgrade or the upgrade **WILL** fail. In particular IP fields need to be valid IP addresses/netmasks, and MTU must only be positive integers of at least 1280.
    - The `/servers` and `/servers/{{ID}}}` TO API endpoints have been updated to use and reflect multi-interface servers.
    - Updated `/cdns/{{name}}/configs/monitoring` TO API endpoint to return multi-interface data.
    - CDN Snapshots now use a server's "service addresses" to provide its IP addresses.
    - Changed the `Cache States` tab of the Traffic Monitor UI to properly handle multiple interfaces.
    - Changed the `/publish/CacheStats` in Traffic Monitor to support multiple interfaces.
    - Changed the CDN-in-a-Box server enrollment template to support multiple interfaces.
- Changed Tomcat Java dependency to 8.5.57.
- Changed Spring Framework Java dependency to 4.2.5.
- Changed certificate loading code in Traffic Router to use Bouncy Castle instead of deprecated Sun libraries.
- Changed deprecated AsyncHttpClient Java dependency to use new active mirror and updated to version 2.12.1.
- Changed Traffic Portal to use the more performant and powerful ag-grid for the delivery service request (DSR) table.
- Traffic Ops: removed change log entry created during server update/revalidation unqueue
- Updated CDN in a Box to CentOS 8 and added `RHEL_VERSION` Docker build arg so CDN in a Box can be built for CentOS 7, if desired

### Deprecated
- Deprecated the non-nullable `DeliveryService` Go struct and other structs that use it. `DeliveryServiceNullable` structs should be used instead.
- Deprecated the `insecure` option in `traffic_ops_golang` in favor of `"tls_config": { "InsecureSkipVerify": <bool> }`
- Importing Traffic Ops Go clients via the un-versioned `github.com/apache/trafficcontrol/traffic_ops/client` is now deprecated in favor of versioned import paths e.g. `github.com/apache/trafficcontrol/traffic_ops/v3-client`.

### Removed
- Removed deprecated Traffic Ops Go Client methods.
- Configuration generation logic in the TO API (v1) for all files and the "meta" route - this means that versions of Traffic Ops ORT earlier than 4.0.0 **will not work any longer** with versions of Traffic Ops moving forward.
- Removed from Traffic Portal the ability to view cache server config files as the contents are no longer reliable through the TO API due to the introduction of atstccfg.


## [4.1.0] - 2020-04-23
### Added
- Added support for use of ATS Slice plugin as an additonal option to range request handling on HTTP/DNS DSes.
- Added a boolean to delivery service in Traffic Portal and Traffic Ops to enable EDNS0 client subnet at the delivery service level and include it in the cr-config.
- Updated Traffic Router to read new EDSN0 client subnet field and route accordingly only for enabled delivery services. When enabled and a subnet is present in the request, the subnet appears in the `chi` field and the resolver address is in the `rhi` field.
- Traffic Router DNSSEC zone diffing: if enabled via the new "dnssec.zone.diffing.enabled" TR profile parameter, TR will diff existing zones against newly generated zones in order to determine if a zone needs to be re-signed. Zones are typically generated on every snapshot and whenever new DNSSEC keys are found, and since signing a zone is a relatively CPU-intensive operation, this optimization can drastically reduce the CPU time taken to process new snapshots and new DNSSEC keys.
- Added an optimistic quorum feature to Traffic Monitor to prevent false negative states from propagating to downstream components in the event of network isolation.
- Added the ability to fetch users by role
- Added an API 1.5 endpoint to generate delivery service certificates using Let's Encrypt
- Added an API 1.5 endpoint to GET a single or all records for Let's Encrypt DNS challenge
- Added an API 1.5 endpoint to renew certificates
- Added ability to create multiple objects from generic API Create with a single POST.
- Added debugging functionality to CDN-in-a-Box.
- Added an SMTP server to CDN-in-a-Box.
- Cached builder Docker images on Docker Hub to speed up build time
- Added functionality in the GET endpoints to support the "If-Modified-Since" header in the incoming requests.
- Traffic Ops Golang Endpoints
  - /api/2.0 for all of the most recent route versions
  - /api/1.1/cachegroupparameters/{{cachegroupID}}/{{parameterID}} `(DELETE)`
  - /api/1.5/stats_summary `(POST)`
  - /api/1.1/cdns/routing
  - /api/1.1/cachegroupparameters/ `(GET, POST)`
  - /api/2.0/isos
  - /api/1.5/deliveryservice/:id/routing
  - /api/1.5/deliveryservices/sslkeys/generate/letsencrypt `POST`
  - /api/2.0/deliveryservices/xmlId/:XMLID/sslkeys `DELETE`
  - /deliveryserviceserver/:dsid/:serverid
  - /api/1.5/letsencrypt/autorenew `POST`
  - /api/1.5/letsencrypt/dnsrecords `GET`
  - /api/2.0/vault/ping `GET`
  - /api/2.0/vault/bucket/:bucket/key/:key/values `GET`
  - /api/2.0/servercheck `GET`
  - /api/2.0/servercheck/extensions/:id `(DELETE)`
  - /api/2.0/servercheck/extensions `(GET, POST)`
  - /api/2.0/servers/:name-or-id/update `POST`
  - /api/2.0/plugins `(GET)`
  - /api/2.0/snapshot `PUT`

### Changed
- Add null check in astats plugin before calling strtok to find ip mask values in the config file
- Fix to traffic_ops_ort.pl to strip specific comment lines before checking if a file has changed.  Also promoted a changed file message from DEBUG to ERROR for report mode.
- Fixed Traffic Portal regenerating CDN DNSSEC keys with the wrong effective date
- Fixed issue #4583: POST /users/register internal server error caused by failing DB query
- Type mutation through the api is now restricted to only those types that apply to the "server" table
- Updated The Traffic Ops Python, Go and Java clients to use API version 2.0 (when possible)
- Updated CDN-in-a-Box scripts and enroller to use TO API version 2.0
- Updated numerous, miscellaneous tools to use TO API version 2.0
- Updated TP to use TO API v2
- Updated TP application build dependencies
- Modified Traffic Monitor to poll over IPv6 as well as IPv4 and separate the availability statuses.
- Modified Traffic Router to separate availability statuses between IPv4 and IPv6.
- Modified Traffic Portal and Traffic Ops to accept IPv6 only servers.
- Updated Traffic Monitor to default to polling both IPv4 and IPv6.
- Traffic Ops, Traffic Monitor, Traffic Stats, and Grove are now compiled using Go version 1.14. This requires a Traffic Vault config update (see note below).
- Existing installations **must** enable TLSv1.1 for Traffic Vault in order for Traffic Ops to reach it. See [Enabling TLS 1.1](https://traffic-control-cdn.readthedocs.io/en/latest/admin/traffic_vault.html#tv-admin-enable-tlsv1-1) in the Traffic Vault administrator's guide for instructions.
- Changed the `totalBytes` property of responses to GET requests to `/deliveryservice_stats` to the more appropriate `totalKiloBytes` in API 2.x
- Fix to traffic_ops_ort to generate logging.yaml files correctly.
- Fixed issue #4650: add the "Vary: Accept-Encoding" header to all responses from Traffic Ops

### Deprecated/Removed
- The Traffic Ops `db/admin.pl` script has now been removed. Please use the `db/admin` binary instead.
- Traffic Ops Python client no longer supports Python 2.
- Traffic Ops API Endpoints
  - /api_capabilities/:id
  - /asns/:id
  - /cachegroups/:id (GET)
  - /cachegroup/:parameterID/parameter
  - /cachegroups/:parameterID/parameter/available
  - /cachegroups/:id/unassigned_parameters
  - /cachegroups/trimmed
  - /cdns/:name/configs/routing
  - /cdns/:name/federations/:id (GET)
  - /cdns/configs
  - /cdns/:id (GET)
  - /cdns/:id/snapshot
  - /cdns/name/:name (GET)
  - /cdns/usage/overview
  - /deliveryservice_matches
  - /deliveryservice_server/:dsid/:serverid
  - /deliveryservice_user
  - /deliveryservice_user/:dsId/:userId
  - /deliveryservices/hostname/:name/sslkeys
  - /deliveryservices/{dsid}/regexes/{regexid} (GET)
  - /deliveryservices/:id (GET)
  - /deliveryservices/:id/state
  - /deliveryservices/xmlId/:XMLID/sslkeys/delete
  - /divisions/:division_name/regions
  - /divisions/:id
  - /divisions/name/:name
  - /hwinfo/dtdata
  - /jobs/:id
  - /keys/ping
  - /logs/:days/days
  - /parameters/:id (GET)
  - /parameters/:id/profiles
  - /parameters/:id/unassigned_profiles
  - /parameters/profile/:name
  - /parameters/validate
  - /phys_locations/trimmed
  - /phys_locations/:id (GET)
  - /profile/:id (GET)
  - /profile/:id/unassigned_parameters
  - /profile/trimmed
  - /regions/:id (GET, DELETE)
  - /regions/:region_name/phys_locations
  - /regions/name/:region_name
  - /riak/bucket/:bucket/key/:key/vault
  - /riak/ping
  - /riak/stats
  - /servercheck/aadata
  - /servers/hostname/:hostName/details
  - /servers/status
  - /servers/:id (GET)
  - /servers/totals
  - /snapshot/:cdn
  - /stats_summary/create
  - /steering/:deliveryservice/targets/:target (GET)
  - /tenants/:id (GET)
  - /statuses/:id (GET)
  - /to_extensions/:id/delete
  - /to_extensions
  - /traffic_monitor/stats
  - /types/trimmed
  - /types/{{ID}} (GET)
  - /user/current/jobs
  - /users/:id/deliveryservices
  - /servers/checks
  - /user/{{user ID}}/deliveryservices/available

## [4.0.0] - 2019-12-16
### Added
- Traffic Router: TR now generates a self-signed certificate at startup and uses it as the default TLS cert.
  The default certificate is used whenever a client attempts an SSL handshake for an SNI host which does not match
  any of the other certificates.
- Client Steering Forced Diversity: force Traffic Router to return more unique edge caches in CLIENT_STEERING results instead of the default behavior which can sometimes return a result of multiple targets using the same edge cache. In the case of edge cache failures, this feature will give clients a chance to retry a different edge cache. This can be enabled with the new "client.steering.forced.diversity" Traffic Router profile parameter.
- Traffic Ops Golang Endpoints
  - /api/1.4/deliveryservices `(GET,POST,PUT)`
  - /api/1.4/users `(GET,POST,PUT)`
  - /api/1.1/deliveryservices/xmlId/:xmlid/sslkeys `GET`
  - /api/1.1/deliveryservices/hostname/:hostname/sslkeys `GET`
  - /api/1.1/deliveryservices/sslkeys/add `POST`
  - /api/1.1/deliveryservices/xmlId/:xmlid/sslkeys/delete `GET`
  - /api/1.4/deliveryservices_required_capabilities `(GET,POST,DELETE)`
  - /api/1.1/servers/status `GET`
  - /api/1.4/cdns/dnsseckeys/refresh `GET`
  - /api/1.1/cdns/name/:name/dnsseckeys `GET`
  - /api/1.1/roles `GET`
  - /api/1.4/cdns/name/:name/dnsseckeys `GET`
  - /api/1.4/user/login/oauth `POST`
  - /api/1.1/servers/:name/configfiles/ats `GET`
  - /api/1.1/servers/:id/queue_update `POST`
  - /api/1.1/profiles/:name/configfiles/ats/* `GET`
  - /api/1.4/profiles/name/:name/copy/:copy
  - /api/1.1/servers/:name/configfiles/ats/* `GET`
  - /api/1.1/cdns/:name/configfiles/ats/* `GET`
  - /api/1.1/servers/:id/status `PUT`
  - /api/1.1/dbdump `GET`
  - /api/1.1/servers/:name/configfiles/ats/parent.config
  - /api/1.1/servers/:name/configfiles/ats/remap.config
  - /api/1.1/user/login/token `POST`
  - /api/1.4/deliveryservice_stats `GET`
  - /api/1.1/deliveryservices/request
  - /api/1.1/federations/:id/users
  - /api/1.1/federations/:id/users/:userID
  - /api/1.2/current_stats
  - /api/1.1/osversions
  - /api/1.1/stats_summary `GET`
  - /api/1.1/api_capabilities `GET`
  - /api/1.1/user/current `PUT`
  - /api/1.1/federations/:id/federation_resolvers `(GET, POST)`

- Traffic Router: Added a tunable bounded queue to support DNS request processing.
- Traffic Ops API Routing Blacklist: via the `routing_blacklist` field in `cdn.conf`, enable certain whitelisted Go routes to be handled by Perl instead (via the `perl_routes` list) in case a regression is found in the Go handler, and explicitly disable any routes via the `disabled_routes` list. Requests to disabled routes are immediately given a 503 response. Both fields are lists of Route IDs, and route information (ID, version, method, path, and whether or not it can bypass to Perl) can be found by running `./traffic_ops_golang --api-routes`. To disable a route or have it bypassed to Perl, find its Route ID using the previous command and put it in the `disabled_routes` or `perl_routes` list, respectively.
- To support reusing a single riak cluster connection, an optional parameter is added to riak.conf: "HealthCheckInterval". This options takes a 'Duration' value (ie: 10s, 5m) which affects how often the riak cluster is health checked.  Default is currently set to: "HealthCheckInterval": "5s".
- Added a new Go db/admin binary to replace the Perl db/admin.pl script which is now deprecated and will be removed in a future release. The new db/admin binary is essentially a drop-in replacement for db/admin.pl since it supports all of the same commands and options; therefore, it should be used in place of db/admin.pl for all the same tasks.
- Added an API 1.4 endpoint, /api/1.4/cdns/dnsseckeys/refresh, to perform necessary behavior previously served outside the API under `/internal`.
- Added the DS Record text to the cdn dnsseckeys endpoint in 1.4.
- Added monitoring.json snapshotting. This stores the monitoring json in the same table as the crconfig snapshot. Snapshotting is now required in order to push out monitoring changes.
- To traffic_ops_ort.pl added the ability to handle ##OVERRIDE## delivery service ANY_MAP raw remap text to replace and comment out a base delivery service remap rules. THIS IS A TEMPORARY HACK until versioned delivery services are implemented.
- Snapshotting the CRConfig now deletes HTTPS certificates in Riak for delivery services which have been deleted in Traffic Ops.
- Added a context menu in place of the "Actions" column from the following tables in Traffic Portal: cache group tables, CDN tables, delivery service tables, parameter tables, profile tables, server tables.
- Traffic Portal standalone Dockerfile
- In Traffic Portal, removes the need to specify line breaks using `__RETURN__` in delivery service edge/mid header rewrite rules, regex remap expressions, raw remap text and traffic router additional request/response headers.
- In Traffic Portal, provides the ability to clone delivery service assignments from one cache to another cache of the same type. Issue #2963.
- Added an API 1.4 endpoint, /api/1.4/server_capabilities, to create, read, and delete server capabilities.
- Traffic Ops now allows each delivery service to have a set of query parameter keys to be retained for consistent hash generation by Traffic Router.
- In Traffic Portal, delivery service table columns can now be rearranged and their visibility toggled on/off as desired by the user. Hidden table columns are excluded from the table search. These settings are persisted in the browser.
- Added an API 1.4 endpoint, /api/1.4/user/login/oauth to handle SSO login using OAuth.
- Added /#!/sso page to Traffic Portal to catch redirects back from OAuth provider and POST token into the API.
- In Traffic Portal, server table columns can now be rearranged and their visibility toggled on/off as desired by the user. Hidden table columns are excluded from the table search. These settings are persisted in the browser.
- Added pagination support to some Traffic Ops endpoints via three new query parameters, limit and offset/page
- Traffic Ops now supports a "sortOrder" query parameter on some endpoints to return API responses in descending order
- Traffic Ops now uses a consistent format for audit logs across all Go endpoints
- Added cache-side config generator, atstccfg, installed with ORT. Includes all configs. Includes a plugin system.
- Fixed ATS config generation to omit regex remap, header rewrite, URL Sig, and URI Signing files for delivery services not assigned to that server.
- In Traffic Portal, all tables now include a 'CSV' link to enable the export of table data in CSV format.
- Pylint configuration now enforced (present in [a file in the Python client directory](./traffic_control/clients/python/pylint.rc))
- Added an optional SMTP server configuration to the TO configuration file, api now has unused abilitiy to send emails
- Traffic Monitor now has "gbps" calculated stat, allowing operators to monitor bandwidth in Gbps.
- Added an API 1.4 endpoint, /api/1.4/deliveryservices_required_capabilities, to create, read, and delete associations between a delivery service and a required capability.
- Added ATS config generation omitting parents without Delivery Service Required Capabilities.
- In Traffic Portal, added the ability to create, view and delete server capabilities and associate those server capabilities with servers and delivery services. See [blueprint](./blueprints/server-capabilitites.md)
- Added validation to prevent assigning servers to delivery services without required capabilities.
- Added deep coverage zone routing percentage to the Traffic Portal dashboard.
- Added a `traffic_ops/app/bin/osversions-convert.pl` script to convert the `osversions.cfg` file from Perl to JSON as part of the `/osversions` endpoint rewrite.
- Added [Experimental] - Emulated Vault suppling a HTTP server mimicking RIAK behavior for usage as traffic-control vault.
- Added Traffic Ops Client function that returns a Delivery Service Nullable Response when requesting for a Delivery Service by XMLID

### Changed
- Traffic Router:  TR will now allow steering DSs and steering target DSs to have RGB enabled. (fixes #3910)
- Traffic Portal:  Traffic Portal now allows Regional Geo Blocking to be enabled for a Steering Delivery Service.
- Traffic Ops: fixed a regression where the `Expires` cookie header was not being set properly in responses. Also, added the `Max-Age` cookie header in responses.
- Traffic Router, added TLS certificate validation on certificates imported from Traffic Ops
  - validates modulus of private and public keys
  - validates current timestamp falls within the certificate date bracket
  - validates certificate subjects against the DS URL
- Traffic Ops Golang Endpoints
  - Updated /api/1.1/cachegroups: Cache Group Fallbacks are included
  - Updated /api/1.1/cachegroups: fixed so fallbackToClosest can be set through API
    - Warning:  a PUT of an old Cache Group JSON without the fallbackToClosest field will result in a `null` value for that field
- Traffic Router: fixed a bug which would cause `REFUSED` DNS answers if the zone priming execution did not complete within the configured `zonemanager.init.timeout` period.
- Issue 2821: Fixed "Traffic Router may choose wrong certificate when SNI names overlap"
- traffic_ops/app/bin/checks/ToDnssecRefresh.pl now requires "user" and "pass" parameters of an operations-level user! Update your scripts accordingly! This was necessary to move to an API endpoint with proper authentication, which may be safely exposed.
- Traffic Monitor UI updated to support HTTP or HTTPS traffic.
- Traffic Monitor health/stat time now includes full body download (like prior TM <=2.1 version)
- Modified Traffic Router logging format to include an additional field for DNS log entries, namely `rhi`. This defaults to '-' and is only used when EDNS0 client subnet extensions are enabled and a client subnet is present in the request. When enabled and a subnet is present, the subnet appears in the `chi` field and the resolver address is in the `rhi` field.
- Changed traffic_ops_ort.pl so that hdr_rw-&lt;ds&gt;.config files are compared with strict ordering and line duplication when detecting configuration changes.
- Traffic Ops (golang), Traffic Monitor, Traffic Stats are now compiled using Go version 1.11. Grove was already being compiled with this version which improves performance for TLS when RSA certificates are used.
- Fixed issue #3497: TO API clients that don't specify the latest minor version will overwrite/default any fields introduced in later versions
- Fixed permissions on DELETE /api/$version/deliveryservice_server/{dsid}/{serverid} endpoint
- Issue 3476: Traffic Router returns partial result for CLIENT_STEERING Delivery Services when Regional Geoblocking or Anonymous Blocking is enabled.
- Upgraded Traffic Portal to AngularJS 1.7.8
- Issue 3275: Improved the snapshot diff performance and experience.
- Issue 3550: Fixed TC golang client setting for cache control max age
- Issue #3605: Fixed Traffic Monitor custom ports in health polling URL.
- Issue 3587: Fixed Traffic Ops Golang reverse proxy and Riak logs to be consistent with the format of other error logs.
- Database migrations have been collapsed. Rollbacks to migrations that previously existed are no longer possible.
- Issue #3750: Fixed Grove access log fractional seconds.
- Issue #3646: Fixed Traffic Monitor Thresholds.
- Modified Traffic Router API to be available via HTTPS.
- Added fields to traffic_portal_properties.json to configure SSO through OAuth.
- Added field to cdn.conf to configure whitelisted URLs for Json Key Set URL returned from OAuth provider.
- Improved [profile comparison view in Traffic Portal](https://github.com/apache/trafficcontrol/blob/master/blueprints/profile-param-compare-manage.md).
- Issue #3871 - provides users with a specified role the ability to mark any delivery service request as complete.
- Fixed Traffic Ops Golang POST servers/id/deliveryservice continuing erroneously after a database error.
- Fixed Traffic Ops Golang POST servers/id/deliveryservice double-logging errors.
- Issue #4131 - The "Clone Delivery Service Assignments" menu item is hidden on a cache when the cache has zero delivery service assignments to clone.
- Traffic Portal - Turn off TLSv1
- Removed Traffic Portal dependency on Restangular
- Issue #1486 - Dashboard graph for bandwidth now displays units in the tooltip when hovering over a data point

### Deprecated/Removed
- Traffic Ops API Endpoints
  - /api/1.1/cachegroup_fallbacks
  - /api_capabilities `POST`

## [3.0.0] - 2018-10-30
### Added
- Removed MySQL-to-Postgres migration tools.  This tool is supported for 1.x to 2.x upgrades only and should not be used with 3.x.
- Backup Edge Cache group: If the matched group in the CZF is not available, this list of backup edge cache group configured via Traffic Ops API can be used as backup. In the event of all backup edge cache groups not available, GEO location can be optionally used as further backup. APIs detailed [here](http://traffic-control-cdn.readthedocs.io/en/latest/development/traffic_ops_api/v12/cachegroup_fallbacks.html)
- Traffic Ops Golang Proxy Endpoints
  - /api/1.4/users `(GET,POST,PUT)`
  - /api/1.3/origins `(GET,POST,PUT,DELETE)`
  - /api/1.3/coordinates `(GET,POST,PUT,DELETE)`
  - /api/1.3/staticdnsentries `(GET,POST,PUT,DELETE)`
  - /api/1.1/deliveryservices/xmlId/:xmlid/sslkeys `GET`
  - /api/1.1/deliveryservices/hostname/:hostname/sslkeys `GET`
  - /api/1.1/deliveryservices/sslkeys/add `POST`
  - /api/1.1/deliveryservices/xmlId/:xmlid/sslkeys/delete `GET`
- Delivery Service Origins Refactor: The Delivery Service API now creates/updates an Origin entity on Delivery Service creates/updates, and the `org_server_fqdn` column in the `deliveryservice` table has been removed. The `org_server_fqdn` data is now computed from the Delivery Service's primary origin (note: the name of the primary origin is the `xml_id` of its delivery service).
- Cachegroup-Coordinate Refactor: The Cachegroup API now creates/updates a Coordinate entity on Cachegroup creates/updates, and the `latitude` and `longitude` columns in the `cachegroup` table have been replaced with `coordinate` (a foreign key to Coordinate). Coordinates created from Cachegroups are given the name `from_cachegroup_\<cachegroup name\>`.
- Geolocation-based Client Steering: two new steering target types are available to use for `CLIENT_STEERING` delivery services: `STEERING_GEO_ORDER` and `STEERING_GEO_WEIGHT`. When targets of these types have an Origin with a Coordinate, Traffic Router will order and prioritize them based upon the shortest total distance from client -> edge -> origin. Co-located targets are grouped together and can be weighted or ordered within the same location using `STEERING_GEO_WEIGHT` or `STEERING_GEO_ORDER`, respectively.
- Tenancy is now the default behavior in Traffic Ops.  All database entries that reference a tenant now have a default of the root tenant.  This eliminates the need for the `use_tenancy` global parameter and will allow for code to be simplified as a result. If all user and delivery services reference the root tenant, then there will be no difference from having `use_tenancy` set to 0.
- Cachegroup Localization Methods: The Cachegroup API now supports an optional `localizationMethods` field which specifies the localization methods allowed for that cachegroup (currently 'DEEP_CZ', 'CZ', and 'GEO'). By default if this field is null/empty, all localization methods are enabled. After Traffic Router has localized a client, it will only route that client to cachegroups that have enabled the localization method used. For example, this can be used to prevent GEO-localized traffic (i.e. most likely from off-net/internet clients) to cachegroups that aren't optimal for internet traffic.
- Traffic Monitor Client Update: Traffic Monitor is updated to use the Traffic Ops v13 client.
- Removed previously deprecated `traffic_monitor_java`
- Added `infrastructure/cdn-in-a-box` for Apachecon 2018 demonstration
- The CacheURL Delivery service field is deprecated.  If you still need this functionality, you can create the configuration explicitly via the raw remap field.

## [2.2.0] - 2018-06-07
### Added
- Per-DeliveryService Routing Names: you can now choose a Delivery Service's Routing Name (rather than a hardcoded "tr" or "edge" name). This might require a few pre-upgrade steps detailed [here](http://traffic-control-cdn.readthedocs.io/en/latest/admin/traffic_ops/migration_from_20_to_22.html#per-deliveryservice-routing-names)
- [Delivery Service Requests](http://traffic-control-cdn.readthedocs.io/en/latest/admin/quick_howto/ds_requests.html#ds-requests): When enabled, delivery service requests are created when ALL users attempt to create, update or delete a delivery service. This allows users with higher level permissions to review delivery service changes for completeness and accuracy before deploying the changes.
- Traffic Ops Golang Proxy Endpoints
  - /api/1.3/about `(GET)`
  - /api/1.3/asns `(GET,POST,PUT,DELETE)`
  - /api/1.3/cachegroups `(GET,POST,PUT,DELETE)`
  - /api/1.3/cdns `(GET,POST,PUT,DELETE)`
  - /api/1.3/cdns/capacity `(GET)`
  - /api/1.3/cdns/configs `(GET)`
  - /api/1.3/cdns/dnsseckeys `(GET)`
  - /api/1.3/cdns/domain `(GET)`
  - /api/1.3/cdns/monitoring `(GET)`
  - /api/1.3/cdns/health `(GET)`
  - /api/1.3/cdns/routing `(GET)`
  - /api/1.3/deliveryservice_requests `(GET,POST,PUT,DELETE)`
  - /api/1.3/divisions `(GET,POST,PUT,DELETE)`
  - /api/1.3/hwinfos `(GET)`
  - /api/1.3/login `(POST)`
  - /api/1.3/parameters `(GET,POST,PUT,DELETE)`
  - /api/1.3/profileparameters `(GET,POST,PUT,DELETE)`
  - /api/1.3/phys_locations `(GET,POST,PUT,DELETE)`
  - /api/1.3/ping `(GET)`
  - /api/1.3/profiles `(GET,POST,PUT,DELETE)`
  - /api/1.3/regions `(GET,POST,PUT,DELETE)`
  - /api/1.3/servers `(GET,POST,PUT,DELETE)`
  - /api/1.3/servers/checks `(GET)`
  - /api/1.3/servers/details `(GET)`
  - /api/1.3/servers/status `(GET)`
  - /api/1.3/servers/totals `(GET)`
  - /api/1.3/statuses `(GET,POST,PUT,DELETE)`
  - /api/1.3/system/info `(GET)`
  - /api/1.3/types `(GET,POST,PUT,DELETE)`
- Fair Queuing Pacing: Using the FQ Pacing Rate parameter in Delivery Services allows operators to limit the rate of individual sessions to the edge cache. This feature requires a Trafficserver RPM containing the fq_pacing experimental plugin AND setting 'fq' as the default Linux qdisc in sysctl.
- Traffic Ops rpm changed to remove world-read permission from configuration files.

### Changed
- Reformatted this CHANGELOG file to the keep-a-changelog format

[unreleased]: https://github.com/apache/trafficcontrol/compare/RELEASE-6.0.0...HEAD
[6.0.0]: https://github.com/apache/trafficcontrol/compare/RELEASE-6.0.0...RELEASE-5.0.0
[5.0.0]: https://github.com/apache/trafficcontrol/compare/RELEASE-4.1.0...RELEASE-5.0.0
[4.1.0]: https://github.com/apache/trafficcontrol/compare/RELEASE-4.0.0...RELEASE-4.1.0
[4.0.0]: https://github.com/apache/trafficcontrol/compare/RELEASE-3.0.0...RELEASE-4.0.0
[3.0.0]: https://github.com/apache/trafficcontrol/compare/RELEASE-2.2.0...RELEASE-3.0.0
[2.2.0]: https://github.com/apache/trafficcontrol/compare/RELEASE-2.1.0...RELEASE-2.2.0<|MERGE_RESOLUTION|>--- conflicted
+++ resolved
@@ -13,15 +13,12 @@
 - Added a new Traffic Monitor configuration option -- `short_hostname_override` -- to traffic_monitor.cfg to allow overriding the system hostname that Traffic Monitor uses.
 - Added a new Traffic Monitor configuration option -- `stat_polling` (default: true) -- to traffic_monitor.cfg to disable stat polling.
 - A new Traffic Portal server command-line option `-c` to specify a configuration file, and the ability to set `log: null` to log to stdout (consult documentation for details).
-<<<<<<< HEAD
-- [#6032](https://github.com/apache/trafficcontrol/issues/6032) Add t3c setting mode 0600 for secure files
-=======
 - SANs information to the SSL key endpoint and Traffic Portal page.
 - Added definition for `heartbeat.polling.interval` for CDN Traffic Monitor config in API documentation.
 - New `pkg` script options, `-h`, `-s`, `-S`, and `-L`.
 - Added `Invalidation Type` (REFRESH or REFETCH) for invalidating content to Traffic Portal.
 - IMS warnings to Content Invalidation requests in Traffic Portal and documentation.
->>>>>>> 318b2f47
+- [#6032](https://github.com/apache/trafficcontrol/issues/6032) Add t3c setting mode 0600 for secure files
 
 ### Fixed
 - [#6197](https://github.com/apache/trafficcontrol/issues/6197) - TO `/deliveryservices/:id/routing` makes requests to all TRs instead of by CDN.
