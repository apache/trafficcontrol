--- conflicted
+++ resolved
@@ -14,11 +14,8 @@
 ### Deprecated/Removed
 - Traffic Ops API Endpoints
   - /servers/totals
-<<<<<<< HEAD
   - /cachegroups/:parameterID/parameter/available 
-=======
   - /cachegroup/:parameterID/parameter
->>>>>>> e3d82cb4
   - /api_capabilities/:id
 
 ## [4.0.0] - 2019-12-16
