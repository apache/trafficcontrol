--- conflicted
+++ resolved
@@ -48,11 +48,8 @@
   - /api/1.1/federations/:id/users/:userID
   - /api/1.2/current_stats
   - /api/1.1/osversions
-<<<<<<< HEAD
   - /api/1.1/api_capabilities `GET`
-=======
   - /api/1.1/user/current `PUT`
->>>>>>> 8d07f40d
 
 - Traffic Router: Added a tunable bounded queue to support DNS request processing.
 - Traffic Ops API Routing Blacklist: via the `routing_blacklist` field in `cdn.conf`, enable certain whitelisted Go routes to be handled by Perl instead (via the `perl_routes` list) in case a regression is found in the Go handler, and explicitly disable any routes via the `disabled_routes` list. Requests to disabled routes are immediately given a 503 response. Both fields are lists of Route IDs, and route information (ID, version, method, path, and whether or not it can bypass to Perl) can be found by running `./traffic_ops_golang --api-routes`. To disable a route or have it bypassed to Perl, find its Route ID using the previous command and put it in the `disabled_routes` or `perl_routes` list, respectively.
