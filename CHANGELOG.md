# Changelog
All notable changes to this project will be documented in this file.

The format is based on [Keep a Changelog](http://keepachangelog.com/en/1.0.0/).

## [unreleased]
### Added
- Added permission based roles for better access control.
- [#5674](https://github.com/apache/trafficcontrol/issues/5674) Added new query parameters `cdn` and `maxRevalDurationDays` to the `GET /api/x/jobs` Traffic Ops API to filter by CDN name and within the start_time window defined by the `maxRevalDurationDays` GLOBAL profile parameter, respectively.
- Added a new Traffic Ops cdn.conf option -- `disable_auto_cert_deletion` -- in order to optionally prevent the automatic deletion of certificates for delivery services that no longer exist whenever a CDN snapshot is taken.
- [#6034](https://github.com/apache/trafficcontrol/issues/6034) Added new query parameter `cdn` to the `GET /api/x/deliveryserviceserver` Traffic Ops API to filter by CDN name
- Added a new Traffic Monitor configuration option -- `short_hostname_override` -- to traffic_monitor.cfg to allow overriding the system hostname that Traffic Monitor uses.
- Added a new Traffic Monitor configuration option -- `stat_polling` (default: true) -- to traffic_monitor.cfg to disable stat polling.
- A new Traffic Portal server command-line option `-c` to specify a configuration file, and the ability to set `log: null` to log to stdout (consult documentation for details).
- SANs information to the SSL key endpoint and Traffic Portal page.
- Added definition for `heartbeat.polling.interval` for CDN Traffic Monitor config in API documentation.
- New `pkg` script options, `-h`, `-s`, `-S`, and `-L`.
- Added `Invalidation Type` (REFRESH or REFETCH) for invalidating content to Traffic Portal.
- cache config t3c-apply retrying when another t3c-apply is running.
- IMS warnings to Content Invalidation requests in Traffic Portal and documentation.
- [#6032](https://github.com/apache/trafficcontrol/issues/6032) Add t3c setting mode 0600 for secure files
- [#6405](https://github.com/apache/trafficcontrol/issues/6405) Added cache config version to all t3c apps and config file headers
- Traffic Vault: Added additional flag to TV Riak (Deprecated) Util
<<<<<<< HEAD
- Port Traffic Ops Extensions checks for ILO, 10G, 10G6, MTU, DSCP, CHR, CDU from perl to go (legacy versions retained)
=======
- Added Traffic Vault Postgres columns, a Traffic Ops API endpoint, and Traffic Portal page to show SSL certificate expiration information.
>>>>>>> 7fef9d66

### Fixed
- [#6411](https://github.com/apache/trafficcontrol/pull/6411) Removes invalid 'ALL cdn' options from TP
- Fixed Traffic Router crs/stats to prevent overflow and to correctly record the time used in averages.
- [#6209](https://github.com/apache/trafficcontrol/pull/6209) Updated Traffic Router to use Java 11 to compile and run
- [#5893](https://github.com/apache/trafficcontrol/issues/5893) - A self signed certificate is created when an HTTPS delivery service is created or an HTTP delivery service is updated to HTTPS.
- [#6255](https://github.com/apache/trafficcontrol/issues/6255) - Unreadable Prod Mode CDN Notifications in Traffic Portal
- [#6378](https://github.com/apache/trafficcontrol/issues/6378) - Cannot update or delete Cache Groups with null latitude and longitude.
- Fixed broken `GET /cdns/routing` Traffic Ops API
- [#6259](https://github.com/apache/trafficcontrol/issues/6259) - Traffic Portal No Longer Allows Spaces in Server Object "Router Port Name"
- [#6392](https://github.com/apache/trafficcontrol/issues/6392) - Traffic Ops prevents assigning ORG servers to topology-based delivery services (as well as a number of other valid operations being prohibited by "last server assigned to DS" validations which don't apply to topology-based delivery services)
- [#6175](https://github.com/apache/trafficcontrol/issues/6175) - POST request to /api/4.0/phys_locations accepts mismatch values for regionName.
- Fixed Traffic Monitor parsing stats_over_http output so that multiple stats for the same underlying delivery service (when the delivery service has more than 1 regex) are properly summed together. This makes the resulting data more accurate in addition to fixing the "new stat is lower than last stat" warnings.
- Traffic Ops: Sanitize username before executing LDAP query
- [#6457](https://github.com/apache/trafficcontrol/issues/6457) - Fix broken user registration and password reset, due to the last_authenticated value being null.
- [#6367](https://github.com/apache/trafficcontrol/issues/6367) - Fix PUT `user/current` to work with v4 User Roles and Permissions
- [#6266](https://github.com/apache/trafficcontrol/issues/6266) - Removed postgresql13-devel requirement for traffic_ops
- [#6446](https://github.com/apache/trafficcontrol/issues/6446) - Revert Traffic Router rollover file pattern to the one previously used in `log4j.properties` with Log4j 1.2

### Changed
- Updated `t3c` to request less unnecessary deliveryservice-server assignment and invalidation jobs data via new query params supported by Traffic Ops
- [#6179](https://github.com/apache/trafficcontrol/issues/6179) Updated the Traffic Ops rpm to include the `ToDnssecRefresh` binary and make the `trafops_dnssec_refresh` cron job use it
- Traffic Portal no longer uses `ruby compass` to compile sass and now uses `dart-sass`.
- Changed Invalidation Jobs throughout (TO, TP, T3C, etc.) to account for the ability to do both REFRESH and REFETCH requests for resources.
- The `admin` Role is now always guaranteed to exist, and can't be deleted or modified.
- [#6376](https://github.com/apache/trafficcontrol/issues/6376) Updated TO/TM so that TM doesn't overwrite monitoring snapshot data with CR config snapshot data.
- Updated `t3c-apply` to reduce mutable state in `TrafficOpsReq` struct.
- Updated Golang dependencies

### Deprecated
- Deprecated the endpoints and docs associated with `api_capability`.
- The use of a seelog configuration file to configure Traffic Stats logging is deprecated, and logging configuration should instead be present in the `logs` property of the Traffic Stats configuration file (refer to documentation for details).

### Removed
- Removed the `user_role` table.
- The `traffic_ops.sh` shell profile no longer sets `GOPATH` or adds its `bin` folder to the `PATH`

## [6.0.2] - 2021-12-17
### Changed
- Updated `log4j` module in Traffic Router from version 1.2.17 to 2.17.0

## [6.0.1] - 2021-11-04
### Added
- [#2770](https://github.com/apache/trafficcontrol/issues/2770) Added validation for httpBypassFqdn as hostname in Traffic Ops

### Fixed
- [#6125](https://github.com/apache/trafficcontrol/issues/6125) - Fix `/cdns/{name}/federations?id=#` to search for CDN.
- [#6285](https://github.com/apache/trafficcontrol/issues/6285) - The Traffic Ops Postinstall script will work in CentOS 7, even if Python 3 is installed
- [#5373](https://github.com/apache/trafficcontrol/issues/5373) - Traffic Monitor logs not consistent
- [#6197](https://github.com/apache/trafficcontrol/issues/6197) - TO `/deliveryservices/:id/routing` makes requests to all TRs instead of by CDN.

### Changed
- [#5927](https://github.com/apache/trafficcontrol/issues/5927) Updated CDN-in-a-Box to not run a Riak container by default but instead only run it if the optional flag is provided.
- Changed the DNSSEC refresh Traffic Ops API to only create a new change log entry if any keys were actually refreshed or an error occurred (in order to reduce changelog noise)

## [6.0.0] - 2021-08-30
### Added
- [#4982](https://github.com/apache/trafficcontrol/issues/4982) Added the ability to support queueing updates by server type and profile
- [#5412](https://github.com/apache/trafficcontrol/issues/5412) Added last authenticated time to user API's (`GET /user/current, GET /users, GET /user?id=`) response payload
- [#5451](https://github.com/apache/trafficcontrol/issues/5451) Added change log count to user API's response payload and query param (username) to logs API
- Added support for CDN locks
- Added support for PostgreSQL as a Traffic Vault backend
- Added the tc-health-client to Trafficcontrol used to manage traffic server parents.
- [#5449](https://github.com/apache/trafficcontrol/issues/5449) The `todb-tests` GitHub action now runs the Traffic Ops DB tests
- Python client: [#5611](https://github.com/apache/trafficcontrol/pull/5611) Added server_detail endpoint
- Ported the Postinstall script to Python. The Perl version has been moved to `install/bin/_postinstall.pl` and has been deprecated, pending removal in a future release.
- CDN-in-a-Box: Generate config files using the Postinstall script
- CDN-in-a-Box: Add Federation with CNAME foo.kabletown.net.
- Apache Traffic Server: [#5627](https://github.com/apache/trafficcontrol/pull/5627) - Added the creation of Centos8 RPMs for Apache Traffic Server
- Traffic Ops/Traffic Portal: [#5479](https://github.com/apache/trafficcontrol/issues/5479) - Added the ability to change a server capability name
- Traffic Ops: [#3577](https://github.com/apache/trafficcontrol/issues/3577) - Added a query param (server host_name or ID) for servercheck API
- Traffic Portal: [#5318](https://github.com/apache/trafficcontrol/issues/5318) - Rename server columns for IPv4 address fields.
- Traffic Portal: [#5361](https://github.com/apache/trafficcontrol/issues/5361) - Added the ability to change the name of a topology.
- Traffic Portal: [#5340](https://github.com/apache/trafficcontrol/issues/5340) - Added the ability to resend a user registration from user screen.
- Traffic Portal: Adds the ability for operations/admin users to create a CDN-level notification.
- Traffic Portal: upgraded delivery service UI tables to use more powerful/performant ag-grid component
- Traffic Router: added new 'dnssec.rrsig.cache.enabled' profile parameter to enable new DNSSEC RRSIG caching functionality. Enabling this greatly reduces CPU usage during the DNSSEC signing process.
- Traffic Router: added new 'strip.special.query.params' profile parameter to enable stripping the 'trred' and 'fakeClientIpAddress' query parameters from responses: [#1065](https://github.com/apache/trafficcontrol/issues/1065)
- [#5316](https://github.com/apache/trafficcontrol/issues/5316) - Add router host names and ports on a per interface basis, rather than a per server basis.
- Traffic Ops: Adds API endpoints to fetch (GET), create (POST) or delete (DELETE) a cdn notification. Create and delete are limited to users with operations or admin role.
- Added ACME certificate renewals and ACME account registration using external account binding
- Added functionality to automatically renew ACME certificates.
- Traffic Ops: [#6069](https://github.com/apache/trafficcontrol/issues/6069) - prevent unassigning all ONLINE ORG servers from an MSO-enabled delivery service
- Added ORT flag to set local.dns bind address from server service addresses
- Added an endpoint for statuses on asynchronous jobs and applied it to the ACME renewal endpoint.
- Added two new cdn.conf options to make Traffic Vault configuration more backend-agnostic: `traffic_vault_backend` and `traffic_vault_config`
- Traffic Ops API version 4.0 - This version is **unstable** meaning that breaking changes can occur at any time - use at your own peril!
- `GET` request method for `/deliveryservices/{{ID}}/assign`
- `GET` request method for `/deliveryservices/{{ID}}/status`
- [#5644](https://github.com/apache/trafficcontrol/issues/5644) ORT config generation: Added ATS9 ip_allow.yaml support, and automatic generation if the server's package Parameter is 9.\*
- t3c: Added option to track config changes in git.
- ORT config generation: Added a rule to ip_allow such that PURGE requests are allowed over localhost
- Added integration to use ACME to generate new SSL certificates.
- Add a Federation to the Ansible Dataset Loader
- Added `GetServersByDeliveryService` method to the TO Go client
- Added asynchronous status to ACME certificate generation.
- Added per Delivery Service HTTP/2 and TLS Versions support, via ssl_server_name.yaml and sni.yaml. See overview/delivery_services and t3c docs.
- Added headers to Traffic Portal, Traffic Ops, and Traffic Monitor to opt out of tracking users via Google FLoC.
- Add logging scope for logging.yaml generation for ATS 9 support
- `DELETE` request method for `deliveryservices/xmlId/{name}/urlkeys` and `deliveryservices/{id}/urlkeys`.
- t3c now uses separate apps, full run syntax changed to `t3c apply ...`, moved to cache-config and RPM changed to trafficcontrol-cache-config. See cache-config README.md.
- t3c: bug fix to consider plugin config files for reloading remap.config
- t3c: add flag to wait for parents in syncds mode
- t3c: Change syncds so that it only warns on package version mismatch.
- atstccfg: add ##REFETCH## support to regex_revalidate.config processing.
- Traffic Router: Added `svc="..."` field to request logging output.
- Added t3c caching Traffic Ops data and using If-Modified-Since to avoid unnecessary requests.
- Added t3c --no-outgoing-ip flags.
- Added a Traffic Monitor integration test framework.
- Added `traffic_ops/app/db/traffic_vault_migrate` to help with migrating Traffic Ops Traffic Vault backends
- Added a tool at `/traffic_ops/app/db/reencrypt` to re-encrypt the data in the Postgres Traffic Vault with a new key.
- Enhanced ort integration test for reload states
- Added a new field to Delivery Services - `tlsVersions` - that explicitly lists the TLS versions that may be used to retrieve their content from Cache Servers.
- Added support for DS plugin parameters for cachekey, slice, cache_range_requests, background_fetch, url_sig  as remap.config parameters.
- Updated T3C changes in Ansible playbooks
- Updated all endpoints in infrastructure code to use API version 2.0

### Fixed
- [#5690](https://github.com/apache/trafficcontrol/issues/5690) - Fixed github action for added/modified db migration file.
- [#2471](https://github.com/apache/trafficcontrol/issues/2471) - A PR check to ensure added db migration file is the latest.
- [#6129](https://github.com/apache/trafficcontrol/issues/6129) - Traffic Monitor start doesn't recover when Traffic Ops is unavailable
- [#5609](https://github.com/apache/trafficcontrol/issues/5609) - Fixed GET /servercheck filter for an extra query param.
- [#5954](https://github.com/apache/trafficcontrol/issues/5954) - Traffic Ops HTTP response write errors are ignored
- [#6048](https://github.com/apache/trafficcontrol/issues/6048) - TM sometimes sets cachegroups to unavailable even though all caches are online
- [#6104](https://github.com/apache/trafficcontrol/issues/6104) - PUT /api/x/federations only respects first item in request payload
- [#5288](https://github.com/apache/trafficcontrol/issues/5288) - Fixed the ability to create and update a server with MTU value >= 1280.
- [#5284](https://github.com/apache/trafficcontrol/issues/5284) - Fixed error message when creating a server with non-existent profile
- Fixed a NullPointerException in TR when a client passes a null SNI hostname in a TLS request
- Fixed a logging bug in Traffic Monitor where it wouldn't log errors in certain cases where a backup file could be used instead. Also, Traffic Monitor now rejects monitoring snapshots that have no delivery services.
- [#5739](https://github.com/apache/trafficcontrol/issues/5739) - Prevent looping in case of a failed login attempt
- [#5407](https://github.com/apache/trafficcontrol/issues/5407) - Make sure that you cannot add two servers with identical content
- [#2881](https://github.com/apache/trafficcontrol/issues/2881) - Some API endpoints have incorrect Content-Types
- [#5863](https://github.com/apache/trafficcontrol/issues/5863) - Traffic Monitor logs warnings to `log_location_info` instead of `log_location_warning`
- [#5492](https://github.com/apache/trafficcontrol/issues/5942) - Traffic Stats does not failover to another Traffic Monitor when one stops responding
- [#5363](https://github.com/apache/trafficcontrol/issues/5363) - Postgresql version changeable by env variable
- [#5405](https://github.com/apache/trafficcontrol/issues/5405) - Prevent Tenant update from choosing child as new parent
- [#5384](https://github.com/apache/trafficcontrol/issues/5384) - New grids will now properly remember the current page number.
- [#5548](https://github.com/apache/trafficcontrol/issues/5548) - Don't return a `403 Forbidden` when the user tries to get servers of a non-existent DS using `GET /servers?dsId={{nonexistent DS ID}}`
- [#5732](https://github.com/apache/trafficcontrol/issues/5732) - TO API POST /cdns/dnsseckeys/generate times out with large numbers of delivery services
- [#5902](https://github.com/apache/trafficcontrol/issues/5902) - Fixed issue where the TO API wouldn't properly query all SSL certificates from Riak.
- Fixed server creation through legacy API versions to default `monitor` to `true`.
- Fixed t3c to generate topology parents correctly for parents with the Type MID+ or EDGE+ versus just the literal. Naming cache types to not be exactly 'EDGE' or 'MID' is still discouraged and not guaranteed to work, but it's unfortunately somewhat common, so this fixes it in one particular case.
- [#5965](https://github.com/apache/trafficcontrol/issues/5965) - Fixed Traffic Ops /deliveryserviceservers If-Modified-Since requests.
- Fixed t3c to create config files and directories as ats.ats
- Fixed t3c-apply service restart and ats config reload logic.
- Reduced TR dns.max-threads ansible default from 10000 to 100.
- Converted TP Delivery Service Servers Assignment table to ag-grid
- Converted TP Cache Checks table to ag-grid
- [#5981](https://github.com/apache/trafficcontrol/issues/5891) - `/deliveryservices/{{ID}}/safe` returns incorrect response for the requested API version
- [#5984](https://github.com/apache/trafficcontrol/issues/5894) - `/servers/{{ID}}/deliveryservices` returns incorrect response for the requested API version
- [#6027](https://github.com/apache/trafficcontrol/issues/6027) - Collapsed DB migrations
- [#6091](https://github.com/apache/trafficcontrol/issues/6091) - Fixed cache config of internal cache communication for https origins
- [#6066](https://github.com/apache/trafficcontrol/issues/6066) - Fixed missing/incorrect indices on some tables
- [#6169](https://github.com/apache/trafficcontrol/issues/6169) - Fixed t3c-update not updating server status when a fallback to a previous Traffic Ops API version occurred
- [#5576](https://github.com/apache/trafficcontrol/issues/5576) - Inconsistent Profile Name restrictions
- [#6327](https://github.com/apache/trafficcontrol/issues/6327) - Fixed cache config to invalidate its cache if the Server's Profile or CDN changes
- [#6174](https://github.com/apache/trafficcontrol/issues/6174) - Fixed t3c-apply with no hostname failing if the OS hostname returns a full FQDN
- Fixed Federations IMS so TR federations watcher will get updates.
- [#5129](https://github.com/apache/trafficcontrol/issues/5129) - Updated TM so that it returns a 404 if the endpoint is not supported.
- [#5992](https://github.com/apache/trafficcontrol/issues/5992) - Updated Traffic Router Integration tests to use a mock Traffic Monitor and Traffic Ops server
- [#6093](https://github.com/apache/trafficcontrol/issues/6093) - Fixed Let's Encrypt to work for delivery services where the domain does not contain the XMLID.

### Changed
- Migrated completely off of bower in favor of npm
- Updated the Traffic Ops Python client to 3.0
- Updated Flot libraries to supported versions
- [apache/trafficcontrol](https://github.com/apache/trafficcontrol) is now a Go module
- Updated Traffic Ops supported database version from PostgreSQL 9.6 to 13.2
- [#3342](https://github.com/apache/trafficcontrol/issues/3342) - Updated the [`db/admin`](https://traffic-control-cdn.readthedocs.io/en/latest/development/traffic_ops.html#database-management) tool to use [Migrate](https://github.com/golang-migrate/migrate) instead of Goose and converted the migrations to Migrate format (split up/down for each migration into separate files)
- Set Traffic Router to also accept TLSv1.3 protocols by default in server.xml
- Disabled TLSv1.1 for Traffic Router in Ansible role by default
- Updated the Traffic Monitor Ansible role to set `serve_write_timeout_ms` to `20000` by default because 10 seconds can be too short for relatively large CDNs.
- Refactored the Traffic Ops - Traffic Vault integration to more easily support the development of new Traffic Vault backends
- Changed the Traffic Router package structure from com.comcast.cdn.\* to org.apache.\*
- Updated Apache Tomcat from 8.5.63 to 9.0.43
- Improved the DNSSEC refresh Traffic Ops API (`/cdns/dnsseckeys/refresh`). As of TO API v4, its method is `PUT` instead of `GET`, its response format was changed to return an alert instead of a string-based response, it returns a 202 instead of a 200, and it now works with the `async_status` API in order for the client to check the status of the async job: [#3054](https://github.com/apache/trafficcontrol/issues/3054)
- Delivery Service Requests now keep a record of the changes they make.
- Changed the `goose` provider to the maintained fork [`github.com/kevinburke/goose`](https://github.com/kevinburke/goose)
- The format of the `/servers/{{host name}}/update_status` Traffic Ops API endpoint has been changed to use a top-level `response` property, in keeping with (most of) the rest of the API.
- The API v4 Traffic Ops Go client has been overhauled compared to its predecessors to have a consistent call signature that allows passing query string parameters and HTTP headers to any client method.
- Updated BouncyCastle libraries in Traffic Router to v1.68.
- lib/go-atscfg Make funcs to take Opts, to reduce future breaking changes.
- CDN in a Box now uses `t3c` for cache configuration.
- CDN in a Box now uses Apache Traffic Server 8.1.
- Customer names in payloads sent to the `/deliveryservices/request` Traffic Ops API endpoint can no longer contain characters besides alphanumerics, @, !, #, $, %, ^, &amp;, *, (, ), [, ], '.', ' ', and '-'. This fixes a vulnerability that allowed email content injection.
- Go version 1.17 is used to compile Traffic Ops, T3C, Traffic Monitor, Traffic Stats, and Grove.

### Deprecated
- The Riak Traffic Vault backend is now deprecated and its support may be removed in a future release. It is highly recommended to use the new PostgreSQL backend instead.
- The `riak.conf` config file and its corresponding `--riakcfg` option in `traffic_ops_golang` have been deprecated. Please use `"traffic_vault_backend": "riak"` and `"traffic_vault_config"` (with the existing contents of riak.conf) instead.
- The Traffic Ops API route `GET /api/{version}/vault/bucket/{bucket}/key/{key}/values` has been deprecated and will no longer be available as of Traffic Ops API v4
- The Traffic Ops API route `POST /api/{version}/deliveryservices/request` has been deprecated and will no longer be available as of Traffic Ops API v4
- The Traffic Ops API routes `GET /api/{version}/cachegroupparameters`, `POST /api/{version}/cachegroupparameters`, `GET /api/{version}/cachegroups/{id}/parameters`, and `DELETE /api/{version}/cachegroupparameters/{cachegroupID}/{parameterId}` have been deprecated and will no longer be available as of Traffic Ops API v4
- The `riak_port` option in cdn.conf is now deprecated. Please use the `"port"` field in `traffic_vault_config` instead.
- The `traffic_ops_ort.pl` tool has been deprecated in favor of `t3c`, and will be removed in the next major version.
- With the release of ATC v6.0, major API version 2 is now deprecated, subject to removal with the next ATC major version release, at the earliest.

### Removed
- Removed the unused `backend_max_connections` option from `cdn.conf`.
- Removed the unused `http_poll_no_sleep`, `max_stat_history`, `max_health_history`, `cache_health_polling_interval_ms`, `cache_stat_polling_interval_ms`, and `peer_polling_interval_ms` Traffic Monitor config options.
- Removed the `Long Description 2` and `Long Description 3` fields of `DeliveryService` from the UI, and changed the backend so that routes corresponding API 4.0 and above no longer accept or return these fields.
- The Perl implementation of Traffic Ops has been stripped out, along with the Go implementation's "fall-back to Perl" behavior.
- Traffic Ops no longer includes an `app/public` directory, as the static webserver has been removed along with the Perl Traffic Ops implementation. Traffic Ops also no longer attempts to download MaxMind GeoIP City databases when running the Traffic Ops Postinstall script.
- The `compare` tool stack has been removed, as it no longer serves a purpose.
- Removed the Perl-only `cdn.conf` option `geniso.iso_root_path`
- t3c dispersion flags. These flags existed in ort.pl and t3c, but the feature has been removed in t3c-apply. The t3c run is fast enough now, there's no value or need in internal logic, operators can easily use shell pipelines to randomly sleep before running if necessary.
- Traffic Ops API version 1


## [5.1.2] - 2021-05-17
### Fixed
- Fixed the return error for GET api `cdns/routing` to avoid incorrect success response.
- [#5712](https://github.com/apache/trafficcontrol/issues/5712) - Ensure that 5.x Traffic Stats is compatible with 5.x Traffic Monitor and 5.x Traffic Ops, and that it doesn't log all 0's for `cache_stats`
- Fixed ORT being unable to update URLSIG keys for Delivery Services
- Fixed ORT service category header rewrite for mids and topologies.
- Fixed an issue where Traffic Ops becoming unavailable caused Traffic Monitor to segfault and crash
- [#5754](https://github.com/apache/trafficcontrol/issues/5754) - Ensure Health Threshold Parameters use legacy format for legacy Monitoring Config handler
- [#5695](https://github.com/apache/trafficcontrol/issues/5695) - Ensure vitals are calculated only against monitored interfaces
- Fixed Traffic Monitor to report `ONLINE` caches as available.
- [#5744](https://github.com/apache/trafficcontrol/issues/5744) - Sort TM Delivery Service States page by DS name
- [#5724](https://github.com/apache/trafficcontrol/issues/5724) - Set XMPPID to hostname if the server had none, don't error on server update when XMPPID is empty

## [5.1.1] - 2021-03-19
### Added
- Atscfg: Added a rule to ip_allow such that PURGE requests are allowed over localhost

### Fixed
- [#5565](https://github.com/apache/trafficcontrol/issues/5565) - TO GET /caches/stats panic converting string to uint64
- [#5558](https://github.com/apache/trafficcontrol/issues/5558) - Fixed `TM UI` and `/api/cache-statuses` to report aggregate `bandwidth_kbps` correctly.
- [#5192](https://github.com/apache/trafficcontrol/issues/5192) - Fixed TO log warnings when generating snapshots for topology-based delivery services.
- Fixed Invalid TS logrotate configuration permissions causing TS logs to be ignored by logrotate.
- [#5604](https://github.com/apache/trafficcontrol/issues/5604) - traffic_monitor.log is no longer truncated when restarting Traffic Monitor

## [5.1.0] - 2021-03-11
### Added
- Traffic Ops: added a feature so that the user can specify `maxRequestHeaderBytes` on a per delivery service basis
- Traffic Router: log warnings when requests to Traffic Monitor return a 503 status code
- [#5344](https://github.com/apache/trafficcontrol/issues/5344) - Add a page that addresses migrating from Traffic Ops API v1 for each endpoint
- [#5296](https://github.com/apache/trafficcontrol/issues/5296) - Fixed a bug where users couldn't update any regex in Traffic Ops/ Traffic Portal
- Added API endpoints for ACME accounts
- Traffic Ops: Added validation to ensure that the cachegroups of a delivery services' assigned ORG servers are present in the topology
- Traffic Ops: Added validation to ensure that the `weight` parameter of `parent.config` is a float
- Traffic Ops Client: New Login function with more options, including falling back to previous minor versions. See traffic_ops/v3-client documentation for details.
- Added license files to the RPMs

### Fixed
- [#5288](https://github.com/apache/trafficcontrol/issues/5288) - Fixed the ability to create and update a server with MTU value >= 1280.
- [#1624](https://github.com/apache/trafficcontrol/issues/1624) - Fixed ORT to reload Traffic Server if LUA scripts are added or changed.
- [#5445](https://github.com/apache/trafficcontrol/issues/5445) - When updating a registered user, ignore updates on registration_sent field.
- [#5335](https://github.com/apache/trafficcontrol/issues/5335) - Don't create a change log entry if the delivery service primary origin hasn't changed
- [#5333](https://github.com/apache/trafficcontrol/issues/5333) - Don't create a change log entry for any delivery service consistent hash query params updates
- [#5341](https://github.com/apache/trafficcontrol/issues/5341) - For a DS with existing SSLKeys, fixed HTTP status code from 403 to 400 when updating CDN and Routing Name (in TO) and made CDN and Routing Name fields immutable (in TP).
- [#5192](https://github.com/apache/trafficcontrol/issues/5192) - Fixed TO log warnings when generating snapshots for topology-based delivery services.
- [#5284](https://github.com/apache/trafficcontrol/issues/5284) - Fixed error message when creating a server with non-existent profile
- [#5287](https://github.com/apache/trafficcontrol/issues/5287) - Fixed error message when creating a Cache Group with no typeId
- [#5382](https://github.com/apache/trafficcontrol/issues/5382) - Fixed API documentation and TP helptext for "Max DNS Answers" field with respect to DNS, HTTP, Steering Delivery Service
- [#5396](https://github.com/apache/trafficcontrol/issues/5396) - Return the correct error type if user tries to update the root tenant
- [#5378](https://github.com/apache/trafficcontrol/issues/5378) - Updating a non existent DS should return a 404, instead of a 500
- Fixed a potential Traffic Router race condition that could cause erroneous 503s for CLIENT_STEERING delivery services when loading new steering changes
- [#5195](https://github.com/apache/trafficcontrol/issues/5195) - Correctly show CDN ID in Changelog during Snap
- [#5438](https://github.com/apache/trafficcontrol/issues/5438) - Correctly specify nodejs version requirements in traffic_portal.spec
- Fixed Traffic Router logging unnecessary warnings for IPv6-only caches
- [#5294](https://github.com/apache/trafficcontrol/issues/5294) - TP ag grid tables now properly persist column filters on page refresh.
- [#5295](https://github.com/apache/trafficcontrol/issues/5295) - TP types/servers table now clears all filters instead of just column filters
- [#5407](https://github.com/apache/trafficcontrol/issues/5407) - Make sure that you cannot add two servers with identical content
- [#2881](https://github.com/apache/trafficcontrol/issues/2881) - Some API endpoints have incorrect Content-Types
- [#5311](https://github.com/apache/trafficcontrol/issues/5311) - Better TO log messages when failures calling TM CacheStats
- [#5364](https://github.com/apache/trafficcontrol/issues/5364) - Cascade server deletes to delete corresponding IP addresses and interfaces
- [#5390](https://github.com/apache/trafficcontrol/issues/5390) - Improve the way TO deals with delivery service server assignments
- [#5339](https://github.com/apache/trafficcontrol/issues/5339) - Ensure Changelog entries for SSL key changes
- [#5461](https://github.com/apache/trafficcontrol/issues/5461) - Fixed steering endpoint to be ordered consistently
- [#5395](https://github.com/apache/trafficcontrol/issues/5395) - Added validation to prevent changing the Type any Cache Group that is in use by a Topology
- Fixed an issue with 2020082700000000_server_id_primary_key.sql trying to create multiple primary keys when there are multiple schemas.
- Fix for public schema in 2020062923101648_add_deleted_tables.sql
- Fix for config gen missing max_origin_connections on mids in certain scenarios
- [#5642](https://github.com/apache/trafficcontrol/issues/5642) - Fixed ORT to fall back to previous minor Traffic Ops versions, allowing ORT to be upgraded before Traffic Ops when the minor has changed.
- Moved move_lets_encrypt_to_acme.sql, add_max_request_header_size_delivery_service.sql, and server_interface_ip_address_cascade.sql past last migration in 5.0.0
- [#5505](https://github.com/apache/trafficcontrol/issues/5505) - Make `parent_reval_pending` for servers in a Flexible Topology CDN-specific on `GET /servers/{name}/update_status`
- [#5317](https://github.com/apache/trafficcontrol/issues/5317) - Clicking IP addresses in the servers table no longer navigates to server details page.
- #5554 - TM UI overflows screen width and hides table data

### Changed
- [#5553](https://github.com/apache/trafficcontrol/pull/5553) - Removing Tomcat specific build requirement
- Refactored the Traffic Ops Go client internals so that all public methods have a consistent behavior/implementation
- Pinned external actions used by Documentation Build and TR Unit Tests workflows to commit SHA-1 and the Docker image used by the Weasel workflow to a SHA-256 digest
- Set Traffic Router to only accept TLSv1.1 and TLSv1.2 protocols in server.xml
- Updated Apache Tomcat from 8.5.57 to 8.5.63
- Updated Apache Tomcat Native from 1.2.16 to 1.2.23
- Traffic Portal: [#5394](https://github.com/apache/trafficcontrol/issues/5394) - Converts the tenant table to a tenant tree for usability
- Traffic Portal: upgraded delivery service UI tables to use more powerful/performant ag-grid component

## [5.0.0] - 2020-10-20
### Added
- Traffic Ops Ort: Disabled ntpd verification (ntpd is deprecated in CentOS)
- Traffic Ops Ort: Adds a transliteration of the traffic_ops_ort.pl perl script to the go language. See traffic_ops_ort/t3c/README.md.
- Traffic Ops API v3
- Added an optional readiness check service to cdn-in-a-box that exits successfully when it is able to get a `200 OK` from all delivery services
- Added health checks to Traffic Ops and Traffic Monitor in cdn-in-a-box
- [Flexible Topologies](https://github.com/apache/trafficcontrol/blob/master/blueprints/flexible-topologies.md)
    - Traffic Ops: Added an API 3.0 endpoint, `GET /api/3.0/topologies`, to create, read, update and delete flexible topologies.
    - Traffic Ops: Added an API 3.0 endpoint, `POST /api/3.0/topologies/{name}/queue_update`, to queue or dequeue updates for all servers assigned to the Cachegroups in a given Topology.
    - Traffic Ops: Added new `topology` field to the /api/3.0/deliveryservices APIs
    - Traffic Ops: Added support for `topology` query parameter to `GET /api/3.0/cachegroups` to return all cachegroups used in the given topology.
    - Traffic Ops: Added support for `topology` query parameter to `GET /api/3.0/deliveryservices` to return all delivery services that employ a given topology.
    - Traffic Ops: Added support for `dsId` query parameter for `GET /api/3.0/servers` for topology-based delivery services.
    - Traffic Ops: Excluded ORG-type servers from `GET /api/3.0/servers?dsId=#` for Topology-based Delivery Services unless the ORG server is assigned to that Delivery Service.
    - Traffic Ops: Added support for `topology` query parameter for `GET /api/3.0/servers` to return all servers whose cachegroups are in a given topology.
    - Traffic Ops: Added new topology-based delivery service fields for header rewrites: `firstHeaderRewrite`, `innerHeaderRewrite`, `lastHeaderRewrite`
    - Traffic Ops: Added validation to prohibit assigning caches to topology-based delivery services
    - Traffic Ops: Added validation to prohibit removing a capability from a server if no other server in the same cachegroup can satisfy the required capabilities of the delivery services assigned to it via topologies.
    - Traffic Ops: Added validation to ensure that updated topologies are still valid with respect to the required capabilities of their assigned delivery services.
    - Traffic Ops: Added validation to ensure that at least one server per cachegroup in a delivery service's topology has the delivery service's required capabilities.
    - Traffic Ops: Added validation to ensure that at least one server exists in each cachegroup that is used in a Topology on the `/api/3.0/topologies` endpoint and the `/api/3.0/servers/{{ID}}` endpoint.
    - Traffic Ops: Consider Topologies parentage when queueing or checking server updates
    - ORT: Added Topologies to Config Generation.
    - Traffic Portal: Added the ability to create, read, update and delete flexible topologies.
    - Traffic Portal: Added the ability to assign topologies to delivery services.
    - Traffic Portal: Added the ability to view all delivery services, cache groups and servers associated with a topology.
    - Traffic Portal: Added the ability to define first, inner and last header rewrite values for DNS* and HTTP* delivery services that employ a topology.
    - Traffic Portal: Adds the ability to view all servers utilized by a topology-based delivery service.
    - Traffic Portal: Added topology section to cdn snapshot diff.
    - Added to TP the ability to assign ORG servers to topology-based delivery services
    - Traffic Router: Added support for topology-based delivery services
    - Traffic Monitor: Added the ability to mark topology-based delivery services as available
    - CDN-in-a-Box: Add a second mid to CDN-in-a-Box, add topology `demo1-top`, and make the `demo1` delivery service topology-based
    - Traffic Ops: Added validation to ensure assigned ORG server cachegroups are in the topology when updating a delivery service
- Updated /servers/details to use multiple interfaces in API v3
- Added [Edge Traffic Routing](https://traffic-control-cdn.readthedocs.io/en/latest/admin/traffic_router.html#edge-traffic-routing) feature which allows Traffic Router to localize more DNS record types than just the routing name for DNS delivery services
- Added the ability to speedily build development RPMs from any OS without needing Docker
- Added the ability to perform a quick search, override default pagination size and clear column filters on the Traffic Portal servers table.
- Astats csv support - astats will now respond to `Accept: text/csv` and return a csv formatted stats list
- Updated /deliveryservices/{{ID}}/servers to use multiple interfaces in API v3
- Updated /deliveryservices/{{ID}}/servers/eligible to use multiple interfaces in API v3
- Added the ability to view Hash ID field (aka xmppID) on Traffic Portals' server summary page
- Added the ability to delete invalidation requests in Traffic Portal
- Added the ability to set TLS config provided here: https://golang.org/pkg/crypto/tls/#Config in Traffic Ops
- Added support for the `cachegroupName` query parameter for `GET /api/3.0/servers` in Traffic Ops
- Added an indiciator to the Traffic Monitor UI when using a disk backup of Traffic Ops.
- Added debugging functionality to CDN-in-a-Box for Traffic Stats.
- Added If-Match and If-Unmodified-Since Support in Server and Clients.
- Added debugging functionality to the Traffic Router unit tests runner at [`/traffic_router/tests`](https://github.com/apache/trafficcontrol/tree/master/traffic_router/tests)
- Made the Traffic Router unit tests runner at [`/traffic_router/tests`](https://github.com/apache/trafficcontrol/tree/master/traffic_router/tests) run in Alpine Linux
- Added GitHub Actions workflow for building RPMs and running the CDN-in-a-Box readiness check
- Added the `Status Last Updated` field to servers, and the UI, so that we can see when the last status change took place for a server.
- Added functionality in TR, so that it uses the default miss location of the DS, in case the location(for the  client IP) returned was the default location of the country.
- Added ability to set DNS Listening IPs in dns.properties
- Added Traffic Monitor: Support astats CSV output. Includes http_polling_format configuration option to specify the Accept header sent to stats endpoints. Adds CSV parsing ability (~100% faster than JSON) to the astats plugin
- Added Traffic Monitor: Support stats over http CSV output. Officially supported in ATS 9.0 unless backported by users. Users must also include `system_stats.so` when using stats over http in order to keep all the same functionality (and included stats) that astats_over_http provides.
- Added ability for Traffic Monitor to determine health of cache based on interface data and aggregate data. Using the new `stats_over_http` `health.polling.format` value that allows monitoring of multiple interfaces will first require that *all* Traffic Monitors monitoring the affected cache server be upgraded.
- Added ORT option to try all primaries before falling back to secondary parents, via Delivery Service Profile Parameter "try_all_primaries_before_secondary".
- Traffic Ops, Traffic Ops ORT, Traffic Monitor, Traffic Stats, and Grove are now compiled using Go version 1.15.
- Added `--traffic_ops_insecure=<0|1>` optional option to traffic_ops_ort.pl
- Added User-Agent string to Traffic Router log output.
- Added default sort logic to GET API calls using Read()
- Traffic Ops: added validation for assigning ORG servers to topology-based delivery services
- Added locationByDeepCoverageZone to the `crs/stats/ip/{ip}` endpoint in the Traffic Router API
- Traffic Ops: added validation for topology updates and server updates/deletions to ensure that topologies have at least one server per cachegroup in each CDN of any assigned delivery services
- Traffic Ops: added validation for delivery service updates to ensure that topologies have at least one server per cachegroup in each CDN of any assigned delivery services
- Traffic Ops: added a feature to get delivery services filtered by the `active` flag
- Traffic Portal: upgraded change log UI table to use more powerful/performant ag-grid component
- Traffic Portal: change log days are now configurable in traffic_portal_properties.json (default is 7 days) and can be overridden by the user in TP
- [#5319](https://github.com/apache/trafficcontrol/issues/5319) - Added support for building RPMs that target CentOS 8
- #5360 - Adds the ability to clone a topology

### Fixed
- Fixed #5188 - DSR (delivery service request) incorrectly marked as complete and error message not displaying when DSR fulfilled and DS update fails in Traffic Portal. [Related Github issue](https://github.com/apache/trafficcontrol/issues/5188)
- Fixed #3455 - Alphabetically sorting CDN Read API call [Related Github issue](https://github.com/apache/trafficcontrol/issues/3455)
- Fixed #5010 - Fixed Reference urls for Cache Config on Delivery service pages (HTTP, DNS) in Traffic Portal. [Related Github issue](https://github.com/apache/trafficcontrol/issues/5010)
- Fixed #5147 - GET /servers?dsId={id} should only return mid servers (in addition to edge servers) for the cdn of the delivery service if the mid tier is employed. [Related github issue](https://github.com/apache/trafficcontrol/issues/5147)
- Fixed #4981 - Cannot create routing regular expression with a blank pattern param in Delivery Service [Related github issue](https://github.com/apache/trafficcontrol/issues/4981)
- Fixed #4979 - Returns a Bad Request error during server creation with missing profileId [Related github issue](https://github.com/apache/trafficcontrol/issues/4979)
- Fixed #4237 - Do not return an internal server error when delivery service's capacity is zero. [Related github issue](https://github.com/apache/trafficcontrol/issues/4237)
- Fixed #2712 - Invalid TM logrotate configuration permissions causing TM logs to be ignored by logrotate. [Related github issue](https://github.com/apache/trafficcontrol/issues/2712)
- Fixed #3400 - Allow "0" as a TTL value for Static DNS entries [Related github issue](https://github.com/apache/trafficcontrol/issues/3400)
- Fixed #5050 - Allows the TP administrator to name a TP instance (production, staging, etc) and flag whether it is production or not in traffic_portal_properties.json [Related github issue](https://github.com/apache/trafficcontrol/issues/5050)
- Fixed #4743 - Validate absolute DNS name requirement on Static DNS entry for CNAME type [Related github issue](https://github.com/apache/trafficcontrol/issues/4743)
- Fixed #4848 - `GET /api/x/cdns/capacity` gives back 500, with the message `capacity was zero`
- Fixed #2156 - Renaming a host in TC, does not impact xmpp_id and thereby hashid [Related github issue](https://github.com/apache/trafficcontrol/issues/2156)
- Fixed #5038 - Adds UI warning when server interface IP CIDR is too large [Related github issue](https://github.com/apache/trafficcontrol/issues/5038)
- Fixed #3661 - Anonymous Proxy ipv4 whitelist does not work
- Fixed #1847 - Delivery Service with SSL keys are no longer allowed to be updated when the fields changed are relevant to the SSL Keys validity.
- Fixed #5153 - Right click context menu on new ag-grid tables appearing at the wrong place after scrolling. [Related github issue](https://github.com/apache/trafficcontrol/issues/5153)
- Fixed the `GET /api/x/jobs` and `GET /api/x/jobs/:id` Traffic Ops API routes to allow falling back to Perl via the routing blacklist
- Fixed ORT config generation not using the coalesce_number_v6 Parameter.
- Fixed POST deliveryservices/request (designed to simple send an email) regression which erroneously required deep caching type and routing name. [Related github issue](https://github.com/apache/trafficcontrol/issues/4735)
- Removed audit logging from the `POST /api/x/serverchecks` Traffic Ops API endpoint in order to reduce audit log spam
- Fixed an issue that causes Traffic Router to mistakenly route to caches that had recently been set from ADMIN_DOWN to OFFLINE
- Fixed an issue that caused Traffic Monitor to poll caches that did not have the status ONLINE/REPORTED/ADMIN_DOWN
- Fixed /deliveryservice_stats regression restricting metric type to a predefined set of values. [Related github issue](https://github.com/apache/trafficcontrol/issues/4740)
- Fixed audit logging from the `/jobs` APIs to bring them back to the same level of information provided by TO-Perl
- Fixed `maxRevalDurationDays` validation for `POST /api/1.x/user/current/jobs` and added that validation to the `/api/x/jobs` endpoints
- Fixed slice plugin error in delivery service request view. [Related github issue](https://github.com/apache/trafficcontrol/issues/4770)
- Fixed update procedure of servers, so that if a server is linked to one or more delivery services, you cannot change its "cdn". [Related github issue](https://github.com/apache/trafficcontrol/issues/4116)
- Fixed `POST /api/x/steering` and `PUT /api/x/steering` so that a steering target with an invalid `type` is no longer accepted. [Related github issue](https://github.com/apache/trafficcontrol/issues/3531)
- Fixed `cachegroups` READ endpoint, so that if a request is made with the `type` specified as a non integer value, you get back a `400` with error details, instead of a `500`. [Related github issue](https://github.com/apache/trafficcontrol/issues/4703)
- Fixed ORT bug miscalculating Mid Max Origin Connections as all servers, usually resulting in 1.
- Fixed ORT atstccfg helper log to append and not overwrite old logs. Also changed to log to /var/log/ort and added a logrotate to the RPM. See the ORT README.md for details.
- Added Delivery Service Raw Remap `__RANGE_DIRECTIVE__` directive to allow inserting the Range Directive after the Raw Remap text. This allows Raw Remaps which manipulate the Range.
- Added an option for `coordinateRange` in the RGB configuration file, so that in case a client doesn't have a postal code, we can still determine if it should be allowed or not, based on whether or not the latitude/ longitude of the client falls within the supplied ranges. [Related github issue](https://github.com/apache/trafficcontrol/issues/4372)
- Fixed TR build configuration (pom.xml) to invoke preinstall.sh. [Related github issue](https://github.com/apache/trafficcontrol/issues/4882)
- Fixed #3548 - Prevents DS regexes with non-consecutive order from generating invalid CRconfig/snapshot.
- Fixes #4984 - Lets `create_tables.sql` be run concurrently without issue
- Fixed #5020, #5021 - Creating an ASN with the same number and same cache group should not be allowed.
- Fixed #5006 - Traffic Ops now generates the Monitoring on-the-fly if the snapshot doesn't exist, and logs an error. This fixes upgrading to 4.x to not break the CDN until a Snapshot is done.
- Fixed #4680 - Change Content-Type to application/json for TR auth calls
- Fixed #4292 - Traffic Ops not looking for influxdb.conf in the right place
- Fixed #5102 - Python client scripts fail silently on authentication failures
- Fixed #5103 - Python client scripts crash on connection errors
- Fixed matching of wildcards in subjectAlternateNames when loading TLS certificates
- Fixed #5180 - Global Max Mbps and Tps is not send to TM
- Fixed #3528 - Fix Traffic Ops monitoring.json missing DeliveryServices
- Fixed an issue where the jobs and servers table in Traffic Portal would not clear a column's filter when it's hidden
- Fixed an issue with Traffic Router failing to authenticate if secrets are changed
- Fixed validation error message for Traffic Ops `POST /api/x/profileparameters` route
- Fixed #5216 - Removed duplicate button to link delivery service to server [Related Github issue](https://github.com/apache/trafficcontrol/issues/5216)
- Fixed an issue where Traffic Router would erroneously return 503s or NXDOMAINs if the caches in a cachegroup were all unavailable for a client's requested IP version, rather than selecting caches from the next closest available cachegroup.
- Fixed an issue where downgrading the database would fail while having server interfaces with null gateways, MTU, and/or netmasks.
- Fixed an issue where partial upgrades of the database would occasionally fail to apply 2020081108261100_add_server_ip_profile_trigger.
- Fixed #5197 - Allows users to assign topology-based DS to ORG servers [Related Github issue](https://github.com/apache/trafficcontrol/issues/5197)
- Fixed #5161 - Fixes topology name character validation [Related Github issue](https://github.com/apache/trafficcontrol/issues/5161)
- Fixed #5237 - /isos API endpoint rejecting valid IPv6 addresses with CIDR-notation network prefixes.
- Fixed an issue with Traffic Monitor to fix peer polling to work as expected
- Fixed #5274 - CDN in a Box's Traffic Vault image failed to build due to Basho's repo responding with 402 Payment Required. The repo has been removed from the image.
- #5069 - For LetsEncryptDnsChallengerWatcher in Traffic Router, the cr-config location is configurable instead of only looking at `/opt/traffic_router/db/cr-config.json`
- #5191 - Error from IMS requests to /federations/all
- Fixed Astats csv issue where it could crash if caches dont return proc data
- #5380 - Show the correct servers (including ORGs) when a topology based DS with required capabilities + ORG servers is queried for the assigned servers
- Fixed parent.config generation for topology-based delivery services (inline comments not supported)
- Fixed parent.config generation for MSO delivery services with required capabilities

### Changed
- Changed some Traffic Ops Go Client methods to use `DeliveryServiceNullable` inputs and outputs.
- When creating invalidation jobs through TO/TP, if an identical regex is detected that overlaps its time, then warnings
will be returned indicating that overlap exists.
- Changed Traffic Portal to disable browser caching on GETs until it utilizes the If-Modified-Since functionality that the TO API now provides.
- Changed Traffic Portal to use Traffic Ops API v3
- Changed Traffic Portal to use the more performant and powerful ag-grid for all server and invalidation request tables.
- Changed ORT Config Generation to be deterministic, which will prevent spurious diffs when nothing actually changed.
- Changed ORT to find the local ATS config directory and use it when location Parameters don't exist for many required configs, including all Delivery Service files (Header Rewrites, Regex Remap, URL Sig, URI Signing).
- Changed ORT to not update ip_allow.config but log an error if it needs updating in syncds mode, and only actually update in badass mode.
    - ATS has a known bug, where reloading when ip_allow.config has changed blocks arbitrary addresses. This will break things by not allowing any new necessary servers, but prevents breaking the Mid server. There is no solution that doesn't break something, until ATS fixes the bug, and breaking an Edge is better than breaking a Mid.
- Changed the access logs in Traffic Ops to now show the route ID with every API endpoint call. The Route ID is appended to the end of the access log line.
- Changed Traffic Monitor's `tmconfig.backup` to store the result of `GET /api/2.0/cdns/{{name}}/configs/monitoring` instead of a transformed map
- Changed OAuth workflow to use Basic Auth if client secret is provided per RFC6749 section 2.3.1.
- [Multiple Interface Servers](https://github.com/apache/trafficcontrol/blob/master/blueprints/multi-interface-servers.md)
    - Interface data is constructed from IP Address/Gateway/Netmask (and their IPv6 counterparts) and Interface Name and Interface MTU fields on services. These **MUST** have proper, valid data before attempting to upgrade or the upgrade **WILL** fail. In particular IP fields need to be valid IP addresses/netmasks, and MTU must only be positive integers of at least 1280.
    - The `/servers` and `/servers/{{ID}}}` TO API endpoints have been updated to use and reflect multi-interface servers.
    - Updated `/cdns/{{name}}/configs/monitoring` TO API endpoint to return multi-interface data.
    - CDN Snapshots now use a server's "service addresses" to provide its IP addresses.
    - Changed the `Cache States` tab of the Traffic Monitor UI to properly handle multiple interfaces.
    - Changed the `/publish/CacheStats` in Traffic Monitor to support multiple interfaces.
    - Changed the CDN-in-a-Box server enrollment template to support multiple interfaces.
- Changed Tomcat Java dependency to 8.5.57.
- Changed Spring Framework Java dependency to 4.2.5.
- Changed certificate loading code in Traffic Router to use Bouncy Castle instead of deprecated Sun libraries.
- Changed deprecated AsyncHttpClient Java dependency to use new active mirror and updated to version 2.12.1.
- Changed Traffic Portal to use the more performant and powerful ag-grid for the delivery service request (DSR) table.
- Traffic Ops: removed change log entry created during server update/revalidation unqueue
- Updated CDN in a Box to CentOS 8 and added `RHEL_VERSION` Docker build arg so CDN in a Box can be built for CentOS 7, if desired

### Deprecated
- Deprecated the non-nullable `DeliveryService` Go struct and other structs that use it. `DeliveryServiceNullable` structs should be used instead.
- Deprecated the `insecure` option in `traffic_ops_golang` in favor of `"tls_config": { "InsecureSkipVerify": <bool> }`
- Importing Traffic Ops Go clients via the un-versioned `github.com/apache/trafficcontrol/traffic_ops/client` is now deprecated in favor of versioned import paths e.g. `github.com/apache/trafficcontrol/traffic_ops/v3-client`.

### Removed
- Removed deprecated Traffic Ops Go Client methods.
- Configuration generation logic in the TO API (v1) for all files and the "meta" route - this means that versions of Traffic Ops ORT earlier than 4.0.0 **will not work any longer** with versions of Traffic Ops moving forward.
- Removed from Traffic Portal the ability to view cache server config files as the contents are no longer reliable through the TO API due to the introduction of atstccfg.


## [4.1.0] - 2020-04-23
### Added
- Added support for use of ATS Slice plugin as an additonal option to range request handling on HTTP/DNS DSes.
- Added a boolean to delivery service in Traffic Portal and Traffic Ops to enable EDNS0 client subnet at the delivery service level and include it in the cr-config.
- Updated Traffic Router to read new EDSN0 client subnet field and route accordingly only for enabled delivery services. When enabled and a subnet is present in the request, the subnet appears in the `chi` field and the resolver address is in the `rhi` field.
- Traffic Router DNSSEC zone diffing: if enabled via the new "dnssec.zone.diffing.enabled" TR profile parameter, TR will diff existing zones against newly generated zones in order to determine if a zone needs to be re-signed. Zones are typically generated on every snapshot and whenever new DNSSEC keys are found, and since signing a zone is a relatively CPU-intensive operation, this optimization can drastically reduce the CPU time taken to process new snapshots and new DNSSEC keys.
- Added an optimistic quorum feature to Traffic Monitor to prevent false negative states from propagating to downstream components in the event of network isolation.
- Added the ability to fetch users by role
- Added an API 1.5 endpoint to generate delivery service certificates using Let's Encrypt
- Added an API 1.5 endpoint to GET a single or all records for Let's Encrypt DNS challenge
- Added an API 1.5 endpoint to renew certificates
- Added ability to create multiple objects from generic API Create with a single POST.
- Added debugging functionality to CDN-in-a-Box.
- Added an SMTP server to CDN-in-a-Box.
- Cached builder Docker images on Docker Hub to speed up build time
- Added functionality in the GET endpoints to support the "If-Modified-Since" header in the incoming requests.
- Traffic Ops Golang Endpoints
  - /api/2.0 for all of the most recent route versions
  - /api/1.1/cachegroupparameters/{{cachegroupID}}/{{parameterID}} `(DELETE)`
  - /api/1.5/stats_summary `(POST)`
  - /api/1.1/cdns/routing
  - /api/1.1/cachegroupparameters/ `(GET, POST)`
  - /api/2.0/isos
  - /api/1.5/deliveryservice/:id/routing
  - /api/1.5/deliveryservices/sslkeys/generate/letsencrypt `POST`
  - /api/2.0/deliveryservices/xmlId/:XMLID/sslkeys `DELETE`
  - /deliveryserviceserver/:dsid/:serverid
  - /api/1.5/letsencrypt/autorenew `POST`
  - /api/1.5/letsencrypt/dnsrecords `GET`
  - /api/2.0/vault/ping `GET`
  - /api/2.0/vault/bucket/:bucket/key/:key/values `GET`
  - /api/2.0/servercheck `GET`
  - /api/2.0/servercheck/extensions/:id `(DELETE)`
  - /api/2.0/servercheck/extensions `(GET, POST)`
  - /api/2.0/servers/:name-or-id/update `POST`
  - /api/2.0/plugins `(GET)`
  - /api/2.0/snapshot `PUT`

### Changed
- Add null check in astats plugin before calling strtok to find ip mask values in the config file
- Fix to traffic_ops_ort.pl to strip specific comment lines before checking if a file has changed.  Also promoted a changed file message from DEBUG to ERROR for report mode.
- Fixed Traffic Portal regenerating CDN DNSSEC keys with the wrong effective date
- Fixed issue #4583: POST /users/register internal server error caused by failing DB query
- Type mutation through the api is now restricted to only those types that apply to the "server" table
- Updated The Traffic Ops Python, Go and Java clients to use API version 2.0 (when possible)
- Updated CDN-in-a-Box scripts and enroller to use TO API version 2.0
- Updated numerous, miscellaneous tools to use TO API version 2.0
- Updated TP to use TO API v2
- Updated TP application build dependencies
- Modified Traffic Monitor to poll over IPv6 as well as IPv4 and separate the availability statuses.
- Modified Traffic Router to separate availability statuses between IPv4 and IPv6.
- Modified Traffic Portal and Traffic Ops to accept IPv6 only servers.
- Updated Traffic Monitor to default to polling both IPv4 and IPv6.
- Traffic Ops, Traffic Monitor, Traffic Stats, and Grove are now compiled using Go version 1.14. This requires a Traffic Vault config update (see note below).
- Existing installations **must** enable TLSv1.1 for Traffic Vault in order for Traffic Ops to reach it. See [Enabling TLS 1.1](https://traffic-control-cdn.readthedocs.io/en/latest/admin/traffic_vault.html#tv-admin-enable-tlsv1-1) in the Traffic Vault administrator's guide for instructions.
- Changed the `totalBytes` property of responses to GET requests to `/deliveryservice_stats` to the more appropriate `totalKiloBytes` in API 2.x
- Fix to traffic_ops_ort to generate logging.yaml files correctly.
- Fixed issue #4650: add the "Vary: Accept-Encoding" header to all responses from Traffic Ops

### Deprecated/Removed
- The Traffic Ops `db/admin.pl` script has now been removed. Please use the `db/admin` binary instead.
- Traffic Ops Python client no longer supports Python 2.
- Traffic Ops API Endpoints
  - /api_capabilities/:id
  - /asns/:id
  - /cachegroups/:id (GET)
  - /cachegroup/:parameterID/parameter
  - /cachegroups/:parameterID/parameter/available
  - /cachegroups/:id/unassigned_parameters
  - /cachegroups/trimmed
  - /cdns/:name/configs/routing
  - /cdns/:name/federations/:id (GET)
  - /cdns/configs
  - /cdns/:id (GET)
  - /cdns/:id/snapshot
  - /cdns/name/:name (GET)
  - /cdns/usage/overview
  - /deliveryservice_matches
  - /deliveryservice_server/:dsid/:serverid
  - /deliveryservice_user
  - /deliveryservice_user/:dsId/:userId
  - /deliveryservices/hostname/:name/sslkeys
  - /deliveryservices/{dsid}/regexes/{regexid} (GET)
  - /deliveryservices/:id (GET)
  - /deliveryservices/:id/state
  - /deliveryservices/xmlId/:XMLID/sslkeys/delete
  - /divisions/:division_name/regions
  - /divisions/:id
  - /divisions/name/:name
  - /hwinfo/dtdata
  - /jobs/:id
  - /keys/ping
  - /logs/:days/days
  - /parameters/:id (GET)
  - /parameters/:id/profiles
  - /parameters/:id/unassigned_profiles
  - /parameters/profile/:name
  - /parameters/validate
  - /phys_locations/trimmed
  - /phys_locations/:id (GET)
  - /profile/:id (GET)
  - /profile/:id/unassigned_parameters
  - /profile/trimmed
  - /regions/:id (GET, DELETE)
  - /regions/:region_name/phys_locations
  - /regions/name/:region_name
  - /riak/bucket/:bucket/key/:key/vault
  - /riak/ping
  - /riak/stats
  - /servercheck/aadata
  - /servers/hostname/:hostName/details
  - /servers/status
  - /servers/:id (GET)
  - /servers/totals
  - /snapshot/:cdn
  - /stats_summary/create
  - /steering/:deliveryservice/targets/:target (GET)
  - /tenants/:id (GET)
  - /statuses/:id (GET)
  - /to_extensions/:id/delete
  - /to_extensions
  - /traffic_monitor/stats
  - /types/trimmed
  - /types/{{ID}} (GET)
  - /user/current/jobs
  - /users/:id/deliveryservices
  - /servers/checks
  - /user/{{user ID}}/deliveryservices/available

## [4.0.0] - 2019-12-16
### Added
- Traffic Router: TR now generates a self-signed certificate at startup and uses it as the default TLS cert.
  The default certificate is used whenever a client attempts an SSL handshake for an SNI host which does not match
  any of the other certificates.
- Client Steering Forced Diversity: force Traffic Router to return more unique edge caches in CLIENT_STEERING results instead of the default behavior which can sometimes return a result of multiple targets using the same edge cache. In the case of edge cache failures, this feature will give clients a chance to retry a different edge cache. This can be enabled with the new "client.steering.forced.diversity" Traffic Router profile parameter.
- Traffic Ops Golang Endpoints
  - /api/1.4/deliveryservices `(GET,POST,PUT)`
  - /api/1.4/users `(GET,POST,PUT)`
  - /api/1.1/deliveryservices/xmlId/:xmlid/sslkeys `GET`
  - /api/1.1/deliveryservices/hostname/:hostname/sslkeys `GET`
  - /api/1.1/deliveryservices/sslkeys/add `POST`
  - /api/1.1/deliveryservices/xmlId/:xmlid/sslkeys/delete `GET`
  - /api/1.4/deliveryservices_required_capabilities `(GET,POST,DELETE)`
  - /api/1.1/servers/status `GET`
  - /api/1.4/cdns/dnsseckeys/refresh `GET`
  - /api/1.1/cdns/name/:name/dnsseckeys `GET`
  - /api/1.1/roles `GET`
  - /api/1.4/cdns/name/:name/dnsseckeys `GET`
  - /api/1.4/user/login/oauth `POST`
  - /api/1.1/servers/:name/configfiles/ats `GET`
  - /api/1.1/servers/:id/queue_update `POST`
  - /api/1.1/profiles/:name/configfiles/ats/* `GET`
  - /api/1.4/profiles/name/:name/copy/:copy
  - /api/1.1/servers/:name/configfiles/ats/* `GET`
  - /api/1.1/cdns/:name/configfiles/ats/* `GET`
  - /api/1.1/servers/:id/status `PUT`
  - /api/1.1/dbdump `GET`
  - /api/1.1/servers/:name/configfiles/ats/parent.config
  - /api/1.1/servers/:name/configfiles/ats/remap.config
  - /api/1.1/user/login/token `POST`
  - /api/1.4/deliveryservice_stats `GET`
  - /api/1.1/deliveryservices/request
  - /api/1.1/federations/:id/users
  - /api/1.1/federations/:id/users/:userID
  - /api/1.2/current_stats
  - /api/1.1/osversions
  - /api/1.1/stats_summary `GET`
  - /api/1.1/api_capabilities `GET`
  - /api/1.1/user/current `PUT`
  - /api/1.1/federations/:id/federation_resolvers `(GET, POST)`

- Traffic Router: Added a tunable bounded queue to support DNS request processing.
- Traffic Ops API Routing Blacklist: via the `routing_blacklist` field in `cdn.conf`, enable certain whitelisted Go routes to be handled by Perl instead (via the `perl_routes` list) in case a regression is found in the Go handler, and explicitly disable any routes via the `disabled_routes` list. Requests to disabled routes are immediately given a 503 response. Both fields are lists of Route IDs, and route information (ID, version, method, path, and whether or not it can bypass to Perl) can be found by running `./traffic_ops_golang --api-routes`. To disable a route or have it bypassed to Perl, find its Route ID using the previous command and put it in the `disabled_routes` or `perl_routes` list, respectively.
- To support reusing a single riak cluster connection, an optional parameter is added to riak.conf: "HealthCheckInterval". This options takes a 'Duration' value (ie: 10s, 5m) which affects how often the riak cluster is health checked.  Default is currently set to: "HealthCheckInterval": "5s".
- Added a new Go db/admin binary to replace the Perl db/admin.pl script which is now deprecated and will be removed in a future release. The new db/admin binary is essentially a drop-in replacement for db/admin.pl since it supports all of the same commands and options; therefore, it should be used in place of db/admin.pl for all the same tasks.
- Added an API 1.4 endpoint, /api/1.4/cdns/dnsseckeys/refresh, to perform necessary behavior previously served outside the API under `/internal`.
- Added the DS Record text to the cdn dnsseckeys endpoint in 1.4.
- Added monitoring.json snapshotting. This stores the monitoring json in the same table as the crconfig snapshot. Snapshotting is now required in order to push out monitoring changes.
- To traffic_ops_ort.pl added the ability to handle ##OVERRIDE## delivery service ANY_MAP raw remap text to replace and comment out a base delivery service remap rules. THIS IS A TEMPORARY HACK until versioned delivery services are implemented.
- Snapshotting the CRConfig now deletes HTTPS certificates in Riak for delivery services which have been deleted in Traffic Ops.
- Added a context menu in place of the "Actions" column from the following tables in Traffic Portal: cache group tables, CDN tables, delivery service tables, parameter tables, profile tables, server tables.
- Traffic Portal standalone Dockerfile
- In Traffic Portal, removes the need to specify line breaks using `__RETURN__` in delivery service edge/mid header rewrite rules, regex remap expressions, raw remap text and traffic router additional request/response headers.
- In Traffic Portal, provides the ability to clone delivery service assignments from one cache to another cache of the same type. Issue #2963.
- Added an API 1.4 endpoint, /api/1.4/server_capabilities, to create, read, and delete server capabilities.
- Traffic Ops now allows each delivery service to have a set of query parameter keys to be retained for consistent hash generation by Traffic Router.
- In Traffic Portal, delivery service table columns can now be rearranged and their visibility toggled on/off as desired by the user. Hidden table columns are excluded from the table search. These settings are persisted in the browser.
- Added an API 1.4 endpoint, /api/1.4/user/login/oauth to handle SSO login using OAuth.
- Added /#!/sso page to Traffic Portal to catch redirects back from OAuth provider and POST token into the API.
- In Traffic Portal, server table columns can now be rearranged and their visibility toggled on/off as desired by the user. Hidden table columns are excluded from the table search. These settings are persisted in the browser.
- Added pagination support to some Traffic Ops endpoints via three new query parameters, limit and offset/page
- Traffic Ops now supports a "sortOrder" query parameter on some endpoints to return API responses in descending order
- Traffic Ops now uses a consistent format for audit logs across all Go endpoints
- Added cache-side config generator, atstccfg, installed with ORT. Includes all configs. Includes a plugin system.
- Fixed ATS config generation to omit regex remap, header rewrite, URL Sig, and URI Signing files for delivery services not assigned to that server.
- In Traffic Portal, all tables now include a 'CSV' link to enable the export of table data in CSV format.
- Pylint configuration now enforced (present in [a file in the Python client directory](./traffic_control/clients/python/pylint.rc))
- Added an optional SMTP server configuration to the TO configuration file, api now has unused abilitiy to send emails
- Traffic Monitor now has "gbps" calculated stat, allowing operators to monitor bandwidth in Gbps.
- Added an API 1.4 endpoint, /api/1.4/deliveryservices_required_capabilities, to create, read, and delete associations between a delivery service and a required capability.
- Added ATS config generation omitting parents without Delivery Service Required Capabilities.
- In Traffic Portal, added the ability to create, view and delete server capabilities and associate those server capabilities with servers and delivery services. See [blueprint](./blueprints/server-capabilitites.md)
- Added validation to prevent assigning servers to delivery services without required capabilities.
- Added deep coverage zone routing percentage to the Traffic Portal dashboard.
- Added a `traffic_ops/app/bin/osversions-convert.pl` script to convert the `osversions.cfg` file from Perl to JSON as part of the `/osversions` endpoint rewrite.
- Added [Experimental] - Emulated Vault suppling a HTTP server mimicking RIAK behavior for usage as traffic-control vault.
- Added Traffic Ops Client function that returns a Delivery Service Nullable Response when requesting for a Delivery Service by XMLID

### Changed
- Traffic Router:  TR will now allow steering DSs and steering target DSs to have RGB enabled. (fixes #3910)
- Traffic Portal:  Traffic Portal now allows Regional Geo Blocking to be enabled for a Steering Delivery Service.
- Traffic Ops: fixed a regression where the `Expires` cookie header was not being set properly in responses. Also, added the `Max-Age` cookie header in responses.
- Traffic Router, added TLS certificate validation on certificates imported from Traffic Ops
  - validates modulus of private and public keys
  - validates current timestamp falls within the certificate date bracket
  - validates certificate subjects against the DS URL
- Traffic Ops Golang Endpoints
  - Updated /api/1.1/cachegroups: Cache Group Fallbacks are included
  - Updated /api/1.1/cachegroups: fixed so fallbackToClosest can be set through API
    - Warning:  a PUT of an old Cache Group JSON without the fallbackToClosest field will result in a `null` value for that field
- Traffic Router: fixed a bug which would cause `REFUSED` DNS answers if the zone priming execution did not complete within the configured `zonemanager.init.timeout` period.
- Issue 2821: Fixed "Traffic Router may choose wrong certificate when SNI names overlap"
- traffic_ops/app/bin/checks/ToDnssecRefresh.pl now requires "user" and "pass" parameters of an operations-level user! Update your scripts accordingly! This was necessary to move to an API endpoint with proper authentication, which may be safely exposed.
- Traffic Monitor UI updated to support HTTP or HTTPS traffic.
- Traffic Monitor health/stat time now includes full body download (like prior TM <=2.1 version)
- Modified Traffic Router logging format to include an additional field for DNS log entries, namely `rhi`. This defaults to '-' and is only used when EDNS0 client subnet extensions are enabled and a client subnet is present in the request. When enabled and a subnet is present, the subnet appears in the `chi` field and the resolver address is in the `rhi` field.
- Changed traffic_ops_ort.pl so that hdr_rw-&lt;ds&gt;.config files are compared with strict ordering and line duplication when detecting configuration changes.
- Traffic Ops (golang), Traffic Monitor, Traffic Stats are now compiled using Go version 1.11. Grove was already being compiled with this version which improves performance for TLS when RSA certificates are used.
- Fixed issue #3497: TO API clients that don't specify the latest minor version will overwrite/default any fields introduced in later versions
- Fixed permissions on DELETE /api/$version/deliveryservice_server/{dsid}/{serverid} endpoint
- Issue 3476: Traffic Router returns partial result for CLIENT_STEERING Delivery Services when Regional Geoblocking or Anonymous Blocking is enabled.
- Upgraded Traffic Portal to AngularJS 1.7.8
- Issue 3275: Improved the snapshot diff performance and experience.
- Issue 3550: Fixed TC golang client setting for cache control max age
- Issue #3605: Fixed Traffic Monitor custom ports in health polling URL.
- Issue 3587: Fixed Traffic Ops Golang reverse proxy and Riak logs to be consistent with the format of other error logs.
- Database migrations have been collapsed. Rollbacks to migrations that previously existed are no longer possible.
- Issue #3750: Fixed Grove access log fractional seconds.
- Issue #3646: Fixed Traffic Monitor Thresholds.
- Modified Traffic Router API to be available via HTTPS.
- Added fields to traffic_portal_properties.json to configure SSO through OAuth.
- Added field to cdn.conf to configure whitelisted URLs for Json Key Set URL returned from OAuth provider.
- Improved [profile comparison view in Traffic Portal](https://github.com/apache/trafficcontrol/blob/master/blueprints/profile-param-compare-manage.md).
- Issue #3871 - provides users with a specified role the ability to mark any delivery service request as complete.
- Fixed Traffic Ops Golang POST servers/id/deliveryservice continuing erroneously after a database error.
- Fixed Traffic Ops Golang POST servers/id/deliveryservice double-logging errors.
- Issue #4131 - The "Clone Delivery Service Assignments" menu item is hidden on a cache when the cache has zero delivery service assignments to clone.
- Traffic Portal - Turn off TLSv1
- Removed Traffic Portal dependency on Restangular
- Issue #1486 - Dashboard graph for bandwidth now displays units in the tooltip when hovering over a data point

### Deprecated/Removed
- Traffic Ops API Endpoints
  - /api/1.1/cachegroup_fallbacks
  - /api_capabilities `POST`

## [3.0.0] - 2018-10-30
### Added
- Removed MySQL-to-Postgres migration tools.  This tool is supported for 1.x to 2.x upgrades only and should not be used with 3.x.
- Backup Edge Cache group: If the matched group in the CZF is not available, this list of backup edge cache group configured via Traffic Ops API can be used as backup. In the event of all backup edge cache groups not available, GEO location can be optionally used as further backup. APIs detailed [here](http://traffic-control-cdn.readthedocs.io/en/latest/development/traffic_ops_api/v12/cachegroup_fallbacks.html)
- Traffic Ops Golang Proxy Endpoints
  - /api/1.4/users `(GET,POST,PUT)`
  - /api/1.3/origins `(GET,POST,PUT,DELETE)`
  - /api/1.3/coordinates `(GET,POST,PUT,DELETE)`
  - /api/1.3/staticdnsentries `(GET,POST,PUT,DELETE)`
  - /api/1.1/deliveryservices/xmlId/:xmlid/sslkeys `GET`
  - /api/1.1/deliveryservices/hostname/:hostname/sslkeys `GET`
  - /api/1.1/deliveryservices/sslkeys/add `POST`
  - /api/1.1/deliveryservices/xmlId/:xmlid/sslkeys/delete `GET`
- Delivery Service Origins Refactor: The Delivery Service API now creates/updates an Origin entity on Delivery Service creates/updates, and the `org_server_fqdn` column in the `deliveryservice` table has been removed. The `org_server_fqdn` data is now computed from the Delivery Service's primary origin (note: the name of the primary origin is the `xml_id` of its delivery service).
- Cachegroup-Coordinate Refactor: The Cachegroup API now creates/updates a Coordinate entity on Cachegroup creates/updates, and the `latitude` and `longitude` columns in the `cachegroup` table have been replaced with `coordinate` (a foreign key to Coordinate). Coordinates created from Cachegroups are given the name `from_cachegroup_\<cachegroup name\>`.
- Geolocation-based Client Steering: two new steering target types are available to use for `CLIENT_STEERING` delivery services: `STEERING_GEO_ORDER` and `STEERING_GEO_WEIGHT`. When targets of these types have an Origin with a Coordinate, Traffic Router will order and prioritize them based upon the shortest total distance from client -> edge -> origin. Co-located targets are grouped together and can be weighted or ordered within the same location using `STEERING_GEO_WEIGHT` or `STEERING_GEO_ORDER`, respectively.
- Tenancy is now the default behavior in Traffic Ops.  All database entries that reference a tenant now have a default of the root tenant.  This eliminates the need for the `use_tenancy` global parameter and will allow for code to be simplified as a result. If all user and delivery services reference the root tenant, then there will be no difference from having `use_tenancy` set to 0.
- Cachegroup Localization Methods: The Cachegroup API now supports an optional `localizationMethods` field which specifies the localization methods allowed for that cachegroup (currently 'DEEP_CZ', 'CZ', and 'GEO'). By default if this field is null/empty, all localization methods are enabled. After Traffic Router has localized a client, it will only route that client to cachegroups that have enabled the localization method used. For example, this can be used to prevent GEO-localized traffic (i.e. most likely from off-net/internet clients) to cachegroups that aren't optimal for internet traffic.
- Traffic Monitor Client Update: Traffic Monitor is updated to use the Traffic Ops v13 client.
- Removed previously deprecated `traffic_monitor_java`
- Added `infrastructure/cdn-in-a-box` for Apachecon 2018 demonstration
- The CacheURL Delivery service field is deprecated.  If you still need this functionality, you can create the configuration explicitly via the raw remap field.

## [2.2.0] - 2018-06-07
### Added
- Per-DeliveryService Routing Names: you can now choose a Delivery Service's Routing Name (rather than a hardcoded "tr" or "edge" name). This might require a few pre-upgrade steps detailed [here](http://traffic-control-cdn.readthedocs.io/en/latest/admin/traffic_ops/migration_from_20_to_22.html#per-deliveryservice-routing-names)
- [Delivery Service Requests](http://traffic-control-cdn.readthedocs.io/en/latest/admin/quick_howto/ds_requests.html#ds-requests): When enabled, delivery service requests are created when ALL users attempt to create, update or delete a delivery service. This allows users with higher level permissions to review delivery service changes for completeness and accuracy before deploying the changes.
- Traffic Ops Golang Proxy Endpoints
  - /api/1.3/about `(GET)`
  - /api/1.3/asns `(GET,POST,PUT,DELETE)`
  - /api/1.3/cachegroups `(GET,POST,PUT,DELETE)`
  - /api/1.3/cdns `(GET,POST,PUT,DELETE)`
  - /api/1.3/cdns/capacity `(GET)`
  - /api/1.3/cdns/configs `(GET)`
  - /api/1.3/cdns/dnsseckeys `(GET)`
  - /api/1.3/cdns/domain `(GET)`
  - /api/1.3/cdns/monitoring `(GET)`
  - /api/1.3/cdns/health `(GET)`
  - /api/1.3/cdns/routing `(GET)`
  - /api/1.3/deliveryservice_requests `(GET,POST,PUT,DELETE)`
  - /api/1.3/divisions `(GET,POST,PUT,DELETE)`
  - /api/1.3/hwinfos `(GET)`
  - /api/1.3/login `(POST)`
  - /api/1.3/parameters `(GET,POST,PUT,DELETE)`
  - /api/1.3/profileparameters `(GET,POST,PUT,DELETE)`
  - /api/1.3/phys_locations `(GET,POST,PUT,DELETE)`
  - /api/1.3/ping `(GET)`
  - /api/1.3/profiles `(GET,POST,PUT,DELETE)`
  - /api/1.3/regions `(GET,POST,PUT,DELETE)`
  - /api/1.3/servers `(GET,POST,PUT,DELETE)`
  - /api/1.3/servers/checks `(GET)`
  - /api/1.3/servers/details `(GET)`
  - /api/1.3/servers/status `(GET)`
  - /api/1.3/servers/totals `(GET)`
  - /api/1.3/statuses `(GET,POST,PUT,DELETE)`
  - /api/1.3/system/info `(GET)`
  - /api/1.3/types `(GET,POST,PUT,DELETE)`
- Fair Queuing Pacing: Using the FQ Pacing Rate parameter in Delivery Services allows operators to limit the rate of individual sessions to the edge cache. This feature requires a Trafficserver RPM containing the fq_pacing experimental plugin AND setting 'fq' as the default Linux qdisc in sysctl.
- Traffic Ops rpm changed to remove world-read permission from configuration files.

### Changed
- Reformatted this CHANGELOG file to the keep-a-changelog format

[unreleased]: https://github.com/apache/trafficcontrol/compare/RELEASE-6.0.0...HEAD
[6.0.0]: https://github.com/apache/trafficcontrol/compare/RELEASE-6.0.0...RELEASE-5.0.0
[5.0.0]: https://github.com/apache/trafficcontrol/compare/RELEASE-4.1.0...RELEASE-5.0.0
[4.1.0]: https://github.com/apache/trafficcontrol/compare/RELEASE-4.0.0...RELEASE-4.1.0
[4.0.0]: https://github.com/apache/trafficcontrol/compare/RELEASE-3.0.0...RELEASE-4.0.0
[3.0.0]: https://github.com/apache/trafficcontrol/compare/RELEASE-2.2.0...RELEASE-3.0.0
[2.2.0]: https://github.com/apache/trafficcontrol/compare/RELEASE-2.1.0...RELEASE-2.2.0<|MERGE_RESOLUTION|>--- conflicted
+++ resolved
@@ -21,11 +21,8 @@
 - [#6032](https://github.com/apache/trafficcontrol/issues/6032) Add t3c setting mode 0600 for secure files
 - [#6405](https://github.com/apache/trafficcontrol/issues/6405) Added cache config version to all t3c apps and config file headers
 - Traffic Vault: Added additional flag to TV Riak (Deprecated) Util
-<<<<<<< HEAD
 - Port Traffic Ops Extensions checks for ILO, 10G, 10G6, MTU, DSCP, CHR, CDU from perl to go (legacy versions retained)
-=======
 - Added Traffic Vault Postgres columns, a Traffic Ops API endpoint, and Traffic Portal page to show SSL certificate expiration information.
->>>>>>> 7fef9d66
 
 ### Fixed
 - [#6411](https://github.com/apache/trafficcontrol/pull/6411) Removes invalid 'ALL cdn' options from TP
