# Changelog
All notable changes to this project will be documented in this file.

The format is based on [Keep a Changelog](http://keepachangelog.com/en/1.0.0/).

## [unreleased]
<<<<<<< HEAD
- [#6033](https://github.com/apache/trafficcontrol/issues/6033) Added ability to assign multiple server capabilities to a server.
=======
### Changed
- Traffic Portal now obscures sensitive text in Delivery Service "Raw Remap" fields, private SSL keys, "Header Rewrite" rules, and ILO interface passwords by default.
>>>>>>> 9893f14c

## [7.0.0] - 2022-07-19
### Added
- [Traffic Portal] Added Layered Profile feature to /servers/
- [#6448](https://github.com/apache/trafficcontrol/issues/6448) Added `status` and `lastPoll` fields to the `publish/CrStates` endpoint of Traffic Monitor (TM).
- Added back to the health-client the `status` field logging with the addition of the filed to `publish/CrStates`
- Added a new Traffic Ops endpoint to `GET` capacity and telemetry data for CDNi integration.
- Added SOA (Service Oriented Architecture) capability to CDN-In-A-Box.
- Added a Traffic Ops endpoints to `PUT` a requested configuration change for a full configuration or per host and an endpoint to approve or deny the request.
- Traffic Monitor config option `distributed_polling` which enables the ability for Traffic Monitor to poll a subset of the CDN and divide into "local peer groups" and "distributed peer groups". Traffic Monitors in the same group are local peers, while Traffic Monitors in other groups are distributed peers. Each TM group polls the same set of cachegroups and gets availability data for the other cachegroups from other TM groups. This allows each TM to be responsible for polling a subset of the CDN while still having a full view of CDN availability. In order to use this, `stat_polling` must be disabled.
- Added support for a new Traffic Ops GLOBAL profile parameter -- `tm_query_status_override` -- to override which status of Traffic Monitors to query (default: ONLINE).
- Traffic Ops: added new `cdn.conf` option -- `user_cache_refresh_interval_sec` -- which enables an in-memory users cache to improve performance. Default: 0 (disabled).
- Traffic Ops: added new `cdn.conf` option -- `server_update_status_cache_refresh_interval_sec` -- which enables an in-memory server update status cache to improve performance. Default: 0 (disabled).
- Traffic Router: Add support for `file`-protocol URLs for the `geolocation.polling.url` for the Geolocation database.
- Replaces all Traffic Portal Tenant select boxes with a novel tree select box [#6427](https://github.com/apache/trafficcontrol/issues/6427).
- Traffic Monitor: Add support for `access.log` to TM.
- Added functionality for login to provide a Bearer token and for that token to be later used for authorization.
- [Traffic Portal] Added the ability for users to view Delivery Service Requests corresponding to individual Delivery Services in TP.
- [Traffic Ops] Added support for backend configurations so that Traffic Ops can act as a reverse proxy for these services [#6754](https://github.com/apache/trafficcontrol/pull/6754).
- Added functionality for CDN locks, so that they can be shared amongst a list of specified usernames.
- [Traffic Ops | Traffic Go Clients | T3C] Add additional timestamp fields to server for queuing and dequeueing config and revalidate updates.
- Added layered profile feature to 4.0 for `GET` /servers/, `POST` /servers/, `PUT` /servers/{id} and `DELETE` /servers/{id}.
- Added a Traffic Ops endpoint and Traffic Portal page to view all CDNi configuration update requests and approve or deny.
- Added layered profile feature to 4.0 for `GET` /deliveryservices/{id}/servers/ and /deliveryservices/{id}/servers/eligible.
- Change to t3c regex_revalidate so that STALE is no longer explicitly added for default revalidate rule for ATS version backwards compatibility.
- Change to t3c diff to flag a config file for replacement if owner/group settings are not `ats` [#6879](https://github.com/apache/trafficcontrol/issues/6879).
- t3c now looks in the executable dir path for t3c- utilities
- Added support for parent.config markdown/retry DS parameters using first./inner./last. prefixes.  mso. and <null> prefixes should be deprecated.
- Add new __REGEX_REMAP_DIRECTIVE__ support to raw remap text to allow moving the regex_remap placement.

### Fixed
- Fixed TO to default route ID to 0, if it is not present in the request context.
- [#6291](https://github.com/apache/trafficcontrol/issues/6291) Prevent Traffic Ops from modifying and/or deleting reserved statuses.
- Update traffic\_portal dependencies to mitigate `npm audit` issues.
- Fixed a cdn-in-a-box build issue when using `RHEL_VERSION=7`
- `dequeueing` server updates should not require checking for cdn locks.
- Fixed Traffic Ops ignoring the configured database port value, which was prohibiting the use of anything other than port 5432 (the PostgreSQL default)
- [#6580](https://github.com/apache/trafficcontrol/issues/6580) Fixed cache config generation remap.config targets for MID-type servers in a Topology with other caches as parents and HTTPS origins.
- Traffic Router: fixed a null pointer exception that caused snapshots to be rejected if a topology cachegroup did not have any online/reported/admin\_down caches
- [#6271](https://github.com/apache/trafficcontrol/issues/6271) `api/{{version}/deliveryservices/{id}/health` returns no info if the delivery service uses a topology.
- [#6549](https://github.com/apache/trafficcontrol/issues/6549) Fixed internal server error while deleting a delivery service created from a DSR (Traafic Ops).
- [#6538](https://github.com/apache/trafficcontrol/pull/6538) Fixed the incorrect use of secure.port on TrafficRouter and corrected to the httpsPort value from the TR server configuration.
- [#6562](https://github.com/apache/trafficcontrol/pull/6562) Fixed incorrect template in Ansible dataset loader role when fallbackToClosest is defined.
- [#6590](https://github.com/apache/trafficcontrol/pull/6590) Python client: Corrected parameter name in decorator for get\_parameters\_by\_profile\_id
- [#6368](https://github.com/apache/trafficcontrol/pull/6368) Fixed validation response message from `/acme_accounts`
- [#6603](https://github.com/apache/trafficcontrol/issues/6603) Fixed users with "admin" "Priv Level" not having Permission to view or delete DNSSEC keys.
- Fixed Traffic Router to handle aggressive NSEC correctly.
- [#6907](https://github.com/apache/trafficcontrol/issues/6907) Fixed Traffic Ops to return the correct server structure (based on the API version) upon a server deletion.
- [#6626](https://github.com/apache/trafficcontrol/pull/6626) Fixed t3c Capabilities request failure issue which could result in malformed config.
- [#6370](https://github.com/apache/trafficcontrol/pull/6370) Fixed docs for `POST` and response code for `PUT` to `/acme_accounts` endpoint
- Only `operations` and `admin` roles should have the `DELIVERY-SERVICE:UPDATE` permission.
- [#6369](https://github.com/apache/trafficcontrol/pull/6369) Fixed `/acme_accounts` endpoint to validate email and URL fields
- Fixed searching of the ds parameter merge_parent_groups slice.
- [#6806](https://github.com/apache/trafficcontrol/issues/6806) t3c calculates max_origin_connections incorrectly for topology-based delivery services
- [#6944](https://github.com/apache/trafficcontrol/issues/6944) Fixed cache config generation for ATS 9 sni.yaml from disable_h2 to http2 directive. ATS 9 documents disable_h2, but it doesn't seem to work.
- Fixed TO API `PUT /servers/:id/status` to only queue updates on the same CDN as the updated server
- t3c-generate fix for combining remapconfig and cachekeyconfig parameters for MakeRemapDotConfig call.
- [#6780](https://github.com/apache/trafficcontrol/issues/6780) Fixed t3c to use secondary parents when there are no primary parents available.
- Correction where using the placeholder `__HOSTNAME__` in "unknown" files (others than the defaults ones), was being replaced by the full FQDN instead of the shot hostname.
- [#6800](https://github.com/apache/trafficcontrol/issues/6800) Fixed incorrect error message for `/server/details` associated with query parameters.
- [#6712](https://github.com/apache/trafficcontrol/issues/6712) - Fixed error when loading the Traffic Vault schema from `create_tables.sql` more than once.
- [#6883](https://github.com/apache/trafficcontrol/issues/6883) Fix t3c cache to invalidate on version change
- [#6834](https://github.com/apache/trafficcontrol/issues/6834) - In API 4.0, fixed `GET` for `/servers` to display all profiles irrespective of the index position. Also, replaced query param `profileId` with `profileName`.
- [#6299](https://github.com/apache/trafficcontrol/issues/6299) User representations don't match
- [#6896](https://github.com/apache/trafficcontrol/issues/6896) Fixed the `POST api/cachegroups/id/queue_updates` endpoint so that it doesn't give an internal server error anymore.
- [#6994](https://github.com/apache/trafficcontrol/issues/6994) Fixed the Health Client to not crash if parent.config has a blank line.
- [#6933](https://github.com/apache/trafficcontrol/issues/6933) Fixed tc-health-client to handle credentials files with special characters in variables
- [#6776](https://github.com/apache/trafficcontrol/issues/6776) User properties only required sometimes
- Fixed TO API `GET /deliveryservicesserver` causing error when an IMS request is made with the `cdn` and `maxRevalDurationDays` parameters set.
- [#6792](https://github.com/apache/trafficcontrol/issues/6792) Remove extraneous field from Topologies and Server Capability POST/PUT.
- [#6795](https://github.com/apache/trafficcontrol/issues/6795) Removed an unnecessary response wrapper object from being returned in a POST to the federation resolvers endpoint.


### Removed
- Remove `client.steering.forced.diversity` feature flag(profile parameter) from Traffic Router (TR). Client steering responses now have cache diversity by default.
- Remove traffic\_portal dependencies to mitigate `npm audit` issues, specifically `grunt-concurrent`, `grunt-contrib-concat`, `grunt-contrib-cssmin`, `grunt-contrib-jsmin`, `grunt-contrib-uglify`, `grunt-contrib-htmlmin`, `grunt-newer`, and `grunt-wiredep`
- Replace `forever` with `pm2` for process management of the traffic portal node server to remediate security issues.
- Removed the Traffic Monitor `peer_polling_protocol` option. Traffic Monitor now just uses hostnames to request peer states, which can be handled via IPv4 or IPv6 depending on the underlying IP version in use.
- Dropped CentOS 8 support
- The `/servers/details` endpoint of the Traffic Ops API has been dropped in version 4.0, and marked deprecated in earlier versions.
- Remove Traffic Ops API version 2

### Changed
- [#6694](https://github.com/apache/trafficcontrol/issues/6694) Traffic Stats now uses the TO API 3.0
- [#6654](https://github.com/apache/trafficcontrol/issues/6654) Traffic Monitor now uses the TO API 4.0 by default and falls back to 3.1
- Added Rocky Linux 8 support
- Traffic Monitors now peer with other Traffic Monitors of the same status (e.g. ONLINE with ONLINE, OFFLINE with OFFLINE), instead of all peering with ONLINE.
- Changed the Traffic Ops user last_authenticated update query to only update once per minute to avoid row-locking when the same user logs in frequently.
- Added new fields to the monitoring.json snapshot and made Traffic Monitor prefer data in monitoring.json to the CRConfig snapshot
- Changed the default Traffic Ops API version requsted by Traffic Router from 2.0 to 3.1
- Added permissions to the role form in traffic portal
- Updated the Cache Stats Traffic Portal page to use a more performant AG-Grid-based table.
- Updated the CDNs Traffic Portal page to use a more performant AG-Grid-based table.
- Updated the Profiles Traffic Portal page to use a more performant AG-Grid-based table.
- Updated Go version to 1.18
- Removed the unused `deliveryservice_tmuser` table from Traffic Ops database
- Adds updates to the trafficcontrol-health-client to, use new ATS Host status formats, detect and use proper
  traffic_ctl commands, and adds new markup-poll-threshold config.
- Traffic Monitor now defaults to 100 historical "CRConfig" Snapshots stored internally if not specified in configuration (previous default was 20,000)
- Updated Traffic Router dependencies:
  - commons-io: 2.0.1 -> 2.11.0
  - commons-codec: 1.6 -> 1.15
  - guava: 18.0 -> 31.1-jre
  - async-http-client: 2.12.1 -> 2.12.3
  - spring: 5.2.20.RELEASE -> 5.3.20
- `TRAFFIC_ROUTER`-type Profiles no longer need to have names that match any kind of pattern (e.g. `CCR_.*`)
- [#4351](https://github.com/apache/trafficcontrol/issues/4351) Updated message to an informative one when deleting a delivery service.
- Updated Grove to use the TO API v3 client library
- Updated Ansible Roles to use Traffic Ops API v3
- Update Go version to 1.19

## [6.1.0] - 2022-01-18
### Added
- Added permission based roles for better access control.
- [#5674](https://github.com/apache/trafficcontrol/issues/5674) Added new query parameters `cdn` and `maxRevalDurationDays` to the `GET /api/x/jobs` Traffic Ops API to filter by CDN name and within the start_time window defined by the `maxRevalDurationDays` GLOBAL profile parameter, respectively.
- Added a new Traffic Ops cdn.conf option -- `disable_auto_cert_deletion` -- in order to optionally prevent the automatic deletion of certificates for delivery services that no longer exist whenever a CDN snapshot is taken.
- [#6034](https://github.com/apache/trafficcontrol/issues/6034) Added new query parameter `cdn` to the `GET /api/x/deliveryserviceserver` Traffic Ops API to filter by CDN name
- Added a new Traffic Monitor configuration option -- `short_hostname_override` -- to traffic_monitor.cfg to allow overriding the system hostname that Traffic Monitor uses.
- Added a new Traffic Monitor configuration option -- `stat_polling` (default: true) -- to traffic_monitor.cfg to disable stat polling.
- A new Traffic Portal server command-line option `-c` to specify a configuration file, and the ability to set `log: null` to log to stdout (consult documentation for details).
- Multiple improvements to Ansible roles as discussed at ApacheCon 2021
- SANs information to the SSL key endpoint and Traffic Portal page.
- Added definition for `heartbeat.polling.interval` for CDN Traffic Monitor config in API documentation.
- New `pkg` script options, `-h`, `-s`, `-S`, and `-L`.
- Added `Invalidation Type` (REFRESH or REFETCH) for invalidating content to Traffic Portal.
- cache config t3c-apply retrying when another t3c-apply is running.
- IMS warnings to Content Invalidation requests in Traffic Portal and documentation.
- [#6032](https://github.com/apache/trafficcontrol/issues/6032) Add t3c setting mode 0600 for secure files
- [#6405](https://github.com/apache/trafficcontrol/issues/6405) Added cache config version to all t3c apps and config file headers
- Traffic Vault: Added additional flag to TV Riak (Deprecated) Util
- Added Traffic Vault Postgres columns, a Traffic Ops API endpoint, and Traffic Portal page to show SSL certificate expiration information.
- Added cache config `__CACHEGROUP__` preprocess directive, to allow injecting the local server's cachegroup name into any config file
- Added t3c experimental strategies generation.
- Added support for a DS profile parameter 'LastRawRemapPre' and 'LastRawRemapPost' which allows raw text lines to be pre or post pended to remap.config.
- Added DS parameter 'merge_parent_groups' to allow primary and secondary parents to be merged into the primary parent list in parent.config.

### Fixed
- [#6411](https://github.com/apache/trafficcontrol/pull/6411) Removes invalid 'ALL cdn' options from TP
- Fixed Traffic Router crs/stats to prevent overflow and to correctly record the time used in averages.
- [#6209](https://github.com/apache/trafficcontrol/pull/6209) Updated Traffic Router to use Java 11 to compile and run
- [#5893](https://github.com/apache/trafficcontrol/issues/5893) - A self signed certificate is created when an HTTPS delivery service is created or an HTTP delivery service is updated to HTTPS.
- [#6255](https://github.com/apache/trafficcontrol/issues/6255) - Unreadable Prod Mode CDN Notifications in Traffic Portal
- [#6378](https://github.com/apache/trafficcontrol/issues/6378) - Cannot update or delete Cache Groups with null latitude and longitude.
- Fixed broken `GET /cdns/routing` Traffic Ops API
- [#6259](https://github.com/apache/trafficcontrol/issues/6259) - Traffic Portal No Longer Allows Spaces in Server Object "Router Port Name"
- [#6392](https://github.com/apache/trafficcontrol/issues/6392) - Traffic Ops prevents assigning ORG servers to topology-based delivery services (as well as a number of other valid operations being prohibited by "last server assigned to DS" validations which don't apply to topology-based delivery services)
- [#6175](https://github.com/apache/trafficcontrol/issues/6175) - POST request to /api/4.0/phys_locations accepts mismatch values for regionName.
- Fixed Traffic Monitor parsing stats_over_http output so that multiple stats for the same underlying delivery service (when the delivery service has more than 1 regex) are properly summed together. This makes the resulting data more accurate in addition to fixing the "new stat is lower than last stat" warnings.
- [#6457](https://github.com/apache/trafficcontrol/issues/6457) - Fix broken user registration and password reset, due to the last_authenticated value being null.
- [#6367](https://github.com/apache/trafficcontrol/issues/6367) - Fix PUT `user/current` to work with v4 User Roles and Permissions
- [#6266](https://github.com/apache/trafficcontrol/issues/6266) - Removed postgresql13-devel requirement for traffic_ops
- [#6446](https://github.com/apache/trafficcontrol/issues/6446) - Revert Traffic Router rollover file pattern to the one previously used in `log4j.properties` with Log4j 1.2
- [#5118](https://github.com/apache/trafficcontrol/issues/5118) - Added support for Kafka to Traffic Stats

### Changed
- Updated `t3c` to request less unnecessary deliveryservice-server assignment and invalidation jobs data via new query params supported by Traffic Ops
- [#6179](https://github.com/apache/trafficcontrol/issues/6179) Updated the Traffic Ops rpm to include the `ToDnssecRefresh` binary and make the `trafops_dnssec_refresh` cron job use it
- [#6382](https://github.com/apache/trafficcontrol/issues/6382) Accept Geo Limit Countries as strings and arrays.
- Traffic Portal no longer uses `ruby compass` to compile sass and now uses `dart-sass`.
- Changed Invalidation Jobs throughout (TO, TP, T3C, etc.) to account for the ability to do both REFRESH and REFETCH requests for resources.
- Changed the `maxConnections` value on Traffic Router, to prevent the thundering herd problem (TR).
- The `admin` Role is now always guaranteed to exist, and can't be deleted or modified.
- [#6376](https://github.com/apache/trafficcontrol/issues/6376) Updated TO/TM so that TM doesn't overwrite monitoring snapshot data with CR config snapshot data.
- Updated `t3c-apply` to reduce mutable state in `TrafficOpsReq` struct.
- Updated Golang dependencies
- [#6506](https://github.com/apache/trafficcontrol/pull/6506) - Updated `jackson-databind` and `jackson-annotations` Traffic Router dependencies to version 2.13.1

### Deprecated
- Deprecated the endpoints and docs associated with `/api_capability` and `/capabilities`.
- The use of a seelog configuration file to configure Traffic Stats logging is deprecated, and logging configuration should instead be present in the `logs` property of the Traffic Stats configuration file (refer to documentation for details).

### Removed
- Removed the `user_role` table.
- The `traffic_ops.sh` shell profile no longer sets `GOPATH` or adds its `bin` folder to the `PATH`
- `/capabilities` removed from Traffic Ops API version 4.

## [6.0.2] - 2021-12-17
### Changed
- Updated `log4j` module in Traffic Router from version 1.2.17 to 2.17.0

## [6.0.1] - 2021-11-04
### Added
- [#2770](https://github.com/apache/trafficcontrol/issues/2770) Added validation for httpBypassFqdn as hostname in Traffic Ops

### Fixed
- [#6125](https://github.com/apache/trafficcontrol/issues/6125) - Fix `/cdns/{name}/federations?id=#` to search for CDN.
- [#6285](https://github.com/apache/trafficcontrol/issues/6285) - The Traffic Ops Postinstall script will work in CentOS 7, even if Python 3 is installed
- [#5373](https://github.com/apache/trafficcontrol/issues/5373) - Traffic Monitor logs not consistent
- [#6197](https://github.com/apache/trafficcontrol/issues/6197) - TO `/deliveryservices/:id/routing` makes requests to all TRs instead of by CDN.
- Traffic Ops: Sanitize username before executing LDAP query

### Changed
- [#5927](https://github.com/apache/trafficcontrol/issues/5927) Updated CDN-in-a-Box to not run a Riak container by default but instead only run it if the optional flag is provided.
- Changed the DNSSEC refresh Traffic Ops API to only create a new change log entry if any keys were actually refreshed or an error occurred (in order to reduce changelog noise)

## [6.0.0] - 2021-08-30
### Added
- [#4982](https://github.com/apache/trafficcontrol/issues/4982) Added the ability to support queueing updates by server type and profile
- [#5412](https://github.com/apache/trafficcontrol/issues/5412) Added last authenticated time to user API's (`GET /user/current, GET /users, GET /user?id=`) response payload
- [#5451](https://github.com/apache/trafficcontrol/issues/5451) Added change log count to user API's response payload and query param (username) to logs API
- Added support for CDN locks
- Added support for PostgreSQL as a Traffic Vault backend
- Added the tc-health-client to Trafficcontrol used to manage traffic server parents.
- [#5449](https://github.com/apache/trafficcontrol/issues/5449) The `todb-tests` GitHub action now runs the Traffic Ops DB tests
- Python client: [#5611](https://github.com/apache/trafficcontrol/pull/5611) Added server_detail endpoint
- Ported the Postinstall script to Python. The Perl version has been moved to `install/bin/_postinstall.pl` and has been deprecated, pending removal in a future release.
- CDN-in-a-Box: Generate config files using the Postinstall script
- CDN-in-a-Box: Add Federation with CNAME foo.kabletown.net.
- Apache Traffic Server: [#5627](https://github.com/apache/trafficcontrol/pull/5627) - Added the creation of Centos8 RPMs for Apache Traffic Server
- Traffic Ops/Traffic Portal: [#5479](https://github.com/apache/trafficcontrol/issues/5479) - Added the ability to change a server capability name
- Traffic Ops: [#3577](https://github.com/apache/trafficcontrol/issues/3577) - Added a query param (server host_name or ID) for servercheck API
- Traffic Portal: [#5318](https://github.com/apache/trafficcontrol/issues/5318) - Rename server columns for IPv4 address fields.
- Traffic Portal: [#5361](https://github.com/apache/trafficcontrol/issues/5361) - Added the ability to change the name of a topology.
- Traffic Portal: [#5340](https://github.com/apache/trafficcontrol/issues/5340) - Added the ability to resend a user registration from user screen.
- Traffic Portal: Adds the ability for operations/admin users to create a CDN-level notification.
- Traffic Portal: upgraded delivery service UI tables to use more powerful/performant ag-grid component
- Traffic Router: added new 'dnssec.rrsig.cache.enabled' profile parameter to enable new DNSSEC RRSIG caching functionality. Enabling this greatly reduces CPU usage during the DNSSEC signing process.
- Traffic Router: added new 'strip.special.query.params' profile parameter to enable stripping the 'trred' and 'fakeClientIpAddress' query parameters from responses: [#1065](https://github.com/apache/trafficcontrol/issues/1065)
- [#5316](https://github.com/apache/trafficcontrol/issues/5316) - Add router host names and ports on a per interface basis, rather than a per server basis.
- Traffic Ops: Adds API endpoints to fetch (GET), create (POST) or delete (DELETE) a cdn notification. Create and delete are limited to users with operations or admin role.
- Added ACME certificate renewals and ACME account registration using external account binding
- Added functionality to automatically renew ACME certificates.
- Traffic Ops: [#6069](https://github.com/apache/trafficcontrol/issues/6069) - prevent unassigning all ONLINE ORG servers from an MSO-enabled delivery service
- Added ORT flag to set local.dns bind address from server service addresses
- Added an endpoint for statuses on asynchronous jobs and applied it to the ACME renewal endpoint.
- Added two new cdn.conf options to make Traffic Vault configuration more backend-agnostic: `traffic_vault_backend` and `traffic_vault_config`
- Traffic Ops API version 4.0 - This version is **unstable** meaning that breaking changes can occur at any time - use at your own peril!
- `GET` request method for `/deliveryservices/{{ID}}/assign`
- `GET` request method for `/deliveryservices/{{ID}}/status`
- [#5644](https://github.com/apache/trafficcontrol/issues/5644) ORT config generation: Added ATS9 ip_allow.yaml support, and automatic generation if the server's package Parameter is 9.\*
- t3c: Added option to track config changes in git.
- ORT config generation: Added a rule to ip_allow such that PURGE requests are allowed over localhost
- Added integration to use ACME to generate new SSL certificates.
- Add a Federation to the Ansible Dataset Loader
- Added `GetServersByDeliveryService` method to the TO Go client
- Added asynchronous status to ACME certificate generation.
- Added per Delivery Service HTTP/2 and TLS Versions support, via ssl_server_name.yaml and sni.yaml. See overview/delivery_services and t3c docs.
- Added headers to Traffic Portal, Traffic Ops, and Traffic Monitor to opt out of tracking users via Google FLoC.
- Add logging scope for logging.yaml generation for ATS 9 support
- `DELETE` request method for `deliveryservices/xmlId/{name}/urlkeys` and `deliveryservices/{id}/urlkeys`.
- t3c now uses separate apps, full run syntax changed to `t3c apply ...`, moved to cache-config and RPM changed to trafficcontrol-cache-config. See cache-config README.md.
- t3c: bug fix to consider plugin config files for reloading remap.config
- t3c: add flag to wait for parents in syncds mode
- t3c: Change syncds so that it only warns on package version mismatch.
- atstccfg: add ##REFETCH## support to regex_revalidate.config processing.
- Traffic Router: Added `svc="..."` field to request logging output.
- Added t3c caching Traffic Ops data and using If-Modified-Since to avoid unnecessary requests.
- Added t3c --no-outgoing-ip flags.
- Added a Traffic Monitor integration test framework.
- Added `traffic_ops/app/db/traffic_vault_migrate` to help with migrating Traffic Ops Traffic Vault backends
- Added a tool at `/traffic_ops/app/db/reencrypt` to re-encrypt the data in the Postgres Traffic Vault with a new key.
- Enhanced ort integration test for reload states
- Added a new field to Delivery Services - `tlsVersions` - that explicitly lists the TLS versions that may be used to retrieve their content from Cache Servers.
- Added support for DS plugin parameters for cachekey, slice, cache_range_requests, background_fetch, url_sig  as remap.config parameters.
- Updated T3C changes in Ansible playbooks
- Updated all endpoints in infrastructure code to use API version 2.0

### Fixed
- [#5690](https://github.com/apache/trafficcontrol/issues/5690) - Fixed github action for added/modified db migration file.
- [#2471](https://github.com/apache/trafficcontrol/issues/2471) - A PR check to ensure added db migration file is the latest.
- [#6129](https://github.com/apache/trafficcontrol/issues/6129) - Traffic Monitor start doesn't recover when Traffic Ops is unavailable
- [#5609](https://github.com/apache/trafficcontrol/issues/5609) - Fixed GET /servercheck filter for an extra query param.
- [#5954](https://github.com/apache/trafficcontrol/issues/5954) - Traffic Ops HTTP response write errors are ignored
- [#6048](https://github.com/apache/trafficcontrol/issues/6048) - TM sometimes sets cachegroups to unavailable even though all caches are online
- [#6104](https://github.com/apache/trafficcontrol/issues/6104) - PUT /api/x/federations only respects first item in request payload
- [#5288](https://github.com/apache/trafficcontrol/issues/5288) - Fixed the ability to create and update a server with MTU value >= 1280.
- [#5284](https://github.com/apache/trafficcontrol/issues/5284) - Fixed error message when creating a server with non-existent profile
- Fixed a NullPointerException in TR when a client passes a null SNI hostname in a TLS request
- Fixed a logging bug in Traffic Monitor where it wouldn't log errors in certain cases where a backup file could be used instead. Also, Traffic Monitor now rejects monitoring snapshots that have no delivery services.
- [#5739](https://github.com/apache/trafficcontrol/issues/5739) - Prevent looping in case of a failed login attempt
- [#5407](https://github.com/apache/trafficcontrol/issues/5407) - Make sure that you cannot add two servers with identical content
- [#2881](https://github.com/apache/trafficcontrol/issues/2881) - Some API endpoints have incorrect Content-Types
- [#5863](https://github.com/apache/trafficcontrol/issues/5863) - Traffic Monitor logs warnings to `log_location_info` instead of `log_location_warning`
- [#5492](https://github.com/apache/trafficcontrol/issues/5942) - Traffic Stats does not failover to another Traffic Monitor when one stops responding
- [#5363](https://github.com/apache/trafficcontrol/issues/5363) - Postgresql version changeable by env variable
- [#5405](https://github.com/apache/trafficcontrol/issues/5405) - Prevent Tenant update from choosing child as new parent
- [#5384](https://github.com/apache/trafficcontrol/issues/5384) - New grids will now properly remember the current page number.
- [#5548](https://github.com/apache/trafficcontrol/issues/5548) - Don't return a `403 Forbidden` when the user tries to get servers of a non-existent DS using `GET /servers?dsId={{nonexistent DS ID}}`
- [#5732](https://github.com/apache/trafficcontrol/issues/5732) - TO API POST /cdns/dnsseckeys/generate times out with large numbers of delivery services
- [#5902](https://github.com/apache/trafficcontrol/issues/5902) - Fixed issue where the TO API wouldn't properly query all SSL certificates from Riak.
- Fixed server creation through legacy API versions to default `monitor` to `true`.
- Fixed t3c to generate topology parents correctly for parents with the Type MID+ or EDGE+ versus just the literal. Naming cache types to not be exactly 'EDGE' or 'MID' is still discouraged and not guaranteed to work, but it's unfortunately somewhat common, so this fixes it in one particular case.
- [#5965](https://github.com/apache/trafficcontrol/issues/5965) - Fixed Traffic Ops /deliveryserviceservers If-Modified-Since requests.
- Fixed t3c to create config files and directories as ats.ats
- Fixed t3c-apply service restart and ats config reload logic.
- Reduced TR dns.max-threads ansible default from 10000 to 100.
- Converted TP Delivery Service Servers Assignment table to ag-grid
- Converted TP Cache Checks table to ag-grid
- [#5981](https://github.com/apache/trafficcontrol/issues/5891) - `/deliveryservices/{{ID}}/safe` returns incorrect response for the requested API version
- [#5984](https://github.com/apache/trafficcontrol/issues/5894) - `/servers/{{ID}}/deliveryservices` returns incorrect response for the requested API version
- [#6027](https://github.com/apache/trafficcontrol/issues/6027) - Collapsed DB migrations
- [#6091](https://github.com/apache/trafficcontrol/issues/6091) - Fixed cache config of internal cache communication for https origins
- [#6066](https://github.com/apache/trafficcontrol/issues/6066) - Fixed missing/incorrect indices on some tables
- [#6169](https://github.com/apache/trafficcontrol/issues/6169) - Fixed t3c-update not updating server status when a fallback to a previous Traffic Ops API version occurred
- [#5576](https://github.com/apache/trafficcontrol/issues/5576) - Inconsistent Profile Name restrictions
- [#6327](https://github.com/apache/trafficcontrol/issues/6327) - Fixed cache config to invalidate its cache if the Server's Profile or CDN changes
- [#6174](https://github.com/apache/trafficcontrol/issues/6174) - Fixed t3c-apply with no hostname failing if the OS hostname returns a full FQDN
- Fixed Federations IMS so TR federations watcher will get updates.
- [#5129](https://github.com/apache/trafficcontrol/issues/5129) - Updated TM so that it returns a 404 if the endpoint is not supported.
- [#5992](https://github.com/apache/trafficcontrol/issues/5992) - Updated Traffic Router Integration tests to use a mock Traffic Monitor and Traffic Ops server
- [#6093](https://github.com/apache/trafficcontrol/issues/6093) - Fixed Let's Encrypt to work for delivery services where the domain does not contain the XMLID.

### Changed
- Migrated completely off of bower in favor of npm
- Updated the Traffic Ops Python client to 3.0
- Updated Flot libraries to supported versions
- [apache/trafficcontrol](https://github.com/apache/trafficcontrol) is now a Go module
- Updated Traffic Ops supported database version from PostgreSQL 9.6 to 13.2
- [#3342](https://github.com/apache/trafficcontrol/issues/3342) - Updated the [`db/admin`](https://traffic-control-cdn.readthedocs.io/en/latest/development/traffic_ops.html#database-management) tool to use [Migrate](https://github.com/golang-migrate/migrate) instead of Goose and converted the migrations to Migrate format (split up/down for each migration into separate files)
- Set Traffic Router to also accept TLSv1.3 protocols by default in server.xml
- Disabled TLSv1.1 for Traffic Router in Ansible role by default
- Updated the Traffic Monitor Ansible role to set `serve_write_timeout_ms` to `20000` by default because 10 seconds can be too short for relatively large CDNs.
- Refactored the Traffic Ops - Traffic Vault integration to more easily support the development of new Traffic Vault backends
- Changed the Traffic Router package structure from com.comcast.cdn.\* to org.apache.\*
- Updated Apache Tomcat from 8.5.63 to 9.0.43
- Improved the DNSSEC refresh Traffic Ops API (`/cdns/dnsseckeys/refresh`). As of TO API v4, its method is `PUT` instead of `GET`, its response format was changed to return an alert instead of a string-based response, it returns a 202 instead of a 200, and it now works with the `async_status` API in order for the client to check the status of the async job: [#3054](https://github.com/apache/trafficcontrol/issues/3054)
- Delivery Service Requests now keep a record of the changes they make.
- Changed the `goose` provider to the maintained fork [`github.com/kevinburke/goose`](https://github.com/kevinburke/goose)
- The format of the `/servers/{{host name}}/update_status` Traffic Ops API endpoint has been changed to use a top-level `response` property, in keeping with (most of) the rest of the API.
- The API v4 Traffic Ops Go client has been overhauled compared to its predecessors to have a consistent call signature that allows passing query string parameters and HTTP headers to any client method.
- Updated BouncyCastle libraries in Traffic Router to v1.68.
- lib/go-atscfg Make funcs to take Opts, to reduce future breaking changes.
- CDN in a Box now uses `t3c` for cache configuration.
- CDN in a Box now uses Apache Traffic Server 8.1.
- Customer names in payloads sent to the `/deliveryservices/request` Traffic Ops API endpoint can no longer contain characters besides alphanumerics, @, !, #, $, %, ^, &amp;, *, (, ), [, ], '.', ' ', and '-'. This fixes a vulnerability that allowed email content injection.
- Go version 1.17 is used to compile Traffic Ops, T3C, Traffic Monitor, Traffic Stats, and Grove.

### Deprecated
- The Riak Traffic Vault backend is now deprecated and its support may be removed in a future release. It is highly recommended to use the new PostgreSQL backend instead.
- The `riak.conf` config file and its corresponding `--riakcfg` option in `traffic_ops_golang` have been deprecated. Please use `"traffic_vault_backend": "riak"` and `"traffic_vault_config"` (with the existing contents of riak.conf) instead.
- The Traffic Ops API route `GET /api/{version}/vault/bucket/{bucket}/key/{key}/values` has been deprecated and will no longer be available as of Traffic Ops API v4
- The Traffic Ops API route `POST /api/{version}/deliveryservices/request` has been deprecated and will no longer be available as of Traffic Ops API v4
- The Traffic Ops API routes `GET /api/{version}/cachegroupparameters`, `POST /api/{version}/cachegroupparameters`, `GET /api/{version}/cachegroups/{id}/parameters`, and `DELETE /api/{version}/cachegroupparameters/{cachegroupID}/{parameterId}` have been deprecated and will no longer be available as of Traffic Ops API v4
- The `riak_port` option in cdn.conf is now deprecated. Please use the `"port"` field in `traffic_vault_config` instead.
- The `traffic_ops_ort.pl` tool has been deprecated in favor of `t3c`, and will be removed in the next major version.
- With the release of ATC v6.0, major API version 2 is now deprecated, subject to removal with the next ATC major version release, at the earliest.

### Removed
- Removed the unused `backend_max_connections` option from `cdn.conf`.
- Removed the unused `http_poll_no_sleep`, `max_stat_history`, `max_health_history`, `cache_health_polling_interval_ms`, `cache_stat_polling_interval_ms`, and `peer_polling_interval_ms` Traffic Monitor config options.
- Removed the `Long Description 2` and `Long Description 3` fields of `DeliveryService` from the UI, and changed the backend so that routes corresponding API 4.0 and above no longer accept or return these fields.
- The Perl implementation of Traffic Ops has been stripped out, along with the Go implementation's "fall-back to Perl" behavior.
- Traffic Ops no longer includes an `app/public` directory, as the static webserver has been removed along with the Perl Traffic Ops implementation. Traffic Ops also no longer attempts to download MaxMind GeoIP City databases when running the Traffic Ops Postinstall script.
- The `compare` tool stack has been removed, as it no longer serves a purpose.
- Removed the Perl-only `cdn.conf` option `geniso.iso_root_path`
- t3c dispersion flags. These flags existed in ort.pl and t3c, but the feature has been removed in t3c-apply. The t3c run is fast enough now, there's no value or need in internal logic, operators can easily use shell pipelines to randomly sleep before running if necessary.
- Traffic Ops API version 1


## [5.1.2] - 2021-05-17
### Fixed
- Fixed the return error for GET api `cdns/routing` to avoid incorrect success response.
- [#5712](https://github.com/apache/trafficcontrol/issues/5712) - Ensure that 5.x Traffic Stats is compatible with 5.x Traffic Monitor and 5.x Traffic Ops, and that it doesn't log all 0's for `cache_stats`
- Fixed ORT being unable to update URLSIG keys for Delivery Services
- Fixed ORT service category header rewrite for mids and topologies.
- Fixed an issue where Traffic Ops becoming unavailable caused Traffic Monitor to segfault and crash
- [#5754](https://github.com/apache/trafficcontrol/issues/5754) - Ensure Health Threshold Parameters use legacy format for legacy Monitoring Config handler
- [#5695](https://github.com/apache/trafficcontrol/issues/5695) - Ensure vitals are calculated only against monitored interfaces
- Fixed Traffic Monitor to report `ONLINE` caches as available.
- [#5744](https://github.com/apache/trafficcontrol/issues/5744) - Sort TM Delivery Service States page by DS name
- [#5724](https://github.com/apache/trafficcontrol/issues/5724) - Set XMPPID to hostname if the server had none, don't error on server update when XMPPID is empty

## [5.1.1] - 2021-03-19
### Added
- Atscfg: Added a rule to ip_allow such that PURGE requests are allowed over localhost

### Fixed
- [#5565](https://github.com/apache/trafficcontrol/issues/5565) - TO GET /caches/stats panic converting string to uint64
- [#5558](https://github.com/apache/trafficcontrol/issues/5558) - Fixed `TM UI` and `/api/cache-statuses` to report aggregate `bandwidth_kbps` correctly.
- [#5192](https://github.com/apache/trafficcontrol/issues/5192) - Fixed TO log warnings when generating snapshots for topology-based delivery services.
- Fixed Invalid TS logrotate configuration permissions causing TS logs to be ignored by logrotate.
- [#5604](https://github.com/apache/trafficcontrol/issues/5604) - traffic_monitor.log is no longer truncated when restarting Traffic Monitor

## [5.1.0] - 2021-03-11
### Added
- Traffic Ops: added a feature so that the user can specify `maxRequestHeaderBytes` on a per delivery service basis
- Traffic Router: log warnings when requests to Traffic Monitor return a 503 status code
- [#5344](https://github.com/apache/trafficcontrol/issues/5344) - Add a page that addresses migrating from Traffic Ops API v1 for each endpoint
- [#5296](https://github.com/apache/trafficcontrol/issues/5296) - Fixed a bug where users couldn't update any regex in Traffic Ops/ Traffic Portal
- Added API endpoints for ACME accounts
- Traffic Ops: Added validation to ensure that the cachegroups of a delivery services' assigned ORG servers are present in the topology
- Traffic Ops: Added validation to ensure that the `weight` parameter of `parent.config` is a float
- Traffic Ops Client: New Login function with more options, including falling back to previous minor versions. See traffic_ops/v3-client documentation for details.
- Added license files to the RPMs

### Fixed
- [#5288](https://github.com/apache/trafficcontrol/issues/5288) - Fixed the ability to create and update a server with MTU value >= 1280.
- [#1624](https://github.com/apache/trafficcontrol/issues/1624) - Fixed ORT to reload Traffic Server if LUA scripts are added or changed.
- [#5445](https://github.com/apache/trafficcontrol/issues/5445) - When updating a registered user, ignore updates on registration_sent field.
- [#5335](https://github.com/apache/trafficcontrol/issues/5335) - Don't create a change log entry if the delivery service primary origin hasn't changed
- [#5333](https://github.com/apache/trafficcontrol/issues/5333) - Don't create a change log entry for any delivery service consistent hash query params updates
- [#5341](https://github.com/apache/trafficcontrol/issues/5341) - For a DS with existing SSLKeys, fixed HTTP status code from 403 to 400 when updating CDN and Routing Name (in TO) and made CDN and Routing Name fields immutable (in TP).
- [#5192](https://github.com/apache/trafficcontrol/issues/5192) - Fixed TO log warnings when generating snapshots for topology-based delivery services.
- [#5284](https://github.com/apache/trafficcontrol/issues/5284) - Fixed error message when creating a server with non-existent profile
- [#5287](https://github.com/apache/trafficcontrol/issues/5287) - Fixed error message when creating a Cache Group with no typeId
- [#5382](https://github.com/apache/trafficcontrol/issues/5382) - Fixed API documentation and TP helptext for "Max DNS Answers" field with respect to DNS, HTTP, Steering Delivery Service
- [#5396](https://github.com/apache/trafficcontrol/issues/5396) - Return the correct error type if user tries to update the root tenant
- [#5378](https://github.com/apache/trafficcontrol/issues/5378) - Updating a non existent DS should return a 404, instead of a 500
- Fixed a potential Traffic Router race condition that could cause erroneous 503s for CLIENT_STEERING delivery services when loading new steering changes
- [#5195](https://github.com/apache/trafficcontrol/issues/5195) - Correctly show CDN ID in Changelog during Snap
- [#5438](https://github.com/apache/trafficcontrol/issues/5438) - Correctly specify nodejs version requirements in traffic_portal.spec
- Fixed Traffic Router logging unnecessary warnings for IPv6-only caches
- [#5294](https://github.com/apache/trafficcontrol/issues/5294) - TP ag grid tables now properly persist column filters on page refresh.
- [#5295](https://github.com/apache/trafficcontrol/issues/5295) - TP types/servers table now clears all filters instead of just column filters
- [#5407](https://github.com/apache/trafficcontrol/issues/5407) - Make sure that you cannot add two servers with identical content
- [#2881](https://github.com/apache/trafficcontrol/issues/2881) - Some API endpoints have incorrect Content-Types
- [#5311](https://github.com/apache/trafficcontrol/issues/5311) - Better TO log messages when failures calling TM CacheStats
- [#5364](https://github.com/apache/trafficcontrol/issues/5364) - Cascade server deletes to delete corresponding IP addresses and interfaces
- [#5390](https://github.com/apache/trafficcontrol/issues/5390) - Improve the way TO deals with delivery service server assignments
- [#5339](https://github.com/apache/trafficcontrol/issues/5339) - Ensure Changelog entries for SSL key changes
- [#5461](https://github.com/apache/trafficcontrol/issues/5461) - Fixed steering endpoint to be ordered consistently
- [#5395](https://github.com/apache/trafficcontrol/issues/5395) - Added validation to prevent changing the Type any Cache Group that is in use by a Topology
- Fixed an issue with 2020082700000000_server_id_primary_key.sql trying to create multiple primary keys when there are multiple schemas.
- Fix for public schema in 2020062923101648_add_deleted_tables.sql
- Fix for config gen missing max_origin_connections on mids in certain scenarios
- [#5642](https://github.com/apache/trafficcontrol/issues/5642) - Fixed ORT to fall back to previous minor Traffic Ops versions, allowing ORT to be upgraded before Traffic Ops when the minor has changed.
- Moved move_lets_encrypt_to_acme.sql, add_max_request_header_size_delivery_service.sql, and server_interface_ip_address_cascade.sql past last migration in 5.0.0
- [#5505](https://github.com/apache/trafficcontrol/issues/5505) - Make `parent_reval_pending` for servers in a Flexible Topology CDN-specific on `GET /servers/{name}/update_status`
- [#5317](https://github.com/apache/trafficcontrol/issues/5317) - Clicking IP addresses in the servers table no longer navigates to server details page.
- #5554 - TM UI overflows screen width and hides table data

### Changed
- [#5553](https://github.com/apache/trafficcontrol/pull/5553) - Removing Tomcat specific build requirement
- Refactored the Traffic Ops Go client internals so that all public methods have a consistent behavior/implementation
- Pinned external actions used by Documentation Build and TR Unit Tests workflows to commit SHA-1 and the Docker image used by the Weasel workflow to a SHA-256 digest
- Set Traffic Router to only accept TLSv1.1 and TLSv1.2 protocols in server.xml
- Updated Apache Tomcat from 8.5.57 to 8.5.63
- Updated Apache Tomcat Native from 1.2.16 to 1.2.23
- Traffic Portal: [#5394](https://github.com/apache/trafficcontrol/issues/5394) - Converts the tenant table to a tenant tree for usability
- Traffic Portal: upgraded delivery service UI tables to use more powerful/performant ag-grid component

## [5.0.0] - 2020-10-20
### Added
- Traffic Ops Ort: Disabled ntpd verification (ntpd is deprecated in CentOS)
- Traffic Ops Ort: Adds a transliteration of the traffic_ops_ort.pl perl script to the go language. See traffic_ops_ort/t3c/README.md.
- Traffic Ops API v3
- Added an optional readiness check service to cdn-in-a-box that exits successfully when it is able to get a `200 OK` from all delivery services
- Added health checks to Traffic Ops and Traffic Monitor in cdn-in-a-box
- [Flexible Topologies](https://github.com/apache/trafficcontrol/blob/master/blueprints/flexible-topologies.md)
    - Traffic Ops: Added an API 3.0 endpoint, `GET /api/3.0/topologies`, to create, read, update and delete flexible topologies.
    - Traffic Ops: Added an API 3.0 endpoint, `POST /api/3.0/topologies/{name}/queue_update`, to queue or dequeue updates for all servers assigned to the Cachegroups in a given Topology.
    - Traffic Ops: Added new `topology` field to the /api/3.0/deliveryservices APIs
    - Traffic Ops: Added support for `topology` query parameter to `GET /api/3.0/cachegroups` to return all cachegroups used in the given topology.
    - Traffic Ops: Added support for `topology` query parameter to `GET /api/3.0/deliveryservices` to return all delivery services that employ a given topology.
    - Traffic Ops: Added support for `dsId` query parameter for `GET /api/3.0/servers` for topology-based delivery services.
    - Traffic Ops: Excluded ORG-type servers from `GET /api/3.0/servers?dsId=#` for Topology-based Delivery Services unless the ORG server is assigned to that Delivery Service.
    - Traffic Ops: Added support for `topology` query parameter for `GET /api/3.0/servers` to return all servers whose cachegroups are in a given topology.
    - Traffic Ops: Added new topology-based delivery service fields for header rewrites: `firstHeaderRewrite`, `innerHeaderRewrite`, `lastHeaderRewrite`
    - Traffic Ops: Added validation to prohibit assigning caches to topology-based delivery services
    - Traffic Ops: Added validation to prohibit removing a capability from a server if no other server in the same cachegroup can satisfy the required capabilities of the delivery services assigned to it via topologies.
    - Traffic Ops: Added validation to ensure that updated topologies are still valid with respect to the required capabilities of their assigned delivery services.
    - Traffic Ops: Added validation to ensure that at least one server per cachegroup in a delivery service's topology has the delivery service's required capabilities.
    - Traffic Ops: Added validation to ensure that at least one server exists in each cachegroup that is used in a Topology on the `/api/3.0/topologies` endpoint and the `/api/3.0/servers/{{ID}}` endpoint.
    - Traffic Ops: Consider Topologies parentage when queueing or checking server updates
    - ORT: Added Topologies to Config Generation.
    - Traffic Portal: Added the ability to create, read, update and delete flexible topologies.
    - Traffic Portal: Added the ability to assign topologies to delivery services.
    - Traffic Portal: Added the ability to view all delivery services, cache groups and servers associated with a topology.
    - Traffic Portal: Added the ability to define first, inner and last header rewrite values for DNS* and HTTP* delivery services that employ a topology.
    - Traffic Portal: Adds the ability to view all servers utilized by a topology-based delivery service.
    - Traffic Portal: Added topology section to cdn snapshot diff.
    - Added to TP the ability to assign ORG servers to topology-based delivery services
    - Traffic Router: Added support for topology-based delivery services
    - Traffic Monitor: Added the ability to mark topology-based delivery services as available
    - CDN-in-a-Box: Add a second mid to CDN-in-a-Box, add topology `demo1-top`, and make the `demo1` delivery service topology-based
    - Traffic Ops: Added validation to ensure assigned ORG server cachegroups are in the topology when updating a delivery service
- Updated /servers/details to use multiple interfaces in API v3
- Added [Edge Traffic Routing](https://traffic-control-cdn.readthedocs.io/en/latest/admin/traffic_router.html#edge-traffic-routing) feature which allows Traffic Router to localize more DNS record types than just the routing name for DNS delivery services
- Added the ability to speedily build development RPMs from any OS without needing Docker
- Added the ability to perform a quick search, override default pagination size and clear column filters on the Traffic Portal servers table.
- Astats csv support - astats will now respond to `Accept: text/csv` and return a csv formatted stats list
- Updated /deliveryservices/{{ID}}/servers to use multiple interfaces in API v3
- Updated /deliveryservices/{{ID}}/servers/eligible to use multiple interfaces in API v3
- Added the ability to view Hash ID field (aka xmppID) on Traffic Portals' server summary page
- Added the ability to delete invalidation requests in Traffic Portal
- Added the ability to set TLS config provided here: https://golang.org/pkg/crypto/tls/#Config in Traffic Ops
- Added support for the `cachegroupName` query parameter for `GET /api/3.0/servers` in Traffic Ops
- Added an indiciator to the Traffic Monitor UI when using a disk backup of Traffic Ops.
- Added debugging functionality to CDN-in-a-Box for Traffic Stats.
- Added If-Match and If-Unmodified-Since Support in Server and Clients.
- Added debugging functionality to the Traffic Router unit tests runner at [`/traffic_router/tests`](https://github.com/apache/trafficcontrol/tree/master/traffic_router/tests)
- Made the Traffic Router unit tests runner at [`/traffic_router/tests`](https://github.com/apache/trafficcontrol/tree/master/traffic_router/tests) run in Alpine Linux
- Added GitHub Actions workflow for building RPMs and running the CDN-in-a-Box readiness check
- Added the `Status Last Updated` field to servers, and the UI, so that we can see when the last status change took place for a server.
- Added functionality in TR, so that it uses the default miss location of the DS, in case the location(for the  client IP) returned was the default location of the country.
- Added ability to set DNS Listening IPs in dns.properties
- Added Traffic Monitor: Support astats CSV output. Includes http_polling_format configuration option to specify the Accept header sent to stats endpoints. Adds CSV parsing ability (~100% faster than JSON) to the astats plugin
- Added Traffic Monitor: Support stats over http CSV output. Officially supported in ATS 9.0 unless backported by users. Users must also include `system_stats.so` when using stats over http in order to keep all the same functionality (and included stats) that astats_over_http provides.
- Added ability for Traffic Monitor to determine health of cache based on interface data and aggregate data. Using the new `stats_over_http` `health.polling.format` value that allows monitoring of multiple interfaces will first require that *all* Traffic Monitors monitoring the affected cache server be upgraded.
- Added ORT option to try all primaries before falling back to secondary parents, via Delivery Service Profile Parameter "try_all_primaries_before_secondary".
- Traffic Ops, Traffic Ops ORT, Traffic Monitor, Traffic Stats, and Grove are now compiled using Go version 1.15.
- Added `--traffic_ops_insecure=<0|1>` optional option to traffic_ops_ort.pl
- Added User-Agent string to Traffic Router log output.
- Added default sort logic to GET API calls using Read()
- Traffic Ops: added validation for assigning ORG servers to topology-based delivery services
- Added locationByDeepCoverageZone to the `crs/stats/ip/{ip}` endpoint in the Traffic Router API
- Traffic Ops: added validation for topology updates and server updates/deletions to ensure that topologies have at least one server per cachegroup in each CDN of any assigned delivery services
- Traffic Ops: added validation for delivery service updates to ensure that topologies have at least one server per cachegroup in each CDN of any assigned delivery services
- Traffic Ops: added a feature to get delivery services filtered by the `active` flag
- Traffic Portal: upgraded change log UI table to use more powerful/performant ag-grid component
- Traffic Portal: change log days are now configurable in traffic_portal_properties.json (default is 7 days) and can be overridden by the user in TP
- [#5319](https://github.com/apache/trafficcontrol/issues/5319) - Added support for building RPMs that target CentOS 8
- #5360 - Adds the ability to clone a topology

### Fixed
- Fixed #5188 - DSR (delivery service request) incorrectly marked as complete and error message not displaying when DSR fulfilled and DS update fails in Traffic Portal. [Related Github issue](https://github.com/apache/trafficcontrol/issues/5188)
- Fixed #3455 - Alphabetically sorting CDN Read API call [Related Github issue](https://github.com/apache/trafficcontrol/issues/3455)
- Fixed #5010 - Fixed Reference urls for Cache Config on Delivery service pages (HTTP, DNS) in Traffic Portal. [Related Github issue](https://github.com/apache/trafficcontrol/issues/5010)
- Fixed #5147 - GET /servers?dsId={id} should only return mid servers (in addition to edge servers) for the cdn of the delivery service if the mid tier is employed. [Related github issue](https://github.com/apache/trafficcontrol/issues/5147)
- Fixed #4981 - Cannot create routing regular expression with a blank pattern param in Delivery Service [Related github issue](https://github.com/apache/trafficcontrol/issues/4981)
- Fixed #4979 - Returns a Bad Request error during server creation with missing profileId [Related github issue](https://github.com/apache/trafficcontrol/issues/4979)
- Fixed #4237 - Do not return an internal server error when delivery service's capacity is zero. [Related github issue](https://github.com/apache/trafficcontrol/issues/4237)
- Fixed #2712 - Invalid TM logrotate configuration permissions causing TM logs to be ignored by logrotate. [Related github issue](https://github.com/apache/trafficcontrol/issues/2712)
- Fixed #3400 - Allow "0" as a TTL value for Static DNS entries [Related github issue](https://github.com/apache/trafficcontrol/issues/3400)
- Fixed #5050 - Allows the TP administrator to name a TP instance (production, staging, etc) and flag whether it is production or not in traffic_portal_properties.json [Related github issue](https://github.com/apache/trafficcontrol/issues/5050)
- Fixed #4743 - Validate absolute DNS name requirement on Static DNS entry for CNAME type [Related github issue](https://github.com/apache/trafficcontrol/issues/4743)
- Fixed #4848 - `GET /api/x/cdns/capacity` gives back 500, with the message `capacity was zero`
- Fixed #2156 - Renaming a host in TC, does not impact xmpp_id and thereby hashid [Related github issue](https://github.com/apache/trafficcontrol/issues/2156)
- Fixed #5038 - Adds UI warning when server interface IP CIDR is too large [Related github issue](https://github.com/apache/trafficcontrol/issues/5038)
- Fixed #3661 - Anonymous Proxy ipv4 whitelist does not work
- Fixed #1847 - Delivery Service with SSL keys are no longer allowed to be updated when the fields changed are relevant to the SSL Keys validity.
- Fixed #5153 - Right click context menu on new ag-grid tables appearing at the wrong place after scrolling. [Related github issue](https://github.com/apache/trafficcontrol/issues/5153)
- Fixed the `GET /api/x/jobs` and `GET /api/x/jobs/:id` Traffic Ops API routes to allow falling back to Perl via the routing blacklist
- Fixed ORT config generation not using the coalesce_number_v6 Parameter.
- Fixed POST deliveryservices/request (designed to simple send an email) regression which erroneously required deep caching type and routing name. [Related github issue](https://github.com/apache/trafficcontrol/issues/4735)
- Removed audit logging from the `POST /api/x/serverchecks` Traffic Ops API endpoint in order to reduce audit log spam
- Fixed an issue that causes Traffic Router to mistakenly route to caches that had recently been set from ADMIN_DOWN to OFFLINE
- Fixed an issue that caused Traffic Monitor to poll caches that did not have the status ONLINE/REPORTED/ADMIN_DOWN
- Fixed /deliveryservice_stats regression restricting metric type to a predefined set of values. [Related github issue](https://github.com/apache/trafficcontrol/issues/4740)
- Fixed audit logging from the `/jobs` APIs to bring them back to the same level of information provided by TO-Perl
- Fixed `maxRevalDurationDays` validation for `POST /api/1.x/user/current/jobs` and added that validation to the `/api/x/jobs` endpoints
- Fixed slice plugin error in delivery service request view. [Related github issue](https://github.com/apache/trafficcontrol/issues/4770)
- Fixed update procedure of servers, so that if a server is linked to one or more delivery services, you cannot change its "cdn". [Related github issue](https://github.com/apache/trafficcontrol/issues/4116)
- Fixed `POST /api/x/steering` and `PUT /api/x/steering` so that a steering target with an invalid `type` is no longer accepted. [Related github issue](https://github.com/apache/trafficcontrol/issues/3531)
- Fixed `cachegroups` READ endpoint, so that if a request is made with the `type` specified as a non integer value, you get back a `400` with error details, instead of a `500`. [Related github issue](https://github.com/apache/trafficcontrol/issues/4703)
- Fixed ORT bug miscalculating Mid Max Origin Connections as all servers, usually resulting in 1.
- Fixed ORT atstccfg helper log to append and not overwrite old logs. Also changed to log to /var/log/ort and added a logrotate to the RPM. See the ORT README.md for details.
- Added Delivery Service Raw Remap `__RANGE_DIRECTIVE__` directive to allow inserting the Range Directive after the Raw Remap text. This allows Raw Remaps which manipulate the Range.
- Added an option for `coordinateRange` in the RGB configuration file, so that in case a client doesn't have a postal code, we can still determine if it should be allowed or not, based on whether or not the latitude/ longitude of the client falls within the supplied ranges. [Related github issue](https://github.com/apache/trafficcontrol/issues/4372)
- Fixed TR build configuration (pom.xml) to invoke preinstall.sh. [Related github issue](https://github.com/apache/trafficcontrol/issues/4882)
- Fixed #3548 - Prevents DS regexes with non-consecutive order from generating invalid CRconfig/snapshot.
- Fixes #4984 - Lets `create_tables.sql` be run concurrently without issue
- Fixed #5020, #5021 - Creating an ASN with the same number and same cache group should not be allowed.
- Fixed #5006 - Traffic Ops now generates the Monitoring on-the-fly if the snapshot doesn't exist, and logs an error. This fixes upgrading to 4.x to not break the CDN until a Snapshot is done.
- Fixed #4680 - Change Content-Type to application/json for TR auth calls
- Fixed #4292 - Traffic Ops not looking for influxdb.conf in the right place
- Fixed #5102 - Python client scripts fail silently on authentication failures
- Fixed #5103 - Python client scripts crash on connection errors
- Fixed matching of wildcards in subjectAlternateNames when loading TLS certificates
- Fixed #5180 - Global Max Mbps and Tps is not send to TM
- Fixed #3528 - Fix Traffic Ops monitoring.json missing DeliveryServices
- Fixed an issue where the jobs and servers table in Traffic Portal would not clear a column's filter when it's hidden
- Fixed an issue with Traffic Router failing to authenticate if secrets are changed
- Fixed validation error message for Traffic Ops `POST /api/x/profileparameters` route
- Fixed #5216 - Removed duplicate button to link delivery service to server [Related Github issue](https://github.com/apache/trafficcontrol/issues/5216)
- Fixed an issue where Traffic Router would erroneously return 503s or NXDOMAINs if the caches in a cachegroup were all unavailable for a client's requested IP version, rather than selecting caches from the next closest available cachegroup.
- Fixed an issue where downgrading the database would fail while having server interfaces with null gateways, MTU, and/or netmasks.
- Fixed an issue where partial upgrades of the database would occasionally fail to apply 2020081108261100_add_server_ip_profile_trigger.
- Fixed #5197 - Allows users to assign topology-based DS to ORG servers [Related Github issue](https://github.com/apache/trafficcontrol/issues/5197)
- Fixed #5161 - Fixes topology name character validation [Related Github issue](https://github.com/apache/trafficcontrol/issues/5161)
- Fixed #5237 - /isos API endpoint rejecting valid IPv6 addresses with CIDR-notation network prefixes.
- Fixed an issue with Traffic Monitor to fix peer polling to work as expected
- Fixed #5274 - CDN in a Box's Traffic Vault image failed to build due to Basho's repo responding with 402 Payment Required. The repo has been removed from the image.
- #5069 - For LetsEncryptDnsChallengerWatcher in Traffic Router, the cr-config location is configurable instead of only looking at `/opt/traffic_router/db/cr-config.json`
- #5191 - Error from IMS requests to /federations/all
- Fixed Astats csv issue where it could crash if caches dont return proc data
- #5380 - Show the correct servers (including ORGs) when a topology based DS with required capabilities + ORG servers is queried for the assigned servers
- Fixed parent.config generation for topology-based delivery services (inline comments not supported)
- Fixed parent.config generation for MSO delivery services with required capabilities

### Changed
- Changed some Traffic Ops Go Client methods to use `DeliveryServiceNullable` inputs and outputs.
- When creating invalidation jobs through TO/TP, if an identical regex is detected that overlaps its time, then warnings
will be returned indicating that overlap exists.
- Changed Traffic Portal to disable browser caching on GETs until it utilizes the If-Modified-Since functionality that the TO API now provides.
- Changed Traffic Portal to use Traffic Ops API v3
- Changed Traffic Portal to use the more performant and powerful ag-grid for all server and invalidation request tables.
- Changed ORT Config Generation to be deterministic, which will prevent spurious diffs when nothing actually changed.
- Changed ORT to find the local ATS config directory and use it when location Parameters don't exist for many required configs, including all Delivery Service files (Header Rewrites, Regex Remap, URL Sig, URI Signing).
- Changed ORT to not update ip_allow.config but log an error if it needs updating in syncds mode, and only actually update in badass mode.
    - ATS has a known bug, where reloading when ip_allow.config has changed blocks arbitrary addresses. This will break things by not allowing any new necessary servers, but prevents breaking the Mid server. There is no solution that doesn't break something, until ATS fixes the bug, and breaking an Edge is better than breaking a Mid.
- Changed the access logs in Traffic Ops to now show the route ID with every API endpoint call. The Route ID is appended to the end of the access log line.
- Changed Traffic Monitor's `tmconfig.backup` to store the result of `GET /api/2.0/cdns/{{name}}/configs/monitoring` instead of a transformed map
- Changed OAuth workflow to use Basic Auth if client secret is provided per RFC6749 section 2.3.1.
- [Multiple Interface Servers](https://github.com/apache/trafficcontrol/blob/master/blueprints/multi-interface-servers.md)
    - Interface data is constructed from IP Address/Gateway/Netmask (and their IPv6 counterparts) and Interface Name and Interface MTU fields on services. These **MUST** have proper, valid data before attempting to upgrade or the upgrade **WILL** fail. In particular IP fields need to be valid IP addresses/netmasks, and MTU must only be positive integers of at least 1280.
    - The `/servers` and `/servers/{{ID}}}` TO API endpoints have been updated to use and reflect multi-interface servers.
    - Updated `/cdns/{{name}}/configs/monitoring` TO API endpoint to return multi-interface data.
    - CDN Snapshots now use a server's "service addresses" to provide its IP addresses.
    - Changed the `Cache States` tab of the Traffic Monitor UI to properly handle multiple interfaces.
    - Changed the `/publish/CacheStats` in Traffic Monitor to support multiple interfaces.
    - Changed the CDN-in-a-Box server enrollment template to support multiple interfaces.
- Changed Tomcat Java dependency to 8.5.57.
- Changed Spring Framework Java dependency to 4.2.5.
- Changed certificate loading code in Traffic Router to use Bouncy Castle instead of deprecated Sun libraries.
- Changed deprecated AsyncHttpClient Java dependency to use new active mirror and updated to version 2.12.1.
- Changed Traffic Portal to use the more performant and powerful ag-grid for the delivery service request (DSR) table.
- Traffic Ops: removed change log entry created during server update/revalidation unqueue
- Updated CDN in a Box to CentOS 8 and added `RHEL_VERSION` Docker build arg so CDN in a Box can be built for CentOS 7, if desired
- Added Delivery Service Raw Remap `__CACHEKEY_DIRECTIVE__` directive to allow inserting the cachekey directive into the Raw Remap text. This allows Raw Remaps which manipulate the cachekey.

### Deprecated
- Deprecated the non-nullable `DeliveryService` Go struct and other structs that use it. `DeliveryServiceNullable` structs should be used instead.
- Deprecated the `insecure` option in `traffic_ops_golang` in favor of `"tls_config": { "InsecureSkipVerify": <bool> }`
- Importing Traffic Ops Go clients via the un-versioned `github.com/apache/trafficcontrol/traffic_ops/client` is now deprecated in favor of versioned import paths e.g. `github.com/apache/trafficcontrol/traffic_ops/v3-client`.

### Removed
- Removed deprecated Traffic Ops Go Client methods.
- Configuration generation logic in the TO API (v1) for all files and the "meta" route - this means that versions of Traffic Ops ORT earlier than 4.0.0 **will not work any longer** with versions of Traffic Ops moving forward.
- Removed from Traffic Portal the ability to view cache server config files as the contents are no longer reliable through the TO API due to the introduction of atstccfg.


## [4.1.0] - 2020-04-23
### Added
- Added support for use of ATS Slice plugin as an additonal option to range request handling on HTTP/DNS DSes.
- Added a boolean to delivery service in Traffic Portal and Traffic Ops to enable EDNS0 client subnet at the delivery service level and include it in the cr-config.
- Updated Traffic Router to read new EDSN0 client subnet field and route accordingly only for enabled delivery services. When enabled and a subnet is present in the request, the subnet appears in the `chi` field and the resolver address is in the `rhi` field.
- Traffic Router DNSSEC zone diffing: if enabled via the new "dnssec.zone.diffing.enabled" TR profile parameter, TR will diff existing zones against newly generated zones in order to determine if a zone needs to be re-signed. Zones are typically generated on every snapshot and whenever new DNSSEC keys are found, and since signing a zone is a relatively CPU-intensive operation, this optimization can drastically reduce the CPU time taken to process new snapshots and new DNSSEC keys.
- Added an optimistic quorum feature to Traffic Monitor to prevent false negative states from propagating to downstream components in the event of network isolation.
- Added the ability to fetch users by role
- Added an API 1.5 endpoint to generate delivery service certificates using Let's Encrypt
- Added an API 1.5 endpoint to GET a single or all records for Let's Encrypt DNS challenge
- Added an API 1.5 endpoint to renew certificates
- Added ability to create multiple objects from generic API Create with a single POST.
- Added debugging functionality to CDN-in-a-Box.
- Added an SMTP server to CDN-in-a-Box.
- Cached builder Docker images on Docker Hub to speed up build time
- Added functionality in the GET endpoints to support the "If-Modified-Since" header in the incoming requests.
- Traffic Ops Golang Endpoints
  - /api/2.0 for all of the most recent route versions
  - /api/1.1/cachegroupparameters/{{cachegroupID}}/{{parameterID}} `(DELETE)`
  - /api/1.5/stats_summary `(POST)`
  - /api/1.1/cdns/routing
  - /api/1.1/cachegroupparameters/ `(GET, POST)`
  - /api/2.0/isos
  - /api/1.5/deliveryservice/:id/routing
  - /api/1.5/deliveryservices/sslkeys/generate/letsencrypt `POST`
  - /api/2.0/deliveryservices/xmlId/:XMLID/sslkeys `DELETE`
  - /deliveryserviceserver/:dsid/:serverid
  - /api/1.5/letsencrypt/autorenew `POST`
  - /api/1.5/letsencrypt/dnsrecords `GET`
  - /api/2.0/vault/ping `GET`
  - /api/2.0/vault/bucket/:bucket/key/:key/values `GET`
  - /api/2.0/servercheck `GET`
  - /api/2.0/servercheck/extensions/:id `(DELETE)`
  - /api/2.0/servercheck/extensions `(GET, POST)`
  - /api/2.0/servers/:name-or-id/update `POST`
  - /api/2.0/plugins `(GET)`
  - /api/2.0/snapshot `PUT`

### Changed
- Add null check in astats plugin before calling strtok to find ip mask values in the config file
- Fix to traffic_ops_ort.pl to strip specific comment lines before checking if a file has changed.  Also promoted a changed file message from DEBUG to ERROR for report mode.
- Fixed Traffic Portal regenerating CDN DNSSEC keys with the wrong effective date
- Fixed issue #4583: POST /users/register internal server error caused by failing DB query
- Type mutation through the api is now restricted to only those types that apply to the "server" table
- Updated The Traffic Ops Python, Go and Java clients to use API version 2.0 (when possible)
- Updated CDN-in-a-Box scripts and enroller to use TO API version 2.0
- Updated numerous, miscellaneous tools to use TO API version 2.0
- Updated TP to use TO API v2
- Updated TP application build dependencies
- Modified Traffic Monitor to poll over IPv6 as well as IPv4 and separate the availability statuses.
- Modified Traffic Router to separate availability statuses between IPv4 and IPv6.
- Modified Traffic Portal and Traffic Ops to accept IPv6 only servers.
- Updated Traffic Monitor to default to polling both IPv4 and IPv6.
- Traffic Ops, Traffic Monitor, Traffic Stats, and Grove are now compiled using Go version 1.14. This requires a Traffic Vault config update (see note below).
- Existing installations **must** enable TLSv1.1 for Traffic Vault in order for Traffic Ops to reach it. See [Enabling TLS 1.1](https://traffic-control-cdn.readthedocs.io/en/latest/admin/traffic_vault.html#tv-admin-enable-tlsv1-1) in the Traffic Vault administrator's guide for instructions.
- Changed the `totalBytes` property of responses to GET requests to `/deliveryservice_stats` to the more appropriate `totalKiloBytes` in API 2.x
- Fix to traffic_ops_ort to generate logging.yaml files correctly.
- Fixed issue #4650: add the "Vary: Accept-Encoding" header to all responses from Traffic Ops

### Deprecated/Removed
- The Traffic Ops `db/admin.pl` script has now been removed. Please use the `db/admin` binary instead.
- Traffic Ops Python client no longer supports Python 2.
- Traffic Ops API Endpoints
  - /api_capabilities/:id
  - /asns/:id
  - /cachegroups/:id (GET)
  - /cachegroup/:parameterID/parameter
  - /cachegroups/:parameterID/parameter/available
  - /cachegroups/:id/unassigned_parameters
  - /cachegroups/trimmed
  - /cdns/:name/configs/routing
  - /cdns/:name/federations/:id (GET)
  - /cdns/configs
  - /cdns/:id (GET)
  - /cdns/:id/snapshot
  - /cdns/name/:name (GET)
  - /cdns/usage/overview
  - /deliveryservice_matches
  - /deliveryservice_server/:dsid/:serverid
  - /deliveryservice_user
  - /deliveryservice_user/:dsId/:userId
  - /deliveryservices/hostname/:name/sslkeys
  - /deliveryservices/{dsid}/regexes/{regexid} (GET)
  - /deliveryservices/:id (GET)
  - /deliveryservices/:id/state
  - /deliveryservices/xmlId/:XMLID/sslkeys/delete
  - /divisions/:division_name/regions
  - /divisions/:id
  - /divisions/name/:name
  - /hwinfo/dtdata
  - /jobs/:id
  - /keys/ping
  - /logs/:days/days
  - /parameters/:id (GET)
  - /parameters/:id/profiles
  - /parameters/:id/unassigned_profiles
  - /parameters/profile/:name
  - /parameters/validate
  - /phys_locations/trimmed
  - /phys_locations/:id (GET)
  - /profile/:id (GET)
  - /profile/:id/unassigned_parameters
  - /profile/trimmed
  - /regions/:id (GET, DELETE)
  - /regions/:region_name/phys_locations
  - /regions/name/:region_name
  - /riak/bucket/:bucket/key/:key/vault
  - /riak/ping
  - /riak/stats
  - /servercheck/aadata
  - /servers/hostname/:hostName/details
  - /servers/status
  - /servers/:id (GET)
  - /servers/totals
  - /snapshot/:cdn
  - /stats_summary/create
  - /steering/:deliveryservice/targets/:target (GET)
  - /tenants/:id (GET)
  - /statuses/:id (GET)
  - /to_extensions/:id/delete
  - /to_extensions
  - /traffic_monitor/stats
  - /types/trimmed
  - /types/{{ID}} (GET)
  - /user/current/jobs
  - /users/:id/deliveryservices
  - /servers/checks
  - /user/{{user ID}}/deliveryservices/available

## [4.0.0] - 2019-12-16
### Added
- Traffic Router: TR now generates a self-signed certificate at startup and uses it as the default TLS cert.
  The default certificate is used whenever a client attempts an SSL handshake for an SNI host which does not match
  any of the other certificates.
- Client Steering Forced Diversity: force Traffic Router to return more unique edge caches in CLIENT_STEERING results instead of the default behavior which can sometimes return a result of multiple targets using the same edge cache. In the case of edge cache failures, this feature will give clients a chance to retry a different edge cache. This can be enabled with the new "client.steering.forced.diversity" Traffic Router profile parameter.
- Traffic Ops Golang Endpoints
  - /api/1.4/deliveryservices `(GET,POST,PUT)`
  - /api/1.4/users `(GET,POST,PUT)`
  - /api/1.1/deliveryservices/xmlId/:xmlid/sslkeys `GET`
  - /api/1.1/deliveryservices/hostname/:hostname/sslkeys `GET`
  - /api/1.1/deliveryservices/sslkeys/add `POST`
  - /api/1.1/deliveryservices/xmlId/:xmlid/sslkeys/delete `GET`
  - /api/1.4/deliveryservices_required_capabilities `(GET,POST,DELETE)`
  - /api/1.1/servers/status `GET`
  - /api/1.4/cdns/dnsseckeys/refresh `GET`
  - /api/1.1/cdns/name/:name/dnsseckeys `GET`
  - /api/1.1/roles `GET`
  - /api/1.4/cdns/name/:name/dnsseckeys `GET`
  - /api/1.4/user/login/oauth `POST`
  - /api/1.1/servers/:name/configfiles/ats `GET`
  - /api/1.1/servers/:id/queue_update `POST`
  - /api/1.1/profiles/:name/configfiles/ats/* `GET`
  - /api/1.4/profiles/name/:name/copy/:copy
  - /api/1.1/servers/:name/configfiles/ats/* `GET`
  - /api/1.1/cdns/:name/configfiles/ats/* `GET`
  - /api/1.1/servers/:id/status `PUT`
  - /api/1.1/dbdump `GET`
  - /api/1.1/servers/:name/configfiles/ats/parent.config
  - /api/1.1/servers/:name/configfiles/ats/remap.config
  - /api/1.1/user/login/token `POST`
  - /api/1.4/deliveryservice_stats `GET`
  - /api/1.1/deliveryservices/request
  - /api/1.1/federations/:id/users
  - /api/1.1/federations/:id/users/:userID
  - /api/1.2/current_stats
  - /api/1.1/osversions
  - /api/1.1/stats_summary `GET`
  - /api/1.1/api_capabilities `GET`
  - /api/1.1/user/current `PUT`
  - /api/1.1/federations/:id/federation_resolvers `(GET, POST)`

- Traffic Router: Added a tunable bounded queue to support DNS request processing.
- Traffic Ops API Routing Blacklist: via the `routing_blacklist` field in `cdn.conf`, enable certain whitelisted Go routes to be handled by Perl instead (via the `perl_routes` list) in case a regression is found in the Go handler, and explicitly disable any routes via the `disabled_routes` list. Requests to disabled routes are immediately given a 503 response. Both fields are lists of Route IDs, and route information (ID, version, method, path, and whether or not it can bypass to Perl) can be found by running `./traffic_ops_golang --api-routes`. To disable a route or have it bypassed to Perl, find its Route ID using the previous command and put it in the `disabled_routes` or `perl_routes` list, respectively.
- To support reusing a single riak cluster connection, an optional parameter is added to riak.conf: "HealthCheckInterval". This options takes a 'Duration' value (ie: 10s, 5m) which affects how often the riak cluster is health checked.  Default is currently set to: "HealthCheckInterval": "5s".
- Added a new Go db/admin binary to replace the Perl db/admin.pl script which is now deprecated and will be removed in a future release. The new db/admin binary is essentially a drop-in replacement for db/admin.pl since it supports all of the same commands and options; therefore, it should be used in place of db/admin.pl for all the same tasks.
- Added an API 1.4 endpoint, /api/1.4/cdns/dnsseckeys/refresh, to perform necessary behavior previously served outside the API under `/internal`.
- Added the DS Record text to the cdn dnsseckeys endpoint in 1.4.
- Added monitoring.json snapshotting. This stores the monitoring json in the same table as the crconfig snapshot. Snapshotting is now required in order to push out monitoring changes.
- To traffic_ops_ort.pl added the ability to handle ##OVERRIDE## delivery service ANY_MAP raw remap text to replace and comment out a base delivery service remap rules. THIS IS A TEMPORARY HACK until versioned delivery services are implemented.
- Snapshotting the CRConfig now deletes HTTPS certificates in Riak for delivery services which have been deleted in Traffic Ops.
- Added a context menu in place of the "Actions" column from the following tables in Traffic Portal: cache group tables, CDN tables, delivery service tables, parameter tables, profile tables, server tables.
- Traffic Portal standalone Dockerfile
- In Traffic Portal, removes the need to specify line breaks using `__RETURN__` in delivery service edge/mid header rewrite rules, regex remap expressions, raw remap text and traffic router additional request/response headers.
- In Traffic Portal, provides the ability to clone delivery service assignments from one cache to another cache of the same type. Issue #2963.
- Added an API 1.4 endpoint, /api/1.4/server_capabilities, to create, read, and delete server capabilities.
- Traffic Ops now allows each delivery service to have a set of query parameter keys to be retained for consistent hash generation by Traffic Router.
- In Traffic Portal, delivery service table columns can now be rearranged and their visibility toggled on/off as desired by the user. Hidden table columns are excluded from the table search. These settings are persisted in the browser.
- Added an API 1.4 endpoint, /api/1.4/user/login/oauth to handle SSO login using OAuth.
- Added /#!/sso page to Traffic Portal to catch redirects back from OAuth provider and POST token into the API.
- In Traffic Portal, server table columns can now be rearranged and their visibility toggled on/off as desired by the user. Hidden table columns are excluded from the table search. These settings are persisted in the browser.
- Added pagination support to some Traffic Ops endpoints via three new query parameters, limit and offset/page
- Traffic Ops now supports a "sortOrder" query parameter on some endpoints to return API responses in descending order
- Traffic Ops now uses a consistent format for audit logs across all Go endpoints
- Added cache-side config generator, atstccfg, installed with ORT. Includes all configs. Includes a plugin system.
- Fixed ATS config generation to omit regex remap, header rewrite, URL Sig, and URI Signing files for delivery services not assigned to that server.
- In Traffic Portal, all tables now include a 'CSV' link to enable the export of table data in CSV format.
- Pylint configuration now enforced (present in [a file in the Python client directory](./traffic_control/clients/python/pylint.rc))
- Added an optional SMTP server configuration to the TO configuration file, api now has unused abilitiy to send emails
- Traffic Monitor now has "gbps" calculated stat, allowing operators to monitor bandwidth in Gbps.
- Added an API 1.4 endpoint, /api/1.4/deliveryservices_required_capabilities, to create, read, and delete associations between a delivery service and a required capability.
- Added ATS config generation omitting parents without Delivery Service Required Capabilities.
- In Traffic Portal, added the ability to create, view and delete server capabilities and associate those server capabilities with servers and delivery services. See [blueprint](./blueprints/server-capabilitites.md)
- Added validation to prevent assigning servers to delivery services without required capabilities.
- Added deep coverage zone routing percentage to the Traffic Portal dashboard.
- Added a `traffic_ops/app/bin/osversions-convert.pl` script to convert the `osversions.cfg` file from Perl to JSON as part of the `/osversions` endpoint rewrite.
- Added [Experimental] - Emulated Vault suppling a HTTP server mimicking RIAK behavior for usage as traffic-control vault.
- Added Traffic Ops Client function that returns a Delivery Service Nullable Response when requesting for a Delivery Service by XMLID

### Changed
- Traffic Router:  TR will now allow steering DSs and steering target DSs to have RGB enabled. (fixes #3910)
- Traffic Portal:  Traffic Portal now allows Regional Geo Blocking to be enabled for a Steering Delivery Service.
- Traffic Ops: fixed a regression where the `Expires` cookie header was not being set properly in responses. Also, added the `Max-Age` cookie header in responses.
- Traffic Router, added TLS certificate validation on certificates imported from Traffic Ops
  - validates modulus of private and public keys
  - validates current timestamp falls within the certificate date bracket
  - validates certificate subjects against the DS URL
- Traffic Ops Golang Endpoints
  - Updated /api/1.1/cachegroups: Cache Group Fallbacks are included
  - Updated /api/1.1/cachegroups: fixed so fallbackToClosest can be set through API
    - Warning:  a PUT of an old Cache Group JSON without the fallbackToClosest field will result in a `null` value for that field
- Traffic Router: fixed a bug which would cause `REFUSED` DNS answers if the zone priming execution did not complete within the configured `zonemanager.init.timeout` period.
- Issue 2821: Fixed "Traffic Router may choose wrong certificate when SNI names overlap"
- traffic_ops/app/bin/checks/ToDnssecRefresh.pl now requires "user" and "pass" parameters of an operations-level user! Update your scripts accordingly! This was necessary to move to an API endpoint with proper authentication, which may be safely exposed.
- Traffic Monitor UI updated to support HTTP or HTTPS traffic.
- Traffic Monitor health/stat time now includes full body download (like prior TM <=2.1 version)
- Modified Traffic Router logging format to include an additional field for DNS log entries, namely `rhi`. This defaults to '-' and is only used when EDNS0 client subnet extensions are enabled and a client subnet is present in the request. When enabled and a subnet is present, the subnet appears in the `chi` field and the resolver address is in the `rhi` field.
- Changed traffic_ops_ort.pl so that hdr_rw-&lt;ds&gt;.config files are compared with strict ordering and line duplication when detecting configuration changes.
- Traffic Ops (golang), Traffic Monitor, Traffic Stats are now compiled using Go version 1.11. Grove was already being compiled with this version which improves performance for TLS when RSA certificates are used.
- Fixed issue #3497: TO API clients that don't specify the latest minor version will overwrite/default any fields introduced in later versions
- Fixed permissions on DELETE /api/$version/deliveryservice_server/{dsid}/{serverid} endpoint
- Issue 3476: Traffic Router returns partial result for CLIENT_STEERING Delivery Services when Regional Geoblocking or Anonymous Blocking is enabled.
- Upgraded Traffic Portal to AngularJS 1.7.8
- Issue 3275: Improved the snapshot diff performance and experience.
- Issue 3550: Fixed TC golang client setting for cache control max age
- Issue #3605: Fixed Traffic Monitor custom ports in health polling URL.
- Issue 3587: Fixed Traffic Ops Golang reverse proxy and Riak logs to be consistent with the format of other error logs.
- Database migrations have been collapsed. Rollbacks to migrations that previously existed are no longer possible.
- Issue #3750: Fixed Grove access log fractional seconds.
- Issue #3646: Fixed Traffic Monitor Thresholds.
- Modified Traffic Router API to be available via HTTPS.
- Added fields to traffic_portal_properties.json to configure SSO through OAuth.
- Added field to cdn.conf to configure whitelisted URLs for Json Key Set URL returned from OAuth provider.
- Improved [profile comparison view in Traffic Portal](https://github.com/apache/trafficcontrol/blob/master/blueprints/profile-param-compare-manage.md).
- Issue #3871 - provides users with a specified role the ability to mark any delivery service request as complete.
- Fixed Traffic Ops Golang POST servers/id/deliveryservice continuing erroneously after a database error.
- Fixed Traffic Ops Golang POST servers/id/deliveryservice double-logging errors.
- Issue #4131 - The "Clone Delivery Service Assignments" menu item is hidden on a cache when the cache has zero delivery service assignments to clone.
- Traffic Portal - Turn off TLSv1
- Removed Traffic Portal dependency on Restangular
- Issue #1486 - Dashboard graph for bandwidth now displays units in the tooltip when hovering over a data point

### Deprecated/Removed
- Traffic Ops API Endpoints
  - /api/1.1/cachegroup_fallbacks
  - /api_capabilities `POST`

## [3.0.0] - 2018-10-30
### Added
- Removed MySQL-to-Postgres migration tools.  This tool is supported for 1.x to 2.x upgrades only and should not be used with 3.x.
- Backup Edge Cache group: If the matched group in the CZF is not available, this list of backup edge cache group configured via Traffic Ops API can be used as backup. In the event of all backup edge cache groups not available, GEO location can be optionally used as further backup. APIs detailed [here](http://traffic-control-cdn.readthedocs.io/en/latest/development/traffic_ops_api/v12/cachegroup_fallbacks.html)
- Traffic Ops Golang Proxy Endpoints
  - /api/1.4/users `(GET,POST,PUT)`
  - /api/1.3/origins `(GET,POST,PUT,DELETE)`
  - /api/1.3/coordinates `(GET,POST,PUT,DELETE)`
  - /api/1.3/staticdnsentries `(GET,POST,PUT,DELETE)`
  - /api/1.1/deliveryservices/xmlId/:xmlid/sslkeys `GET`
  - /api/1.1/deliveryservices/hostname/:hostname/sslkeys `GET`
  - /api/1.1/deliveryservices/sslkeys/add `POST`
  - /api/1.1/deliveryservices/xmlId/:xmlid/sslkeys/delete `GET`
- Delivery Service Origins Refactor: The Delivery Service API now creates/updates an Origin entity on Delivery Service creates/updates, and the `org_server_fqdn` column in the `deliveryservice` table has been removed. The `org_server_fqdn` data is now computed from the Delivery Service's primary origin (note: the name of the primary origin is the `xml_id` of its delivery service).
- Cachegroup-Coordinate Refactor: The Cachegroup API now creates/updates a Coordinate entity on Cachegroup creates/updates, and the `latitude` and `longitude` columns in the `cachegroup` table have been replaced with `coordinate` (a foreign key to Coordinate). Coordinates created from Cachegroups are given the name `from_cachegroup_\<cachegroup name\>`.
- Geolocation-based Client Steering: two new steering target types are available to use for `CLIENT_STEERING` delivery services: `STEERING_GEO_ORDER` and `STEERING_GEO_WEIGHT`. When targets of these types have an Origin with a Coordinate, Traffic Router will order and prioritize them based upon the shortest total distance from client -> edge -> origin. Co-located targets are grouped together and can be weighted or ordered within the same location using `STEERING_GEO_WEIGHT` or `STEERING_GEO_ORDER`, respectively.
- Tenancy is now the default behavior in Traffic Ops.  All database entries that reference a tenant now have a default of the root tenant.  This eliminates the need for the `use_tenancy` global parameter and will allow for code to be simplified as a result. If all user and delivery services reference the root tenant, then there will be no difference from having `use_tenancy` set to 0.
- Cachegroup Localization Methods: The Cachegroup API now supports an optional `localizationMethods` field which specifies the localization methods allowed for that cachegroup (currently 'DEEP_CZ', 'CZ', and 'GEO'). By default if this field is null/empty, all localization methods are enabled. After Traffic Router has localized a client, it will only route that client to cachegroups that have enabled the localization method used. For example, this can be used to prevent GEO-localized traffic (i.e. most likely from off-net/internet clients) to cachegroups that aren't optimal for internet traffic.
- Traffic Monitor Client Update: Traffic Monitor is updated to use the Traffic Ops v13 client.
- Removed previously deprecated `traffic_monitor_java`
- Added `infrastructure/cdn-in-a-box` for Apachecon 2018 demonstration
- The CacheURL Delivery service field is deprecated.  If you still need this functionality, you can create the configuration explicitly via the raw remap field.

## [2.2.0] - 2018-06-07
### Added
- Per-DeliveryService Routing Names: you can now choose a Delivery Service's Routing Name (rather than a hardcoded "tr" or "edge" name). This might require a few pre-upgrade steps detailed [here](http://traffic-control-cdn.readthedocs.io/en/latest/admin/traffic_ops/migration_from_20_to_22.html#per-deliveryservice-routing-names)
- [Delivery Service Requests](http://traffic-control-cdn.readthedocs.io/en/latest/admin/quick_howto/ds_requests.html#ds-requests): When enabled, delivery service requests are created when ALL users attempt to create, update or delete a delivery service. This allows users with higher level permissions to review delivery service changes for completeness and accuracy before deploying the changes.
- Traffic Ops Golang Proxy Endpoints
  - /api/1.3/about `(GET)`
  - /api/1.3/asns `(GET,POST,PUT,DELETE)`
  - /api/1.3/cachegroups `(GET,POST,PUT,DELETE)`
  - /api/1.3/cdns `(GET,POST,PUT,DELETE)`
  - /api/1.3/cdns/capacity `(GET)`
  - /api/1.3/cdns/configs `(GET)`
  - /api/1.3/cdns/dnsseckeys `(GET)`
  - /api/1.3/cdns/domain `(GET)`
  - /api/1.3/cdns/monitoring `(GET)`
  - /api/1.3/cdns/health `(GET)`
  - /api/1.3/cdns/routing `(GET)`
  - /api/1.3/deliveryservice_requests `(GET,POST,PUT,DELETE)`
  - /api/1.3/divisions `(GET,POST,PUT,DELETE)`
  - /api/1.3/hwinfos `(GET)`
  - /api/1.3/login `(POST)`
  - /api/1.3/parameters `(GET,POST,PUT,DELETE)`
  - /api/1.3/profileparameters `(GET,POST,PUT,DELETE)`
  - /api/1.3/phys_locations `(GET,POST,PUT,DELETE)`
  - /api/1.3/ping `(GET)`
  - /api/1.3/profiles `(GET,POST,PUT,DELETE)`
  - /api/1.3/regions `(GET,POST,PUT,DELETE)`
  - /api/1.3/servers `(GET,POST,PUT,DELETE)`
  - /api/1.3/servers/checks `(GET)`
  - /api/1.3/servers/details `(GET)`
  - /api/1.3/servers/status `(GET)`
  - /api/1.3/servers/totals `(GET)`
  - /api/1.3/statuses `(GET,POST,PUT,DELETE)`
  - /api/1.3/system/info `(GET)`
  - /api/1.3/types `(GET,POST,PUT,DELETE)`
- Fair Queuing Pacing: Using the FQ Pacing Rate parameter in Delivery Services allows operators to limit the rate of individual sessions to the edge cache. This feature requires a Trafficserver RPM containing the fq_pacing experimental plugin AND setting 'fq' as the default Linux qdisc in sysctl.
- Traffic Ops rpm changed to remove world-read permission from configuration files.

### Changed
- Reformatted this CHANGELOG file to the keep-a-changelog format

[unreleased]: https://github.com/apache/trafficcontrol/compare/RELEASE-7.0.0...HEAD
[7.0.0]: https://github.com/apache/trafficcontrol/compare/RELEASE-7.0.0...RELEASE-6.0.0
[6.0.0]: https://github.com/apache/trafficcontrol/compare/RELEASE-6.0.0...RELEASE-5.0.0
[5.0.0]: https://github.com/apache/trafficcontrol/compare/RELEASE-4.1.0...RELEASE-5.0.0
[4.1.0]: https://github.com/apache/trafficcontrol/compare/RELEASE-4.0.0...RELEASE-4.1.0
[4.0.0]: https://github.com/apache/trafficcontrol/compare/RELEASE-3.0.0...RELEASE-4.0.0
[3.0.0]: https://github.com/apache/trafficcontrol/compare/RELEASE-2.2.0...RELEASE-3.0.0
[2.2.0]: https://github.com/apache/trafficcontrol/compare/RELEASE-2.1.0...RELEASE-2.2.0<|MERGE_RESOLUTION|>--- conflicted
+++ resolved
@@ -4,12 +4,11 @@
 The format is based on [Keep a Changelog](http://keepachangelog.com/en/1.0.0/).
 
 ## [unreleased]
-<<<<<<< HEAD
+### Added
 - [#6033](https://github.com/apache/trafficcontrol/issues/6033) Added ability to assign multiple server capabilities to a server.
-=======
+
 ### Changed
 - Traffic Portal now obscures sensitive text in Delivery Service "Raw Remap" fields, private SSL keys, "Header Rewrite" rules, and ILO interface passwords by default.
->>>>>>> 9893f14c
 
 ## [7.0.0] - 2022-07-19
 ### Added
