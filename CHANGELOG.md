# Changelog
All notable changes to this project will be documented in this file.

The format is based on [Keep a Changelog](http://keepachangelog.com/en/1.0.0/).

## [unreleased]
### Added
- Added a boolean to delivery service in Traffic Portal and Traffic Ops to enable EDNS0 client subnet at the delivery service level and include it in the cr-config.
- Updated Traffic Router to read new EDSN0 client subnet field and route accordingly only for enabled delivery services. When enabled and a subnet is present in the request, the subnet appears in the `chi` field and the resolver address is in the `rhi` field.
- Added an optimistic quorum feature to Traffic Monitor to prevent false negative states from propagating to downstream components in the event of network isolation.
- Traffic Ops Golang Endpoints
  - /api/1.1/cachegroupparameters/{{cachegroupID}}/{{parameterID}} `(DELETE)`

### Changed

### Deprecated/Removed
- Traffic Ops API Endpoints
  - /servers/totals
  - /cachegroups/:parameterID/parameter/available 
  - /cachegroup/:parameterID/parameter
  - /api_capabilities/:id
<<<<<<< HEAD
  - /regions/:region_name/phys_locations
=======
  - /parameters/:id/unassigned_profiles
  - /parameters/:id/profiles
>>>>>>> 32d1d152

## [4.0.0] - 2019-12-16
### Added
- Traffic Router: TR now generates a self-signed certificate at startup and uses it as the default TLS cert.
  The default certificate is used whenever a client attempts an SSL handshake for an SNI host which does not match
  any of the other certificates.
- Client Steering Forced Diversity: force Traffic Router to return more unique edge caches in CLIENT_STEERING results instead of the default behavior which can sometimes return a result of multiple targets using the same edge cache. In the case of edge cache failures, this feature will give clients a chance to retry a different edge cache. This can be enabled with the new "client.steering.forced.diversity" Traffic Router profile parameter.
- Traffic Ops Golang Endpoints
  - /api/1.4/deliveryservices `(GET,POST,PUT)`
  - /api/1.4/users `(GET,POST,PUT)`
  - /api/1.1/deliveryservices/xmlId/:xmlid/sslkeys `GET`
  - /api/1.1/deliveryservices/hostname/:hostname/sslkeys `GET`
  - /api/1.1/deliveryservices/sslkeys/add `POST`
  - /api/1.1/deliveryservices/xmlId/:xmlid/sslkeys/delete `GET`
  - /api/1.4/deliveryservices_required_capabilities `(GET,POST,DELETE)`
  - /api/1.1/servers/status `GET`
  - /api/1.4/cdns/dnsseckeys/refresh `GET`
  - /api/1.1/cdns/name/:name/dnsseckeys `GET`
  - /api/1.1/roles `GET`
  - /api/1.4/cdns/name/:name/dnsseckeys `GET`
  - /api/1.4/user/login/oauth `POST`
  - /api/1.1/servers/:name/configfiles/ats `GET`
  - /api/1.1/servers/:id/queue_update `POST`
  - /api/1.1/profiles/:name/configfiles/ats/* `GET`
  - /api/1.4/profiles/name/:name/copy/:copy
  - /api/1.1/servers/:name/configfiles/ats/* `GET`
  - /api/1.1/cdns/:name/configfiles/ats/* `GET`
  - /api/1.1/servers/:id/status `PUT`
  - /api/1.1/dbdump `GET`
  - /api/1.1/servers/:name/configfiles/ats/parent.config
  - /api/1.1/servers/:name/configfiles/ats/remap.config
  - /api/1.1/user/login/token `POST`
  - /api/1.4/deliveryservice_stats `GET`
  - /api/1.1/deliveryservices/request
  - /api/1.1/federations/:id/users
  - /api/1.1/federations/:id/users/:userID
  - /api/1.2/current_stats
  - /api/1.1/osversions
  - /api/1.1/stats_summary `GET`
  - /api/1.1/api_capabilities `GET`
  - /api/1.1/user/current `PUT`
  - /api/1.1/federations/:id/federation_resolvers `(GET, POST)`

- Traffic Router: Added a tunable bounded queue to support DNS request processing.
- Traffic Ops API Routing Blacklist: via the `routing_blacklist` field in `cdn.conf`, enable certain whitelisted Go routes to be handled by Perl instead (via the `perl_routes` list) in case a regression is found in the Go handler, and explicitly disable any routes via the `disabled_routes` list. Requests to disabled routes are immediately given a 503 response. Both fields are lists of Route IDs, and route information (ID, version, method, path, and whether or not it can bypass to Perl) can be found by running `./traffic_ops_golang --api-routes`. To disable a route or have it bypassed to Perl, find its Route ID using the previous command and put it in the `disabled_routes` or `perl_routes` list, respectively.
- To support reusing a single riak cluster connection, an optional parameter is added to riak.conf: "HealthCheckInterval". This options takes a 'Duration' value (ie: 10s, 5m) which affects how often the riak cluster is health checked.  Default is currently set to: "HealthCheckInterval": "5s".
- Added a new Go db/admin binary to replace the Perl db/admin.pl script which is now deprecated and will be removed in a future release. The new db/admin binary is essentially a drop-in replacement for db/admin.pl since it supports all of the same commands and options; therefore, it should be used in place of db/admin.pl for all the same tasks.
- Added an API 1.4 endpoint, /api/1.4/cdns/dnsseckeys/refresh, to perform necessary behavior previously served outside the API under `/internal`.
- Added the DS Record text to the cdn dnsseckeys endpoint in 1.4.
- Added monitoring.json snapshotting. This stores the monitoring json in the same table as the crconfig snapshot. Snapshotting is now required in order to push out monitoring changes.
- To traffic_ops_ort.pl added the ability to handle ##OVERRIDE## delivery service ANY_MAP raw remap text to replace and comment out a base delivery service remap rules. THIS IS A TEMPORARY HACK until versioned delivery services are implemented.
- Snapshotting the CRConfig now deletes HTTPS certificates in Riak for delivery services which have been deleted in Traffic Ops.
- Added a context menu in place of the "Actions" column from the following tables in Traffic Portal: cache group tables, CDN tables, delivery service tables, parameter tables, profile tables, server tables.
- Traffic Portal standalone Dockerfile
- In Traffic Portal, removes the need to specify line breaks using `__RETURN__` in delivery service edge/mid header rewrite rules, regex remap expressions, raw remap text and traffic router additional request/response headers.
- In Traffic Portal, provides the ability to clone delivery service assignments from one cache to another cache of the same type. Issue #2963.
- Added an API 1.4 endpoint, /api/1.4/server_capabilities, to create, read, and delete server capabilities.
- Traffic Ops now allows each delivery service to have a set of query parameter keys to be retained for consistent hash generation by Traffic Router.
- In Traffic Portal, delivery service table columns can now be rearranged and their visibility toggled on/off as desired by the user. Hidden table columns are excluded from the table search. These settings are persisted in the browser.
- Added an API 1.4 endpoint, /api/1.4/user/login/oauth to handle SSO login using OAuth.
- Added /#!/sso page to Traffic Portal to catch redirects back from OAuth provider and POST token into the API.
- In Traffic Portal, server table columns can now be rearranged and their visibility toggled on/off as desired by the user. Hidden table columns are excluded from the table search. These settings are persisted in the browser.
- Added pagination support to some Traffic Ops endpoints via three new query parameters, limit and offset/page
- Traffic Ops now supports a "sortOrder" query parameter on some endpoints to return API responses in descending order
- Traffic Ops now uses a consistent format for audit logs across all Go endpoints
- Added cache-side config generator, atstccfg, installed with ORT. Includes all configs. Includes a plugin system.
- Fixed ATS config generation to omit regex remap, header rewrite, URL Sig, and URI Signing files for delivery services not assigned to that server.
- In Traffic Portal, all tables now include a 'CSV' link to enable the export of table data in CSV format.
- Pylint configuration now enforced (present in [a file in the Python client directory](./traffic_control/clients/python/pylint.rc))
- Added an optional SMTP server configuration to the TO configuration file, api now has unused abilitiy to send emails
- Traffic Monitor now has "gbps" calculated stat, allowing operators to monitor bandwidth in Gbps.
- Added an API 1.4 endpoint, /api/1.4/deliveryservices_required_capabilities, to create, read, and delete associations between a delivery service and a required capability.
- Added ATS config generation omitting parents without Delivery Service Required Capabilities.
- In Traffic Portal, added the ability to create, view and delete server capabilities and associate those server capabilities with servers and delivery services. See [blueprint](./blueprints/server-capabilitites.md)
- Added validation to prevent assigning servers to delivery services without required capabilities.
- Added deep coverage zone routing percentage to the Traffic Portal dashboard.
- Added a `traffic_ops/app/bin/osversions-convert.pl` script to convert the `osversions.cfg` file from Perl to JSON as part of the `/osversions` endpoint rewrite.
- Added [Experimental] - Emulated Vault suppling a HTTP server mimicking RIAK behavior for usage as traffic-control vault.
- Added Traffic Ops Client function that returns a Delivery Service Nullable Response when requesting for a Delivery Service by XMLID 

### Changed
- Traffic Router:  TR will now allow steering DSs and steering target DSs to have RGB enabled. (fixes #3910)
- Traffic Portal:  Traffic Portal now allows Regional Geo Blocking to be enabled for a Steering Delivery Service.
- Traffic Ops: fixed a regression where the `Expires` cookie header was not being set properly in responses. Also, added the `Max-Age` cookie header in responses.
- Traffic Router, added TLS certificate validation on certificates imported from Traffic Ops
  - validates modulus of private and public keys
  - validates current timestamp falls within the certificate date bracket
  - validates certificate subjects against the DS URL
- Traffic Ops Golang Endpoints
  - Updated /api/1.1/cachegroups: Cache Group Fallbacks are included
  - Updated /api/1.1/cachegroups: fixed so fallbackToClosest can be set through API
    - Warning:  a PUT of an old Cache Group JSON without the fallbackToClosest field will result in a `null` value for that field
- Traffic Router: fixed a bug which would cause `REFUSED` DNS answers if the zone priming execution did not complete within the configured `zonemanager.init.timeout` period.
- Issue 2821: Fixed "Traffic Router may choose wrong certificate when SNI names overlap"
- traffic_ops/app/bin/checks/ToDnssecRefresh.pl now requires "user" and "pass" parameters of an operations-level user! Update your scripts accordingly! This was necessary to move to an API endpoint with proper authentication, which may be safely exposed.
- Traffic Monitor UI updated to support HTTP or HTTPS traffic.
- Traffic Monitor health/stat time now includes full body download (like prior TM <=2.1 version)
- Modified Traffic Router logging format to include an additional field for DNS log entries, namely `rhi`. This defaults to '-' and is only used when EDNS0 client subnet extensions are enabled and a client subnet is present in the request. When enabled and a subnet is present, the subnet appears in the `chi` field and the resolver address is in the `rhi` field.
- Changed traffic_ops_ort.pl so that hdr_rw-<ds>.config files are compared with strict ordering and line duplication when detecting configuration changes.
- Traffic Ops (golang), Traffic Monitor, Traffic Stats are now compiled using Go version 1.11. Grove was already being compiled with this version which improves performance for TLS when RSA certificates are used.
- Fixed issue #3497: TO API clients that don't specify the latest minor version will overwrite/default any fields introduced in later versions
- Fixed permissions on DELETE /api/$version/deliveryservice_server/{dsid}/{serverid} endpoint
- Issue 3476: Traffic Router returns partial result for CLIENT_STEERING Delivery Services when Regional Geoblocking or Anonymous Blocking is enabled.
- Upgraded Traffic Portal to AngularJS 1.7.8
- Issue 3275: Improved the snapshot diff performance and experience.
- Issue 3550: Fixed TC golang client setting for cache control max age
- Issue #3605: Fixed Traffic Monitor custom ports in health polling URL.
- Issue 3587: Fixed Traffic Ops Golang reverse proxy and Riak logs to be consistent with the format of other error logs.
- Database migrations have been collapsed. Rollbacks to migrations that previously existed are no longer possible.
- Issue #3750: Fixed Grove access log fractional seconds.
- Issue #3646: Fixed Traffic Monitor Thresholds.
- Modified Traffic Router API to be available via HTTPS.
- Added fields to traffic_portal_properties.json to configure SSO through OAuth.
- Added field to cdn.conf to configure whitelisted URLs for Json Key Set URL returned from OAuth provider.
- Improved [profile comparison view in Traffic Portal](https://github.com/apache/trafficcontrol/blob/master/blueprints/profile-param-compare-manage.md).
- Issue #3871 - provides users with a specified role the ability to mark any delivery service request as complete.
- Fixed Traffic Ops Golang POST servers/id/deliveryservice continuing erroneously after a database error.
- Fixed Traffic Ops Golang POST servers/id/deliveryservice double-logging errors.
- Issue #4131 - The "Clone Delivery Service Assignments" menu item is hidden on a cache when the cache has zero delivery service assignments to clone.
- Traffic Portal - Turn off TLSv1
- Removed Traffic Portal dependency on Restangular

### Deprecated/Removed
- Traffic Ops API Endpoints
  - /api/1.1/cachegroup_fallbacks
  - /api_capabilities `POST`

## [3.0.0] - 2018-10-30
### Added
- Removed MySQL-to-Postgres migration tools.  This tool is supported for 1.x to 2.x upgrades only and should not be used with 3.x.
- Backup Edge Cache group: If the matched group in the CZF is not available, this list of backup edge cache group configured via Traffic Ops API can be used as backup. In the event of all backup edge cache groups not available, GEO location can be optionally used as further backup. APIs detailed [here](http://traffic-control-cdn.readthedocs.io/en/latest/development/traffic_ops_api/v12/cachegroup_fallbacks.html)
- Traffic Ops Golang Proxy Endpoints
  - /api/1.4/users `(GET,POST,PUT)`
  - /api/1.3/origins `(GET,POST,PUT,DELETE)`
  - /api/1.3/coordinates `(GET,POST,PUT,DELETE)`
  - /api/1.3/staticdnsentries `(GET,POST,PUT,DELETE)`
  - /api/1.1/deliveryservices/xmlId/:xmlid/sslkeys `GET`
  - /api/1.1/deliveryservices/hostname/:hostname/sslkeys `GET`
  - /api/1.1/deliveryservices/sslkeys/add `POST`
  - /api/1.1/deliveryservices/xmlId/:xmlid/sslkeys/delete `GET`
- Delivery Service Origins Refactor: The Delivery Service API now creates/updates an Origin entity on Delivery Service creates/updates, and the `org_server_fqdn` column in the `deliveryservice` table has been removed. The `org_server_fqdn` data is now computed from the Delivery Service's primary origin (note: the name of the primary origin is the `xml_id` of its delivery service).
- Cachegroup-Coordinate Refactor: The Cachegroup API now creates/updates a Coordinate entity on Cachegroup creates/updates, and the `latitude` and `longitude` columns in the `cachegroup` table have been replaced with `coordinate` (a foreign key to Coordinate). Coordinates created from Cachegroups are given the name `from_cachegroup_\<cachegroup name\>`.
- Geolocation-based Client Steering: two new steering target types are available to use for `CLIENT_STEERING` delivery services: `STEERING_GEO_ORDER` and `STEERING_GEO_WEIGHT`. When targets of these types have an Origin with a Coordinate, Traffic Router will order and prioritize them based upon the shortest total distance from client -> edge -> origin. Co-located targets are grouped together and can be weighted or ordered within the same location using `STEERING_GEO_WEIGHT` or `STEERING_GEO_ORDER`, respectively.
- Tenancy is now the default behavior in Traffic Ops.  All database entries that reference a tenant now have a default of the root tenant.  This eliminates the need for the `use_tenancy` global parameter and will allow for code to be simplified as a result. If all user and delivery services reference the root tenant, then there will be no difference from having `use_tenancy` set to 0.
- Cachegroup Localization Methods: The Cachegroup API now supports an optional `localizationMethods` field which specifies the localization methods allowed for that cachegroup (currently 'DEEP_CZ', 'CZ', and 'GEO'). By default if this field is null/empty, all localization methods are enabled. After Traffic Router has localized a client, it will only route that client to cachegroups that have enabled the localization method used. For example, this can be used to prevent GEO-localized traffic (i.e. most likely from off-net/internet clients) to cachegroups that aren't optimal for internet traffic.
- Traffic Monitor Client Update: Traffic Monitor is updated to use the Traffic Ops v13 client.
- Removed previously deprecated `traffic_monitor_java`
- Added `infrastructure/cdn-in-a-box` for Apachecon 2018 demonstration
- The CacheURL Delivery service field is deprecated.  If you still need this functionality, you can create the configuration explicitly via the raw remap field.

## [2.2.0] - 2018-06-07
### Added
- Per-DeliveryService Routing Names: you can now choose a Delivery Service's Routing Name (rather than a hardcoded "tr" or "edge" name). This might require a few pre-upgrade steps detailed [here](http://traffic-control-cdn.readthedocs.io/en/latest/admin/traffic_ops/migration_from_20_to_22.html#per-deliveryservice-routing-names)
- [Delivery Service Requests](http://traffic-control-cdn.readthedocs.io/en/latest/admin/quick_howto/ds_requests.html#ds-requests): When enabled, delivery service requests are created when ALL users attempt to create, update or delete a delivery service. This allows users with higher level permissions to review delivery service changes for completeness and accuracy before deploying the changes.
- Traffic Ops Golang Proxy Endpoints
  - /api/1.3/about `(GET)`
  - /api/1.3/asns `(GET,POST,PUT,DELETE)`
  - /api/1.3/cachegroups `(GET,POST,PUT,DELETE)`
  - /api/1.3/cdns `(GET,POST,PUT,DELETE)`
  - /api/1.3/cdns/capacity `(GET)`
  - /api/1.3/cdns/configs `(GET)`
  - /api/1.3/cdns/dnsseckeys `(GET)`
  - /api/1.3/cdns/domain `(GET)`
  - /api/1.3/cdns/monitoring `(GET)`
  - /api/1.3/cdns/health `(GET)`
  - /api/1.3/cdns/routing `(GET)`
  - /api/1.3/deliveryservice_requests `(GET,POST,PUT,DELETE)`
  - /api/1.3/divisions `(GET,POST,PUT,DELETE)`
  - /api/1.3/hwinfos `(GET)`
  - /api/1.3/login `(POST)`
  - /api/1.3/parameters `(GET,POST,PUT,DELETE)`
  - /api/1.3/profileparameters `(GET,POST,PUT,DELETE)`
  - /api/1.3/phys_locations `(GET,POST,PUT,DELETE)`
  - /api/1.3/ping `(GET)`
  - /api/1.3/profiles `(GET,POST,PUT,DELETE)`
  - /api/1.3/regions `(GET,POST,PUT,DELETE)`
  - /api/1.3/servers `(GET,POST,PUT,DELETE)`
  - /api/1.3/servers/checks `(GET)`
  - /api/1.3/servers/details `(GET)`
  - /api/1.3/servers/status `(GET)`
  - /api/1.3/servers/totals `(GET)`
  - /api/1.3/statuses `(GET,POST,PUT,DELETE)`
  - /api/1.3/system/info `(GET)`
  - /api/1.3/types `(GET,POST,PUT,DELETE)`
- Fair Queuing Pacing: Using the FQ Pacing Rate parameter in Delivery Services allows operators to limit the rate of individual sessions to the edge cache. This feature requires a Trafficserver RPM containing the fq_pacing experimental plugin AND setting 'fq' as the default Linux qdisc in sysctl.
- Traffic Ops rpm changed to remove world-read permission from configuration files.

### Changed
- Reformatted this CHANGELOG file to the keep-a-changelog format

[Unreleased]: https://github.com/apache/trafficcontrol/compare/RELEASE-4.0.0...HEAD
[4.0.0]: https://github.com/apache/trafficcontrol/compare/RELEASE-3.0.0...RELEASE-4.0.0
[3.0.0]: https://github.com/apache/trafficcontrol/compare/RELEASE-2.2.0...RELEASE-3.0.0
[2.2.0]: https://github.com/apache/trafficcontrol/compare/RELEASE-2.1.0...RELEASE-2.2.0<|MERGE_RESOLUTION|>--- conflicted
+++ resolved
@@ -19,12 +19,9 @@
   - /cachegroups/:parameterID/parameter/available 
   - /cachegroup/:parameterID/parameter
   - /api_capabilities/:id
-<<<<<<< HEAD
   - /regions/:region_name/phys_locations
-=======
   - /parameters/:id/unassigned_profiles
   - /parameters/:id/profiles
->>>>>>> 32d1d152
 
 ## [4.0.0] - 2019-12-16
 ### Added
