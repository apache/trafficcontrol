# Changelog
All notable changes to this project will be documented in this file.

The format is based on [Keep a Changelog](http://keepachangelog.com/en/1.0.0/).

## [unreleased]
### Added
- [#7450](https://github.com/apache/trafficcontrol/pull/7450) *Traffic Ops* Removed hypnotoad section and added listen field to traffic_ops_golang section in order to simplify cdn config.
- [#7290](https://github.com/apache/trafficcontrol/pull/7302) *Traffic Monitor* Update TM results with hostname from via header, syncronize health on caches with same service address
- [#7291](https://github.com/apache/trafficcontrol/pull/7291) *Traffic Ops* Extended Layered Profile feature to aggregate parameters for all server profiles.
- [#7314](https://github.com/apache/trafficcontrol/pull/7314) *Traffic Portal* Added capability feature to Delivery Service Form (HTTP, DNS).
- [#7295](https://github.com/apache/trafficcontrol/pull/7295) *Traffic Portal* Added description and priority order for Layered Profile on server form.
- [#6234](https://github.com/apache/trafficcontrol/issues/6234) *Traffic Ops, Traffic Portal* Added description field to Server Capabilities
- [#6033](https://github.com/apache/trafficcontrol/issues/6033) *Traffic Ops, Traffic Portal* Added ability to assign multiple servers per capability.
- [#7081](https://github.com/apache/trafficcontrol/issues/7081) *Traffic Router* Added better log messages for TR connection exceptions.
- [#7089](https://github.com/apache/trafficcontrol/issues/7089) *Traffic Router* Added the ability to specify HTTPS certificate attributes.
- [#7109](https://github.com/apache/trafficcontrol/pull/7109) *Traffic Router* Removed `dnssec.zone.diffing.enabled` and `dnssec.rrsig.cache.enabled` parameters.
- [#7075](https://github.com/apache/trafficcontrol/pull/7075) *Traffic Portal* Added the `lastUpdated` field to all delivery service forms.
- [#7055](https://github.com/apache/trafficcontrol/issues/7055) *Traffic Portal* Made `Clear Table Filters` option visible to the user.
- [#7024](https://github.com/apache/trafficcontrol/pull/7024) *Traffic Monitor* Added logging for `ipv4Availability` and `ipv6Availability` in TM.
- [#7063](https://github.com/apache/trafficcontrol/pull/7063) *Traffic Ops* Added API version 5.0 (IN DEVELOPMENT)
- [#2101](https://github.com/apache/trafficcontrol/issues/2101) *Traffic Portal* Added the ability to tell if a Delivery Service is the target of another steering DS.
- [#6021](https://github.com/apache/trafficcontrol/issues/6021) *Traffic Portal* Added the ability to view a change logs message in it's entirety by clicking on it.
- [#7078](https://github.com/apache/trafficcontrol/issues/7078) *Traffic Ops, Traffic Portal* Added ability to assign multiple server capabilities to a server.
- [#7096](https://github.com/apache/trafficcontrol/issues/7096) *Traffic Control Health Client* Added health client parent health
- [#7032](https://github.com/apache/trafficcontrol/issues/7032) *Traffic Control Cache Config (t3c)* Add t3c-apply flag to use local ATS version for config generation rather than Server package Parameter, to allow managing the ATS OS package via external tools. See 'man t3c-apply' and 'man t3c-generate' for details.
- [#7097](https://github.com/apache/trafficcontrol/issues/7097) *Traffic Ops, Traffic Portal, Traffic Control Cache Config (t3c)* Added the `regional` field to Delivery Services, which affects whether `maxOriginConnections` should be per Cache Group
- [#2388](https://github.com/apache/trafficcontrol/issues/2388) *Trafic Ops, Traffic Portal* Added the `TTLOverride` field to CDNs, which lets you override all TTLs in all Delivery Services of a CDN's snapshot with a single value
- [#7176](https://github.com/apache/trafficcontrol/pull/7176) *ATC Build system* Support building ATC for the `aarch64` CPU architecture
- [#7113](https://github.com/apache/trafficcontrol/pull/7113) *Traffic Portal* Minimize the Server Server Capability part of the *Traffic Servers* section of the Snapshot Diff
- [#7273](https://github.com/apache/trafficcontrol/pull/7273) *Traffic Ops* Adds SSL-KEY-EXPIRATION:READ permission to operations, portal, read-only, federation and steering roles
- [#7343](https://github.com/apache/trafficcontrol/pull/7343) *Traffic Ops* Adds ACME:READ, CDNI-ADMIN:READ and CDNI-CAPACITY:READ permissions to operations, portal, read-only, federation and steering roles
- [#7296](https://github.com/apache/trafficcontrol/pull/7296) *Traffic Portal* New configuration option in `traffic_portal_properties.json` at `deliveryServices.exposeInactive` controls exposing APIv5 DS Active State options in the TP UI.
- [#7332](https://github.com/apache/trafficcontrol/pull/7332) *Traffic Ops* Creates new role needed for TR to watch TO resources.
- [#7322](https://github.com/apache/trafficcontrol/issues/7322) *t3c Adds support for anycast on http routed edges.
- [#7367](https://github.com/apache/trafficcontrol/pull/7367) *Traffic Ops* Adds ACME:CREATE, ACME:DELETE, ACME:DELETE, and ACME:READ permissions to operations role.
- [#7380](https://github.com/apache/trafficcontrol/pull/7380) *Traffic Portal* Adds strikethrough (expired), red (7 days until expiration) and yellow (30 days until expiration) visuals to delivery service cert expiration grid rows.
- [#7388](https://github.com/apache/trafficcontrol/pull/7388) *TC go Client* Adds sslkey_expiration methodology in v4 and v5 clients
- [#7543](https://github.com/apache/trafficcontrol/pull/7543) *Traffic Portal* New Ansible Role to use Traffic Portal v2
- [#7516](https://github.com/apache/trafficcontrol/pull/7516) *t3c* added command line arg to control go_direct in parent.config

### Changed
- [#7521](https://github.com/apache/trafficcontrol/pull/7521) *Traffic Ops* Returns empty array instead of null when no permissions are given for roles endpoint using POST or PUT request.
- [#7369](https://github.com/apache/trafficcontrol/pull/7369) *Traffic Portal* Adds better labels to routing methods widget on the TP dashboard.
- [#7369](https://github.com/apache/trafficcontrol/pull/7369) *Traffic Portal* Simplifies DS button bar by moving DS changes / DSRs under More menu and renaming to 'View Change Requests'.
- [#7224](https://github.com/apache/trafficcontrol/pull/7224) *Traffic Ops* Required Capabilities are now a part of the `DeliveryService` structure.
- [#7063](https://github.com/apache/trafficcontrol/pull/7063) *Traffic Ops* Python client now uses Traffic Ops API 4.1 by default.
- [#6981](https://github.com/apache/trafficcontrol/pull/6981) *Traffic Portal* Obscures sensitive text in Delivery Service "Raw Remap" fields, private SSL keys, "Header Rewrite" rules, and ILO interface passwords by default.
- [#7037](https://github.com/apache/trafficcontrol/pull/7037) *Traffic Router* Uses Traffic Ops API 4.0 by default
- [#7191](https://github.com/apache/trafficcontrol/issues/7191) *tc-health-client* Uses Traffic Ops API 4.0. Also added reload option to systemd service file
- [#4654](https://github.com/apache/trafficcontrol/pull/4654) *Traffic Ops, Traffic Portal* Switched Delivery Service active state to a three-value system, adding a state that will be used to prevent cache servers from deploying DS configuration.
- [#7242](https://github.com/apache/trafficcontrol/pull/7276) *Traffic Portal* Now depends on NodeJS version 16 or later.
- [#7120](https://github.com/apache/trafficcontrol/pull/7120) *Docs* Update t3c documentation regarding parent.config parent_retry.
- [#7044](https://github.com/apache/trafficcontrol/issues/7044) *CDN in a Box* [CDN in a Box, the t3c integration tests, and the tc health client integration tests now use Apache Traffic Server 9.1.
- [#7366](https://github.com/apache/trafficcontrol/pull/7366) *t3c* Removed timestamp from metadata file since it's changing every minute and causing excessive commits to git repo.
- [#7386](https://github.com/apache/trafficcontrol/pull/7386) *Traffic Portal* Increased the number of events that are logged to the TP access log.
- [#7469](https://github.com/apache/trafficcontrol/pull/7469) *Traffic Ops* Changed logic to not report empty or missing cookies into TO error.log.

### Fixed
<<<<<<< HEAD
- [#7570](https://github.com/apache/trafficcontrol/pull/7570) *Traffic Ops* Fixes `deliveryservice_request_comments` v5 apis to respond with `RFC3339` date/time Format.
=======
- [#7312](https://github.com/apache/trafficcontrol/issues/7312) *Docs* Changing docs for CDN locks for DELETE response structure v4 and v5. 
- [#7572](https://github.com/apache/trafficcontrol/pull/7572) *Traffic Ops* Fixes Delivery Service Requests V5 apis docs with RFC3339 date/time Format
>>>>>>> c1e70b7a
- [#7539](https://github.com/apache/trafficcontrol/pull/7539) *Traffic Monitor* Use stats_over_http timestamp to calculate bandwidth for TM's health. 
- [#7542](https://github.com/apache/trafficcontrol/pull/7542) *Traffic Ops* Fixed `CDN Locks` documentation to reflect the correct RFC3339 timestamps.
- [#6340](https://github.com/apache/trafficcontrol/issues/6340) *Traffic Ops* Fixed alert messages for POST and PUT invalidation job APIs.
- [#7519] (https://github.com/apache/trafficcontrol/issues/7519) *Traffic Ops* Fixed TO API /servers/{id}/deliveryservices endpoint to responding with all DS's on cache that are directly assigned and inherited through topology.
- [#7511](https://github.com/apache/trafficcontrol/pull/7511) *Traffic Ops* Fixed the changelog registration message to include the username instead of duplicate email entry.
- [#7465](https://github.com/apache/trafficcontrol/issues/7465) *Traffic Ops* Fixes server_capabilities v5 apis to respond with RFC3339 date/time Format
- [#7441](https://github.com/apache/trafficcontrol/pull/7441) *Traffic Ops* Fixed the invalidation jobs endpoint to respect CDN locks.
- [#7413](https://github.com/apache/trafficcontrol/issues/7413) *Traffic Ops* Fixes service_category apis to respond with RFC3339 date/time Format
- [#7414](https://github.com/apache/trafficcontrol/pull/7414) * Traffic Portal* Fixed DSR difference for DS required capability.
- [#7130](https://github.com/apache/trafficcontrol/issues/7130) *Traffic Ops* Fixes service_categories response to POST API.
- [#7340](https://github.com/apache/trafficcontrol/pull/7340) *Traffic Router* Fixed TR logging for the `cqhv` field when absent.
- [#5557](https://github.com/apache/trafficcontrol/issues/5557) *Traffic Portal* Moved `Fair Queueing Pacing Rate Bps` DS field to `Cache Configuration Settings` section.
- [#7252](https://github.com/apache/trafficcontrol/issues/7252) *Traffic Router* Fixed integer overflow for `czCount`, by resetting the count to max value when it overflows.
- [#7221](https://github.com/apache/trafficcontrol/issues/7221) *Docs* Fixed request structure spec in cdn locks description in APIv4.
- [#7225](https://github.com/apache/trafficcontrol/issues/7225) *Docs* Fixed docs for /roles response description in APIv4.
- [#7246](https://github.com/apache/trafficcontrol/issues/7246) *Docs* Fixed docs for /jobs response description in APIv4 and APIv5.
- [#6229](https://github.com/apache/trafficcontrol/issues/6229) *Traffic Ops* Fixed error message for assignment of non-existent parameters to a profile.
- [#7231](https://github.com/apache/trafficcontrol/pull/7231) *Traffic Ops, Traffic Portal* Fixed `sharedUserNames` display while retrieving CDN locks.
- [#7216](https://github.com/apache/trafficcontrol/pull/7216) *Traffic Portal* Fixed sort for Server's Capabilities Table
- [#4428](https://github.com/apache/trafficcontrol/issues/4428) *Traffic Ops* Fixed Internal Server Error with POST to `profileparameters` when POST body is empty
- [#7179](https://github.com/apache/trafficcontrol/issues/7179) *Traffic Portal* Fixed search filter for Delivery Service Table
- [#7174](https://github.com/apache/trafficcontrol/issues/7174) *Traffic Portal* Fixed topologies sort (table and Delivery Service's form)
- [#5970](https://github.com/apache/trafficcontrol/issues/5970) *Traffic Portal* Fixed numeric sort in Delivery Service's form for DSCP
- [#5971](https://github.com/apache/trafficcontrol/issues/5971) *Traffic Portal* Fixed Max DNS Tool Top link to open in a new page
- [#7131](https://github.com/apache/trafficcontrol/issues/7131) *Docs* Fixed Docs for staticdnsentries API endpoint missing lastUpdated response property description in APIv3, APIv4 and APIv5.
- [#6947](https://github.com/apache/trafficcontrol/issues/6947) *Docs* Fixed docs for `cdns/{{name}}/federations` in APIv3, APIv4 and APIv5.
- [#6903](https://github.com/apache/trafficcontrol/issues/6903) *Docs* Fixed docs for /cdns/dnsseckeys/refresh in APIv4 and APIv5.
- [#7049](https://github.com/apache/trafficcontrol/issues/7049), [#7052](https://github.com/apache/trafficcontrol/issues/7052) *Traffic Portal* Fixed server table's quick search and filter option for multiple profiles.
- [#7080](https://github.com/apache/trafficcontrol/issues/7080), [#6335](https://github.com/apache/trafficcontrol/issues/6335) *Traffic Portal* Fixed redirect links for server capability.
- [#7022](https://github.com/apache/trafficcontrol/pull/7022) *Traffic Stats* Reuse InfluxDB client handle to prevent potential connection leaks.
- [#7021](https://github.com/apache/trafficcontrol/issues/7021) *Traffic Control Cache Config (t3c)* Fixed cache config for Delivery Services with IP Origins.
- [#7043](https://github.com/apache/trafficcontrol/issues/7043) *Traffic Control Cache Config (t3c)* Fixed cache config missing retry parameters for non-topology MSO Delivery Services going direct from edge to origin.
- [#7047](https://github.com/apache/trafficcontrol/issues/7047) *Traffic Ops* allow `apply_time` query parameters on the `servers/{id-name}/update` when the CDN is locked.
- [#7163](https://github.com/apache/trafficcontrol/issues/7163) *Traffic Control Cache Config (t3c)* Fix cache config for multiple profiles
- [#7048](https://github.com/apache/trafficcontrol/issues/7048) *Traffic Stats* Add configuration value to set the client request timeout for calls to Traffic Ops.
- [#7093](https://github.com/apache/trafficcontrol/issues/7093) *Traffic Router* Updated Apache Tomcat from 9.0.43 to 9.0.67
- [#7125](https://github.com/apache/trafficcontrol/issues/7125) *Docs* Reflect implementation and deprecation notice for `letsencrypt/autorenew` endpoint.
- [#7046](https://github.com/apache/trafficcontrol/issues/7046) *Traffic Ops* `deliveryservices/sslkeys/add` now checks that each cert in the chain is related.
- [#7158](https://github.com/apache/trafficcontrol/issues/7158) *Traffic Vault* Fix the `reencrypt` utility to uniquely reencrypt each version of the SSL Certificates.
- [#7137](https://github.com/apache/trafficcontrol/pull/7137) *Traffic Control Cache Config (t3c)* parent.config simulate topology for non topo delivery services.
- [#7153](https://github.com/apache/trafficcontrol/pull/7153) *Traffic Control Cache Config (t3c)* Adds an extra T3C check for validity of an ssl cert (crash fix).
- [#3965](https://github.com/apache/trafficcontrol/pull/3965) *Traffic Router* Traffic Router now always includes a `Content-Length` header in the response.
- [#6533](https://github.com/apache/trafficcontrol/issues/6533) *TR should not rename/recreate log files on rollover
- [#7182](https://github.com/apache/trafficcontrol/pull/7182) *Traffic Control Cache Config (t3c)* Sort peers used in strategy.yaml to prevent false positive for reload.
- [#7204](https://github.com/apache/trafficcontrol/pull/7204) *Traffic Control Cache Config (t3c)* strategies.yaml hash_key only for consistent_hash
- [#7277](https://github.com/apache/trafficcontrol/pull/7277) *Traffic Control Cache Config (t3c)* remapdotconfig: remove skip check at mids for nocache/live
- [#7282](https://github.com/apache/trafficcontrol/pull/7282) *Traffic Ops* Fixed issue with user getting correctly logged when using an access or bearer token authentication.
- [#7346](https://github.com/apache/trafficcontrol/pull/7346) *Traffic Control Cache Config (t3c)* Fixed issue with stale lock file when using git to track changes.
- [#7352](https://github.com/apache/trafficcontrol/pull/7352) *Traffic Control Cache Config (t3c)* Fixed issue with application locking which would allow multiple instances of `t3c apply` to run concurrently.
- [#6775](https://github.com/apache/trafficcontrol/issues/6775) *Traffic Ops* Invalid "orgServerFqdn" in Delivery Service creation/update causes Internal Server Error
- [#6695](https://github.com/apache/trafficcontrol/issues/6695) *Traffic Control Cache Config (t3c)* Directory creation was erroneously reporting an error when actually succeeding.
- [#7411](https://github.com/apache/trafficcontrol/pull/7411) *Traffic Control Cache Config (t3c)* Fixed issue with wrong parent ordering with MSO non-topology delivery services.
- [#7425](https://github.com/apache/trafficcontrol/pull/7425) *Traffic Control Cache Config (t3c)* Fixed issue with layered profile iteration being done in the wrong order.
- [#6385](https://github.com/apache/trafficcontrol/issues/6385) *Traffic Ops* Reserved consistentHashQueryParameters cause internal server error
- [#7471](https://github.com/apache/trafficcontrol/pull/7471) *Traffic Control Cache Config (t3c)* Fixed issue with MSO non topo origins from multiple cache groups.

### Removed
- [#7271](https://github.com/apache/trafficcontrol/pull/7271) Remove components in `infrastructre/docker/`, not in use as cdn-in-a-box performs the same functionality.
- [#7271](https://github.com/apache/trafficcontrol/pull/7271) Remove`misc/jira_github_issue_import.py`, the project does not use JIRA.
- [#7271](https://github.com/apache/trafficcontrol/pull/7271) Remove `traffic_ops/install/bin/convert_profile/`, this script is outdated and is for use on an EOL ATS version.
- [#7271](https://github.com/apache/trafficcontrol/pull/7271) Remove `traffic_ops/install/bin/install_go.sh`, `traffic_ops/install/bin/todb_bootstrap.sh` and `traffic_ops/install/bin/install_goose.sh` are no longer in use.

## [7.0.0] - 2022-07-19
### Added
- [Traffic Portal] Added Layered Profile feature to /servers/
- [#6448](https://github.com/apache/trafficcontrol/issues/6448) Added `status` and `lastPoll` fields to the `publish/CrStates` endpoint of Traffic Monitor (TM).
- Added back to the health-client the `status` field logging with the addition of the filed to `publish/CrStates`
- Added a new Traffic Ops endpoint to `GET` capacity and telemetry data for CDNi integration.
- Added SOA (Service Oriented Architecture) capability to CDN-In-A-Box.
- Added a Traffic Ops endpoints to `PUT` a requested configuration change for a full configuration or per host and an endpoint to approve or deny the request.
- Traffic Monitor config option `distributed_polling` which enables the ability for Traffic Monitor to poll a subset of the CDN and divide into "local peer groups" and "distributed peer groups". Traffic Monitors in the same group are local peers, while Traffic Monitors in other groups are distributed peers. Each TM group polls the same set of cachegroups and gets availability data for the other cachegroups from other TM groups. This allows each TM to be responsible for polling a subset of the CDN while still having a full view of CDN availability. In order to use this, `stat_polling` must be disabled.
- Added support for a new Traffic Ops GLOBAL profile parameter -- `tm_query_status_override` -- to override which status of Traffic Monitors to query (default: ONLINE).
- Traffic Ops: added new `cdn.conf` option -- `user_cache_refresh_interval_sec` -- which enables an in-memory users cache to improve performance. Default: 0 (disabled).
- Traffic Ops: added new `cdn.conf` option -- `server_update_status_cache_refresh_interval_sec` -- which enables an in-memory server update status cache to improve performance. Default: 0 (disabled).
- Traffic Router: Add support for `file`-protocol URLs for the `geolocation.polling.url` for the Geolocation database.
- Replaces all Traffic Portal Tenant select boxes with a novel tree select box [#6427](https://github.com/apache/trafficcontrol/issues/6427).
- Traffic Monitor: Add support for `access.log` to TM.
- Added functionality for login to provide a Bearer token and for that token to be later used for authorization.
- [Traffic Portal] Added the ability for users to view Delivery Service Requests corresponding to individual Delivery Services in TP.
- [Traffic Ops] Added support for backend configurations so that Traffic Ops can act as a reverse proxy for these services [#6754](https://github.com/apache/trafficcontrol/pull/6754).
- Added functionality for CDN locks, so that they can be shared amongst a list of specified usernames.
- [Traffic Ops | Traffic Go Clients | T3C] Add additional timestamp fields to server for queuing and dequeueing config and revalidate updates.
- Added layered profile feature to 4.0 for `GET` /servers/, `POST` /servers/, `PUT` /servers/{id} and `DELETE` /servers/{id}.
- Added a Traffic Ops endpoint and Traffic Portal page to view all CDNi configuration update requests and approve or deny.
- Added layered profile feature to 4.0 for `GET` /deliveryservices/{id}/servers/ and /deliveryservices/{id}/servers/eligible.
- Change to t3c regex_revalidate so that STALE is no longer explicitly added for default revalidate rule for ATS version backwards compatibility.
- Change to t3c diff to flag a config file for replacement if owner/group settings are not `ats` [#6879](https://github.com/apache/trafficcontrol/issues/6879).
- t3c now looks in the executable dir path for t3c- utilities
- Added support for parent.config markdown/retry DS parameters using first./inner./last. prefixes.  mso. and <null> prefixes should be deprecated.
- Add new __REGEX_REMAP_DIRECTIVE__ support to raw remap text to allow moving the regex_remap placement.
- t3c change `t3c diff` call to `t3c-diff` to fix a performance regression.
- Added a sub-app t3c-tail to tail diags.log and capture output when t3c reloads and restarts trafficserver

### Fixed
- Fixed TO to default route ID to 0, if it is not present in the request context.
- [#6291](https://github.com/apache/trafficcontrol/issues/6291) Prevent Traffic Ops from modifying and/or deleting reserved statuses.
- Update traffic\_portal dependencies to mitigate `npm audit` issues.
- Fixed a cdn-in-a-box build issue when using `RHEL_VERSION=7`
- `dequeueing` server updates should not require checking for cdn locks.
- Fixed Traffic Ops ignoring the configured database port value, which was prohibiting the use of anything other than port 5432 (the PostgreSQL default)
- [#6580](https://github.com/apache/trafficcontrol/issues/6580) Fixed cache config generation remap.config targets for MID-type servers in a Topology with other caches as parents and HTTPS origins.
- Traffic Router: fixed a null pointer exception that caused snapshots to be rejected if a topology cachegroup did not have any online/reported/admin\_down caches
- [#6271](https://github.com/apache/trafficcontrol/issues/6271) `api/{{version}/deliveryservices/{id}/health` returns no info if the delivery service uses a topology.
- [#6549](https://github.com/apache/trafficcontrol/issues/6549) Fixed internal server error while deleting a delivery service created from a DSR (Traafic Ops).
- [#6538](https://github.com/apache/trafficcontrol/pull/6538) Fixed the incorrect use of secure.port on TrafficRouter and corrected to the httpsPort value from the TR server configuration.
- [#6562](https://github.com/apache/trafficcontrol/pull/6562) Fixed incorrect template in Ansible dataset loader role when fallbackToClosest is defined.
- [#6590](https://github.com/apache/trafficcontrol/pull/6590) Python client: Corrected parameter name in decorator for get\_parameters\_by\_profile\_id
- [#6368](https://github.com/apache/trafficcontrol/pull/6368) Fixed validation response message from `/acme_accounts`
- [#6603](https://github.com/apache/trafficcontrol/issues/6603) Fixed users with "admin" "Priv Level" not having Permission to view or delete DNSSEC keys.
- Fixed Traffic Router to handle aggressive NSEC correctly.
- [#6907](https://github.com/apache/trafficcontrol/issues/6907) Fixed Traffic Ops to return the correct server structure (based on the API version) upon a server deletion.
- [#6626](https://github.com/apache/trafficcontrol/pull/6626) Fixed t3c Capabilities request failure issue which could result in malformed config.
- [#6370](https://github.com/apache/trafficcontrol/pull/6370) Fixed docs for `POST` and response code for `PUT` to `/acme_accounts` endpoint
- Only `operations` and `admin` roles should have the `DELIVERY-SERVICE:UPDATE` permission.
- [#6369](https://github.com/apache/trafficcontrol/pull/6369) Fixed `/acme_accounts` endpoint to validate email and URL fields
- Fixed searching of the ds parameter merge_parent_groups slice.
- [#6806](https://github.com/apache/trafficcontrol/issues/6806) t3c calculates max_origin_connections incorrectly for topology-based delivery services
- [#6944](https://github.com/apache/trafficcontrol/issues/6944) Fixed cache config generation for ATS 9 sni.yaml from disable_h2 to http2 directive. ATS 9 documents disable_h2, but it doesn't seem to work.
- Fixed TO API `PUT /servers/:id/status` to only queue updates on the same CDN as the updated server
- t3c-generate fix for combining remapconfig and cachekeyconfig parameters for MakeRemapDotConfig call.
- [#6780](https://github.com/apache/trafficcontrol/issues/6780) Fixed t3c to use secondary parents when there are no primary parents available.
- Correction where using the placeholder `__HOSTNAME__` in "unknown" files (others than the defaults ones), was being replaced by the full FQDN instead of the shot hostname.
- [#6800](https://github.com/apache/trafficcontrol/issues/6800) Fixed incorrect error message for `/server/details` associated with query parameters.
- [#6712](https://github.com/apache/trafficcontrol/issues/6712) - Fixed error when loading the Traffic Vault schema from `create_tables.sql` more than once.
- [#6883](https://github.com/apache/trafficcontrol/issues/6883) Fix t3c cache to invalidate on version change
- [#6834](https://github.com/apache/trafficcontrol/issues/6834) - In API 4.0, fixed `GET` for `/servers` to display all profiles irrespective of the index position. Also, replaced query param `profileId` with `profileName`.
- [#6299](https://github.com/apache/trafficcontrol/issues/6299) User representations don't match
- [#6896](https://github.com/apache/trafficcontrol/issues/6896) Fixed the `POST api/cachegroups/id/queue_updates` endpoint so that it doesn't give an internal server error anymore.
- [#6994](https://github.com/apache/trafficcontrol/issues/6994) Fixed the Health Client to not crash if parent.config has a blank line.
- [#6933](https://github.com/apache/trafficcontrol/issues/6933) Fixed tc-health-client to handle credentials files with special characters in variables
- [#6776](https://github.com/apache/trafficcontrol/issues/6776) User properties only required sometimes
- Fixed TO API `GET /deliveryservicesserver` causing error when an IMS request is made with the `cdn` and `maxRevalDurationDays` parameters set.
- [#6792](https://github.com/apache/trafficcontrol/issues/6792) Remove extraneous field from Topologies and Server Capability POST/PUT.
- [#6795](https://github.com/apache/trafficcontrol/issues/6795) Removed an unnecessary response wrapper object from being returned in a POST to the federation resolvers endpoint.

### Removed
- Remove `client.steering.forced.diversity` feature flag(profile parameter) from Traffic Router (TR). Client steering responses now have cache diversity by default.
- Remove traffic\_portal dependencies to mitigate `npm audit` issues, specifically `grunt-concurrent`, `grunt-contrib-concat`, `grunt-contrib-cssmin`, `grunt-contrib-jsmin`, `grunt-contrib-uglify`, `grunt-contrib-htmlmin`, `grunt-newer`, and `grunt-wiredep`
- Replace `forever` with `pm2` for process management of the traffic portal node server to remediate security issues.
- Removed the Traffic Monitor `peer_polling_protocol` option. Traffic Monitor now just uses hostnames to request peer states, which can be handled via IPv4 or IPv6 depending on the underlying IP version in use.
- Dropped CentOS 8 support
- The `/servers/details` endpoint of the Traffic Ops API has been dropped in version 4.0, and marked deprecated in earlier versions.
- Remove Traffic Ops API version 2

### Changed
- [#6694](https://github.com/apache/trafficcontrol/issues/6694) Traffic Stats now uses the TO API 3.0
- [#6654](https://github.com/apache/trafficcontrol/issues/6654) Traffic Monitor now uses the TO API 4.0 by default and falls back to 3.1
- Added Rocky Linux 8 support
- Traffic Monitors now peer with other Traffic Monitors of the same status (e.g. ONLINE with ONLINE, OFFLINE with OFFLINE), instead of all peering with ONLINE.
- Changed the Traffic Ops user last_authenticated update query to only update once per minute to avoid row-locking when the same user logs in frequently.
- Added new fields to the monitoring.json snapshot and made Traffic Monitor prefer data in monitoring.json to the CRConfig snapshot
- Changed the default Traffic Ops API version requsted by Traffic Router from 2.0 to 3.1
- Added permissions to the role form in traffic portal
- Updated the Cache Stats Traffic Portal page to use a more performant AG-Grid-based table.
- Updated the CDNs Traffic Portal page to use a more performant AG-Grid-based table.
- Updated the Profiles Traffic Portal page to use a more performant AG-Grid-based table.
- Updated Go version to 1.18
- Removed the unused `deliveryservice_tmuser` table from Traffic Ops database
- Adds updates to the trafficcontrol-health-client to, use new ATS Host status formats, detect and use proper
  traffic_ctl commands, and adds new markup-poll-threshold config.
- Traffic Monitor now defaults to 100 historical "CRConfig" Snapshots stored internally if not specified in configuration (previous default was 20,000)
- Updated Traffic Router dependencies:
  - commons-io: 2.0.1 -> 2.11.0
  - commons-codec: 1.6 -> 1.15
  - guava: 18.0 -> 31.1-jre
  - async-http-client: 2.12.1 -> 2.12.3
  - spring: 5.2.20.RELEASE -> 5.3.20
- `TRAFFIC_ROUTER`-type Profiles no longer need to have names that match any kind of pattern (e.g. `CCR_.*`)
- [#4351](https://github.com/apache/trafficcontrol/issues/4351) Updated message to an informative one when deleting a delivery service.
- Updated Grove to use the TO API v3 client library
- Updated Ansible Roles to use Traffic Ops API v3
- Update Go version to 1.19

## [6.1.0] - 2022-01-18
### Added
- Added permission based roles for better access control.
- [#5674](https://github.com/apache/trafficcontrol/issues/5674) Added new query parameters `cdn` and `maxRevalDurationDays` to the `GET /api/x/jobs` Traffic Ops API to filter by CDN name and within the start_time window defined by the `maxRevalDurationDays` GLOBAL profile parameter, respectively.
- Added a new Traffic Ops cdn.conf option -- `disable_auto_cert_deletion` -- in order to optionally prevent the automatic deletion of certificates for delivery services that no longer exist whenever a CDN snapshot is taken.
- [#6034](https://github.com/apache/trafficcontrol/issues/6034) Added new query parameter `cdn` to the `GET /api/x/deliveryserviceserver` Traffic Ops API to filter by CDN name
- Added a new Traffic Monitor configuration option -- `short_hostname_override` -- to traffic_monitor.cfg to allow overriding the system hostname that Traffic Monitor uses.
- Added a new Traffic Monitor configuration option -- `stat_polling` (default: true) -- to traffic_monitor.cfg to disable stat polling.
- A new Traffic Portal server command-line option `-c` to specify a configuration file, and the ability to set `log: null` to log to stdout (consult documentation for details).
- Multiple improvements to Ansible roles as discussed at ApacheCon 2021
- SANs information to the SSL key endpoint and Traffic Portal page.
- Added definition for `heartbeat.polling.interval` for CDN Traffic Monitor config in API documentation.
- New `pkg` script options, `-h`, `-s`, `-S`, and `-L`.
- Added `Invalidation Type` (REFRESH or REFETCH) for invalidating content to Traffic Portal.
- cache config t3c-apply retrying when another t3c-apply is running.
- IMS warnings to Content Invalidation requests in Traffic Portal and documentation.
- [#6032](https://github.com/apache/trafficcontrol/issues/6032) Add t3c setting mode 0600 for secure files
- [#6405](https://github.com/apache/trafficcontrol/issues/6405) Added cache config version to all t3c apps and config file headers
- Traffic Vault: Added additional flag to TV Riak (Deprecated) Util
- Added Traffic Vault Postgres columns, a Traffic Ops API endpoint, and Traffic Portal page to show SSL certificate expiration information.
- Added cache config `__CACHEGROUP__` preprocess directive, to allow injecting the local server's cachegroup name into any config file
- Added t3c experimental strategies generation.
- Added support for a DS profile parameter 'LastRawRemapPre' and 'LastRawRemapPost' which allows raw text lines to be pre or post pended to remap.config.
- Added DS parameter 'merge_parent_groups' to allow primary and secondary parents to be merged into the primary parent list in parent.config.

### Fixed
- [#6411](https://github.com/apache/trafficcontrol/pull/6411) Removes invalid 'ALL cdn' options from TP
- Fixed Traffic Router crs/stats to prevent overflow and to correctly record the time used in averages.
- [#6209](https://github.com/apache/trafficcontrol/pull/6209) Updated Traffic Router to use Java 11 to compile and run
- [#5893](https://github.com/apache/trafficcontrol/issues/5893) - A self signed certificate is created when an HTTPS delivery service is created or an HTTP delivery service is updated to HTTPS.
- [#6255](https://github.com/apache/trafficcontrol/issues/6255) - Unreadable Prod Mode CDN Notifications in Traffic Portal
- [#6378](https://github.com/apache/trafficcontrol/issues/6378) - Cannot update or delete Cache Groups with null latitude and longitude.
- Fixed broken `GET /cdns/routing` Traffic Ops API
- [#6259](https://github.com/apache/trafficcontrol/issues/6259) - Traffic Portal No Longer Allows Spaces in Server Object "Router Port Name"
- [#6392](https://github.com/apache/trafficcontrol/issues/6392) - Traffic Ops prevents assigning ORG servers to topology-based delivery services (as well as a number of other valid operations being prohibited by "last server assigned to DS" validations which don't apply to topology-based delivery services)
- [#6175](https://github.com/apache/trafficcontrol/issues/6175) - POST request to /api/4.0/phys_locations accepts mismatch values for regionName.
- Fixed Traffic Monitor parsing stats_over_http output so that multiple stats for the same underlying delivery service (when the delivery service has more than 1 regex) are properly summed together. This makes the resulting data more accurate in addition to fixing the "new stat is lower than last stat" warnings.
- [#6457](https://github.com/apache/trafficcontrol/issues/6457) - Fix broken user registration and password reset, due to the last_authenticated value being null.
- [#6367](https://github.com/apache/trafficcontrol/issues/6367) - Fix PUT `user/current` to work with v4 User Roles and Permissions
- [#6266](https://github.com/apache/trafficcontrol/issues/6266) - Removed postgresql13-devel requirement for traffic_ops
- [#6446](https://github.com/apache/trafficcontrol/issues/6446) - Revert Traffic Router rollover file pattern to the one previously used in `log4j.properties` with Log4j 1.2
- [#5118](https://github.com/apache/trafficcontrol/issues/5118) - Added support for Kafka to Traffic Stats

### Changed
- Updated `t3c` to request less unnecessary deliveryservice-server assignment and invalidation jobs data via new query params supported by Traffic Ops
- [#6179](https://github.com/apache/trafficcontrol/issues/6179) Updated the Traffic Ops rpm to include the `ToDnssecRefresh` binary and make the `trafops_dnssec_refresh` cron job use it
- [#6382](https://github.com/apache/trafficcontrol/issues/6382) Accept Geo Limit Countries as strings and arrays.
- Traffic Portal no longer uses `ruby compass` to compile sass and now uses `dart-sass`.
- Changed Invalidation Jobs throughout (TO, TP, T3C, etc.) to account for the ability to do both REFRESH and REFETCH requests for resources.
- Changed the `maxConnections` value on Traffic Router, to prevent the thundering herd problem (TR).
- The `admin` Role is now always guaranteed to exist, and can't be deleted or modified.
- [#6376](https://github.com/apache/trafficcontrol/issues/6376) Updated TO/TM so that TM doesn't overwrite monitoring snapshot data with CR config snapshot data.
- Updated `t3c-apply` to reduce mutable state in `TrafficOpsReq` struct.
- Updated Golang dependencies
- [#6506](https://github.com/apache/trafficcontrol/pull/6506) - Updated `jackson-databind` and `jackson-annotations` Traffic Router dependencies to version 2.13.1

### Deprecated
- Deprecated the endpoints and docs associated with `/api_capability` and `/capabilities`.
- The use of a seelog configuration file to configure Traffic Stats logging is deprecated, and logging configuration should instead be present in the `logs` property of the Traffic Stats configuration file (refer to documentation for details).

### Removed
- Removed the `user_role` table.
- The `traffic_ops.sh` shell profile no longer sets `GOPATH` or adds its `bin` folder to the `PATH`
- `/capabilities` removed from Traffic Ops API version 4.

## [6.0.2] - 2021-12-17
### Changed
- Updated `log4j` module in Traffic Router from version 1.2.17 to 2.17.0

## [6.0.1] - 2021-11-04
### Added
- [#2770](https://github.com/apache/trafficcontrol/issues/2770) Added validation for httpBypassFqdn as hostname in Traffic Ops

### Fixed
- [#6125](https://github.com/apache/trafficcontrol/issues/6125) - Fix `/cdns/{name}/federations?id=#` to search for CDN.
- [#6285](https://github.com/apache/trafficcontrol/issues/6285) - The Traffic Ops Postinstall script will work in CentOS 7, even if Python 3 is installed
- [#5373](https://github.com/apache/trafficcontrol/issues/5373) - Traffic Monitor logs not consistent
- [#6197](https://github.com/apache/trafficcontrol/issues/6197) - TO `/deliveryservices/:id/routing` makes requests to all TRs instead of by CDN.
- Traffic Ops: Sanitize username before executing LDAP query

### Changed
- [#5927](https://github.com/apache/trafficcontrol/issues/5927) Updated CDN-in-a-Box to not run a Riak container by default but instead only run it if the optional flag is provided.
- Changed the DNSSEC refresh Traffic Ops API to only create a new change log entry if any keys were actually refreshed or an error occurred (in order to reduce changelog noise)

## [6.0.0] - 2021-08-30
### Added
- [#4982](https://github.com/apache/trafficcontrol/issues/4982) Added the ability to support queueing updates by server type and profile
- [#5412](https://github.com/apache/trafficcontrol/issues/5412) Added last authenticated time to user API's (`GET /user/current, GET /users, GET /user?id=`) response payload
- [#5451](https://github.com/apache/trafficcontrol/issues/5451) Added change log count to user API's response payload and query param (username) to logs API
- Added support for CDN locks
- Added support for PostgreSQL as a Traffic Vault backend
- Added the tc-health-client to Trafficcontrol used to manage traffic server parents.
- [#5449](https://github.com/apache/trafficcontrol/issues/5449) The `todb-tests` GitHub action now runs the Traffic Ops DB tests
- Python client: [#5611](https://github.com/apache/trafficcontrol/pull/5611) Added server_detail endpoint
- Ported the Postinstall script to Python. The Perl version has been moved to `install/bin/_postinstall.pl` and has been deprecated, pending removal in a future release.
- CDN-in-a-Box: Generate config files using the Postinstall script
- CDN-in-a-Box: Add Federation with CNAME foo.kabletown.net.
- Apache Traffic Server: [#5627](https://github.com/apache/trafficcontrol/pull/5627) - Added the creation of Centos8 RPMs for Apache Traffic Server
- Traffic Ops/Traffic Portal: [#5479](https://github.com/apache/trafficcontrol/issues/5479) - Added the ability to change a server capability name
- Traffic Ops: [#3577](https://github.com/apache/trafficcontrol/issues/3577) - Added a query param (server host_name or ID) for servercheck API
- Traffic Portal: [#5318](https://github.com/apache/trafficcontrol/issues/5318) - Rename server columns for IPv4 address fields.
- Traffic Portal: [#5361](https://github.com/apache/trafficcontrol/issues/5361) - Added the ability to change the name of a topology.
- Traffic Portal: [#5340](https://github.com/apache/trafficcontrol/issues/5340) - Added the ability to resend a user registration from user screen.
- Traffic Portal: Adds the ability for operations/admin users to create a CDN-level notification.
- Traffic Portal: upgraded delivery service UI tables to use more powerful/performant ag-grid component
- Traffic Router: added new 'dnssec.rrsig.cache.enabled' profile parameter to enable new DNSSEC RRSIG caching functionality. Enabling this greatly reduces CPU usage during the DNSSEC signing process.
- Traffic Router: added new 'strip.special.query.params' profile parameter to enable stripping the 'trred' and 'fakeClientIpAddress' query parameters from responses: [#1065](https://github.com/apache/trafficcontrol/issues/1065)
- [#5316](https://github.com/apache/trafficcontrol/issues/5316) - Add router host names and ports on a per interface basis, rather than a per server basis.
- Traffic Ops: Adds API endpoints to fetch (GET), create (POST) or delete (DELETE) a cdn notification. Create and delete are limited to users with operations or admin role.
- Added ACME certificate renewals and ACME account registration using external account binding
- Added functionality to automatically renew ACME certificates.
- Traffic Ops: [#6069](https://github.com/apache/trafficcontrol/issues/6069) - prevent unassigning all ONLINE ORG servers from an MSO-enabled delivery service
- Added ORT flag to set local.dns bind address from server service addresses
- Added an endpoint for statuses on asynchronous jobs and applied it to the ACME renewal endpoint.
- Added two new cdn.conf options to make Traffic Vault configuration more backend-agnostic: `traffic_vault_backend` and `traffic_vault_config`
- Traffic Ops API version 4.0 - This version is **unstable** meaning that breaking changes can occur at any time - use at your own peril!
- `GET` request method for `/deliveryservices/{{ID}}/assign`
- `GET` request method for `/deliveryservices/{{ID}}/status`
- [#5644](https://github.com/apache/trafficcontrol/issues/5644) ORT config generation: Added ATS9 ip_allow.yaml support, and automatic generation if the server's package Parameter is 9.\*
- t3c: Added option to track config changes in git.
- ORT config generation: Added a rule to ip_allow such that PURGE requests are allowed over localhost
- Added integration to use ACME to generate new SSL certificates.
- Add a Federation to the Ansible Dataset Loader
- Added `GetServersByDeliveryService` method to the TO Go client
- Added asynchronous status to ACME certificate generation.
- Added per Delivery Service HTTP/2 and TLS Versions support, via ssl_server_name.yaml and sni.yaml. See overview/delivery_services and t3c docs.
- Added headers to Traffic Portal, Traffic Ops, and Traffic Monitor to opt out of tracking users via Google FLoC.
- Add logging scope for logging.yaml generation for ATS 9 support
- `DELETE` request method for `deliveryservices/xmlId/{name}/urlkeys` and `deliveryservices/{id}/urlkeys`.
- t3c now uses separate apps, full run syntax changed to `t3c apply ...`, moved to cache-config and RPM changed to trafficcontrol-cache-config. See cache-config README.md.
- t3c: bug fix to consider plugin config files for reloading remap.config
- t3c: add flag to wait for parents in syncds mode
- t3c: Change syncds so that it only warns on package version mismatch.
- atstccfg: add ##REFETCH## support to regex_revalidate.config processing.
- Traffic Router: Added `svc="..."` field to request logging output.
- Added t3c caching Traffic Ops data and using If-Modified-Since to avoid unnecessary requests.
- Added t3c --no-outgoing-ip flags.
- Added a Traffic Monitor integration test framework.
- Added `traffic_ops/app/db/traffic_vault_migrate` to help with migrating Traffic Ops Traffic Vault backends
- Added a tool at `/traffic_ops/app/db/reencrypt` to re-encrypt the data in the Postgres Traffic Vault with a new key.
- Enhanced ort integration test for reload states
- Added a new field to Delivery Services - `tlsVersions` - that explicitly lists the TLS versions that may be used to retrieve their content from Cache Servers.
- Added support for DS plugin parameters for cachekey, slice, cache_range_requests, background_fetch, url_sig  as remap.config parameters.
- Updated T3C changes in Ansible playbooks
- Updated all endpoints in infrastructure code to use API version 2.0

### Fixed
- [#5690](https://github.com/apache/trafficcontrol/issues/5690) - Fixed github action for added/modified db migration file.
- [#2471](https://github.com/apache/trafficcontrol/issues/2471) - A PR check to ensure added db migration file is the latest.
- [#6129](https://github.com/apache/trafficcontrol/issues/6129) - Traffic Monitor start doesn't recover when Traffic Ops is unavailable
- [#5609](https://github.com/apache/trafficcontrol/issues/5609) - Fixed GET /servercheck filter for an extra query param.
- [#5954](https://github.com/apache/trafficcontrol/issues/5954) - Traffic Ops HTTP response write errors are ignored
- [#6048](https://github.com/apache/trafficcontrol/issues/6048) - TM sometimes sets cachegroups to unavailable even though all caches are online
- [#6104](https://github.com/apache/trafficcontrol/issues/6104) - PUT /api/x/federations only respects first item in request payload
- [#5288](https://github.com/apache/trafficcontrol/issues/5288) - Fixed the ability to create and update a server with MTU value >= 1280.
- [#5284](https://github.com/apache/trafficcontrol/issues/5284) - Fixed error message when creating a server with non-existent profile
- Fixed a NullPointerException in TR when a client passes a null SNI hostname in a TLS request
- Fixed a logging bug in Traffic Monitor where it wouldn't log errors in certain cases where a backup file could be used instead. Also, Traffic Monitor now rejects monitoring snapshots that have no delivery services.
- [#5739](https://github.com/apache/trafficcontrol/issues/5739) - Prevent looping in case of a failed login attempt
- [#5407](https://github.com/apache/trafficcontrol/issues/5407) - Make sure that you cannot add two servers with identical content
- [#2881](https://github.com/apache/trafficcontrol/issues/2881) - Some API endpoints have incorrect Content-Types
- [#5863](https://github.com/apache/trafficcontrol/issues/5863) - Traffic Monitor logs warnings to `log_location_info` instead of `log_location_warning`
- [#5492](https://github.com/apache/trafficcontrol/issues/5942) - Traffic Stats does not failover to another Traffic Monitor when one stops responding
- [#5363](https://github.com/apache/trafficcontrol/issues/5363) - Postgresql version changeable by env variable
- [#5405](https://github.com/apache/trafficcontrol/issues/5405) - Prevent Tenant update from choosing child as new parent
- [#5384](https://github.com/apache/trafficcontrol/issues/5384) - New grids will now properly remember the current page number.
- [#5548](https://github.com/apache/trafficcontrol/issues/5548) - Don't return a `403 Forbidden` when the user tries to get servers of a non-existent DS using `GET /servers?dsId={{nonexistent DS ID}}`
- [#5732](https://github.com/apache/trafficcontrol/issues/5732) - TO API POST /cdns/dnsseckeys/generate times out with large numbers of delivery services
- [#5902](https://github.com/apache/trafficcontrol/issues/5902) - Fixed issue where the TO API wouldn't properly query all SSL certificates from Riak.
- Fixed server creation through legacy API versions to default `monitor` to `true`.
- Fixed t3c to generate topology parents correctly for parents with the Type MID+ or EDGE+ versus just the literal. Naming cache types to not be exactly 'EDGE' or 'MID' is still discouraged and not guaranteed to work, but it's unfortunately somewhat common, so this fixes it in one particular case.
- [#5965](https://github.com/apache/trafficcontrol/issues/5965) - Fixed Traffic Ops /deliveryserviceservers If-Modified-Since requests.
- Fixed t3c to create config files and directories as ats.ats
- Fixed t3c-apply service restart and ats config reload logic.
- Reduced TR dns.max-threads ansible default from 10000 to 100.
- Converted TP Delivery Service Servers Assignment table to ag-grid
- Converted TP Cache Checks table to ag-grid
- [#5981](https://github.com/apache/trafficcontrol/issues/5891) - `/deliveryservices/{{ID}}/safe` returns incorrect response for the requested API version
- [#5984](https://github.com/apache/trafficcontrol/issues/5894) - `/servers/{{ID}}/deliveryservices` returns incorrect response for the requested API version
- [#6027](https://github.com/apache/trafficcontrol/issues/6027) - Collapsed DB migrations
- [#6091](https://github.com/apache/trafficcontrol/issues/6091) - Fixed cache config of internal cache communication for https origins
- [#6066](https://github.com/apache/trafficcontrol/issues/6066) - Fixed missing/incorrect indices on some tables
- [#6169](https://github.com/apache/trafficcontrol/issues/6169) - Fixed t3c-update not updating server status when a fallback to a previous Traffic Ops API version occurred
- [#5576](https://github.com/apache/trafficcontrol/issues/5576) - Inconsistent Profile Name restrictions
- [#6327](https://github.com/apache/trafficcontrol/issues/6327) - Fixed cache config to invalidate its cache if the Server's Profile or CDN changes
- [#6174](https://github.com/apache/trafficcontrol/issues/6174) - Fixed t3c-apply with no hostname failing if the OS hostname returns a full FQDN
- Fixed Federations IMS so TR federations watcher will get updates.
- [#5129](https://github.com/apache/trafficcontrol/issues/5129) - Updated TM so that it returns a 404 if the endpoint is not supported.
- [#5992](https://github.com/apache/trafficcontrol/issues/5992) - Updated Traffic Router Integration tests to use a mock Traffic Monitor and Traffic Ops server
- [#6093](https://github.com/apache/trafficcontrol/issues/6093) - Fixed Let's Encrypt to work for delivery services where the domain does not contain the XMLID.

### Changed
- Migrated completely off of bower in favor of npm
- Updated the Traffic Ops Python client to 3.0
- Updated Flot libraries to supported versions
- [apache/trafficcontrol](https://github.com/apache/trafficcontrol) is now a Go module
- Updated Traffic Ops supported database version from PostgreSQL 9.6 to 13.2
- [#3342](https://github.com/apache/trafficcontrol/issues/3342) - Updated the [`db/admin`](https://traffic-control-cdn.readthedocs.io/en/latest/development/traffic_ops.html#database-management) tool to use [Migrate](https://github.com/golang-migrate/migrate) instead of Goose and converted the migrations to Migrate format (split up/down for each migration into separate files)
- Set Traffic Router to also accept TLSv1.3 protocols by default in server.xml
- Disabled TLSv1.1 for Traffic Router in Ansible role by default
- Updated the Traffic Monitor Ansible role to set `serve_write_timeout_ms` to `20000` by default because 10 seconds can be too short for relatively large CDNs.
- Refactored the Traffic Ops - Traffic Vault integration to more easily support the development of new Traffic Vault backends
- Changed the Traffic Router package structure from com.comcast.cdn.\* to org.apache.\*
- Updated Apache Tomcat from 8.5.63 to 9.0.43
- Improved the DNSSEC refresh Traffic Ops API (`/cdns/dnsseckeys/refresh`). As of TO API v4, its method is `PUT` instead of `GET`, its response format was changed to return an alert instead of a string-based response, it returns a 202 instead of a 200, and it now works with the `async_status` API in order for the client to check the status of the async job: [#3054](https://github.com/apache/trafficcontrol/issues/3054)
- Delivery Service Requests now keep a record of the changes they make.
- Changed the `goose` provider to the maintained fork [`github.com/kevinburke/goose`](https://github.com/kevinburke/goose)
- The format of the `/servers/{{host name}}/update_status` Traffic Ops API endpoint has been changed to use a top-level `response` property, in keeping with (most of) the rest of the API.
- The API v4 Traffic Ops Go client has been overhauled compared to its predecessors to have a consistent call signature that allows passing query string parameters and HTTP headers to any client method.
- Updated BouncyCastle libraries in Traffic Router to v1.68.
- lib/go-atscfg Make funcs to take Opts, to reduce future breaking changes.
- CDN in a Box now uses `t3c` for cache configuration.
- CDN in a Box now uses Apache Traffic Server 8.1.
- Customer names in payloads sent to the `/deliveryservices/request` Traffic Ops API endpoint can no longer contain characters besides alphanumerics, @, !, #, $, %, ^, &amp;, *, (, ), [, ], '.', ' ', and '-'. This fixes a vulnerability that allowed email content injection.
- Go version 1.17 is used to compile Traffic Ops, T3C, Traffic Monitor, Traffic Stats, and Grove.

### Deprecated
- The Riak Traffic Vault backend is now deprecated and its support may be removed in a future release. It is highly recommended to use the new PostgreSQL backend instead.
- The `riak.conf` config file and its corresponding `--riakcfg` option in `traffic_ops_golang` have been deprecated. Please use `"traffic_vault_backend": "riak"` and `"traffic_vault_config"` (with the existing contents of riak.conf) instead.
- The Traffic Ops API route `GET /api/{version}/vault/bucket/{bucket}/key/{key}/values` has been deprecated and will no longer be available as of Traffic Ops API v4
- The Traffic Ops API route `POST /api/{version}/deliveryservices/request` has been deprecated and will no longer be available as of Traffic Ops API v4
- The Traffic Ops API routes `GET /api/{version}/cachegroupparameters`, `POST /api/{version}/cachegroupparameters`, `GET /api/{version}/cachegroups/{id}/parameters`, and `DELETE /api/{version}/cachegroupparameters/{cachegroupID}/{parameterId}` have been deprecated and will no longer be available as of Traffic Ops API v4
- The `riak_port` option in cdn.conf is now deprecated. Please use the `"port"` field in `traffic_vault_config` instead.
- The `traffic_ops_ort.pl` tool has been deprecated in favor of `t3c`, and will be removed in the next major version.
- With the release of ATC v6.0, major API version 2 is now deprecated, subject to removal with the next ATC major version release, at the earliest.

### Removed
- Removed the unused `backend_max_connections` option from `cdn.conf`.
- Removed the unused `http_poll_no_sleep`, `max_stat_history`, `max_health_history`, `cache_health_polling_interval_ms`, `cache_stat_polling_interval_ms`, and `peer_polling_interval_ms` Traffic Monitor config options.
- Removed the `Long Description 2` and `Long Description 3` fields of `DeliveryService` from the UI, and changed the backend so that routes corresponding API 4.0 and above no longer accept or return these fields.
- The Perl implementation of Traffic Ops has been stripped out, along with the Go implementation's "fall-back to Perl" behavior.
- Traffic Ops no longer includes an `app/public` directory, as the static webserver has been removed along with the Perl Traffic Ops implementation. Traffic Ops also no longer attempts to download MaxMind GeoIP City databases when running the Traffic Ops Postinstall script.
- The `compare` tool stack has been removed, as it no longer serves a purpose.
- Removed the Perl-only `cdn.conf` option `geniso.iso_root_path`
- t3c dispersion flags. These flags existed in ort.pl and t3c, but the feature has been removed in t3c-apply. The t3c run is fast enough now, there's no value or need in internal logic, operators can easily use shell pipelines to randomly sleep before running if necessary.
- Traffic Ops API version 1


## [5.1.2] - 2021-05-17
### Fixed
- Fixed the return error for GET api `cdns/routing` to avoid incorrect success response.
- [#5712](https://github.com/apache/trafficcontrol/issues/5712) - Ensure that 5.x Traffic Stats is compatible with 5.x Traffic Monitor and 5.x Traffic Ops, and that it doesn't log all 0's for `cache_stats`
- Fixed ORT being unable to update URLSIG keys for Delivery Services
- Fixed ORT service category header rewrite for mids and topologies.
- Fixed an issue where Traffic Ops becoming unavailable caused Traffic Monitor to segfault and crash
- [#5754](https://github.com/apache/trafficcontrol/issues/5754) - Ensure Health Threshold Parameters use legacy format for legacy Monitoring Config handler
- [#5695](https://github.com/apache/trafficcontrol/issues/5695) - Ensure vitals are calculated only against monitored interfaces
- Fixed Traffic Monitor to report `ONLINE` caches as available.
- [#5744](https://github.com/apache/trafficcontrol/issues/5744) - Sort TM Delivery Service States page by DS name
- [#5724](https://github.com/apache/trafficcontrol/issues/5724) - Set XMPPID to hostname if the server had none, don't error on server update when XMPPID is empty

## [5.1.1] - 2021-03-19
### Added
- Atscfg: Added a rule to ip_allow such that PURGE requests are allowed over localhost

### Fixed
- [#5565](https://github.com/apache/trafficcontrol/issues/5565) - TO GET /caches/stats panic converting string to uint64
- [#5558](https://github.com/apache/trafficcontrol/issues/5558) - Fixed `TM UI` and `/api/cache-statuses` to report aggregate `bandwidth_kbps` correctly.
- [#5192](https://github.com/apache/trafficcontrol/issues/5192) - Fixed TO log warnings when generating snapshots for topology-based delivery services.
- Fixed Invalid TS logrotate configuration permissions causing TS logs to be ignored by logrotate.
- [#5604](https://github.com/apache/trafficcontrol/issues/5604) - traffic_monitor.log is no longer truncated when restarting Traffic Monitor

## [5.1.0] - 2021-03-11
### Added
- Traffic Ops: added a feature so that the user can specify `maxRequestHeaderBytes` on a per delivery service basis
- Traffic Router: log warnings when requests to Traffic Monitor return a 503 status code
- [#5344](https://github.com/apache/trafficcontrol/issues/5344) - Add a page that addresses migrating from Traffic Ops API v1 for each endpoint
- [#5296](https://github.com/apache/trafficcontrol/issues/5296) - Fixed a bug where users couldn't update any regex in Traffic Ops/ Traffic Portal
- Added API endpoints for ACME accounts
- Traffic Ops: Added validation to ensure that the cachegroups of a delivery services' assigned ORG servers are present in the topology
- Traffic Ops: Added validation to ensure that the `weight` parameter of `parent.config` is a float
- Traffic Ops Client: New Login function with more options, including falling back to previous minor versions. See traffic_ops/v3-client documentation for details.
- Added license files to the RPMs

### Fixed
- [#5288](https://github.com/apache/trafficcontrol/issues/5288) - Fixed the ability to create and update a server with MTU value >= 1280.
- [#1624](https://github.com/apache/trafficcontrol/issues/1624) - Fixed ORT to reload Traffic Server if LUA scripts are added or changed.
- [#5445](https://github.com/apache/trafficcontrol/issues/5445) - When updating a registered user, ignore updates on registration_sent field.
- [#5335](https://github.com/apache/trafficcontrol/issues/5335) - Don't create a change log entry if the delivery service primary origin hasn't changed
- [#5333](https://github.com/apache/trafficcontrol/issues/5333) - Don't create a change log entry for any delivery service consistent hash query params updates
- [#5341](https://github.com/apache/trafficcontrol/issues/5341) - For a DS with existing SSLKeys, fixed HTTP status code from 403 to 400 when updating CDN and Routing Name (in TO) and made CDN and Routing Name fields immutable (in TP).
- [#5192](https://github.com/apache/trafficcontrol/issues/5192) - Fixed TO log warnings when generating snapshots for topology-based delivery services.
- [#5284](https://github.com/apache/trafficcontrol/issues/5284) - Fixed error message when creating a server with non-existent profile
- [#5287](https://github.com/apache/trafficcontrol/issues/5287) - Fixed error message when creating a Cache Group with no typeId
- [#5382](https://github.com/apache/trafficcontrol/issues/5382) - Fixed API documentation and TP helptext for "Max DNS Answers" field with respect to DNS, HTTP, Steering Delivery Service
- [#5396](https://github.com/apache/trafficcontrol/issues/5396) - Return the correct error type if user tries to update the root tenant
- [#5378](https://github.com/apache/trafficcontrol/issues/5378) - Updating a non existent DS should return a 404, instead of a 500
- Fixed a potential Traffic Router race condition that could cause erroneous 503s for CLIENT_STEERING delivery services when loading new steering changes
- [#5195](https://github.com/apache/trafficcontrol/issues/5195) - Correctly show CDN ID in Changelog during Snap
- [#5438](https://github.com/apache/trafficcontrol/issues/5438) - Correctly specify nodejs version requirements in traffic_portal.spec
- Fixed Traffic Router logging unnecessary warnings for IPv6-only caches
- [#5294](https://github.com/apache/trafficcontrol/issues/5294) - TP ag grid tables now properly persist column filters on page refresh.
- [#5295](https://github.com/apache/trafficcontrol/issues/5295) - TP types/servers table now clears all filters instead of just column filters
- [#5407](https://github.com/apache/trafficcontrol/issues/5407) - Make sure that you cannot add two servers with identical content
- [#2881](https://github.com/apache/trafficcontrol/issues/2881) - Some API endpoints have incorrect Content-Types
- [#5311](https://github.com/apache/trafficcontrol/issues/5311) - Better TO log messages when failures calling TM CacheStats
- [#5364](https://github.com/apache/trafficcontrol/issues/5364) - Cascade server deletes to delete corresponding IP addresses and interfaces
- [#5390](https://github.com/apache/trafficcontrol/issues/5390) - Improve the way TO deals with delivery service server assignments
- [#5339](https://github.com/apache/trafficcontrol/issues/5339) - Ensure Changelog entries for SSL key changes
- [#5461](https://github.com/apache/trafficcontrol/issues/5461) - Fixed steering endpoint to be ordered consistently
- [#5395](https://github.com/apache/trafficcontrol/issues/5395) - Added validation to prevent changing the Type any Cache Group that is in use by a Topology
- Fixed an issue with 2020082700000000_server_id_primary_key.sql trying to create multiple primary keys when there are multiple schemas.
- Fix for public schema in 2020062923101648_add_deleted_tables.sql
- Fix for config gen missing max_origin_connections on mids in certain scenarios
- [#5642](https://github.com/apache/trafficcontrol/issues/5642) - Fixed ORT to fall back to previous minor Traffic Ops versions, allowing ORT to be upgraded before Traffic Ops when the minor has changed.
- Moved move_lets_encrypt_to_acme.sql, add_max_request_header_size_delivery_service.sql, and server_interface_ip_address_cascade.sql past last migration in 5.0.0
- [#5505](https://github.com/apache/trafficcontrol/issues/5505) - Make `parent_reval_pending` for servers in a Flexible Topology CDN-specific on `GET /servers/{name}/update_status`
- [#5317](https://github.com/apache/trafficcontrol/issues/5317) - Clicking IP addresses in the servers table no longer navigates to server details page.
- #5554 - TM UI overflows screen width and hides table data

### Changed
- [#5553](https://github.com/apache/trafficcontrol/pull/5553) - Removing Tomcat specific build requirement
- Refactored the Traffic Ops Go client internals so that all public methods have a consistent behavior/implementation
- Pinned external actions used by Documentation Build and TR Unit Tests workflows to commit SHA-1 and the Docker image used by the Weasel workflow to a SHA-256 digest
- Set Traffic Router to only accept TLSv1.1 and TLSv1.2 protocols in server.xml
- Updated Apache Tomcat from 8.5.57 to 8.5.63
- Updated Apache Tomcat Native from 1.2.16 to 1.2.23
- Traffic Portal: [#5394](https://github.com/apache/trafficcontrol/issues/5394) - Converts the tenant table to a tenant tree for usability
- Traffic Portal: upgraded delivery service UI tables to use more powerful/performant ag-grid component

## [5.0.0] - 2020-10-20
### Added
- Traffic Ops Ort: Disabled ntpd verification (ntpd is deprecated in CentOS)
- Traffic Ops Ort: Adds a transliteration of the traffic_ops_ort.pl perl script to the go language. See traffic_ops_ort/t3c/README.md.
- Traffic Ops API v3
- Added an optional readiness check service to cdn-in-a-box that exits successfully when it is able to get a `200 OK` from all delivery services
- Added health checks to Traffic Ops and Traffic Monitor in cdn-in-a-box
- [Flexible Topologies](https://github.com/apache/trafficcontrol/blob/master/blueprints/flexible-topologies.md)
    - Traffic Ops: Added an API 3.0 endpoint, `GET /api/3.0/topologies`, to create, read, update and delete flexible topologies.
    - Traffic Ops: Added an API 3.0 endpoint, `POST /api/3.0/topologies/{name}/queue_update`, to queue or dequeue updates for all servers assigned to the Cachegroups in a given Topology.
    - Traffic Ops: Added new `topology` field to the /api/3.0/deliveryservices APIs
    - Traffic Ops: Added support for `topology` query parameter to `GET /api/3.0/cachegroups` to return all cachegroups used in the given topology.
    - Traffic Ops: Added support for `topology` query parameter to `GET /api/3.0/deliveryservices` to return all delivery services that employ a given topology.
    - Traffic Ops: Added support for `dsId` query parameter for `GET /api/3.0/servers` for topology-based delivery services.
    - Traffic Ops: Excluded ORG-type servers from `GET /api/3.0/servers?dsId=#` for Topology-based Delivery Services unless the ORG server is assigned to that Delivery Service.
    - Traffic Ops: Added support for `topology` query parameter for `GET /api/3.0/servers` to return all servers whose cachegroups are in a given topology.
    - Traffic Ops: Added new topology-based delivery service fields for header rewrites: `firstHeaderRewrite`, `innerHeaderRewrite`, `lastHeaderRewrite`
    - Traffic Ops: Added validation to prohibit assigning caches to topology-based delivery services
    - Traffic Ops: Added validation to prohibit removing a capability from a server if no other server in the same cachegroup can satisfy the required capabilities of the delivery services assigned to it via topologies.
    - Traffic Ops: Added validation to ensure that updated topologies are still valid with respect to the required capabilities of their assigned delivery services.
    - Traffic Ops: Added validation to ensure that at least one server per cachegroup in a delivery service's topology has the delivery service's required capabilities.
    - Traffic Ops: Added validation to ensure that at least one server exists in each cachegroup that is used in a Topology on the `/api/3.0/topologies` endpoint and the `/api/3.0/servers/{{ID}}` endpoint.
    - Traffic Ops: Consider Topologies parentage when queueing or checking server updates
    - ORT: Added Topologies to Config Generation.
    - Traffic Portal: Added the ability to create, read, update and delete flexible topologies.
    - Traffic Portal: Added the ability to assign topologies to delivery services.
    - Traffic Portal: Added the ability to view all delivery services, cache groups and servers associated with a topology.
    - Traffic Portal: Added the ability to define first, inner and last header rewrite values for DNS* and HTTP* delivery services that employ a topology.
    - Traffic Portal: Adds the ability to view all servers utilized by a topology-based delivery service.
    - Traffic Portal: Added topology section to cdn snapshot diff.
    - Added to TP the ability to assign ORG servers to topology-based delivery services
    - Traffic Router: Added support for topology-based delivery services
    - Traffic Monitor: Added the ability to mark topology-based delivery services as available
    - CDN-in-a-Box: Add a second mid to CDN-in-a-Box, add topology `demo1-top`, and make the `demo1` delivery service topology-based
    - Traffic Ops: Added validation to ensure assigned ORG server cachegroups are in the topology when updating a delivery service
- Updated /servers/details to use multiple interfaces in API v3
- Added [Edge Traffic Routing](https://traffic-control-cdn.readthedocs.io/en/latest/admin/traffic_router.html#edge-traffic-routing) feature which allows Traffic Router to localize more DNS record types than just the routing name for DNS delivery services
- Added the ability to speedily build development RPMs from any OS without needing Docker
- Added the ability to perform a quick search, override default pagination size and clear column filters on the Traffic Portal servers table.
- Astats csv support - astats will now respond to `Accept: text/csv` and return a csv formatted stats list
- Updated /deliveryservices/{{ID}}/servers to use multiple interfaces in API v3
- Updated /deliveryservices/{{ID}}/servers/eligible to use multiple interfaces in API v3
- Added the ability to view Hash ID field (aka xmppID) on Traffic Portals' server summary page
- Added the ability to delete invalidation requests in Traffic Portal
- Added the ability to set TLS config provided here: https://golang.org/pkg/crypto/tls/#Config in Traffic Ops
- Added support for the `cachegroupName` query parameter for `GET /api/3.0/servers` in Traffic Ops
- Added an indiciator to the Traffic Monitor UI when using a disk backup of Traffic Ops.
- Added debugging functionality to CDN-in-a-Box for Traffic Stats.
- Added If-Match and If-Unmodified-Since Support in Server and Clients.
- Added debugging functionality to the Traffic Router unit tests runner at [`/traffic_router/tests`](https://github.com/apache/trafficcontrol/tree/master/traffic_router/tests)
- Made the Traffic Router unit tests runner at [`/traffic_router/tests`](https://github.com/apache/trafficcontrol/tree/master/traffic_router/tests) run in Alpine Linux
- Added GitHub Actions workflow for building RPMs and running the CDN-in-a-Box readiness check
- Added the `Status Last Updated` field to servers, and the UI, so that we can see when the last status change took place for a server.
- Added functionality in TR, so that it uses the default miss location of the DS, in case the location(for the  client IP) returned was the default location of the country.
- Added ability to set DNS Listening IPs in dns.properties
- Added Traffic Monitor: Support astats CSV output. Includes http_polling_format configuration option to specify the Accept header sent to stats endpoints. Adds CSV parsing ability (~100% faster than JSON) to the astats plugin
- Added Traffic Monitor: Support stats over http CSV output. Officially supported in ATS 9.0 unless backported by users. Users must also include `system_stats.so` when using stats over http in order to keep all the same functionality (and included stats) that astats_over_http provides.
- Added ability for Traffic Monitor to determine health of cache based on interface data and aggregate data. Using the new `stats_over_http` `health.polling.format` value that allows monitoring of multiple interfaces will first require that *all* Traffic Monitors monitoring the affected cache server be upgraded.
- Added ORT option to try all primaries before falling back to secondary parents, via Delivery Service Profile Parameter "try_all_primaries_before_secondary".
- Traffic Ops, Traffic Ops ORT, Traffic Monitor, Traffic Stats, and Grove are now compiled using Go version 1.15.
- Added `--traffic_ops_insecure=<0|1>` optional option to traffic_ops_ort.pl
- Added User-Agent string to Traffic Router log output.
- Added default sort logic to GET API calls using Read()
- Traffic Ops: added validation for assigning ORG servers to topology-based delivery services
- Added locationByDeepCoverageZone to the `crs/stats/ip/{ip}` endpoint in the Traffic Router API
- Traffic Ops: added validation for topology updates and server updates/deletions to ensure that topologies have at least one server per cachegroup in each CDN of any assigned delivery services
- Traffic Ops: added validation for delivery service updates to ensure that topologies have at least one server per cachegroup in each CDN of any assigned delivery services
- Traffic Ops: added a feature to get delivery services filtered by the `active` flag
- Traffic Portal: upgraded change log UI table to use more powerful/performant ag-grid component
- Traffic Portal: change log days are now configurable in traffic_portal_properties.json (default is 7 days) and can be overridden by the user in TP
- [#5319](https://github.com/apache/trafficcontrol/issues/5319) - Added support for building RPMs that target CentOS 8
- #5360 - Adds the ability to clone a topology

### Fixed
- Fixed #5188 - DSR (delivery service request) incorrectly marked as complete and error message not displaying when DSR fulfilled and DS update fails in Traffic Portal. [Related Github issue](https://github.com/apache/trafficcontrol/issues/5188)
- Fixed #3455 - Alphabetically sorting CDN Read API call [Related Github issue](https://github.com/apache/trafficcontrol/issues/3455)
- Fixed #5010 - Fixed Reference urls for Cache Config on Delivery service pages (HTTP, DNS) in Traffic Portal. [Related Github issue](https://github.com/apache/trafficcontrol/issues/5010)
- Fixed #5147 - GET /servers?dsId={id} should only return mid servers (in addition to edge servers) for the cdn of the delivery service if the mid tier is employed. [Related github issue](https://github.com/apache/trafficcontrol/issues/5147)
- Fixed #4981 - Cannot create routing regular expression with a blank pattern param in Delivery Service [Related github issue](https://github.com/apache/trafficcontrol/issues/4981)
- Fixed #4979 - Returns a Bad Request error during server creation with missing profileId [Related github issue](https://github.com/apache/trafficcontrol/issues/4979)
- Fixed #4237 - Do not return an internal server error when delivery service's capacity is zero. [Related github issue](https://github.com/apache/trafficcontrol/issues/4237)
- Fixed #2712 - Invalid TM logrotate configuration permissions causing TM logs to be ignored by logrotate. [Related github issue](https://github.com/apache/trafficcontrol/issues/2712)
- Fixed #3400 - Allow "0" as a TTL value for Static DNS entries [Related github issue](https://github.com/apache/trafficcontrol/issues/3400)
- Fixed #5050 - Allows the TP administrator to name a TP instance (production, staging, etc) and flag whether it is production or not in traffic_portal_properties.json [Related github issue](https://github.com/apache/trafficcontrol/issues/5050)
- Fixed #4743 - Validate absolute DNS name requirement on Static DNS entry for CNAME type [Related github issue](https://github.com/apache/trafficcontrol/issues/4743)
- Fixed #4848 - `GET /api/x/cdns/capacity` gives back 500, with the message `capacity was zero`
- Fixed #2156 - Renaming a host in TC, does not impact xmpp_id and thereby hashid [Related github issue](https://github.com/apache/trafficcontrol/issues/2156)
- Fixed #5038 - Adds UI warning when server interface IP CIDR is too large [Related github issue](https://github.com/apache/trafficcontrol/issues/5038)
- Fixed #3661 - Anonymous Proxy ipv4 whitelist does not work
- Fixed #1847 - Delivery Service with SSL keys are no longer allowed to be updated when the fields changed are relevant to the SSL Keys validity.
- Fixed #5153 - Right click context menu on new ag-grid tables appearing at the wrong place after scrolling. [Related github issue](https://github.com/apache/trafficcontrol/issues/5153)
- Fixed the `GET /api/x/jobs` and `GET /api/x/jobs/:id` Traffic Ops API routes to allow falling back to Perl via the routing blacklist
- Fixed ORT config generation not using the coalesce_number_v6 Parameter.
- Fixed POST deliveryservices/request (designed to simple send an email) regression which erroneously required deep caching type and routing name. [Related github issue](https://github.com/apache/trafficcontrol/issues/4735)
- Removed audit logging from the `POST /api/x/serverchecks` Traffic Ops API endpoint in order to reduce audit log spam
- Fixed an issue that causes Traffic Router to mistakenly route to caches that had recently been set from ADMIN_DOWN to OFFLINE
- Fixed an issue that caused Traffic Monitor to poll caches that did not have the status ONLINE/REPORTED/ADMIN_DOWN
- Fixed /deliveryservice_stats regression restricting metric type to a predefined set of values. [Related github issue](https://github.com/apache/trafficcontrol/issues/4740)
- Fixed audit logging from the `/jobs` APIs to bring them back to the same level of information provided by TO-Perl
- Fixed `maxRevalDurationDays` validation for `POST /api/1.x/user/current/jobs` and added that validation to the `/api/x/jobs` endpoints
- Fixed slice plugin error in delivery service request view. [Related github issue](https://github.com/apache/trafficcontrol/issues/4770)
- Fixed update procedure of servers, so that if a server is linked to one or more delivery services, you cannot change its "cdn". [Related github issue](https://github.com/apache/trafficcontrol/issues/4116)
- Fixed `POST /api/x/steering` and `PUT /api/x/steering` so that a steering target with an invalid `type` is no longer accepted. [Related github issue](https://github.com/apache/trafficcontrol/issues/3531)
- Fixed `cachegroups` READ endpoint, so that if a request is made with the `type` specified as a non integer value, you get back a `400` with error details, instead of a `500`. [Related github issue](https://github.com/apache/trafficcontrol/issues/4703)
- Fixed ORT bug miscalculating Mid Max Origin Connections as all servers, usually resulting in 1.
- Fixed ORT atstccfg helper log to append and not overwrite old logs. Also changed to log to /var/log/ort and added a logrotate to the RPM. See the ORT README.md for details.
- Added Delivery Service Raw Remap `__RANGE_DIRECTIVE__` directive to allow inserting the Range Directive after the Raw Remap text. This allows Raw Remaps which manipulate the Range.
- Added an option for `coordinateRange` in the RGB configuration file, so that in case a client doesn't have a postal code, we can still determine if it should be allowed or not, based on whether or not the latitude/ longitude of the client falls within the supplied ranges. [Related github issue](https://github.com/apache/trafficcontrol/issues/4372)
- Fixed TR build configuration (pom.xml) to invoke preinstall.sh. [Related github issue](https://github.com/apache/trafficcontrol/issues/4882)
- Fixed #3548 - Prevents DS regexes with non-consecutive order from generating invalid CRconfig/snapshot.
- Fixes #4984 - Lets `create_tables.sql` be run concurrently without issue
- Fixed #5020, #5021 - Creating an ASN with the same number and same cache group should not be allowed.
- Fixed #5006 - Traffic Ops now generates the Monitoring on-the-fly if the snapshot doesn't exist, and logs an error. This fixes upgrading to 4.x to not break the CDN until a Snapshot is done.
- Fixed #4680 - Change Content-Type to application/json for TR auth calls
- Fixed #4292 - Traffic Ops not looking for influxdb.conf in the right place
- Fixed #5102 - Python client scripts fail silently on authentication failures
- Fixed #5103 - Python client scripts crash on connection errors
- Fixed matching of wildcards in subjectAlternateNames when loading TLS certificates
- Fixed #5180 - Global Max Mbps and Tps is not send to TM
- Fixed #3528 - Fix Traffic Ops monitoring.json missing DeliveryServices
- Fixed an issue where the jobs and servers table in Traffic Portal would not clear a column's filter when it's hidden
- Fixed an issue with Traffic Router failing to authenticate if secrets are changed
- Fixed validation error message for Traffic Ops `POST /api/x/profileparameters` route
- Fixed #5216 - Removed duplicate button to link delivery service to server [Related Github issue](https://github.com/apache/trafficcontrol/issues/5216)
- Fixed an issue where Traffic Router would erroneously return 503s or NXDOMAINs if the caches in a cachegroup were all unavailable for a client's requested IP version, rather than selecting caches from the next closest available cachegroup.
- Fixed an issue where downgrading the database would fail while having server interfaces with null gateways, MTU, and/or netmasks.
- Fixed an issue where partial upgrades of the database would occasionally fail to apply 2020081108261100_add_server_ip_profile_trigger.
- Fixed #5197 - Allows users to assign topology-based DS to ORG servers [Related Github issue](https://github.com/apache/trafficcontrol/issues/5197)
- Fixed #5161 - Fixes topology name character validation [Related Github issue](https://github.com/apache/trafficcontrol/issues/5161)
- Fixed #5237 - /isos API endpoint rejecting valid IPv6 addresses with CIDR-notation network prefixes.
- Fixed an issue with Traffic Monitor to fix peer polling to work as expected
- Fixed #5274 - CDN in a Box's Traffic Vault image failed to build due to Basho's repo responding with 402 Payment Required. The repo has been removed from the image.
- #5069 - For LetsEncryptDnsChallengerWatcher in Traffic Router, the cr-config location is configurable instead of only looking at `/opt/traffic_router/db/cr-config.json`
- #5191 - Error from IMS requests to /federations/all
- Fixed Astats csv issue where it could crash if caches dont return proc data
- #5380 - Show the correct servers (including ORGs) when a topology based DS with required capabilities + ORG servers is queried for the assigned servers
- Fixed parent.config generation for topology-based delivery services (inline comments not supported)
- Fixed parent.config generation for MSO delivery services with required capabilities

### Changed
- Changed some Traffic Ops Go Client methods to use `DeliveryServiceNullable` inputs and outputs.
- When creating invalidation jobs through TO/TP, if an identical regex is detected that overlaps its time, then warnings
will be returned indicating that overlap exists.
- Changed Traffic Portal to disable browser caching on GETs until it utilizes the If-Modified-Since functionality that the TO API now provides.
- Changed Traffic Portal to use Traffic Ops API v3
- Changed Traffic Portal to use the more performant and powerful ag-grid for all server and invalidation request tables.
- Changed ORT Config Generation to be deterministic, which will prevent spurious diffs when nothing actually changed.
- Changed ORT to find the local ATS config directory and use it when location Parameters don't exist for many required configs, including all Delivery Service files (Header Rewrites, Regex Remap, URL Sig, URI Signing).
- Changed ORT to not update ip_allow.config but log an error if it needs updating in syncds mode, and only actually update in badass mode.
    - ATS has a known bug, where reloading when ip_allow.config has changed blocks arbitrary addresses. This will break things by not allowing any new necessary servers, but prevents breaking the Mid server. There is no solution that doesn't break something, until ATS fixes the bug, and breaking an Edge is better than breaking a Mid.
- Changed the access logs in Traffic Ops to now show the route ID with every API endpoint call. The Route ID is appended to the end of the access log line.
- Changed Traffic Monitor's `tmconfig.backup` to store the result of `GET /api/2.0/cdns/{{name}}/configs/monitoring` instead of a transformed map
- Changed OAuth workflow to use Basic Auth if client secret is provided per RFC6749 section 2.3.1.
- [Multiple Interface Servers](https://github.com/apache/trafficcontrol/blob/master/blueprints/multi-interface-servers.md)
    - Interface data is constructed from IP Address/Gateway/Netmask (and their IPv6 counterparts) and Interface Name and Interface MTU fields on services. These **MUST** have proper, valid data before attempting to upgrade or the upgrade **WILL** fail. In particular IP fields need to be valid IP addresses/netmasks, and MTU must only be positive integers of at least 1280.
    - The `/servers` and `/servers/{{ID}}}` TO API endpoints have been updated to use and reflect multi-interface servers.
    - Updated `/cdns/{{name}}/configs/monitoring` TO API endpoint to return multi-interface data.
    - CDN Snapshots now use a server's "service addresses" to provide its IP addresses.
    - Changed the `Cache States` tab of the Traffic Monitor UI to properly handle multiple interfaces.
    - Changed the `/publish/CacheStats` in Traffic Monitor to support multiple interfaces.
    - Changed the CDN-in-a-Box server enrollment template to support multiple interfaces.
- Changed Tomcat Java dependency to 8.5.57.
- Changed Spring Framework Java dependency to 4.2.5.
- Changed certificate loading code in Traffic Router to use Bouncy Castle instead of deprecated Sun libraries.
- Changed deprecated AsyncHttpClient Java dependency to use new active mirror and updated to version 2.12.1.
- Changed Traffic Portal to use the more performant and powerful ag-grid for the delivery service request (DSR) table.
- Traffic Ops: removed change log entry created during server update/revalidation unqueue
- Updated CDN in a Box to CentOS 8 and added `RHEL_VERSION` Docker build arg so CDN in a Box can be built for CentOS 7, if desired
- Added Delivery Service Raw Remap `__CACHEKEY_DIRECTIVE__` directive to allow inserting the cachekey directive into the Raw Remap text. This allows Raw Remaps which manipulate the cachekey.

### Deprecated
- Deprecated the non-nullable `DeliveryService` Go struct and other structs that use it. `DeliveryServiceNullable` structs should be used instead.
- Deprecated the `insecure` option in `traffic_ops_golang` in favor of `"tls_config": { "InsecureSkipVerify": <bool> }`
- Importing Traffic Ops Go clients via the un-versioned `github.com/apache/trafficcontrol/traffic_ops/client` is now deprecated in favor of versioned import paths e.g. `github.com/apache/trafficcontrol/traffic_ops/v3-client`.

### Removed
- Removed deprecated Traffic Ops Go Client methods.
- Configuration generation logic in the TO API (v1) for all files and the "meta" route - this means that versions of Traffic Ops ORT earlier than 4.0.0 **will not work any longer** with versions of Traffic Ops moving forward.
- Removed from Traffic Portal the ability to view cache server config files as the contents are no longer reliable through the TO API due to the introduction of atstccfg.


## [4.1.0] - 2020-04-23
### Added
- Added support for use of ATS Slice plugin as an additonal option to range request handling on HTTP/DNS DSes.
- Added a boolean to delivery service in Traffic Portal and Traffic Ops to enable EDNS0 client subnet at the delivery service level and include it in the cr-config.
- Updated Traffic Router to read new EDSN0 client subnet field and route accordingly only for enabled delivery services. When enabled and a subnet is present in the request, the subnet appears in the `chi` field and the resolver address is in the `rhi` field.
- Traffic Router DNSSEC zone diffing: if enabled via the new "dnssec.zone.diffing.enabled" TR profile parameter, TR will diff existing zones against newly generated zones in order to determine if a zone needs to be re-signed. Zones are typically generated on every snapshot and whenever new DNSSEC keys are found, and since signing a zone is a relatively CPU-intensive operation, this optimization can drastically reduce the CPU time taken to process new snapshots and new DNSSEC keys.
- Added an optimistic quorum feature to Traffic Monitor to prevent false negative states from propagating to downstream components in the event of network isolation.
- Added the ability to fetch users by role
- Added an API 1.5 endpoint to generate delivery service certificates using Let's Encrypt
- Added an API 1.5 endpoint to GET a single or all records for Let's Encrypt DNS challenge
- Added an API 1.5 endpoint to renew certificates
- Added ability to create multiple objects from generic API Create with a single POST.
- Added debugging functionality to CDN-in-a-Box.
- Added an SMTP server to CDN-in-a-Box.
- Cached builder Docker images on Docker Hub to speed up build time
- Added functionality in the GET endpoints to support the "If-Modified-Since" header in the incoming requests.
- Traffic Ops Golang Endpoints
  - /api/2.0 for all of the most recent route versions
  - /api/1.1/cachegroupparameters/{{cachegroupID}}/{{parameterID}} `(DELETE)`
  - /api/1.5/stats_summary `(POST)`
  - /api/1.1/cdns/routing
  - /api/1.1/cachegroupparameters/ `(GET, POST)`
  - /api/2.0/isos
  - /api/1.5/deliveryservice/:id/routing
  - /api/1.5/deliveryservices/sslkeys/generate/letsencrypt `POST`
  - /api/2.0/deliveryservices/xmlId/:XMLID/sslkeys `DELETE`
  - /deliveryserviceserver/:dsid/:serverid
  - /api/1.5/letsencrypt/autorenew `POST`
  - /api/1.5/letsencrypt/dnsrecords `GET`
  - /api/2.0/vault/ping `GET`
  - /api/2.0/vault/bucket/:bucket/key/:key/values `GET`
  - /api/2.0/servercheck `GET`
  - /api/2.0/servercheck/extensions/:id `(DELETE)`
  - /api/2.0/servercheck/extensions `(GET, POST)`
  - /api/2.0/servers/:name-or-id/update `POST`
  - /api/2.0/plugins `(GET)`
  - /api/2.0/snapshot `PUT`

### Changed
- Add null check in astats plugin before calling strtok to find ip mask values in the config file
- Fix to traffic_ops_ort.pl to strip specific comment lines before checking if a file has changed.  Also promoted a changed file message from DEBUG to ERROR for report mode.
- Fixed Traffic Portal regenerating CDN DNSSEC keys with the wrong effective date
- Fixed issue #4583: POST /users/register internal server error caused by failing DB query
- Type mutation through the api is now restricted to only those types that apply to the "server" table
- Updated The Traffic Ops Python, Go and Java clients to use API version 2.0 (when possible)
- Updated CDN-in-a-Box scripts and enroller to use TO API version 2.0
- Updated numerous, miscellaneous tools to use TO API version 2.0
- Updated TP to use TO API v2
- Updated TP application build dependencies
- Modified Traffic Monitor to poll over IPv6 as well as IPv4 and separate the availability statuses.
- Modified Traffic Router to separate availability statuses between IPv4 and IPv6.
- Modified Traffic Portal and Traffic Ops to accept IPv6 only servers.
- Updated Traffic Monitor to default to polling both IPv4 and IPv6.
- Traffic Ops, Traffic Monitor, Traffic Stats, and Grove are now compiled using Go version 1.14. This requires a Traffic Vault config update (see note below).
- Existing installations **must** enable TLSv1.1 for Traffic Vault in order for Traffic Ops to reach it. See [Enabling TLS 1.1](https://traffic-control-cdn.readthedocs.io/en/latest/admin/traffic_vault.html#tv-admin-enable-tlsv1-1) in the Traffic Vault administrator's guide for instructions.
- Changed the `totalBytes` property of responses to GET requests to `/deliveryservice_stats` to the more appropriate `totalKiloBytes` in API 2.x
- Fix to traffic_ops_ort to generate logging.yaml files correctly.
- Fixed issue #4650: add the "Vary: Accept-Encoding" header to all responses from Traffic Ops

### Deprecated/Removed
- The Traffic Ops `db/admin.pl` script has now been removed. Please use the `db/admin` binary instead.
- Traffic Ops Python client no longer supports Python 2.
- Traffic Ops API Endpoints
  - /api_capabilities/:id
  - /asns/:id
  - /cachegroups/:id (GET)
  - /cachegroup/:parameterID/parameter
  - /cachegroups/:parameterID/parameter/available
  - /cachegroups/:id/unassigned_parameters
  - /cachegroups/trimmed
  - /cdns/:name/configs/routing
  - /cdns/:name/federations/:id (GET)
  - /cdns/configs
  - /cdns/:id (GET)
  - /cdns/:id/snapshot
  - /cdns/name/:name (GET)
  - /cdns/usage/overview
  - /deliveryservice_matches
  - /deliveryservice_server/:dsid/:serverid
  - /deliveryservice_user
  - /deliveryservice_user/:dsId/:userId
  - /deliveryservices/hostname/:name/sslkeys
  - /deliveryservices/{dsid}/regexes/{regexid} (GET)
  - /deliveryservices/:id (GET)
  - /deliveryservices/:id/state
  - /deliveryservices/xmlId/:XMLID/sslkeys/delete
  - /divisions/:division_name/regions
  - /divisions/:id
  - /divisions/name/:name
  - /hwinfo/dtdata
  - /jobs/:id
  - /keys/ping
  - /logs/:days/days
  - /parameters/:id (GET)
  - /parameters/:id/profiles
  - /parameters/:id/unassigned_profiles
  - /parameters/profile/:name
  - /parameters/validate
  - /phys_locations/trimmed
  - /phys_locations/:id (GET)
  - /profile/:id (GET)
  - /profile/:id/unassigned_parameters
  - /profile/trimmed
  - /regions/:id (GET, DELETE)
  - /regions/:region_name/phys_locations
  - /regions/name/:region_name
  - /riak/bucket/:bucket/key/:key/vault
  - /riak/ping
  - /riak/stats
  - /servercheck/aadata
  - /servers/hostname/:hostName/details
  - /servers/status
  - /servers/:id (GET)
  - /servers/totals
  - /snapshot/:cdn
  - /stats_summary/create
  - /steering/:deliveryservice/targets/:target (GET)
  - /tenants/:id (GET)
  - /statuses/:id (GET)
  - /to_extensions/:id/delete
  - /to_extensions
  - /traffic_monitor/stats
  - /types/trimmed
  - /types/{{ID}} (GET)
  - /user/current/jobs
  - /users/:id/deliveryservices
  - /servers/checks
  - /user/{{user ID}}/deliveryservices/available

## [4.0.0] - 2019-12-16
### Added
- Traffic Router: TR now generates a self-signed certificate at startup and uses it as the default TLS cert.
  The default certificate is used whenever a client attempts an SSL handshake for an SNI host which does not match
  any of the other certificates.
- Client Steering Forced Diversity: force Traffic Router to return more unique edge caches in CLIENT_STEERING results instead of the default behavior which can sometimes return a result of multiple targets using the same edge cache. In the case of edge cache failures, this feature will give clients a chance to retry a different edge cache. This can be enabled with the new "client.steering.forced.diversity" Traffic Router profile parameter.
- Traffic Ops Golang Endpoints
  - /api/1.4/deliveryservices `(GET,POST,PUT)`
  - /api/1.4/users `(GET,POST,PUT)`
  - /api/1.1/deliveryservices/xmlId/:xmlid/sslkeys `GET`
  - /api/1.1/deliveryservices/hostname/:hostname/sslkeys `GET`
  - /api/1.1/deliveryservices/sslkeys/add `POST`
  - /api/1.1/deliveryservices/xmlId/:xmlid/sslkeys/delete `GET`
  - /api/1.4/deliveryservices_required_capabilities `(GET,POST,DELETE)`
  - /api/1.1/servers/status `GET`
  - /api/1.4/cdns/dnsseckeys/refresh `GET`
  - /api/1.1/cdns/name/:name/dnsseckeys `GET`
  - /api/1.1/roles `GET`
  - /api/1.4/cdns/name/:name/dnsseckeys `GET`
  - /api/1.4/user/login/oauth `POST`
  - /api/1.1/servers/:name/configfiles/ats `GET`
  - /api/1.1/servers/:id/queue_update `POST`
  - /api/1.1/profiles/:name/configfiles/ats/* `GET`
  - /api/1.4/profiles/name/:name/copy/:copy
  - /api/1.1/servers/:name/configfiles/ats/* `GET`
  - /api/1.1/cdns/:name/configfiles/ats/* `GET`
  - /api/1.1/servers/:id/status `PUT`
  - /api/1.1/dbdump `GET`
  - /api/1.1/servers/:name/configfiles/ats/parent.config
  - /api/1.1/servers/:name/configfiles/ats/remap.config
  - /api/1.1/user/login/token `POST`
  - /api/1.4/deliveryservice_stats `GET`
  - /api/1.1/deliveryservices/request
  - /api/1.1/federations/:id/users
  - /api/1.1/federations/:id/users/:userID
  - /api/1.2/current_stats
  - /api/1.1/osversions
  - /api/1.1/stats_summary `GET`
  - /api/1.1/api_capabilities `GET`
  - /api/1.1/user/current `PUT`
  - /api/1.1/federations/:id/federation_resolvers `(GET, POST)`

- Traffic Router: Added a tunable bounded queue to support DNS request processing.
- Traffic Ops API Routing Blacklist: via the `routing_blacklist` field in `cdn.conf`, enable certain whitelisted Go routes to be handled by Perl instead (via the `perl_routes` list) in case a regression is found in the Go handler, and explicitly disable any routes via the `disabled_routes` list. Requests to disabled routes are immediately given a 503 response. Both fields are lists of Route IDs, and route information (ID, version, method, path, and whether or not it can bypass to Perl) can be found by running `./traffic_ops_golang --api-routes`. To disable a route or have it bypassed to Perl, find its Route ID using the previous command and put it in the `disabled_routes` or `perl_routes` list, respectively.
- To support reusing a single riak cluster connection, an optional parameter is added to riak.conf: "HealthCheckInterval". This options takes a 'Duration' value (ie: 10s, 5m) which affects how often the riak cluster is health checked.  Default is currently set to: "HealthCheckInterval": "5s".
- Added a new Go db/admin binary to replace the Perl db/admin.pl script which is now deprecated and will be removed in a future release. The new db/admin binary is essentially a drop-in replacement for db/admin.pl since it supports all of the same commands and options; therefore, it should be used in place of db/admin.pl for all the same tasks.
- Added an API 1.4 endpoint, /api/1.4/cdns/dnsseckeys/refresh, to perform necessary behavior previously served outside the API under `/internal`.
- Added the DS Record text to the cdn dnsseckeys endpoint in 1.4.
- Added monitoring.json snapshotting. This stores the monitoring json in the same table as the crconfig snapshot. Snapshotting is now required in order to push out monitoring changes.
- To traffic_ops_ort.pl added the ability to handle ##OVERRIDE## delivery service ANY_MAP raw remap text to replace and comment out a base delivery service remap rules. THIS IS A TEMPORARY HACK until versioned delivery services are implemented.
- Snapshotting the CRConfig now deletes HTTPS certificates in Riak for delivery services which have been deleted in Traffic Ops.
- Added a context menu in place of the "Actions" column from the following tables in Traffic Portal: cache group tables, CDN tables, delivery service tables, parameter tables, profile tables, server tables.
- Traffic Portal standalone Dockerfile
- In Traffic Portal, removes the need to specify line breaks using `__RETURN__` in delivery service edge/mid header rewrite rules, regex remap expressions, raw remap text and traffic router additional request/response headers.
- In Traffic Portal, provides the ability to clone delivery service assignments from one cache to another cache of the same type. Issue #2963.
- Added an API 1.4 endpoint, /api/1.4/server_capabilities, to create, read, and delete server capabilities.
- Traffic Ops now allows each delivery service to have a set of query parameter keys to be retained for consistent hash generation by Traffic Router.
- In Traffic Portal, delivery service table columns can now be rearranged and their visibility toggled on/off as desired by the user. Hidden table columns are excluded from the table search. These settings are persisted in the browser.
- Added an API 1.4 endpoint, /api/1.4/user/login/oauth to handle SSO login using OAuth.
- Added /#!/sso page to Traffic Portal to catch redirects back from OAuth provider and POST token into the API.
- In Traffic Portal, server table columns can now be rearranged and their visibility toggled on/off as desired by the user. Hidden table columns are excluded from the table search. These settings are persisted in the browser.
- Added pagination support to some Traffic Ops endpoints via three new query parameters, limit and offset/page
- Traffic Ops now supports a "sortOrder" query parameter on some endpoints to return API responses in descending order
- Traffic Ops now uses a consistent format for audit logs across all Go endpoints
- Added cache-side config generator, atstccfg, installed with ORT. Includes all configs. Includes a plugin system.
- Fixed ATS config generation to omit regex remap, header rewrite, URL Sig, and URI Signing files for delivery services not assigned to that server.
- In Traffic Portal, all tables now include a 'CSV' link to enable the export of table data in CSV format.
- Pylint configuration now enforced (present in [a file in the Python client directory](./traffic_control/clients/python/pylint.rc))
- Added an optional SMTP server configuration to the TO configuration file, api now has unused abilitiy to send emails
- Traffic Monitor now has "gbps" calculated stat, allowing operators to monitor bandwidth in Gbps.
- Added an API 1.4 endpoint, /api/1.4/deliveryservices_required_capabilities, to create, read, and delete associations between a delivery service and a required capability.
- Added ATS config generation omitting parents without Delivery Service Required Capabilities.
- In Traffic Portal, added the ability to create, view and delete server capabilities and associate those server capabilities with servers and delivery services. See [blueprint](./blueprints/server-capabilitites.md)
- Added validation to prevent assigning servers to delivery services without required capabilities.
- Added deep coverage zone routing percentage to the Traffic Portal dashboard.
- Added a `traffic_ops/app/bin/osversions-convert.pl` script to convert the `osversions.cfg` file from Perl to JSON as part of the `/osversions` endpoint rewrite.
- Added [Experimental] - Emulated Vault suppling a HTTP server mimicking RIAK behavior for usage as traffic-control vault.
- Added Traffic Ops Client function that returns a Delivery Service Nullable Response when requesting for a Delivery Service by XMLID

### Changed
- Traffic Router:  TR will now allow steering DSs and steering target DSs to have RGB enabled. (fixes #3910)
- Traffic Portal:  Traffic Portal now allows Regional Geo Blocking to be enabled for a Steering Delivery Service.
- Traffic Ops: fixed a regression where the `Expires` cookie header was not being set properly in responses. Also, added the `Max-Age` cookie header in responses.
- Traffic Router, added TLS certificate validation on certificates imported from Traffic Ops
  - validates modulus of private and public keys
  - validates current timestamp falls within the certificate date bracket
  - validates certificate subjects against the DS URL
- Traffic Ops Golang Endpoints
  - Updated /api/1.1/cachegroups: Cache Group Fallbacks are included
  - Updated /api/1.1/cachegroups: fixed so fallbackToClosest can be set through API
    - Warning:  a PUT of an old Cache Group JSON without the fallbackToClosest field will result in a `null` value for that field
- Traffic Router: fixed a bug which would cause `REFUSED` DNS answers if the zone priming execution did not complete within the configured `zonemanager.init.timeout` period.
- Issue 2821: Fixed "Traffic Router may choose wrong certificate when SNI names overlap"
- traffic_ops/app/bin/checks/ToDnssecRefresh.pl now requires "user" and "pass" parameters of an operations-level user! Update your scripts accordingly! This was necessary to move to an API endpoint with proper authentication, which may be safely exposed.
- Traffic Monitor UI updated to support HTTP or HTTPS traffic.
- Traffic Monitor health/stat time now includes full body download (like prior TM <=2.1 version)
- Modified Traffic Router logging format to include an additional field for DNS log entries, namely `rhi`. This defaults to '-' and is only used when EDNS0 client subnet extensions are enabled and a client subnet is present in the request. When enabled and a subnet is present, the subnet appears in the `chi` field and the resolver address is in the `rhi` field.
- Changed traffic_ops_ort.pl so that hdr_rw-&lt;ds&gt;.config files are compared with strict ordering and line duplication when detecting configuration changes.
- Traffic Ops (golang), Traffic Monitor, Traffic Stats are now compiled using Go version 1.11. Grove was already being compiled with this version which improves performance for TLS when RSA certificates are used.
- Fixed issue #3497: TO API clients that don't specify the latest minor version will overwrite/default any fields introduced in later versions
- Fixed permissions on DELETE /api/$version/deliveryservice_server/{dsid}/{serverid} endpoint
- Issue 3476: Traffic Router returns partial result for CLIENT_STEERING Delivery Services when Regional Geoblocking or Anonymous Blocking is enabled.
- Upgraded Traffic Portal to AngularJS 1.7.8
- Issue 3275: Improved the snapshot diff performance and experience.
- Issue 3550: Fixed TC golang client setting for cache control max age
- Issue #3605: Fixed Traffic Monitor custom ports in health polling URL.
- Issue 3587: Fixed Traffic Ops Golang reverse proxy and Riak logs to be consistent with the format of other error logs.
- Database migrations have been collapsed. Rollbacks to migrations that previously existed are no longer possible.
- Issue #3750: Fixed Grove access log fractional seconds.
- Issue #3646: Fixed Traffic Monitor Thresholds.
- Modified Traffic Router API to be available via HTTPS.
- Added fields to traffic_portal_properties.json to configure SSO through OAuth.
- Added field to cdn.conf to configure whitelisted URLs for Json Key Set URL returned from OAuth provider.
- Improved [profile comparison view in Traffic Portal](https://github.com/apache/trafficcontrol/blob/master/blueprints/profile-param-compare-manage.md).
- Issue #3871 - provides users with a specified role the ability to mark any delivery service request as complete.
- Fixed Traffic Ops Golang POST servers/id/deliveryservice continuing erroneously after a database error.
- Fixed Traffic Ops Golang POST servers/id/deliveryservice double-logging errors.
- Issue #4131 - The "Clone Delivery Service Assignments" menu item is hidden on a cache when the cache has zero delivery service assignments to clone.
- Traffic Portal - Turn off TLSv1
- Removed Traffic Portal dependency on Restangular
- Issue #1486 - Dashboard graph for bandwidth now displays units in the tooltip when hovering over a data point

### Deprecated/Removed
- Traffic Ops API Endpoints
  - /api/1.1/cachegroup_fallbacks
  - /api_capabilities `POST`

## [3.0.0] - 2018-10-30
### Added
- Removed MySQL-to-Postgres migration tools.  This tool is supported for 1.x to 2.x upgrades only and should not be used with 3.x.
- Backup Edge Cache group: If the matched group in the CZF is not available, this list of backup edge cache group configured via Traffic Ops API can be used as backup. In the event of all backup edge cache groups not available, GEO location can be optionally used as further backup. APIs detailed [here](http://traffic-control-cdn.readthedocs.io/en/latest/development/traffic_ops_api/v12/cachegroup_fallbacks.html)
- Traffic Ops Golang Proxy Endpoints
  - /api/1.4/users `(GET,POST,PUT)`
  - /api/1.3/origins `(GET,POST,PUT,DELETE)`
  - /api/1.3/coordinates `(GET,POST,PUT,DELETE)`
  - /api/1.3/staticdnsentries `(GET,POST,PUT,DELETE)`
  - /api/1.1/deliveryservices/xmlId/:xmlid/sslkeys `GET`
  - /api/1.1/deliveryservices/hostname/:hostname/sslkeys `GET`
  - /api/1.1/deliveryservices/sslkeys/add `POST`
  - /api/1.1/deliveryservices/xmlId/:xmlid/sslkeys/delete `GET`
- Delivery Service Origins Refactor: The Delivery Service API now creates/updates an Origin entity on Delivery Service creates/updates, and the `org_server_fqdn` column in the `deliveryservice` table has been removed. The `org_server_fqdn` data is now computed from the Delivery Service's primary origin (note: the name of the primary origin is the `xml_id` of its delivery service).
- Cachegroup-Coordinate Refactor: The Cachegroup API now creates/updates a Coordinate entity on Cachegroup creates/updates, and the `latitude` and `longitude` columns in the `cachegroup` table have been replaced with `coordinate` (a foreign key to Coordinate). Coordinates created from Cachegroups are given the name `from_cachegroup_\<cachegroup name\>`.
- Geolocation-based Client Steering: two new steering target types are available to use for `CLIENT_STEERING` delivery services: `STEERING_GEO_ORDER` and `STEERING_GEO_WEIGHT`. When targets of these types have an Origin with a Coordinate, Traffic Router will order and prioritize them based upon the shortest total distance from client -> edge -> origin. Co-located targets are grouped together and can be weighted or ordered within the same location using `STEERING_GEO_WEIGHT` or `STEERING_GEO_ORDER`, respectively.
- Tenancy is now the default behavior in Traffic Ops.  All database entries that reference a tenant now have a default of the root tenant.  This eliminates the need for the `use_tenancy` global parameter and will allow for code to be simplified as a result. If all user and delivery services reference the root tenant, then there will be no difference from having `use_tenancy` set to 0.
- Cachegroup Localization Methods: The Cachegroup API now supports an optional `localizationMethods` field which specifies the localization methods allowed for that cachegroup (currently 'DEEP_CZ', 'CZ', and 'GEO'). By default if this field is null/empty, all localization methods are enabled. After Traffic Router has localized a client, it will only route that client to cachegroups that have enabled the localization method used. For example, this can be used to prevent GEO-localized traffic (i.e. most likely from off-net/internet clients) to cachegroups that aren't optimal for internet traffic.
- Traffic Monitor Client Update: Traffic Monitor is updated to use the Traffic Ops v13 client.
- Removed previously deprecated `traffic_monitor_java`
- Added `infrastructure/cdn-in-a-box` for Apachecon 2018 demonstration
- The CacheURL Delivery service field is deprecated.  If you still need this functionality, you can create the configuration explicitly via the raw remap field.

## [2.2.0] - 2018-06-07
### Added
- Per-DeliveryService Routing Names: you can now choose a Delivery Service's Routing Name (rather than a hardcoded "tr" or "edge" name). This might require a few pre-upgrade steps detailed [here](http://traffic-control-cdn.readthedocs.io/en/latest/admin/traffic_ops/migration_from_20_to_22.html#per-deliveryservice-routing-names)
- [Delivery Service Requests](http://traffic-control-cdn.readthedocs.io/en/latest/admin/quick_howto/ds_requests.html#ds-requests): When enabled, delivery service requests are created when ALL users attempt to create, update or delete a delivery service. This allows users with higher level permissions to review delivery service changes for completeness and accuracy before deploying the changes.
- Traffic Ops Golang Proxy Endpoints
  - /api/1.3/about `(GET)`
  - /api/1.3/asns `(GET,POST,PUT,DELETE)`
  - /api/1.3/cachegroups `(GET,POST,PUT,DELETE)`
  - /api/1.3/cdns `(GET,POST,PUT,DELETE)`
  - /api/1.3/cdns/capacity `(GET)`
  - /api/1.3/cdns/configs `(GET)`
  - /api/1.3/cdns/dnsseckeys `(GET)`
  - /api/1.3/cdns/domain `(GET)`
  - /api/1.3/cdns/monitoring `(GET)`
  - /api/1.3/cdns/health `(GET)`
  - /api/1.3/cdns/routing `(GET)`
  - /api/1.3/deliveryservice_requests `(GET,POST,PUT,DELETE)`
  - /api/1.3/divisions `(GET,POST,PUT,DELETE)`
  - /api/1.3/hwinfos `(GET)`
  - /api/1.3/login `(POST)`
  - /api/1.3/parameters `(GET,POST,PUT,DELETE)`
  - /api/1.3/profileparameters `(GET,POST,PUT,DELETE)`
  - /api/1.3/phys_locations `(GET,POST,PUT,DELETE)`
  - /api/1.3/ping `(GET)`
  - /api/1.3/profiles `(GET,POST,PUT,DELETE)`
  - /api/1.3/regions `(GET,POST,PUT,DELETE)`
  - /api/1.3/servers `(GET,POST,PUT,DELETE)`
  - /api/1.3/servers/checks `(GET)`
  - /api/1.3/servers/details `(GET)`
  - /api/1.3/servers/status `(GET)`
  - /api/1.3/servers/totals `(GET)`
  - /api/1.3/statuses `(GET,POST,PUT,DELETE)`
  - /api/1.3/system/info `(GET)`
  - /api/1.3/types `(GET,POST,PUT,DELETE)`
- Fair Queuing Pacing: Using the FQ Pacing Rate parameter in Delivery Services allows operators to limit the rate of individual sessions to the edge cache. This feature requires a Trafficserver RPM containing the fq_pacing experimental plugin AND setting 'fq' as the default Linux qdisc in sysctl.
- Traffic Ops rpm changed to remove world-read permission from configuration files.

### Changed
- Reformatted this CHANGELOG file to the keep-a-changelog format

[unreleased]: https://github.com/apache/trafficcontrol/compare/RELEASE-7.0.0...HEAD
[7.0.0]: https://github.com/apache/trafficcontrol/compare/RELEASE-7.0.0...RELEASE-6.0.0
[6.0.0]: https://github.com/apache/trafficcontrol/compare/RELEASE-6.0.0...RELEASE-5.0.0
[5.0.0]: https://github.com/apache/trafficcontrol/compare/RELEASE-4.1.0...RELEASE-5.0.0
[4.1.0]: https://github.com/apache/trafficcontrol/compare/RELEASE-4.0.0...RELEASE-4.1.0
[4.0.0]: https://github.com/apache/trafficcontrol/compare/RELEASE-3.0.0...RELEASE-4.0.0
[3.0.0]: https://github.com/apache/trafficcontrol/compare/RELEASE-2.2.0...RELEASE-3.0.0
[2.2.0]: https://github.com/apache/trafficcontrol/compare/RELEASE-2.1.0...RELEASE-2.2.0<|MERGE_RESOLUTION|>--- conflicted
+++ resolved
@@ -57,12 +57,9 @@
 - [#7469](https://github.com/apache/trafficcontrol/pull/7469) *Traffic Ops* Changed logic to not report empty or missing cookies into TO error.log.
 
 ### Fixed
-<<<<<<< HEAD
 - [#7570](https://github.com/apache/trafficcontrol/pull/7570) *Traffic Ops* Fixes `deliveryservice_request_comments` v5 apis to respond with `RFC3339` date/time Format.
-=======
 - [#7312](https://github.com/apache/trafficcontrol/issues/7312) *Docs* Changing docs for CDN locks for DELETE response structure v4 and v5. 
 - [#7572](https://github.com/apache/trafficcontrol/pull/7572) *Traffic Ops* Fixes Delivery Service Requests V5 apis docs with RFC3339 date/time Format
->>>>>>> c1e70b7a
 - [#7539](https://github.com/apache/trafficcontrol/pull/7539) *Traffic Monitor* Use stats_over_http timestamp to calculate bandwidth for TM's health. 
 - [#7542](https://github.com/apache/trafficcontrol/pull/7542) *Traffic Ops* Fixed `CDN Locks` documentation to reflect the correct RFC3339 timestamps.
 - [#6340](https://github.com/apache/trafficcontrol/issues/6340) *Traffic Ops* Fixed alert messages for POST and PUT invalidation job APIs.
