--- conflicted
+++ resolved
@@ -80,14 +80,10 @@
         _comments: "The snapshot diff may contains nested json objects. You can specify if you want these objects expanded, and if so, how many levels. 0 = not expanded, n = expanded to n levels. Set this to a high number (i.e. 100) to ensure full expansion."
         expandLevel: 0
     cacheChecks:
-<<<<<<< HEAD
-      _comments: These are configurable properties for the cache checks view. The data for the cache checks view is derived from TO extensions. The extensions array should include an entry for each of your extensions or you can check the /servers/checks Traffic Ops API endpoint to see which checks you have configured.
-=======
       _comments: These are configurable properties for the cache checks view. The data
         for the cache checks view is derived from TO extensions. The extensions array
         should include an entry for each of your extensions or you can check GET api/{{ to_api_version }}/servers/checks
         to see which checks you have configured.
->>>>>>> 750833c0
       show: true
       updatePending:
         show: true
