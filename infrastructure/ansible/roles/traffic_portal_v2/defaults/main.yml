---
#
# Licensed under the Apache License, Version 2.0 (the "License");
# you may not use this file except in compliance with the License.
# You may obtain a copy of the License at
#
#     http://www.apache.org/licenses/LICENSE-2.0
#
# Unless required by applicable law or agreed to in writing, software
# distributed under the License is distributed on an "AS IS" BASIS,
# WITHOUT WARRANTIES OR CONDITIONS OF ANY KIND, either express or implied.
# See the License for the specific language governing permissions and
# limitations under the License.
#
install_traffic_portal_v2: False
tpv2_pkg_name: "{% if tpv2_version is defined and tpv2_version != omit %}{{ 'traffic_portal_v2-'+tpv2_version }}{% else %}traffic_portal_v2{% endif %}"

# TP installation information
tpv2_base_install_dir: /opt/traffic-portal
tpv2_properties_dir: "{{ tpv2_base_install_dir }}/browser"
tpv2_conf_dir: /etc/traffic-portal

# config.json
<<<<<<< HEAD
tpv2_insecure: false
=======
tpv2_insecure: true
>>>>>>> 67c34970
tpv2_sslPort: 443
tpv2_to_base_url: "https://localhost:6443"
tpv2_useSSL: true
tpv2_ssl_ca_files:
  - /etc/pki/tls/ca-localhost.crt
tpv2_ssl_cert_file: "/server.crt"
tpv2_ssl_key_file: "/server.key"
tpv2_browser_folder: "{{ tpv2_properties_dir }}"

# Traffic_portal_v2_properties
# Addition is supported, but not removal
tpv2_default_properties_template:
  _comment: These are the default properties for Traffic Portal v2. Customize these values
    to fit your needs.
  properties:
    _comments:
      name: Customize the name of Traffic Portal v2 if desired.
      enforceCapabilities: Not currently supported. Must be false.
    name: Traffic Portal v2
    environment:
      _comments: Optionally set the environment name (production, staging, development, etc) and an indicator if the environment is production or not.
      name: Kabletown2.0
      isProd: false
    api:
      _comment: This should have the same value found in /etc/traffic-portal/config.js
      baseUrl: "{{ tpv2_to_base_url }}/api/"
    # enforceCapabilities is not currently supported and must be false
    enforceCapabilities: false
    dashboard:
      _comments: These are configurable properties for the dashboard
      autoRefresh: true
      currentStats:
        refreshRateInMS: 30000
      deliveryServiceGbps:
        refreshRateInMS: 60000
      healthyCacheCount:
        refreshRateInMS: 60000
      cacheStatusCount:
        refreshRateInMS: 60000
      cdnChart:
        refreshRateInMS: 60000
      capacity:
        refreshRateInMS: 60000
      routing:
        refreshRateInMS: 60000
      cacheGroupHealth:
        refreshRateInMS: 60000
    snapshot:
      _comments: These are configurable properties for a cdn snapshot
      diff:
        _comments: "The snapshot diff may contains nested json objects. You can specify if you want these objects expanded, and if so, how many levels. 0 = not expanded, n = expanded to n levels. Set this to a high number (i.e. 100) to ensure full expansion."
        expandLevel: 0
    cacheChecks:
      _comments: These are configurable properties for the cache checks view. The data
        for the cache checks view is derived from TO extensions. The extensions array
        should include an entry for each of your extensions or you can check GET api/{{ to_api_version }}/servers/checks
        to see which checks you have configured.
      show: true
      updatePending:
        show: true
        key: UPD
        desc: Configuration file updates have been applied or are pending for the EDGE
          or MID
      revalPending:
        show: true
        key: RVL
        desc: Content invalidation request(s) are pending for the EDGE or MID
      extensions:
        - key: ILO
          desc: Ping the iLO interface for EDGE or MID servers
          type: bool
        - key: 10G
          desc: Ping the IPv4 address of the EDGE or MID servers
          type: bool
        - key: FQDN
          desc: DNS check that matches what the DNS servers responds with compared to
            what Traffic Ops has
          type: bool
        - key: DSCP
          desc: Checks the DSCP value of packets from the edge server to the Traffic Ops
            server
          type: bool
        - key: 10G6
          desc: Ping the IPv6 address of the EDGE or MID servers
          type: bool
        - key: MTU
          desc: Ping the EDGE or MID using the configured MTU from Traffic Ops
          type: bool
        - key: CHR
          desc: Cache Hit Ratio %
          type: number
        - key: CDU
          desc: Cache Disk Utilization %
          type: number
        - key: ORT
          desc: Number of configuration differences as determined by ORT found between
            Traffic Ops and the cache
          type: number
    deliveryServices:
      _comment: Delivery service settings
      defaults:
        _comments: These are default values used when creating resources
        ANY_MAP:
          dscp: 0
          regionalGeoBlocking: false
          logsEnabled: false
          geoProvider: 0
          geoLimit: 0
          ccrDnsTtl: 30
          serviceCategory: other
          anonymousBlockingEnabled: false
        DNS:
          routingName: cdn
          dscp: 0
          ipv6RoutingEnabled: true
          rangeRequestHandling: 0
          qstringIgnore: 0
          maxOriginConnections: 0
          maxRequestHeaderBytes: 0
          multiSiteOrigin: false
          logsEnabled: false
          geoProvider: 0
          geoLimit: 0
          missLat: 41.881944
          missLong: -87.627778
          serviceCategory: other
          signingAlgorithm:
          ccrDnsTtl: 30
          regionalGeoBlocking: false
          maxDnsAnswers: 6
          anonymousBlockingEnabled: false
          ecsEnabled: false
        HTTP:
          routingName: cdn
          deepCachingType: NEVER
          dscp: 0
          ipv6RoutingEnabled: true
          rangeRequestHandling: 0
          qstringIgnore: 0
          maxOriginConnections: 0
          maxRequestHeaderBytes: 0
          multiSiteOrigin: false
          logsEnabled: false
          initialDispersion: 2
          regionalGeoBlocking: false
          maxDnsAnswers: 6
          geoProvider: 0
          geoLimit: 0
          missLat: 41.881944
          missLong: -87.627778
          serviceCategory: other
          signingAlgorithm:
          ccrDnsTtl: 3600
          anonymousBlockingEnabled: false
          consistentHashQueryParams: []
          ecsEnabled: false
        STEERING:
          dscp: 0
          routingName: cdn
          ipv6RoutingEnabled: true
          logsEnabled: false
          geoProvider: 0
          geoLimit: 0
          regionalGeoBlocking: false
          maxDnsAnswers: 6
          ccrDnsTtl: 30
          serviceCategory: other
          anonymousBlockingEnabled: false
          ecsEnabled: false
      charts:
        _comment: Delivery Service Charts
        autoRefresh: true
        refreshRateInMS: 30000
        customLink:
          _comment: Do you want to show a custom link to your own ds dashboards?
          show: false
          baseUrl: "{{ tpv2_ts_base_url }}/dashboard/script/traffic_ops_deliveryservice.js?which="
    dsRequests:
      _comments: Should all delivery service changes go through the delivery service
        review process? You can also provide a role that will skip the process.
      enabled: false
      overrideRole: admin
    servers:
      _comment: Server settings
      charts:
        _comment: Do you want to show a charts button for each server? If so, where
          can the charts be found? xml id will be appended to the provided url.
        show: false
        baseUrl: "{{ tpv2_ts_base_url }}/dashboard/script/traffic_ops_server.js?which="
    changeLogs:
      _comment: Change log settings
      days: 7
    customMenu:
      _comments: These are custom items you want to add to the menu. 'items' is an array
        of hashes where each hash has 'name' (the menu item name), 'embed' (true|false
        to determine if content is embedded in TP or not), and 'url' (the url of the
        content)
      name: Other
      items:
        - name: Docs
          embed: false
          url: http://trafficcontrol.apache.org/
    oAuth:
      _comment: "Opt-in OAuth properties for SSO login. See http://traffic-control-cdn.readthedocs.io/en/release-4.0.0/admin/quick_howto/oauth_login.html for more details. redirectUriParameterOverride defaults to redirect_uri if left blank."
      enabled: false
      oAuthUrl: "https://oauthProvider.example.com/auth"
      oAuthTokenQueryParam: "example_token_key"
      redirectUriParameterOverride: "example_redirect_url_key"
      clientId: "exampleClient"
      oAuthCodeTokenUrl: "https://oauthProvider.example.com/auth/token"
<|MERGE_RESOLUTION|>--- conflicted
+++ resolved
@@ -21,11 +21,7 @@
 tpv2_conf_dir: /etc/traffic-portal
 
 # config.json
-<<<<<<< HEAD
 tpv2_insecure: false
-=======
-tpv2_insecure: true
->>>>>>> 67c34970
 tpv2_sslPort: 443
 tpv2_to_base_url: "https://localhost:6443"
 tpv2_useSSL: true
@@ -35,7 +31,9 @@
 tpv2_ssl_key_file: "/server.key"
 tpv2_browser_folder: "{{ tpv2_properties_dir }}"
 
-# Traffic_portal_v2_properties
+
+# Traffic_portal_v2_properties.json n/a
+# This makes me feel bad, but the structure itself isn't strongly defined
 # Addition is supported, but not removal
 tpv2_default_properties_template:
   _comment: These are the default properties for Traffic Portal v2. Customize these values
@@ -94,36 +92,36 @@
         key: RVL
         desc: Content invalidation request(s) are pending for the EDGE or MID
       extensions:
-        - key: ILO
-          desc: Ping the iLO interface for EDGE or MID servers
-          type: bool
-        - key: 10G
-          desc: Ping the IPv4 address of the EDGE or MID servers
-          type: bool
-        - key: FQDN
-          desc: DNS check that matches what the DNS servers responds with compared to
-            what Traffic Ops has
-          type: bool
-        - key: DSCP
-          desc: Checks the DSCP value of packets from the edge server to the Traffic Ops
-            server
-          type: bool
-        - key: 10G6
-          desc: Ping the IPv6 address of the EDGE or MID servers
-          type: bool
-        - key: MTU
-          desc: Ping the EDGE or MID using the configured MTU from Traffic Ops
-          type: bool
-        - key: CHR
-          desc: Cache Hit Ratio %
-          type: number
-        - key: CDU
-          desc: Cache Disk Utilization %
-          type: number
-        - key: ORT
-          desc: Number of configuration differences as determined by ORT found between
-            Traffic Ops and the cache
-          type: number
+      - key: ILO
+        desc: Ping the iLO interface for EDGE or MID servers
+        type: bool
+      - key: 10G
+        desc: Ping the IPv4 address of the EDGE or MID servers
+        type: bool
+      - key: FQDN
+        desc: DNS check that matches what the DNS servers responds with compared to
+          what Traffic Ops has
+        type: bool
+      - key: DSCP
+        desc: Checks the DSCP value of packets from the edge server to the Traffic Ops
+          server
+        type: bool
+      - key: 10G6
+        desc: Ping the IPv6 address of the EDGE or MID servers
+        type: bool
+      - key: MTU
+        desc: Ping the EDGE or MID using the configured MTU from Traffic Ops
+        type: bool
+      - key: CHR
+        desc: Cache Hit Ratio %
+        type: number
+      - key: CDU
+        desc: Cache Disk Utilization %
+        type: number
+      - key: ORT
+        desc: Number of configuration differences as determined by ORT found between
+          Traffic Ops and the cache
+        type: number
     deliveryServices:
       _comment: Delivery service settings
       defaults:
@@ -225,9 +223,9 @@
         content)
       name: Other
       items:
-        - name: Docs
-          embed: false
-          url: http://trafficcontrol.apache.org/
+      - name: Docs
+        embed: false
+        url: http://trafficcontrol.apache.org/
     oAuth:
       _comment: "Opt-in OAuth properties for SSO login. See http://traffic-control-cdn.readthedocs.io/en/release-4.0.0/admin/quick_howto/oauth_login.html for more details. redirectUriParameterOverride defaults to redirect_uri if left blank."
       enabled: false
