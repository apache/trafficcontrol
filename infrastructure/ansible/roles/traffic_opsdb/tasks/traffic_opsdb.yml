--- conflicted
+++ resolved
@@ -145,7 +145,6 @@
   wait_for:
     port: "{{ postgresql_port }}"
     delay: 3
-<<<<<<< HEAD
 
 - name: Create Postgres Replication Database User
   postgresql_user:
@@ -160,7 +159,4 @@
   notify: Restart Traffic OpsDB
   when:
     - (postgresql_replica_user is defined) and ((postgresql_replica_user|string|length) > 0)
-    - (postgresql_admin_user_password is defined) and ((postgresql_admin_user_password|string|length) > 0)
-=======
-    
->>>>>>> 78871cee
+    - (postgresql_admin_user_password is defined) and ((postgresql_admin_user_password|string|length) > 0)