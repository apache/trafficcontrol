--- conflicted
+++ resolved
@@ -45,6 +45,7 @@
     role_attr_flags: LOGIN
     ssl_rootcert: "{{ postgresql_certs_ca }}"
   no_log: true
+  notify: Restart Traffic OpsDB
 
 - name: Create Traffic Ops Database
   postgresql_db:
@@ -52,9 +53,7 @@
     name: "{{ todb_db_name }}"
     owner: "{{ todb_username }}"
     port: "{{ postgresql_port }}"
-<<<<<<< HEAD
   notify: Restart Traffic OpsDB
-=======
 
 - name: Create Traffic Vault Database
   postgresql_db:
@@ -62,4 +61,4 @@
     name: "{{ tvdb_db_name }}"
     owner: "{{ tvdb_username }}"
     port: "{{ postgresql_port }}"
->>>>>>> 048a1ea0
+  notify: Restart Traffic OpsDB