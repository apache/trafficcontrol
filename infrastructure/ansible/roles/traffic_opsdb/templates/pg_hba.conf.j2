--- conflicted
+++ resolved
@@ -110,32 +110,20 @@
 #  Postgres SUPERUSER
 # ------------------------------------------------------
    # --  Primary
-<<<<<<< HEAD
    hostssl  {{ todb_db_name }} {{ postgresql_user }} {{ (groups['traffic_opsdb-primary'] | map('extract', hostvars, ['ansible_host']) | first) }}{{ '/32' if (groups['traffic_opsdb-primary'] | map('extract', hostvars, ['ansible_host']) | first) | ansible.netcommon.ipaddr('address') }}  md5
+   hostssl  {{ tvdb_db_name }} {{ postgresql_user }} {{ (groups['traffic_opsdb-primary'] | map('extract', hostvars, ['ansible_host']) | first) }}{{ '/32' if (groups['traffic_opsdb-primary'] | map('extract', hostvars, ['ansible_host']) | first) | ansible.netcommon.ipaddr('address') }}  md5
 
 {% if groups['traffic_opsdb-standby'] is defined %}
    # --  Secondary
    hostssl  {{ todb_db_name }} {{ postgresql_user }} {{ (groups['traffic_opsdb-standby'] | map('extract', hostvars, ['ansible_host']) | first) }}{{ '/32' if (groups['traffic_opsdb-primary'] | map('extract', hostvars, ['ansible_host']) | first) | ansible.netcommon.ipaddr('address') }}  md5
-=======
-   hostssl  {{ todb_db_name }} {{ postgresql_user }} {{ (groups['traffic_opsdb-primary'] | map('extract', hostvars, ['ansible_host']) | first) }}/32  md5
-   hostssl  {{ tvdb_db_name }} {{ postgresql_user }} {{ (groups['traffic_opsdb-primary'] | map('extract', hostvars, ['ansible_host']) | first) }}/32  md5
-
-{% if groups['traffic_opsdb-standby'] is defined %}
-   # --  Secondary
-   hostssl  {{ todb_db_name }} {{ postgresql_user }} {{ (groups['traffic_opsdb-standby'] | map('extract', hostvars, ['ansible_host']) | first) }}/32  md5
-   hostssl  {{ tvdb_db_name }} {{ postgresql_user }} {{ (groups['traffic_opsdb-standby'] | map('extract', hostvars, ['ansible_host']) | first) }}/32  md5
->>>>>>> 048a1ea0
+   hostssl  {{ tvdb_db_name }} {{ postgresql_user }} {{ (groups['traffic_opsdb-standby'] | map('extract', hostvars, ['ansible_host']) | first) }}{{ '/32' if (groups['traffic_opsdb-primary'] | map('extract', hostvars, ['ansible_host']) | first) | ansible.netcommon.ipaddr('address') }}  md5
 
 {% endif %}
 {% if groups['traffic_opsdb-replicas'] is defined %}
    # --  Replicas
    {% for host_obj in (groups['traffic_opsdb-replicas']) %}
-<<<<<<< HEAD
    hostssl  {{ todb_db_name }} {{ postgresql_user }} {{ (groups['traffic_opsdb-replicas'] | map('extract', hostvars, ['ansible_host']) | list)[loop.index0] }}{{ '/32' if (groups['traffic_opsdb-replicas'] | map('extract', hostvars, ['ansible_host']) | list)[loop.index0] | ansible.netcommon.ipaddr('address') }}  md5
-=======
-   hostssl  {{ todb_db_name }} {{ postgresql_user }} {{ (groups['traffic_opsdb-replicas'] | map('extract', hostvars, ['ansible_host']) | list)[loop.index0] }}/32  md5
-   hostssl  {{ tvdb_db_name }} {{ postgresql_user }} {{ (groups['traffic_opsdb-replicas'] | map('extract', hostvars, ['ansible_host']) | list)[loop.index0] }}/32  md5
->>>>>>> 048a1ea0
+   hostssl  {{ tvdb_db_name }} {{ postgresql_user }} {{ (groups['traffic_opsdb-replicas'] | map('extract', hostvars, ['ansible_host']) | list)[loop.index0] }}{{ '/32' if (groups['traffic_opsdb-replicas'] | map('extract', hostvars, ['ansible_host']) | list)[loop.index0] | ansible.netcommon.ipaddr('address') }}  md5
    {% endfor %}
 
 {% endif %}
@@ -152,9 +140,6 @@
 {% endfor %}
 {% endif %}
 
-<<<<<<< HEAD
-{% if postgresql_replica_user is defined and postgresql_replica_user is not none %}
-=======
 #-------------------------------------
 #  TRAFFIC VAULT
 # ------------------------------------------------------
@@ -166,7 +151,7 @@
    host  {{ postgresql_user }} {{ tvdb_username }} {{ (groups['traffic_ops'] | map('extract', hostvars, ['ansible_host']) | list)[loop.index0] }}/32  md5
 {% endfor %}
 
->>>>>>> 048a1ea0
+{% if postgresql_replica_user is defined and postgresql_replica_user is not none %}
 # ------------------------------------------------------
 #  REPLICATION
 # ------------------------------------------------------
