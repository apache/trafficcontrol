--- conflicted
+++ resolved
@@ -38,29 +38,20 @@
   syncds:
     schedule: '0,20,40 * * * *'
     user: root
-<<<<<<< HEAD
-    job: "t3c --run-mode=syncds --traffic-ops-timeout-milliseconds=30000 --cache-host-name=\\\"$(hostname -s)\\\"  --log-location-error=stderr --log-location-warning=stderr --log-location-info=stderr --traffic-ops-url='{{ ort_traffic_ops_url }}' --traffic-ops-user='{{ ort_traffic_ops_username }}' --traffic-ops-password='{{ ort_traffic_ops_password }}' --login-dispersion=35 --dispersion=420 >> /var/log/ort/syncds.log 2>&1"
-=======
     job: >-
       {%- if ort_version is not defined or ort_version == omit or ort_version >= '6.0.0.11351' -%}
         t3c apply --run-mode=syncds --cache-host-name='{{ (ansible_nodename.split('.')) | first }}' --log-location-warning=stderr --log-location-error=stderr --traffic-ops-url='{{ ort_traffic_ops_url }}' --traffic-ops-user='{{ ort_traffic_ops_username }}' --traffic-ops-password='{{ ort_traffic_ops_password }}' --login-dispersion=35 --dispersion=420 &> /tmp/trafficcontrol-cache-config/syncds.log
       {%- else -%}
         traffic_ops_ort.pl syncds warn {{ ort_traffic_ops_url }} '{{ ort_traffic_ops_username }}:{{ ort_traffic_ops_password }}' --login_dispersion=35 --dispersion=420 &>/tmp/ort/syncds.log
       {%- endif -%}
->>>>>>> 048a1ea0
   # Perform a check for user requested content invalidations every minute
   reval:
     schedule: '1-19,21-39,41-59 * * * *'
     user: root
-<<<<<<< HEAD
-    job: "t3c --run-mode=revalidate --traffic-ops-timeout-milliseconds=30000 --cache-host-name=\\\"$(hostname -s)\\\"  --log-location-error=stderr --log-location-warning=stderr --log-location-info=stderr --traffic-ops-url='{{ ort_traffic_ops_url }}' --traffic-ops-user='{{ ort_traffic_ops_username }}' --traffic-ops-password='{{ ort_traffic_ops_password }}' --login-dispersion=35 --dispersion=420 >> /var/log/ort/reval.log 2>&1"
-
-ats_clear_data: false
-=======
     job: >-
       {%- if ort_version is not defined or ort_version == omit or ort_version >= '6.0.0.11351' -%}
         t3c apply --run-mode=revalidate --cache-host-name='{{ (ansible_nodename.split('.')) | first }}' --log-location-warning=stderr --log-location-error=stderr --traffic-ops-url='{{ ort_traffic_ops_url }}' --traffic-ops-user='{{ ort_traffic_ops_username }}' --traffic-ops-password='{{ ort_traffic_ops_password }}' --login-dispersion=35 &> /tmp/trafficcontrol-cache-config/reval.log
       {%- else -%}
         traffic_ops_ort.pl revalidate warn {{ ort_traffic_ops_url }} '{{ ort_traffic_ops_username }}:{{ ort_traffic_ops_password }}' --login_dispersion=35 &>/tmp/ort/reval.log
       {%- endif -%}
->>>>>>> 048a1ea0
+ats_clear_data: false