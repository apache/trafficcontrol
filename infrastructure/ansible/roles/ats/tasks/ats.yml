#
# Licensed under the Apache License, Version 2.0 (the "License");
# you may not use this file except in compliance with the License.
# You may obtain a copy of the License at
#
#     http://www.apache.org/licenses/LICENSE-2.0
#
# Unless required by applicable law or agreed to in writing, software
# distributed under the License is distributed on an "AS IS" BASIS,
# WITHOUT WARRANTIES OR CONDITIONS OF ANY KIND, either express or implied.
# See the License for the specific language governing permissions and
# limitations under the License.
#

- name: Install ORT
  yum:
    name:
      - "{{ ort_pkg_name }}"
    state: present
    lock_timeout: 300
    enablerepo: "{{ additional_yum_repos | default([]) }}"
  retries: 5
  delay: 5

- name: Deploy the udev device mapper script to a more reliable location
  # with /opt on separate lvm part, udev on boot may fail
  copy:
    remote_src: true
    src: >-
      {%- if ort_version is not defined or ort_version == omit or ort_version >= '6.0.0.11351' -%}
        /usr/bin/supermicro_udev_mapper.pl
      {%- else -%}
        /opt/ort/supermicro_udev_mapper.pl
      {%- endif -%}
    dest: /bin/supermicro_udev_mapper.pl
    remote_src: true
    owner: root
    group: root
    mode: 0755
  ignore_errors: true

- name: Deploy ORT Crontab
  template:
    src: crontab.j2
    dest: /etc/cron.d/ats
    owner: root
    group: root
    mode: u+rw
  no_log: True

- name: Stop ATS Nicely
  systemd:
    name: trafficserver
    state: stopped
  ignore_errors: true

- name: Create tmp dir for t3c log
  file:
    path: /tmp/trafficcontrol-cache-config
    state: directory
    recurse: yes
    owner: root
    group: root
    mode: 0755

- name: Run ORT Badass
<<<<<<< HEAD
  shell: "pkill -9 _ort || true; /opt/ort/t3c --run-mode=badass --traffic-ops-timeout-milliseconds=30000 -cache-host-name=\\\"$(hostname -s)\\\"  --log-location-error=stderr --log-location-warning=stderr --log-location-info=stderr --traffic-ops-url={{ ort_traffic_ops_url }} --traffic-ops-user='{{ ort_traffic_ops_username }}' --traffic-ops-password='{{ ort_traffic_ops_password }}' --login-dispersion=0 --dispersion=0 2>&1 | tee /tmp/badass_out"  
=======
  shell:
    executable: "{{ lookup('pipe','command -v bash') }}"
    cmd: >-
      {%- if ort_version is not defined or ort_version == omit or ort_version >= '6.0.0.11351' -%}
        pkill -9 t3c || true; t3c apply --run-mode=badass --cache-host-name='{{ (ansible_nodename.split('.')) | first }}' --log-location-warning=stderr --log-location-error=stderr --traffic-ops-url='{{ ort_traffic_ops_url }}' --traffic-ops-user='{{ ort_traffic_ops_username }}' --traffic-ops-password='{{ ort_traffic_ops_password }}' --login-dispersion=0 --dispersion=0 --wait-for-parents=false 2>&1 | tee /tmp/trafficcontrol-cache-config/badass_out; exit ${PIPESTATUS[0]}
      {%- else -%}
        pkill -9 _ort || true; traffic_ops_ort.pl -dispersion=0 --wait_for_parents=0 --login_dispersion=0 --retries=1 badass warn {{ ort_traffic_ops_url }} '{{ ort_traffic_ops_username }}:{{ ort_traffic_ops_password }}' 2>&1 | tee /tmp/badass_out; exit ${PIPESTATUS[0]}
      {%- endif -%}
>>>>>>> 048a1ea0
  no_log: True

- name: Reboot
  shell: "sleep 5 && reboot"
  async: 1
  poll: 0

- name: Allow the host to go down
  pause:
    seconds: 60

- name: Wait for the reboot to complete
  wait_for_connection:
    connect_timeout: 40
    sleep: 10
    delay: 10
    timeout: 600

- name: Reset ATS Cache Data
  block:
    - name: Stop ATS gracefully
      systemd:
        name: trafficserver
        state: stopped
      ignore_errors: yes

    - name: Ask ATS to destroy all its data nicely
      command: /opt/trafficserver/bin/traffic_server -Cclear

    - name: Get list of targeted ATS cache disks
      shell: cat /opt/trafficserver/etc/trafficserver/storage.config | grep -v '#' | cut -d' ' -f1
      register: cachedisk_results
      changed_when: false

    - name: Remove from fstab
      lineinfile:
        path: /etc/fstab
        state: absent
        regexp: "{{ item }}.*"
      with_items: "{{ cachedisk_results.stdout_lines }}"

    - name: Unmount the disk
      command: "umount -l {{ item }}"
      with_items: "{{ cachedisk_results.stdout_lines }}"
      register: umountresults
      failed_when: false
      changed_when: "'not mounted' not in umountresults.stderr"

    - name: Nuke the disk partition table
      command: "dd if=/dev/zero of={{ item }} bs=2048 count=1"
      with_items: "{{ cachedisk_results.stdout_lines }}"
      register: ddresults
      changed_when: "'2048 bytes (2.0 kB) copied' in ddresults.stderr"

    - name: Restart ATS with clean cache disks
      systemd:
        name: trafficserver
        state: started
  when: ats_clear_data | default(false)

- name: Ensure ATS is listening - 80
  wait_for:
    host: "{{ hostvars[inventory_hostname].ansible_host }}"
    port: 80

- name: Ensure ATS is listening - 443
  wait_for:
    host: "{{ hostvars[inventory_hostname].ansible_host }}"
    port: 443
  when: hostvars[inventory_hostname].component == "atsec"

- name: Ensure Astats responds
  uri:
    url: http://localhost/_astats
    validate_certs: false
  when: hostvars[inventory_hostname].component == "atsec"<|MERGE_RESOLUTION|>--- conflicted
+++ resolved
@@ -64,9 +64,6 @@
     mode: 0755
 
 - name: Run ORT Badass
-<<<<<<< HEAD
-  shell: "pkill -9 _ort || true; /opt/ort/t3c --run-mode=badass --traffic-ops-timeout-milliseconds=30000 -cache-host-name=\\\"$(hostname -s)\\\"  --log-location-error=stderr --log-location-warning=stderr --log-location-info=stderr --traffic-ops-url={{ ort_traffic_ops_url }} --traffic-ops-user='{{ ort_traffic_ops_username }}' --traffic-ops-password='{{ ort_traffic_ops_password }}' --login-dispersion=0 --dispersion=0 2>&1 | tee /tmp/badass_out"  
-=======
   shell:
     executable: "{{ lookup('pipe','command -v bash') }}"
     cmd: >-
@@ -75,7 +72,6 @@
       {%- else -%}
         pkill -9 _ort || true; traffic_ops_ort.pl -dispersion=0 --wait_for_parents=0 --login_dispersion=0 --retries=1 badass warn {{ ort_traffic_ops_url }} '{{ ort_traffic_ops_username }}:{{ ort_traffic_ops_password }}' 2>&1 | tee /tmp/badass_out; exit ${PIPESTATUS[0]}
       {%- endif -%}
->>>>>>> 048a1ea0
   no_log: True
 
 - name: Reboot
