---
#
# Licensed under the Apache License, Version 2.0 (the "License");
# you may not use this file except in compliance with the License.
# You may obtain a copy of the License at
#
#     http://www.apache.org/licenses/LICENSE-2.0
#
# Unless required by applicable law or agreed to in writing, software
# distributed under the License is distributed on an "AS IS" BASIS,
# WITHOUT WARRANTIES OR CONDITIONS OF ANY KIND, either express or implied.
# See the License for the specific language governing permissions and
# limitations under the License.
#

load_dataset: false
# Url to use when contacting TrafficOps
dl_to_url: https://to.kabletown.invalid
# Url to use when contacting the timeseries visualizations from the TP UI
dl_ts_url: https://stats.kabletown.invalid
# Credentials to use when logging into TrafficOps
dl_to_user:
dl_to_user_password:
# TrafficOps API version to use
dl_to_api_version: 1.3
dl_target_api_url: "{{ dl_to_url }}/api/{{ dl_to_api_version }}"
# URL for the CZF file
dl_shallow_czf_url: "{{ dl_to_url }}/czf.json"
# URL for the the Anonymous IP configuration file
dl_anonymous_ip_url: "{{ dl_to_url }}/anonymousip.json"
# URL for the MaxMind Geolocation database
dl_geolocation_url: "{{ dl_to_url }}/MaxMind/auto/GeoIP2-CityLite.mmdb.gz"
# URL for the MaxMind Anonymous IP database
dl_anonymous_db_url: "{{ dl_to_url }}/MaxMind/auto/GeoIP2-Anonymous-IP.mmdb.gz"
# Which IP Addresses are allowed to communicate with the astats endpoints on each cache
dl_allow_ip4: "127.0.0.1"
dl_allow_ip6: "::1"
# Which version of Apache Traffic Server to deploy
dl_ats_version: "7.1.4-2.el7"
dl_mojo_token:
# Information regarding how large the ATS ram cache ought to be on an edge tier cache
dl_atsec_ram_cache_size_percentage: 18
# Largest object size to be held in the ram cache before going straght to block devices on an edge tier cache
dl_atsec_ram_cache_max_obj_size_mb: 1073.741824 # 1 GiB
# Information regarding how large the ATS ram cache ought to be on an mid tier cache
dl_atsmid_ram_cache_size_percentage: "{{ dl_atsec_ram_cache_size_percentage }}"
# Largest object size to be held in the ram cache before going straght to block devices on a mid tier cache
dl_atsmid_ram_cache_max_obj_size_mb: "{{ dl_atsec_ram_cache_max_obj_size_mb }}"
# Information regarding how large the Grove ram cache ought to be
dl_grove_ram_cache_size_percentage: 50
# What block device prefixes should be examined for partitions and maybe used as cache disks as reported by ansible_facts.devices
dl_ds_merged_cache_block_device_prefix_whitelist: "{{ dl_ds_default_cache_block_device_prefix_whitelist }}"
dl_ds_default_cache_block_device_prefix_whitelist:
  - vd
  - hd
  - sd
  - nvme
# What block device prefixes should be examinded for ram disks to use with caches
dl_ds_merged_cache_ram_device_prefix_whitelist: "{{ dl_ds_default_cache_ram_device_prefix_whitelist }}"
dl_ds_default_cache_ram_device_prefix_whitelist:
  - ram
# What percentage of available interface speed should be available to caches before becoming unhealthy
dl_ds_reserved_bandwidth_percentage: 90

# Handle to provide your own custom hardware information
# Defining this variable disables automatic detection
#dl_ds_cache_hardware_info:
#  cdn-atsec-01.kabletown.invalid:
#    cache_disks:
#      - vdb
#    ram_cache_size: 5762160000
#    ram_disks:
#      - ram0
#      - ram1
#      - ram2

# Hardcoded names of groups in the tasks are a bad idea, but this allows people to change them as needed to match their inventory
dl_hosts_fakeorigin: "{{ groups['fakeorigin'] | default([],true) }}"
dl_hosts_tm: "{{ groups['traffic_monitor'] | default([],true) }}"
dl_hosts_tr: "{{ groups['traffic_router'] | default([],true) }}"
dl_hosts_to: "{{ groups['traffic_ops'] | default([],true) }}"
dl_hosts_mso_alias: "{{ groups['mso_parent_alias'] | default([],true) }}"
dl_hosts_atsmid: "{{ groups['atsmid'] | default([],true) }}"
dl_hosts_atsec: "{{ groups['atsec'] | default([],true) }}"
dl_hosts_grove: "{{ groups['grove'] | default([],true) }}"
dl_hosts_all: "{{ groups['all'] | default([],true) }}"

# TO CDN
dl_ds_merged_cdns: "{{ dl_ds_default_cdns }}"
dl_ds_default_cdns:
  mkga:
    name: Kabletown2.0
    dnssecEnabled: false

# TO Types
dl_ds_merged_types: "{{ dl_ds_default_types }}"
dl_ds_default_types:
  - name: TR_LOC
    description: Traffic Router Logical Location
    useInTable: cachegroup
  - name: INFRA_LOC
    description: Generic Infrastructure Logical Location
    useInTable: cachegroup

# The mapping of components from inventory hostvars to TO types
dl_ds_merged_type_ansible_component_map: "{{ dl_ds_default_type_ansible_component_map }}"
dl_ds_default_type_ansible_component_map:
  grove: EDGE
  atsec: EDGE
  atsmid: MID
  fakeorigin: ORG
  mso_parent_alias: ORG
  influxdb: INFLUXDB
  riak: RIAK
  traffic_monitor: RASCAL
  traffic_ops: TRAFFIC_OPS
  traffic_opsdb: TRAFFIC_OPS_DB
  traffic_portal: TRAFFIC_PORTAL
  traffic_router: CCR
  traffic_stats: TRAFFIC_STATS

# TO Users
dl_ds_merged_users: "{{ dl_ds_default_users }}"
dl_ds_default_users:
  - username: userA
    #password: # Randomly generated
    email: userA+userA@kabletown.invalid
    fullName: A local account with Oper rights
    role: operations
  - username: userB
    #password: # Randomly generated
    email: userB+userA@kabletown.invalid
    fullName: A local account with RO rights
    role: read-only
  - username: '{{ dl_ds_default_federation_user }}'
    email: '{{ dl_ds_default_federation_user }}@kabletown.invalid'
    fullName: A dedicated user to assign existing Resolvers to and remove existing Resolvers from Federations
    role: operations # TODO: Reduce role to federations level once a federations role (privilege level 15) exists

# TO Cachegroups
dl_ds_merged_cachegroups: "{{ dl_ds_default_cachegroups }}"
dl_ds_default_cachegroups:
  - name: infrastructure
    shortName: infra
    latitude: 0
    longitude: 0
    parentCachegroup:
    secondaryParentCachegroup:
    localizationMethods:
    type: INFRA_LOC
    fallbackToClosest:
  - name: multi-site-org-east
    shortName: msoe
    latitude: 0
    longitude: 0
    parentCachegroup:
    secondaryParentCachegroup:
    localizationMethods:
    type: ORG_LOC
    fallbackToClosest:
  - name: multi-site-org-west
    shortName: msow
    latitude: 0
    longitude: 0
    parentCachegroup:
    secondaryParentCachegroup:
    localizationMethods:
    type: ORG_LOC
    fallbackToClosest:
  - name: mid-west
    shortName: west
    latitude: 0
    longitude: 0
    parentCachegroup: multi-site-org-west
    secondaryParentCachegroup: multi-site-org-east
    localizationMethods:
    type: MID_LOC
    fallbackToClosest:
  - name: mid-east
    shortName: east
    latitude: 0
    longitude: 0
    parentCachegroup: multi-site-org-east
    secondaryParentCachegroup: multi-site-org-west
    localizationMethods:
    type: MID_LOC
    fallbackToClosest:
  - name: sacramento-ca-usa
    shortName: sea
    latitude: 38.555605
    longitude: -121.468926
    parentCachegroup: mid-west
    secondaryParentCachegroup:
    localizationMethods:
    type: EDGE_LOC
    fallbackToClosest:
  - name: albany-ny-usa
    shortName: ny
    latitude: 42.659829
    longitude: -73.781339
    parentCachegroup: mid-east
    secondaryParentCachegroup:
    localizationMethods:
    type: EDGE_LOC
    fallbackToClosest:
  - name: tallahassee-fl-usa
    shortName: jac
    latitude: 30.4518
    longitude: -84.27277
    parentCachegroup: mid-east
    secondaryParentCachegroup: mid-west
    localizationMethods:
    type: EDGE_LOC
    fallbackToClosest:
  - name: tr-east
    shortName: tr-east
    latitude: 42.659829
    longitude: -73.781339
    parentCachegroup:
    secondaryParentCachegroup:
    localizationMethods:
    type: TR_LOC
    fallbackToClosest:
  - name: tr-west
    shortName: tr-west
    latitude: 38.555605
    longitude: -121.468926
    parentCachegroup:
    secondaryParentCachegroup:
    localizationMethods:
    type: TR_LOC
    fallbackToClosest:

# TO Divisions, Regions, Physical Locations, and how those map to cachegroups
dl_ds_merged_divisions: "{{ dl_ds_default_divisions }}"
dl_ds_default_divisions:
  - division_name: Eastern
    regions:
      - region_name: NorthEastern
        phys_locations:
          - name: NY-Albany
            shortname: albany
            address: 123 Corporate Drive
            city: Albany
            state: NY
            zip: 12084
            phone: 555-555-5555
            poc: headend-distro-albany@kabletown.invalid
            email: headend-distro-albany@kabletown.invalid
            comments: Mail parts to 234 Corporate Drive, Albany, NY 12084 instead
            cachegroups:
              - albany-ny-usa
              - mid-east
              - tr-east
              - multi-site-org-east
              - infrastructure
          - name: Augusta-ME
            shortname: augusta
            address: 252 Main St
            city: Augusta
            state: ME
            zip: 04330
            phone:
            poc: Randy Joe
            email:
            comments: Server actually housed at 35 Main St, Augusta, ME 04330 instead
            cachegroups:
              - albany-ny-usa
      - region_name: SouthEastern
        phys_locations:
          - name: Tallahassee-FL
            shortname: tallahassee
            address: 78 Executive Court N Suite 10
            city: Tallahassee
            state: FL
            zip: 32216
            phone: Ask Randy Joe
            poc: Headend Service Desk
            email: Ask Randy Joe
            comments: Call to get tracking ticket number before mailing parts
            cachegroups:
              - tallahassee-fl-usa
  - division_name: Western
    regions:
      - region_name: NorthWestern
        phys_locations:
          - name: Sacramento-CA
            shortname: sacramento
            address: 9043 Roosevelt Blvd S
            city: Sacramento
            state: CA
            zip: 94203
            phone: 1231231234
            poc: Cindy Popadopolis
            email: _cindy_popadopolis_@kabletown.invalid
            comments: If cindy does not respond, try Ben Jones at 555-5555
            cachegroups:
              - sacramento-ca-usa
              - mid-west
              - tr-west
              - multi-site-org-west

# Mapping of eligible TO Profile regex to inventory hostvar component name
dl_ds_merged_profile_prefix_ansible_component_map: "{{ dl_ds_default_profile_prefix_ansible_component_map }}"
dl_ds_default_profile_prefix_ansible_component_map:
  grove: '(?i)^Grove_Edge_.*'
  atsec: "(?i)^ATS_EDGE{{ dl_ds_ats_major_version }}_.*"
  atsmid: "(?i)^ATS_MID{{ dl_ds_ats_major_version }}_.*"
  fakeorigin: '(?i)^MSO_.*'
  mso_parent_alias: '(?i)^MSO_.*'
  influxdb: '(?i)^INFLUXDB$'
  riak: '(?i)^RIAK.*'
  traffic_monitor: '(?i)^RASCAL_.*'
  traffic_ops: '(?i)^TRAFFIC_OPS$'
  traffic_opsdb: '(?i)^TRAFFIC_OPS_DB$'
  traffic_portal: '(?i)^TRAFFIC_PORTAL$'
  traffic_router: '(?i)^CCR_.*'
  traffic_stats: '(?i)^TRAFFIC_STATS$'

# TO Servers
dl_ds_merged_servers: "{{ dl_ds_default_servers }}"
dl_ds_default_servers:
  server.kabletown.invalid:
    tcpPort: 80
    httpsPort: 443
    rack: M1
    routerHostName: 1hop.router.kabletown.invalid
    routerPortName: 1/1/1/1
  riak.kabletown.invalid:
    tcpPort: 8087 # Note: this is actually wired in via TO cdn.conf if it ever needs to be different, it's adjusted here for human clarity.  It's also the Riak protobuf port, not http rest port which is defaulted to 8098 and probably disabled.
    httpsPort: 8088 # Note: this isn't actually used anywhere, it's just for human clarity.  This is the default for the rest https interface for things like SOLR or curl.
    rack: M2
    routerHostName: 2hop.router.kabletown.invalid
    routerPortName: 2/1/1/1
  influxdb.kabletown.invalid:
    tcpPort: 8086 # Note: This is used by TO as a fallback on https or http
    httpsPort: 8086 # Note: This is used by TO for https connections
    rack: M3
    routerHostName: 3hop.router.kabletown.invalid
    routerPortName: 3/1/1/1
  traffic_monitor.kabletown.invalid:
    tcpPort: 80 # Note: This may be used by traffic_stats and traffic router
    httpsPort: 443 # Note: This may be used by traffic_stats and traffic router
    rack: M4
    routerHostName: 4hop.router.kabletown.invalid
    routerPortName: 4/1/1/1
  atsec.kabletown.invalid:
    tcpPort: 80 # Note: This may be used by traffic_monitor for astats
    httpsPort: 443 # Note: This may be used by traffic_monitor for astats
    rack: M4
    routerHostName: 4hop.router.kabletown.invalid
    routerPortName: 4/1/1/1
  atsmid.kabletown.invalid:
    tcpPort: 80 # Note: This may be used by traffic_monitor for astats
    httpsPort: 443 # Note: This may be used by traffic_monitor for astats
    rack: M5
    routerHostName: 5hop.router.kabletown.invalid
    routerPortName: 5/1/1/1
  grove.kabletown.invalid:
    tcpPort: 80 # Note: This may be used by traffic_monitor for astats
    httpsPort: 443 # Note: This may be used by traffic_monitor for astats
    rack: M6
    routerHostName: 6hop.router.kabletown.invalid
    routerPortName: 6/1/1/1
  fakeorigin.kabletown.invalid:
    tcpPort: 80 # Note: This may be used by TO ATS Config generation for Multi-site origins
    rack: M6
    routerHostName: 6hop.router.kabletown.invalid
    routerPortName: 6/1/1/1
  mso_parent_alias.kabletown.invalid:
    tcpPort: 80 # Note: This may be used by TO ATS Config generation for Multi-site origins
    rack: M7
    routerHostName: 7hop.router.kabletown.invalid
    routerPortName: 7/1/1/1
  traffic_opsdb.kabletown.invalid:
    tcpPort: 5432 # Note: This is actually wired in via TO config files, but is here for human clarity
    rack: M8
    routerHostName: 8hop.router.kabletown.invalid
    routerPortName: 8/1/1/1
  traffic_ops.kabletown.invalid:
    tcpPort: 80 # Note: This is actually wired in via TO config files, but is here for human clarity
    httpsPort: 443 # Note: This is actually wired in via TO config files, but is here for human clarity
    rack: M9
    routerHostName: 9hop.router.kabletown.invalid
    routerPortName: 9/1/1/1
  traffic_portal.kabletown.invalid:
    httpsPort: 443 # Note: This is actually wired in via TP config files, but is here for human clarity
    rack: M10
    routerHostName: 10hop.router.kabletown.invalid
    routerPortName: 10/1/1/1
  traffic_router.kabletown.invalid:
    tcpPort: 80 # Note: This is actually wired in via TR server.xml config file, but is here for human clarity.  Note that default port 53 is also used for DNS.
    httpsPort: 443 # Note: This is actually wired in via TR server.xml config file, but is here for human clarity.  Note that default port 53 is also used for DNS.
    rack: M11
    routerHostName: 11hop.router.kabletown.invalid
    routerPortName: 11/1/1/1
  influxrelay.kabletown.invalid:
    tcpPort: 9086 # Note: This is actually wired in via influx-relay config files, but is here for human clarity
    httpsPort: 9087 # Note: This is actually wired in via influx-relay config files, but is here for human clarity
    rack: M12
    routerHostName: 12hop.router.kabletown.invalid
    routerPortName: 12/1/1/1

# TO Profiles (non-template) and associated parameters
dl_ds_merged_profiles: "{{ dl_ds_default_profiles }}"
dl_ds_default_profiles:
  - name: GLOBAL
    description: GLOBAL profile
    cdn: ALL
    type: UNK_PROFILE
    routingDisabled: false
    parameters:
      - name: geolocation.polling.url
        configFile: CRConfig.json
        value: "{{ dl_to_url }}/MaxMind/auto/GeoLiteCity.dat.gz"
        secure: 0
      - name: all_graph_url
        configFile: global
        value: "{{ dl_ts_url }}/dashboard/db/deliveryservice-stats"
        secure: 0
      - name: cachegroup_graph_url
        configFile: global
        value: "{{ dl_ts_url }}/dashboard/script/traffic_ops_cachegroup.js?which="
        secure: 0
      - name: daily_bw_url
        configFile: global
        value: "{{ dl_ts_url }}/dashboard-solo/db/daily-summary?panelId=1&from=1349071200795&to=now"
        secure: 0
      - name: daily_served_url
        configFile: global
        value: "{{ dl_ts_url }}/dashboard-solo/db/daily-summary?panelId=2&from=1349192564795&to=now"
        secure: 0
      - name: default_geo_miss_latitude
        configFile: global
        value: '39.28333'
        secure: 0
      - name: default_geo_miss_longitude
        configFile: global
        value: "-76.616667"
        secure: 0
      - name: deliveryservice_graph_url
        configFile: global
        value: "{{ dl_ts_url }}/dashboard/script/traffic_ops_deliveryservice.js?which="
        secure: 0
      - name: server_graph_url
        configFile: global
        value: "{{ dl_ts_url }}/dashboard/script/traffic_ops_server.js?which="
        secure: 0
      - name: tm.instance_name
        configFile: global
        value: Apache Traffic Control CDN
        secure: 0
      - name: tm.logourl
        configFile: global
        value: "/images/tc_logo.png"
        secure: 0
      - name: tm.rev_proxy.url
        configFile: global
        value: "{{ dl_to_url }}:81"
        secure: 0
      - name: tm.toolname
        configFile: global
        value: Traffic Ops
        secure: 0
      - name: tm.traffic_mon_fwd_proxy
        configFile: global
        value: "{{ dl_to_url }}:81"
        secure: 0
      - name: tm.url
        configFile: global
        value: "{{ dl_to_url }}/"
        secure: 0
      - name: use_reval_pending
        configFile: global
        value: '1'
        secure: 0
      - name: use_tenancy
        configFile: global
        value: '1'
        secure: 0
      - name: visual_status_panel_1
        configFile: global
        value: "{{ dl_ts_url }}/dashboard-solo/db/cdn-stats-by-type?panelId=1"
        secure: 0
      - name: visual_status_panel_2
        configFile: global
        value: "{{ dl_ts_url }}/dashboard-solo/db/cdn-stats-by-type?panelId=2"
        secure: 0
      - name: maxRevalDurationDays
        configFile: regex_revalidate.config
        value: '90'
        secure: 0
  - name: TRAFFIC_OPS_SERVER
    description: TRAFFIC_OPS server profile
    cdn: ALL
    type: UNK_PROFILE
    routingDisabled: false
    parameters:
  - name: TRAFFIC_STATS
    description: Traffic_Stats profile
    cdn: ALL
    type: TS_PROFILE
    routingDisabled: false
    parameters:
      - name: CacheStats
        configFile: traffic_stats.config
        value: ats.proxy.node.cache.bytes_free
        secure: 0
      - name: CacheStats
        configFile: traffic_stats.config
        value: ats.proxy.process.cache.bytes_total
        secure: 0
      - name: CacheStats
        configFile: traffic_stats.config
        value: ats.proxy.process.cache.bytes_used
        secure: 0
      - name: CacheStats
        configFile: traffic_stats.config
        value: ats.proxy.process.cache.directory_collision
        secure: 0
      - name: CacheStats
        configFile: traffic_stats.config
        value: ats.proxy.process.cache.direntries.total
        secure: 0
      - name: CacheStats
        configFile: traffic_stats.config
        value: ats.proxy.process.cache.direntries.used
        secure: 0
      - name: CacheStats
        configFile: traffic_stats.config
        value: ats.proxy.process.cache.evacuate.active
        secure: 0
      - name: CacheStats
        configFile: traffic_stats.config
        value: ats.proxy.process.cache.evacuate.failure
        secure: 0
      - name: CacheStats
        configFile: traffic_stats.config
        value: ats.proxy.process.cache.evacuate.success
        secure: 0
      - name: CacheStats
        configFile: traffic_stats.config
        value: ats.proxy.process.cache.frags_per_doc.1
        secure: 0
      - name: CacheStats
        configFile: traffic_stats.config
        value: ats.proxy.process.cache.frags_per_doc.2
        secure: 0
      - name: CacheStats
        configFile: traffic_stats.config
        value: ats.proxy.process.cache.frags_per_doc.3+
        secure: 0
      - name: CacheStats
        configFile: traffic_stats.config
        value: ats.proxy.process.cache.gc_bytes_evacuated
        secure: 0
      - name: CacheStats
        configFile: traffic_stats.config
        value: ats.proxy.process.cache.gc_frags_evacuated
        secure: 0
      - name: CacheStats
        configFile: traffic_stats.config
        value: ats.proxy.process.cache.hdr_marshal_bytes
        secure: 0
      - name: CacheStats
        configFile: traffic_stats.config
        value: ats.proxy.process.cache.hdr_marshals
        secure: 0
      - name: CacheStats
        configFile: traffic_stats.config
        value: ats.proxy.process.cache.lookup.active
        secure: 0
      - name: CacheStats
        configFile: traffic_stats.config
        value: ats.proxy.process.cache.lookup.failure
        secure: 0
      - name: CacheStats
        configFile: traffic_stats.config
        value: ats.proxy.process.cache.lookup.success
        secure: 0
      - name: CacheStats
        configFile: traffic_stats.config
        value: ats.proxy.process.cache.ram_cache.bytes_used
        secure: 0
      - name: CacheStats
        configFile: traffic_stats.config
        value: ats.proxy.process.cache.ram_cache.hits
        secure: 0
      - name: CacheStats
        configFile: traffic_stats.config
        value: ats.proxy.process.cache.ram_cache.misses
        secure: 0
      - name: CacheStats
        configFile: traffic_stats.config
        value: ats.proxy.process.cache.ram_cache.total_bytes
        secure: 0
      - name: CacheStats
        configFile: traffic_stats.config
        value: ats.proxy.process.cache.volume_1.wrap_count
        secure: 0
      - name: CacheStats
        configFile: traffic_stats.config
        value: ats.proxy.process.cache.volume_1.write.failure
        secure: 0
      - name: CacheStats
        configFile: traffic_stats.config
        value: ats.proxy.process.cache.volume_1.write.success
        secure: 0
      - name: CacheStats
        configFile: traffic_stats.config
        value: ats.proxy.process.cache.volume_2.wrap_count
        secure: 0
      - name: CacheStats
        configFile: traffic_stats.config
        value: ats.proxy.process.http.background_fill_bytes_aborted_stat
        secure: 0
      - name: CacheStats
        configFile: traffic_stats.config
        value: ats.proxy.process.http.background_fill_bytes_completed_stat
        secure: 0
      - name: CacheStats
        configFile: traffic_stats.config
        value: ats.proxy.process.http.background_fill_current_count
        secure: 0
      - name: CacheStats
        configFile: traffic_stats.config
        value: ats.proxy.process.http.current_client_connections
        secure: 0
      - name: CacheStats
        configFile: traffic_stats.config
        value: ats.proxy.process.ssl.cipher.user_agent.DES-CBC3-SHA
        secure: 0
      - name: CacheStats
        configFile: traffic_stats.config
        value: ats.proxy.process.ssl.cipher.user_agent.ECDHE-RSA-AES128-GCM-SHA256
        secure: 0
      - name: CacheStats
        configFile: traffic_stats.config
        value: ats.proxy.process.ssl.cipher.user_agent.RC4-MD5
        secure: 0
      - name: CacheStats
        configFile: traffic_stats.config
        value: ats.proxy.process.ssl.cipher.user_agent.RC4-SHA
        secure: 0
      - name: CacheStats
        configFile: traffic_stats.config
        value: bandwidth
        secure: 0
      - name: CacheStats
        configFile: traffic_stats.config
        value: maxKbps
        secure: 0
      - name: DsStats
        configFile: traffic_stats.config
        value: kbps
        secure: 0
      - name: DsStats
        configFile: traffic_stats.config
        value: status_4xx
        secure: 0
      - name: DsStats
        configFile: traffic_stats.config
        value: status_5xx
        secure: 0
      - name: DsStats
        configFile: traffic_stats.config
        value: tps_2xx
        secure: 0
      - name: DsStats
        configFile: traffic_stats.config
        value: tps_3xx
        secure: 0
      - name: DsStats
        configFile: traffic_stats.config
        value: tps_4xx
        secure: 0
      - name: DsStats
        configFile: traffic_stats.config
        value: tps_5xx
        secure: 0
      - name: DsStats
        configFile: traffic_stats.config
        value: tps_total
        secure: 0

dl_ds_ats_major_version: "{{ 8 if dl_ats_version is version('8','>=') else 7 }}"

# ATS Profiles are huge, we should normalize them a big to make them more understandable
dl_ds_default_profile_layers:
  ats:
    edge:
      common:
        - name: location
          configFile: bg_fetch.config
          value: "/opt/trafficserver/etc/trafficserver"
        - name: location
          configFile: drop_qstring.config
          value: "/opt/trafficserver/etc/trafficserver"
        - name: algorithm
          configFile: parent.config
          value: consistent_hash
        - name: qstring
          configFile: parent.config
          value: ignore
        - name: CONFIG proxy.config.accept_threads
          configFile: records.config
          value: INT 5
        - name: CONFIG proxy.config.cache.hostdb.sync_frequency
          configFile: records.config
          value: INT 0
        - name: CONFIG proxy.config.cache.http.compatibility.4-2-0-fixup
          configFile: records.config
          value: INT 0
        - name: CONFIG proxy.config.cache.ram_cache_cutoff
          configFile: records.config
          value: "INT {{ (dl_atsec_ram_cache_max_obj_size_mb | float * 1000000) | int }}"
        - name: CONFIG proxy.config.cache.read_while_writer.max_retries
          configFile: records.config
          value: INT 3
        - name: CONFIG proxy.config.env_prep
          configFile: records.config
          value: STRING example_prep.sh
        - name: CONFIG proxy.config.hostdb.serve_stale_for
          configFile: records.config
          value: INT 20
        - name: CONFIG proxy.config.http.origin_max_connections
          configFile: records.config
          value: INT 500
        - name: CONFIG proxy.config.http.parent_proxy.connect_attempts_timeout
          configFile: records.config
          value: INT 2
        - name: CONFIG proxy.config.http.parent_proxy.per_parent_connect_attempts
          configFile: records.config
          value: INT 1
        - name: CONFIG proxy.config.http.parent_proxy.total_connect_attempts
          configFile: records.config
          value: INT 3
        - name: CONFIG proxy.config.http.server_ports
          configFile: records.config
          value: STRING 80 80:ipv6 443:proto=http:ssl 443:ipv6:proto=http:ssl
        - name: location
          configFile: set_dscp_0.config
          value: "/opt/trafficserver/etc/trafficserver/dscp"
        - name: location
          configFile: set_dscp_10.config
          value: "/opt/trafficserver/etc/trafficserver/dscp"
        - name: location
          configFile: set_dscp_12.config
          value: "/opt/trafficserver/etc/trafficserver/dscp"
        - name: location
          configFile: set_dscp_14.config
          value: "/opt/trafficserver/etc/trafficserver/dscp"
        - name: location
          configFile: set_dscp_16.config
          value: "/opt/trafficserver/etc/trafficserver/dscp"
        - name: location
          configFile: set_dscp_18.config
          value: "/opt/trafficserver/etc/trafficserver/dscp"
        - name: location
          configFile: set_dscp_20.config
          value: "/opt/trafficserver/etc/trafficserver/dscp"
        - name: location
          configFile: set_dscp_22.config
          value: "/opt/trafficserver/etc/trafficserver/dscp"
        - name: location
          configFile: set_dscp_24.config
          value: "/opt/trafficserver/etc/trafficserver/dscp"
        - name: location
          configFile: set_dscp_26.config
          value: "/opt/trafficserver/etc/trafficserver/dscp"
        - name: location
          configFile: set_dscp_28.config
          value: "/opt/trafficserver/etc/trafficserver/dscp"
        - name: location
          configFile: set_dscp_30.config
          value: "/opt/trafficserver/etc/trafficserver/dscp"
        - name: location
          configFile: set_dscp_32.config
          value: "/opt/trafficserver/etc/trafficserver/dscp"
        - name: location
          configFile: set_dscp_34.config
          value: "/opt/trafficserver/etc/trafficserver/dscp"
        - name: location
          configFile: set_dscp_36.config
          value: "/opt/trafficserver/etc/trafficserver/dscp"
        - name: location
          configFile: set_dscp_37.config
          value: "/opt/trafficserver/etc/trafficserver/dscp"
        - name: location
          configFile: set_dscp_38.config
          value: "/opt/trafficserver/etc/trafficserver/dscp"
        - name: location
          configFile: set_dscp_40.config
          value: "/opt/trafficserver/etc/trafficserver/dscp"
        - name: location
          configFile: set_dscp_48.config
          value: "/opt/trafficserver/etc/trafficserver/dscp"
        - name: location
          configFile: set_dscp_56.config
          value: "/opt/trafficserver/etc/trafficserver/dscp"
        - name: location
          configFile: set_dscp_8.config
          value: "/opt/trafficserver/etc/trafficserver/dscp"
        - name: location
          configFile: ssl_multicert.config
          value: "/opt/trafficserver/etc/trafficserver"
        - name: location
          configFile: anymap_hdr_rw.config
          value: "/opt/trafficserver/etc/trafficserver/"
        - name: data
          configFile: anymap_hdr_rw.config
          value: cond %{SEND_REQUEST_HDR_HOOK} __RETURN__ add-header FAKEORIGIN-ATS-ANYMAP-GLOBAL '%<cque>' __RETURN__ add-header FAKEORIGIN-ATS-ANYMAP-ORIGINAL-REQUESTOR '%<chi>' __RETURN__ cond %{SEND_RESPONSE_HDR_HOOK} __RETURN__ add-header ATS_ANYMAP_GLOBAL 'Anymap_Global_Match' [L]
      v7:
        - name: LogFormat.Format
          configFile: logging.config
          value: '%<cqtq> chi=%<chi> phn=%<phn> php=%<php> shn=%<shn> url=%<cquuc> cqhm=%<cqhm> cqhv=%<cqpv> pssc=%<pssc> ttms=%<ttms> b=%<pscl> sssc=%<sssc> sscl=%<sscl> cfsc=%<cfsc> pfsc=%<pfsc> crc=%<crc> phr=%<phr> pqsn=%<pqsn> uas=\"%<{User-Agent}cqh>\" xmt=\"%<{X-MoneyTrace}cqh>\" svc=%<{X-CDN-SVC}cqh>'
        - name: remap_stats.so
          configFile: plugin.config
          value: ''
      v8:
        - name: remap_stats.so -p
          configFile: plugin.config
          value: ''
        # Default changed between ATS 7 & 8
        - name: CONFIG proxy.config.ssl.server.multicert.exit_on_load_fail
          configFile: records.config
          value: INT 0
    mid:
      common:
        - name: location
          configFile: 40-ats.rules
          value: "/etc/udev/rules.d/"
        - name: udev_syncds
          configFile: 40-ats.rules
          value: 'KERNEL==\"sd*\", DRIVERS==\"mpt3sas\", PROGRAM=\"/bin/supermicro_udev_mapper.pl %k\", SYMLINK+=\"ats/%c\", OWNER=\"ats\"'
        - name: weight
          configFile: parent.config
          value: '1.0'
        - name: CONFIG proxy.config.accept_threads
          configFile: records.config
          value: INT 3
        - name: CONFIG proxy.config.cache.ram_cache_cutoff
          configFile: records.config
          value: "INT {{ (dl_atsmid_ram_cache_max_obj_size_mb | float * 1000000) | int }}"
        - name: CONFIG proxy.config.hostdb.serve_stale_for
          configFile: records.config
          value: INT 12
        - name: CONFIG proxy.config.hostdb.ttl_mode
          configFile: records.config
          value: INT 2
        - name: CONFIG proxy.config.http.origin_max_connections
          configFile: records.config
          value: INT 1500
        - name: CONFIG proxy.config.http.parent_proxy.connect_attempts_timeout
          configFile: records.config
          value: INT 1
        - name: CONFIG proxy.config.http.server_ports
          configFile: records.config
          value: STRING 80 80:ipv6
        - name: CONFIG proxy.config.url_remap.remap_required
          configFile: records.config
          value: INT 0
      v7:
        - name: ramdisk_size
          configFile: grub.conf
          value: ramdisk_size=16777216
        - name: LogFormat.Format
          configFile: logging.config
          value: '%<cqtq> chi=%<chi> phn=%<phn> php=%<php> shn=%<shn> url=%<cquuc> cqhm=%<cqhm> cqhv=%<cqpv> pssc=%<pssc> ttms=%<ttms> b=%<pscl> sssc=%<sssc> sscl=%<sscl> cfsc=%<cfsc> pfsc=%<pfsc> crc=%<crc> phr=%<phr> pqsn=%<shn> uas=\"%<{User-Agent}cqh>\" xmt=\"%<{X-MoneyTrace}cqh>\" svc=%<{X-CDN-SVC}cqh>'
        - name: CONFIG proxy.config.cop.active_health_checks
          configFile: records.config
          value: INT 0
      v8: []
    common:
      common:
        - name: location
          configFile: 12M_facts
          value: "/opt/ort"
        - name: location
          configFile: 50-ats.rules
          value: "/etc/udev/rules.d/"
        - name: domain_name
          configFile: CRConfig.json
          value: "{{ Target_cdn_delegation_fqdn | lower }}"
        - name: weight
          configFile: CRConfig.json
          value: '1.0'
        - name: allow_ip
          configFile: astats.config
          value: "{{ dl_allow_ip4 }}"
        - name: allow_ip6
          configFile: astats.config
          value: "{{ dl_allow_ip6 }}"
        - name: location
          configFile: astats.config
          value: "/opt/trafficserver/etc/trafficserver"
        - name: path
          configFile: astats.config
          value: _astats
        - name: record_types
          configFile: astats.config
          value: '122'
        - name: location
          configFile: cache.config
          value: "/opt/trafficserver/etc/trafficserver/"
        - name: location
          configFile: cacheurl_qstring.config
          value: "/opt/trafficserver/etc/trafficserver"
        - name: trafficserver
          configFile: chkconfig
          value: '0:off\t1:off\t2:on\t3:on\t4:on\t5:on\t6:off'
        - name: location
          configFile: hosting.config
          value: "/opt/trafficserver/etc/trafficserver/"
        - name: coalesce_masklen_v4
          configFile: ip_allow.config
          value: '16'
        - name: coalesce_masklen_v6
          configFile: ip_allow.config
          value: '40'
        - name: coalesce_number_v4
          configFile: ip_allow.config
          value: '5'
        - name: coalesce_number_v6
          configFile: ip_allow.config
          value: '5'
        - name: location
          configFile: ip_allow.config
          value: "/opt/trafficserver/etc/trafficserver"
        - name: purge_allow_ip
          configFile: ip_allow.config
          value: 127.0.0.1
        - name: trafficserver
          configFile: package
          value: "{{ dl_ats_version }}"
        - name: trafficserver-debuginfo
          configFile: package
          value: "{{ dl_ats_version }}"
        - name: location
          configFile: parent.config
          value: "/opt/trafficserver/etc/trafficserver/"
        - name: astats_over_http.so
          configFile: plugin.config
          value: ''
        - name: location
          configFile: plugin.config
          value: "/opt/trafficserver/etc/trafficserver/"
        - name: regex_revalidate.so
          configFile: plugin.config
          value: "--disable-timed-updates --config regex_revalidate.config"
        - name: health.connection.timeout
          configFile: rascal.properties
          value: '2000'
        - name: health.polling.url
          configFile: rascal.properties
          value: http://${hostname}/_astats?application=&inf.name=${interface_name}
        - name: health.threshold.kbps
          configFile: rascal.properties
          value: "<{{ (Target_hardware_profile.value.network_bandwidth_limit | default('1000') | float * ((100 - dl_ds_reserved_bandwidth_percentage | float) / 100)) | int }}"
        - name: health.threshold.loadavg
          configFile: rascal.properties
          value: "{{ Target_hardware_profile.value.load_avg_limit | default('10') }}.0"
        - name: health.threshold.queryTime
          configFile: rascal.properties
          value: '1500'
        - name: history.count
          configFile: rascal.properties
          value: '30'
        - name: CONFIG proxy.config.allocator.dontdump_iobuffers
          configFile: records.config
          value: INT 0
        - name: CONFIG proxy.config.allocator.thread_freelist_size
          configFile: records.config
          value: INT 1024
        - name: CONFIG proxy.config.cache.enable_checksum
          configFile: records.config
          value: INT 1
        - name: CONFIG proxy.config.cache.min_average_object_size
          configFile: records.config
          value: INT 131072
        - name: CONFIG proxy.config.cache.ram_cache.size
          configFile: records.config
          value: "INT {{ cache_hardware_profile_index[Target_hardware_profile.value.ram_cache_size | default(0)] | default(20000) }}"
        - name: CONFIG proxy.config.crash_log_helper
          configFile: records.config
          value: STRING /usr/local/bin/backtrace-invoker.sh
        - name: CONFIG proxy.config.diags.logfile.rolling_enabled
          configFile: records.config
          value: INT 2
        - name: CONFIG proxy.config.diags.logfile.rolling_size_mb
          configFile: records.config
          value: INT 1024
        - name: CONFIG proxy.config.diags.output.emergency
          configFile: records.config
          value: STRING SL
        - name: CONFIG proxy.config.diags.show_location
          configFile: records.config
          value: INT 2
        - name: CONFIG proxy.config.dns.lookup_timeout
          configFile: records.config
          value: INT 2
        - name: CONFIG proxy.config.dns.round_robin_nameservers
          configFile: records.config
          value: INT 0
        - name: CONFIG proxy.config.exec_thread.autoconfig
          configFile: records.config
          value: INT 0
        - name: CONFIG proxy.config.exec_thread.autoconfig.scale
          configFile: records.config
          value: FLOAT 1.5
        - name: CONFIG proxy.config.exec_thread.limit
          configFile: records.config
          value: INT 32
        - name: CONFIG proxy.config.hostdb.lookup_timeout
          configFile: records.config
          value: INT 2
        - name: CONFIG proxy.config.hostdb.max_size
          configFile: records.config
          value: INT -1
        - name: CONFIG proxy.config.hostdb.timeout
          configFile: records.config
          value: INT 1440
        - name: CONFIG proxy.config.http.background_fill_completed_threshold
          configFile: records.config
          value: FLOAT 0.0
        - name: CONFIG proxy.config.http.cache.guaranteed_max_lifetime
          configFile: records.config
          value: INT 2592000
        - name: CONFIG proxy.config.http.cache.heuristic_lm_factor
          configFile: records.config
          value: FLOAT 0.10
        - name: CONFIG proxy.config.http.cache.ignore_client_cc_max_age
          configFile: records.config
          value: INT 0
        - name: CONFIG proxy.config.http.cache.max_open_read_retries
          configFile: records.config
          value: INT 150
        - name: CONFIG proxy.config.http.cache.max_open_write_retries
          configFile: records.config
          value: INT 150
        - name: CONFIG proxy.config.http.cache.required_headers
          configFile: records.config
          value: INT 0
        - name: CONFIG proxy.config.http.connect_attempts_max_retries
          configFile: records.config
          value: INT 6
        - name: CONFIG proxy.config.http.connect_attempts_rr_retries
          configFile: records.config
          value: INT 0
        - name: CONFIG proxy.config.http.connect_attempts_timeout
          configFile: records.config
          value: INT 3
        - name: CONFIG proxy.config.http.down_server.cache_time
          configFile: records.config
          value: INT 5
        - name: CONFIG proxy.config.http.insert_response_via_str
          configFile: records.config
          value: INT 3
        - name: CONFIG proxy.config.http.keep_alive_no_activity_timeout_in
          configFile: records.config
          value: INT 115
        - name: CONFIG proxy.config.http.negative_caching_enabled
          configFile: records.config
          value: INT 1
        - name: CONFIG proxy.config.http.negative_caching_lifetime
          configFile: records.config
          value: INT 2
        - name: CONFIG proxy.config.http.negative_caching_list
          configFile: records.config
          value: STRING 204 305 403 404 405 414 500 501 502 503 504
        - name: CONFIG proxy.config.http.origin_max_connections_queue
          configFile: records.config
          value: INT 0
        - name: CONFIG proxy.config.http.parent_proxy.retry_time
          configFile: records.config
          value: INT 10
        - name: CONFIG proxy.config.http.parent_proxy_routing_enable
          configFile: records.config
          value: INT 1
        - name: CONFIG proxy.config.http.referer_default_redirect
          configFile: records.config
          value: STRING http://www.kabletown.invalid/
        - name: CONFIG proxy.config.http.request_header_max_size
          configFile: records.config
          value: INT 32000
        - name: CONFIG proxy.config.http.transaction_no_activity_timeout_in
          configFile: records.config
          value: INT 5
        - name: CONFIG proxy.config.http.transaction_no_activity_timeout_out
          configFile: records.config
          value: INT 5
        - name: CONFIG proxy.config.log.rolling_enabled
          configFile: records.config
          value: INT 3
        - name: CONFIG proxy.config.log.rolling_size_mb
          configFile: records.config
          value: INT 1024
        - name: CONFIG proxy.config.mlock_enabled
          configFile: records.config
          value: INT 2
        - name: CONFIG proxy.config.net.connections_throttle
          configFile: records.config
          value: INT 350000
        - name: CONFIG proxy.config.net.default_inactivity_timeout
          configFile: records.config
          value: INT 180
        - name: CONFIG proxy.config.net.max_connections_active_in
          configFile: records.config
          value: INT 100000
        - name: CONFIG proxy.config.net.max_connections_in
          configFile: records.config
          value: INT 100000
        - name: CONFIG proxy.config.net.sock_option_flag_in
          configFile: records.config
          value: INT 13
        - name: CONFIG proxy.config.net.sock_option_flag_out
          configFile: records.config
          value: INT 9
        - name: CONFIG proxy.config.net.sock_send_buffer_size_in
          configFile: records.config
          value: INT 262144
        - name: CONFIG proxy.config.product_company
          configFile: records.config
          value: STRING Apache
        - name: CONFIG proxy.config.product_name
          configFile: records.config
          value: STRING Traffic
        - name: CONFIG proxy.config.proxy_name
          configFile: records.config
          value: STRING __HOSTNAME__
        - name: CONFIG proxy.config.ssl.CA.cert.path
          configFile: records.config
          value: STRING etc/trafficserver/ssl
        - name: CONFIG proxy.config.ssl.client.CA.cert.path
          configFile: records.config
          value: STRING etc/trafficserver/ssl
        - name: CONFIG proxy.config.ssl.client.cert.path
          configFile: records.config
          value: STRING etc/trafficserver/ssl
        - name: CONFIG proxy.config.ssl.client.private_key.path
          configFile: records.config
          value: STRING etc/trafficserver/ssl
        - name: CONFIG proxy.config.ssl.ocsp.enabled
          configFile: records.config
          value: INT 1
        - name: CONFIG proxy.config.ssl.server.cert.path
          configFile: records.config
          value: STRING etc/trafficserver/ssl
        - name: CONFIG proxy.config.ssl.server.cipher_suite
          configFile: records.config
          value: STRING ECDHE-RSA-AES128-GCM-SHA256:ECDHE-RSA-AES256-GCM-SHA384:ECDHE-RSA-AES128-SHA256:ECDHE-RSA-AES256-SHA384:AES128-GCM-SHA256:AES256-GCM-SHA384:ECDHE-RSA-AES128-SHA:ECDHE-RSA-AES256-SHA:AES128-SHA:AES256-SHA:DES-CBC3-SHA:!RC4:!SRP:!DSS:!PSK:!aNULL:!eNULL:!SSLv2:@STRENGTH
        - name: CONFIG proxy.config.ssl.server.private_key.path
          configFile: records.config
          value: STRING etc/trafficserver/ssl
        - name: CONFIG proxy.config.system.file_max_pct
          configFile: records.config
          value: FLOAT 0.9
        - name: location
          configFile: records.config
          value: "/opt/trafficserver/etc/trafficserver/"
        - name: location
          configFile: regex_revalidate.config
          value: "/opt/trafficserver/etc/trafficserver"
        - name: location
          configFile: remap.config
          value: "/opt/trafficserver/etc/trafficserver/"
        - name: Disk_Volume
          configFile: storage.config
          value: '1'
        - name: Drive_Letters
          configFile: storage.config
          value: "{{ Target_hardware_profile_cache_disk_letters | default('') }}"
        - name: Drive_Prefix
          configFile: storage.config
          value: "/dev/{{ Target_hardware_profile_cache_disk_prefix | default('sd') }}"
        - name: RAM_Drive_Letters
          configFile: storage.config
          value: "{{ Target_hardware_profile_ram_disk_letters | default('') }}"
        - name: RAM_Drive_Prefix
          configFile: storage.config
          value: "/dev/{{ Target_hardware_profile_ram_disk_prefix | default('ram') }}"
        - name: RAM_Volume
          configFile: storage.config
          value: '2'
        - name: location
          configFile: storage.config
          value: "/opt/trafficserver/etc/trafficserver/"
        - name: location
          configFile: volume.config
          value: "/opt/trafficserver/etc/trafficserver/"
      v7:
        - name: LogFormat.Name
          configFile: logging.config
          value: custom_ats_2
        - name: LogObject.Filename
          configFile: logging.config
          value: custom_ats_2
        - name: LogObject.Format
          configFile: logging.config
          value: custom_ats_2
        - name: LogObject.RollingEnabled
          configFile: logging.config
          value: '3'
        - name: LogObject.RollingIntervalSec
          configFile: logging.config
          value: '86400'
        - name: LogObject.RollingOffsetHr
          configFile: logging.config
          value: '11'
        - name: LogObject.RollingSizeMb
          configFile: logging.config
          value: '1024'
        - name: location
          configFile: logging.config
          value: "/opt/trafficserver/etc/trafficserver"
        - name: 'CONFIG proxy.config.cluster.cluster_configuration '
          configFile: records.config
          value: STRING cluster.config
        - name: CONFIG proxy.config.http.connect_attempts_max_retries_dead_server
          configFile: records.config
          value: INT 3
        - name: CONFIG proxy.config.http.cache.fuzz.probability
          configFile: records.config
          value: FLOAT 0.005
        - name: CONFIG proxy.config.http.cache.fuzz.time
          configFile: records.config
          value: INT 240
        - name: CONFIG proxy.config.http.normalize_ae_gzip
          configFile: records.config
          value: INT 0
      v8:
        - name: LogFormat.Format
          configFile: logging.yaml
          value: '%<cqtq> chi=%<chi> phn=%<phn> php=%<php> shn=%<shn> url=%<cquuc> cqhm=%<cqhm> cqhv=%<cqpv> pssc=%<pssc> ttms=%<ttms> b=%<pscl> sssc=%<sssc> sscl=%<sscl> cfsc=%<cfsc> pfsc=%<pfsc> crc=%<crc> phr=%<phr> pqsn=%<shn> uas=\"%<{User-Agent}cqh>\" xmt=\"%<{X-MoneyTrace}cqh>\" svc=%<{X-CDN-SVC}cqh>'
        - name: LogFormat.Name
          configFile: logging.yaml
          value: custom_ats_2
        - name: LogFormat1.Format
          configFile: logging.yaml
          value: '%<cqtq> chi=%<chi> phn=%<phn> php=%<php> shn=%<shn> url=%<cquuc> cqhm=%<cqhm> cqhv=%<cqpv> pssc=%<pssc> ttms=%<ttms> b=%<pscl> sssc=%<sssc> sscl=%<sscl> cfsc=%<cfsc> pfsc=%<pfsc> crc=%<crc> phr=%<phr> pqsn=%<shn> uas=\"%<{User-Agent}cqh>\" xmt=\"%<{X-MoneyTrace}cqh>\" svc=%<{X-CDN-SVC}cqh> rr=\"\"\"%<{Range}cqh>\"\"\" cl=\"\"\"%<{Content-Length}psh>\"\"\" cqhl=%<cqhl> csscl=%<csscl> cqssc=%<cqssc> cqssv=%<cqssv> ccc=\"\"\"%<{Cache-Control}cqh>\"\"\" occ=\"\"\"%<{Cache-Control}ssh>\"\"\" cocc=\"\"\"%<{Cache-Control}cssh>\"\"\" odate=\"\"\"%<{Date}ssh>\"\"\" cdate=\"\"\"%<{Date}cssh>\"\"\" olm=\"\"\"%<{Last-Modified}ssh>\"\"\" clm=\"\"\"%<{Last-Modified}cssh>\"\"\" oet=\"\"\"%<{Etag}ssh>\"\"\" cet=\"\"\"%<{Etag}cssh>\"\"\" opm=\"\"\"%<{Pragma}ssh>\"\"\" cpm=\"\"\"%<{Pragma}cssh>\"\"\" oex=\"\"\"%<{Expires}ssh>\"\"\" cex=\"\"\"%<{Expires}cssh>\"\"\" oce=\"\"\"%<{Content-Encoding}ssh>\"\"\" cce=\"\"\"%<{Content-Encoding}cssh>\"\"\" oct=\"\"\"%<{Content-Type}ssh>\"\"\" cct=\"\"\"%<{Content-Type}cssh>\"\"\" acc=\"\"\"%<{Accept}cqh>\"\"\" ace=\"\"\"%<{Accept-Encoding}cqh>\"\"\" auth=\"\"\"%<{Authorization}cqh>\"\"\" ovar=\"\"\"%<{Vary}ssh>\"\"\" cvar=\"\"\"%<{Vary}cssh>\"\"\" ccvar=\"\"\"%<{Vary}cqh>\"\"\"  nhi=%<nhi> nhp=%<nhp> pcr=\"\"\"%<{Content-Range}psh>\"\"\" xrsn=\"\"\"%<{X-Reason}psh>\"\"\" stms=%<stms>'
        - name: LogFormat1.Name
          configFile: logging.yaml
          value: custom_ats_3
        - name: LogObject.Filename
          configFile: logging.yaml
          value: custom_ats_2
        - name: LogObject.Format
          configFile: logging.yaml
          value: custom_ats_2
        - name: LogObject.RollingEnabled
          configFile: logging.yaml
          value: "'both'"
        - name: LogObject.RollingIntervalSec
          configFile: logging.yaml
          value: '86400'
        - name: LogObject.RollingOffsetHr
          configFile: logging.yaml
          value: '11'
        - name: LogObject.RollingSizeMb
          configFile: logging.yaml
          value: '1024'
        - name: LogObject1.Filename
          configFile: logging.yaml
          value: custom_ats_3
        - name: LogObject1.Format
          configFile: logging.yaml
          value: custom_ats_3
        - name: LogObject1.RollingEnabled
          configFile: logging.yaml
          value: '3'
        - name: LogObject1.RollingIntervalSec
          configFile: logging.yaml
          value: '86400'
        - name: LogObject1.RollingOffsetHr
          configFile: logging.yaml
          value: '11'
        - name: LogObject1.RollingSizeMb
          configFile: logging.yaml
          value: '1024'
        - name: location
          configFile: logging.yaml
          value: "/opt/trafficserver/etc/trafficserver"
        # Default changed between ATS 7 & 8
        - name: CONFIG proxy.config.diags.debug.tags
          configFile: records.config
          value: STRING http.*|dns.*
        # Default changed between ATS 7 & 8
        - name: CONFIG proxy.config.http.negative_revalidating_enabled
          configFile: records.config
          value: INT 0
        - name: CONFIG proxy.config.http.normalize_ae
          configFile: records.config
          value: INT 0
        # Default changed between ATS 7 & 8
        - name: CONFIG proxy.config.http2.max_header_list_size
          configFile: records.config
          value: INT 4294967295
        # Default changed between ATS 7 & 8
        - name: CONFIG proxy.config.http2.initial_window_size_in
          configFile: records.config
          value: INT 1048576
        - name: CONFIG proxy.config.plugin.lua.max_states
          configFile: records.config
          value: INT 64
        - name: CONFIG proxy.config.restart.stop_listening
          configFile: records.config
          value: INT 1
        # Default changed between ATS 7 & 8
        - name: LOCAL proxy.local.cluster.type
          configFile: records.config
          value: INT 3

# TO Profiles (templates) and associated parameters
# These should be the profiles which vary by CDN association
dl_ds_merged_profile_cdntemplates: "{{ dl_ds_default_profile_cdntemplates }}"
dl_ds_default_profile_cdntemplates:
  - name: "RASCAL_{{ Target_cdn_delegation }}"
    description: "Traffic Monitor for the {{ Target_cdn_delegation }} CDN"
    cdn: "{{ Target_cdn_delegation }}"
    type: TM_PROFILE
    routingDisabled: false
    parameters:
      - name: hack.ttl
        configFile: rascal-config.txt
        value: '30'
        secure: 0
      - name: health.event-count
        configFile: rascal-config.txt
        value: '200'
        secure: 0
      - name: health.polling.interval
        configFile: rascal-config.txt
        value: '6000'
        secure: 0
      - name: health.threadPool
        configFile: rascal-config.txt
        value: '4'
        secure: 0
      - name: health.timepad
        configFile: rascal-config.txt
        value: '0'
        secure: 0
      - name: heartbeat.polling.interval
        configFile: rascal-config.txt
        value: '2000'
        secure: 0
      - name: location
        configFile: rascal-config.txt
        value: "/opt/traffic_monitor/conf"
        secure: 0
      - name: peers.polling.interval
        configFile: rascal-config.txt
        value: '1000'
        secure: 0
      - name: tm.crConfig.polling.url
        configFile: rascal-config.txt
        value: https://${tmHostname}/CRConfig-Snapshots/${cdnName}/CRConfig.xml
        secure: 0
      - name: tm.dataServer.polling.url
        configFile: rascal-config.txt
        value: https://${tmHostname}/dataserver/orderby/id
        secure: 0
      - name: tm.healthParams.polling.url
        configFile: rascal-config.txt
        value: https://${tmHostname}/health/${cdnName}
        secure: 0
      - name: tm.polling.interval
        configFile: rascal-config.txt
        value: '60000'
        secure: 0
  - name: "CCR_{{ Target_cdn_delegation }}"
    description: "Traffic Router for {{ Target_cdn_delegation }} CDN"
    cdn: "{{ Target_cdn_delegation }}"
    type: TR_PROFILE
    routingDisabled: false
    parameters:
      - name: anonymousip.policy.configuration
        configFile: CRConfig.json
        value: "{{ dl_anonymous_ip_url }}"
        secure: 0
      - name: anonymousip.polling.url
        configFile: CRConfig.json
        value: "{{ dl_anonymous_db_url }}"
        secure: 0
      - name: anonymousip.polling.interval
        configFile: CRConfig.json
        value: '86400000'
        secure: 0
      - name: api.cache-control.max-age
        configFile: CRConfig.json
        value: '10'
        secure: 0
      - name: certificates.polling.interval
        configFile: CRConfig.json
        value: '300000'
        secure: 0
      - name: consistent.dns.routing
        configFile: CRConfig.json
        value: 'true'
        secure: 0
      - name: coveragezone.polling.interval
        configFile: CRConfig.json
        value: '3600000'
        secure: 0
      - name: coveragezone.polling.url
        configFile: CRConfig.json
        value: "{{ dl_shallow_czf_url }}"
        secure: 0
      - name: dnssec.dynamic.response.expiration
        configFile: CRConfig.json
        value: 300s
        secure: 0
      - name: domain_name
        configFile: CRConfig.json
        value: "{{ Target_cdn_delegation_fqdn | lower }}"
        secure: 0
      - name: edge.dns.limit
        configFile: CRConfig.json
        value: '6'
        secure: 0
      - name: edge.dns.routing
        configFile: CRConfig.json
        value: 'true'
        secure: 0
      - name: edge.http.limit
        configFile: CRConfig.json
        value: '6'
        secure: 0
      - name: edge.http.routing
        configFile: CRConfig.json
        value: 'true'
        secure: 0
      - name: federationmapping.polling.interval
        configFile: CRConfig.json
        value: '60000'
        secure: 0
      - name: federationmapping.polling.url
        configFile: CRConfig.json
        value: https://${toHostname}/api/1.4/federations/all.json
        secure: 0
      - name: geolocation.polling.interval
        configFile: CRConfig.json
        value: '86400000'
        secure: 0
      - name: geolocation.polling.url
        configFile: CRConfig.json
        value: "{{ dl_geolocation_url }}"
        secure: 0
      - name: keystore.maintenance.interval
        configFile: CRConfig.json
        value: '300'
        secure: 0
      - name: "{{ Target_cdn_name | lower }}.dnssec.inception"
        configFile: CRConfig.json
        value: '1450219172'
        secure: 0
      - name: steeringmapping.polling.interval
        configFile: CRConfig.json
        value: '60000'
        secure: 0
      - name: tld.soa.admin
        configFile: CRConfig.json
        value: twelve_monkeys
        secure: 0
      - name: tld.soa.expire
        configFile: CRConfig.json
        value: '604800'
        secure: 0
      - name: tld.soa.minimum
        configFile: CRConfig.json
        value: '30'
        secure: 0
      - name: tld.soa.refresh
        configFile: CRConfig.json
        value: '28800'
        secure: 0
      - name: tld.soa.retry
        configFile: CRConfig.json
        value: '7200'
        secure: 0
      - name: tld.ttls.A
        configFile: CRConfig.json
        value: '3600'
        secure: 0
      - name: tld.ttls.AAAA
        configFile: CRConfig.json
        value: '3600'
        secure: 0
      - name: tld.ttls.DNSKEY
        configFile: CRConfig.json
        value: '30'
        secure: 0
      - name: tld.ttls.DS
        configFile: CRConfig.json
        value: '30'
        secure: 0
      - name: tld.ttls.NS
        configFile: CRConfig.json
        value: '3600'
        secure: 0
      - name: tld.ttls.SOA
        configFile: CRConfig.json
        value: '86400'
        secure: 0
      - name: zonemanager.cache.maintenance.interval
        configFile: CRConfig.json
        value: '300'
        secure: 0
      - name: zonemanager.threadpool.scale
        configFile: CRConfig.json
        value: '0.50'
        secure: 0
      - name: api.port
        configFile: server.xml
        value: '3333'
        secure: 0
  - name: "MSO_{{ Target_cdn_delegation }}_Primary"
    description: "Multi-site Origin Primary Rank Servers - {{ Target_cdn_delegation }}"
    cdn: "{{ Target_cdn_delegation }}"
    type: ORG_PROFILE
    routingDisabled: false
    parameters:
      - name: domain_name
        configFile: CRConfig.json
        value: "{{ Target_cdn_delegation_fqdn | lower }}"
        secure: 0
      - name: rank
        configFile: parent.config
        value: '1'
        secure: 0
      - name: weight
        configFile: parent.config
        value: '1.0'
        secure: 0
  - name: "MSO_{{ Target_cdn_delegation }}_Secondary"
    description: "Multi-site Origin Primary Rank Servers - {{ Target_cdn_delegation }}"
    cdn: "{{ Target_cdn_delegation }}"
    type: ORG_PROFILE
    routingDisabled: false
    parameters:
      - name: domain_name
        configFile: CRConfig.json
        value: "{{ Target_cdn_delegation_fqdn | lower }}"
        secure: 0
      - name: rank
        configFile: parent.config
        value: '2'
        secure: 0
      - name: weight
        configFile: parent.config
        value: '1.0'
        secure: 0
  - name: "MSO_{{ Target_cdn_delegation }}_Weighted_Primary"
    description: "Multi-site Origin Primary Weighted Servers - {{ Target_cdn_delegation }}"
    cdn: "{{ Target_cdn_delegation }}"
    type: ORG_PROFILE
    routingDisabled: false
    parameters:
      - name: domain_name
        configFile: CRConfig.json
        value: "{{ Target_cdn_delegation_fqdn | lower }}"
        secure: 0
      - name: rank
        configFile: parent.config
        value: '1'
        secure: 0
      - name: weight
        configFile: parent.config
        value: '9.0'
        secure: 0
  - name: "MSO_{{ Target_cdn_delegation }}_Weighted_Secondary"
    description: "Multi-site Origin Secondary Weighted Servers - {{ Target_cdn_delegation }}"
    cdn: "{{ Target_cdn_delegation }}"
    type: ORG_PROFILE
    routingDisabled: false
    parameters:
      - name: domain_name
        configFile: CRConfig.json
        value: "{{ Target_cdn_delegation_fqdn | lower }}"
        secure: 0
      - name: rank
        configFile: parent.config
        value: '1'
        secure: 0
      - name: weight
        configFile: parent.config
        value: '1'
        secure: 0
  - name: "Grove_Edge_{{ Target_cdn_delegation }}"
    description: "Edge cache({{ Target_cdn_delegation }}) - Grove"
    cdn: "{{ Target_cdn_delegation }}"
    type: GROVE_PROFILE
    routingDisabled: false
    parameters:
      - name: allow_ip
        configFile: astats.config
        value: "{{ dl_allow_ip4 }}"
      - name: allow_ip6
        configFile: astats.config
        value: "{{ dl_allow_ip6 }}"
      - name: cache_size_bytes
        configFile: grove.cfg
        value: "{{ cache_hardware_profile_index[Target_hardware_profile.value.ram_cache_size | default(0)] | default(20000) }}"
      - name: cert_file
        configFile: grove.cfg
        value: "/etc/pki/tls/certs/server.crt"
      - name: concurrent_rule_requests
        configFile: grove.cfg
        value: '100'
      - name: connection_close
        configFile: grove.cfg
        value: 'false'
      - name: https_port
        configFile: grove.cfg
        value: '443'
      - name: interface_name
        configFile: grove.cfg
        value: "{{ Target_hardware_profile.value.primary_network_interface | default('eth0') }}"
      - name: key_file
        configFile: grove.cfg
        value: "/etc/pki/tls/private/server.key.pem"
      - name: log_location_debug
        configFile: grove.cfg
        value: 'null'
      - name: log_location_error
        configFile: grove.cfg
        value: "/var/log/grove/error.log"
      - name: log_location_event
        configFile: grove.cfg
        value: "/opt/trafficserver/var/log/trafficserver/custom_ats_2.log"
      - name: log_location_info
        configFile: grove.cfg
        value: 'null'
      - name: log_location_warning
        configFile: grove.cfg
        value: "/var/log/grove/error.log"
      - name: parent_request_idle_connection_timeout_ms
        configFile: grove.cfg
        value: '1000'
      - name: parent_request_keep_alive_ms
        configFile: grove.cfg
        value: '1000'
      - name: parent_request_max_idle_connections
        configFile: grove.cfg
        value: '1000'
      - name: parent_request_timeout_ms
        configFile: grove.cfg
        value: '1000'
      - name: plugins
        configFile: grove.cfg
        value: ats_log
      - name: plugins
        configFile: grove.cfg
        value: http_cacheinspector
      - name: plugins
        configFile: grove.cfg
        value: http_callgc
      - name: plugins
        configFile: grove.cfg
        value: http_memstats
      - name: plugins
        configFile: grove.cfg
        value: http_stats
      - name: plugins
        configFile: grove.cfg
        value: if_modified_since
      - name: plugins
        configFile: grove.cfg
        value: modify_headers
      - name: plugins
        configFile: grove.cfg
        value: modify_parent_request_headers
      - name: plugins
        configFile: grove.cfg
        value: modify_response_headers_global
      - name: plugins
        configFile: grove.cfg
        value: plugin
      - name: plugins
        configFile: grove.cfg
        value: range_request_handler
      - name: plugins
        configFile: grove.cfg
        value: record_stats
      - name: port
        configFile: grove.cfg
        value: '80'
      - name: remap_rules_file
        configFile: grove.cfg
        value: "/etc/grove/remap.json"
      - name: rfc_compliant
        configFile: grove.cfg
        value: 'false'
      - name: server_idle_timeout_ms
        configFile: grove.cfg
        value: '5000'
      - name: server_read_timeout_ms
        configFile: grove.cfg
        value: '5000'
      - name: server_write_timeout_ms
        configFile: grove.cfg
        value: '5000'
      - name: not_a_parent
        configFile: parent.config
        value: 'true'
      - name: health.polling.url
        configFile: rascal.properties
        value: http://${hostname}/_astats?application=&inf.name=${interface_name}
  - name: "ATS_Edge7_{{ Target_cdn_delegation }}"
    description: "Edge cache({{ Target_cdn_delegation }}) - ATS 7"
    cdn: "{{ Target_cdn_delegation }}"
    type: ATS_PROFILE
    routingDisabled: false
    parameters: "{{ dl_ds_default_profile_layers.ats.common.common + dl_ds_default_profile_layers.ats.common['v'+dl_ds_ats_major_version] + dl_ds_default_profile_layers.ats.edge.common + dl_ds_default_profile_layers.ats.edge['v'+dl_ds_ats_major_version] }}"
  - name: "ATS_Edge8_{{ Target_cdn_delegation }}"
    description: "Edge cache({{ Target_cdn_delegation }}) - ATS 8"
    cdn: "{{ Target_cdn_delegation }}"
    type: ATS_PROFILE
    routingDisabled: false
    parameters: "{{ dl_ds_default_profile_layers.ats.common.common + dl_ds_default_profile_layers.ats.common['v'+dl_ds_ats_major_version] + dl_ds_default_profile_layers.ats.edge.common + dl_ds_default_profile_layers.ats.edge['v'+dl_ds_ats_major_version] }}"
  - name: "ATS_Mid7_{{ Target_cdn_delegation }}"
    description: "Mid cache({{ Target_cdn_delegation }}) - ATS 7"
    cdn: "{{ Target_cdn_delegation }}"
    type: ATS_PROFILE
    routingDisabled: false
    parameters: "{{ dl_ds_default_profile_layers.ats.common.common + dl_ds_default_profile_layers.ats.common['v'+dl_ds_ats_major_version] + dl_ds_default_profile_layers.ats.mid.common + dl_ds_default_profile_layers.ats.mid['v'+dl_ds_ats_major_version] }}"
  - name: "ATS_Mid8_{{ Target_cdn_delegation }}"
    description: "Mid cache({{ Target_cdn_delegation }}) - ATS 8"
    cdn: "{{ Target_cdn_delegation }}"
    type: ATS_PROFILE
    routingDisabled: false
    parameters: "{{ dl_ds_default_profile_layers.ats.common.common + dl_ds_default_profile_layers.ats.common['v'+dl_ds_ats_major_version] + dl_ds_default_profile_layers.ats.mid.common + dl_ds_default_profile_layers.ats.mid['v'+dl_ds_ats_major_version] }}"
  - name: "DS_{{ target_xmlId }}_consistenthash"
    description: "MSO {{ target_xmlId }} - consistent hash"
    cdn: "{{ Target_cdn_delegation }}"
    type: DS_PROFILE
    routingDisabled: false
    parameters:
      - name: mso.parent_retry
        configFile: parent.config
        value: both
        secure: 0
      - name: mso.algorithm
        configFile: parent.config
        value: consistent_hash
        secure: 0
      - name: mso.unavailable_server_retry_responses
        configFile: parent.config
        value: "500,502,503"
        secure: 0
      - name: mso.max_unavailable_server_retries
        configFile: parent.config
        value: 3
        secure: 0
  - name: "DS_{{ target_xmlId }}_false"
    description: "MSO {{ target_xmlId }} - false"
    cdn: "{{ Target_cdn_delegation }}"
    type: DS_PROFILE
    routingDisabled: false
    parameters:
      - name: mso.parent_retry
        configFile: parent.config
        value: both
        secure: 0
      - name: mso.algorithm
        configFile: parent.config
        value: false
        secure: 0
      - name: mso.unavailable_server_retry_responses
        configFile: parent.config
        value: "500,502,503"
        secure: 0
      - name: mso.max_unavailable_server_retries
        configFile: parent.config
        value: 3
        secure: 0
  - name: "DS_{{ target_xmlId }}_latched"
    description: "MSO {{ target_xmlId }} - latched"
    cdn: "{{ Target_cdn_delegation }}"
    type: DS_PROFILE
    routingDisabled: false
    parameters:
      - name: mso.parent_retry
        configFile: parent.config
        value: both
        secure: 0
      - name: mso.algorithm
        configFile: parent.config
        value: latched
        secure: 0
      - name: mso.unavailable_server_retry_responses
        configFile: parent.config
        value: "500,502,503"
        secure: 0
      - name: mso.max_unavailable_server_retries
        configFile: parent.config
        value: 3
        secure: 0
  - name: "DS_{{ target_xmlId }}_strict"
    description: "MSO {{ target_xmlId }} - consistent hash"
    cdn: "{{ Target_cdn_delegation }}"
    type: DS_PROFILE
    routingDisabled: false
    parameters:
      - name: mso.parent_retry
        configFile: parent.config
        value: both
        secure: 0
      - name: mso.algorithm
        configFile: parent.config
        value: strict
        secure: 0
      - name: mso.unavailable_server_retry_responses
        configFile: parent.config
        value: "500,502,503"
        secure: 0
      - name: mso.max_unavailable_server_retries
        configFile: parent.config
        value: 3
        secure: 0
  - name: "DS_{{ target_xmlId }}_true"
    description: "MSO {{ target_xmlId }} - consistent hash"
    cdn: "{{ Target_cdn_delegation }}"
    type: DS_PROFILE
    routingDisabled: false
    parameters:
      - name: mso.parent_retry
        configFile: parent.config
        value: both
        secure: 0
      - name: mso.algorithm
        configFile: parent.config
        value: true
        secure: 0
      - name: mso.unavailable_server_retry_responses
        configFile: parent.config
        value: "500,502,503"
        secure: 0
      - name: mso.max_unavailable_server_retries
        configFile: parent.config
        value: 3
        secure: 0

# Lookup table for Delivery Service Geolimit field to use more descriptive words rather than integers
dl_ds_lookup_geolimit:
  disabled: 0
  czf_only: 1
  czf_usa_only: 2

# Lookup table for Delivery Service Protocol field to use more descriptive words rather than integers
dl_ds_lookup_protocol:
  HTTP: 0
  HTTPS: 1
  HTTP and HTTPS: 2
  HTTP to HTTPS: 3

# Lookup table for Delivery Service Geolocation data provider field to use more descriptive words rather than integers
dl_ds_lookup_geoProvider:
  Maxmind: 0
  Neustar: 1

# Lookup table for Delivery Service Query string handling field to use more descriptive words rather than integers
dl_ds_lookup_qstringIgnore:
  use in cache key and pass up: 0
  ignore in cache key and pass up: 1
  drop at edge: 2

# Lookup table for Delivery Service Range Request Handling field to use more descriptive words rather than integers
dl_ds_lookup_rangeRequestHandling:
  do not cache: 0
  use background fetch: 1
  use cache range requests plugin: 2

# Default Delivery Service fields
dl_ds_default_ds:
  active: true
  anonymousBlockingEnabled: false
  ccrDnsTtl: 3600
  checkPath: "/crossdomain.xml"
  deepCachingType: NEVER
  dscp: 0
  geoLimitName: disabled
  geoProviderName: Maxmind
  initialDispersion: 1
  ipv6RoutingEnabled: true
  logsEnabled: false
  longDesc: A generic DS
  missLat: 41.881944
  missLong: -87.627778
  multiSiteOrigin: false
  protocolName: HTTP
  qstringIgnoreName: use in cache key and pass up
  rangeRequestHandlingName: do not cache
  regionalGeoBlocking: false
  routingName: edge
  tenantName: root
  typeName: HTTP
  serveFromATS: true
  serveFromGrove: false
  eligible_mso_server_profile_names: []

# Sample Delivery Services
dl_ds_merged_ds_template: "{{ dl_ds_default_ds_template }}"
dl_ds_default_ds_template:
  - displayName: Simple HTTP DS
    longDesc: A basic HTTP routed Delivery Service
    longDesc1: A longDesc1
    longDesc2: A longDesc2
    uniqueKey: simple-http
  - displayName: Simple HTTP Live DS
    longDesc: A basic HTTP Live routed Delivery Service
    typeName: HTTP_LIVE
    uniqueKey: simple-http-live
  - displayName: Simple HTTP Live National DS
    longDesc: A basic HTTP Live National routed Delivery Service
    typeName: HTTP_LIVE_NATNL
    uniqueKey: simple-http-live-nat
  - displayName: Simple HTTP No Cache DS
    longDesc: A basic HTTP No Cache routed Delivery Service
    typeName: HTTP_NO_CACHE
    uniqueKey: simple-http-no-cache
  - displayName: Simple HTTP DS
    longDesc: A basic DNS routed Delivery Service
    typeName: DNS
    uniqueKey: simple-dns
  - displayName: Simple HTTP DS for Federation
    longDesc: A basic DNS routed Delivery Service for use with a Federation
    typeName: DNS
    uniqueKey: simple-dns-for-federation
  - displayName: Simple DNS Live DS
    longDesc: A basic DNS Live routed Delivery Service
    typeName: DNS_LIVE
    uniqueKey: simple-dns-live
  - displayName: Simple DNS Live National DS
    longDesc: A basic DNS Live National routed Delivery Service
    typeName: DNS_LIVE_NATNL
    uniqueKey: simple-dns-live-nat
  - displayName: Global ANY_MAP DS
    longDesc: A basic ANY_MAP routed Delivery Service to catch all unmapped ATS requests and add some extra headers
    remapText: "map / http://{{ dl_hosts_fakeorigin | first }}/ @plugin=header_rewrite.so @pparam=anymap_hdr_rw.config"
    typeName: ANY_MAP
    uniqueKey: global-any-map
  - displayName: Steering with ordered targets DS
    longDesc: A basic Steering routed Delivery Service using ordered targets
    typeName: STEERING
    uniqueKey: steering-ordered
    assigned_steering_targets:
      - uniqueKey: simple-steering-target-1
        type: STEERING_ORDER
        value: 1
      - uniqueKey: simple-steering-target-2
        type: STEERING_ORDER
        value: 2
  - displayName: Steering with weighted targets DS
    longDesc: A basic Steering routed Delivery Service using weighted targets
    typeName: STEERING
    uniqueKey: steering-weighted
    assigned_steering_targets:
      - uniqueKey: simple-steering-target-1
        type: STEERING_WEIGHT
        value: 9
      - uniqueKey: simple-steering-target-2
        type: STEERING_WEIGHT
        value: 1
  - displayName: Client Steering with ordered targets DS
    longDesc: A basic Client Steering routed Delivery Service using ordered targets
    typeName: CLIENT_STEERING
    uniqueKey: client-steering-ordered
    assigned_steering_targets:
      - uniqueKey: simple-steering-target-1
        type: STEERING_ORDER
        value: 1
      - uniqueKey: simple-steering-target-2
        type: STEERING_ORDER
        value: 2
  - displayName: Client Steering with weighted targets DS
    longDesc: A basic Client Steering routed Delivery Service using weighted targets
    typeName: CLIENT_STEERING
    uniqueKey: client-steering-weighted
    assigned_steering_targets:
      - uniqueKey: simple-steering-target-1
        type: STEERING_WEIGHT
        value: 9
      - uniqueKey: simple-steering-target-2
        type: STEERING_WEIGHT
        value: 1
  - displayName: Client Steering with geo weighted targets DS
    longDesc: A basic Client Steering routed Delivery Service using geo weighted targets
    typeName: CLIENT_STEERING
    uniqueKey: client-steering-geoweighted
    assigned_steering_targets:
      - uniqueKey: simple-steering-target-1
        type: STEERING_GEO_WEIGHT
        value: 9
      - uniqueKey: simple-steering-target-2
        type: STEERING_GEO_WEIGHT
        value: 1
  - displayName: Client Steering with geo ordered targets DS
    longDesc: A basic Client Steering routed Delivery Service using geo ordered targets
    typeName: CLIENT_STEERING
    uniqueKey: client-steering-geoordered
    assigned_steering_targets:
      - uniqueKey: simple-steering-target-1
        type: STEERING_GEO_ORDER
        value: 1
      - uniqueKey: simple-steering-target-2
        type: STEERING_GEO_ORDER
        value: 2
  - displayName: Simple HTTP and HTTPS DS Steering Target 1
    longDesc: A HTTP and HTTPS Steering Target Delivery Service - 1
    protocolName: HTTP and HTTPS
    uniqueKey: simple-steering-target-1
  - displayName: Simple HTTP and HTTPS DS Steering Target 2
    longDesc: A HTTP to HTTPS Steering Target Delivery Service - 2
    protocolName: HTTP and HTTPS
    uniqueKey: simple-steering-target-2
  - displayName: Simple HTTP routed HTTP to HTTPS DS
    longDesc: A HTTP routed HTTP to HTTPS Delivery Service
    protocolName: HTTP to HTTPS
    uniqueKey: simple-http-http2https
  - displayName: Simple QString used DS
    longDesc: A basic HTTP routed Delivery Service with QString used
    qstringIgnoreName: use in cache key and pass up
    uniqueKey: simple-qstring-use
  - displayName: Simple QString ignored DS
    longDesc: A basic HTTP routed Delivery Service with QString ignored
    qstringIgnoreName: ignore in cache key and pass up
    uniqueKey: simple-qstring-ignored
  - displayName: Simple QString dropped DS
    longDesc: A basic HTTP routed Delivery Service with QString dropped
    qstringIgnoreName: drop at edge
    uniqueKey: simple-qstring-dropped
  - active: false
    displayName: Simple inactive DS
    longDesc: A basic inactive DS
    uniqueKey: simple-inactive
  - displayName: Simple unassigned tenant DS
    longDesc: A basic unassigned tenant DS
    tenantName: unassigned
    uniqueKey: simple-unassigned
  - displayName: Simple HTTP Live DS - Grove
    longDesc: A basic HTTP Live routed Delivery Service Served by Grove
    typeName: HTTP_LIVE
    uniqueKey: simple-http-live-grove
    serveFromGrove: true
    serveFromATS: false
  - displayName: MSO Rank ConsistentHash
    longDesc: A MSO delivery service using ranked parents and consistent hash algorithm
    uniqueKey: mso-rank-consistenthash
    profileNameSuffix: _consistenthash
    eligible_mso_server_profile_names:
      - "MSO_{{ Target_cdn_delegation }}_Primary"
      - "MSO_{{ Target_cdn_delegation }}_Secondary"
  - displayName: MSO Weight ConsistentHash
    longDesc: A MSO delivery service using weighted parents and consistent hash algorithm
    uniqueKey: mso-weight-consistenthash
    profileNameSuffix: _consistenthash
    eligible_mso_server_profile_names:
      - "MSO_{{ Target_cdn_delegation }}_Weighted_Primary"
      - "MSO_{{ Target_cdn_delegation }}_Weighted_Secondary"
  - displayName: MSO Weight False
    longDesc: A MSO delivery service using weighted parents and false algorithm
    uniqueKey: mso-weight-false
    profileNameSuffix: _false
    eligible_mso_server_profile_names:
      - "MSO_{{ Target_cdn_delegation }}_Weighted_Primary"
      - "MSO_{{ Target_cdn_delegation }}_Weighted_Secondary"
  - displayName: MSO Weight Latched
    longDesc: A MSO delivery service using weighted parents and latched algorithm
    uniqueKey: mso-weight-latched
    profileNameSuffix: _latched
    eligible_mso_server_profile_names:
      - "MSO_{{ Target_cdn_delegation }}_Weighted_Primary"
      - "MSO_{{ Target_cdn_delegation }}_Weighted_Secondary"
  - displayName: MSO Weight Strict
    longDesc: A MSO delivery service using weighted parents and strict algorithm
    uniqueKey: mso-weight-strict
    profileNameSuffix: _strict
    eligible_mso_server_profile_names:
      - "MSO_{{ Target_cdn_delegation }}_Weighted_Primary"
      - "MSO_{{ Target_cdn_delegation }}_Weighted_Secondary"
  - displayName: MSO Weight True
    longDesc: A MSO delivery service using weighted parents and true algorithm
    uniqueKey: mso-weight-true
    profileNameSuffix: _true
    eligible_mso_server_profile_names:
      - "MSO_{{ Target_cdn_delegation }}_Weighted_Primary"
      - "MSO_{{ Target_cdn_delegation }}_Weighted_Secondary"
  - displayName: HTTP Routed with Anonymous IP Block
    longDesc: A basic HTTP routed Delivery Service with Anonymous IP Block Enabled
<<<<<<< HEAD
    anonymousBlockingEnabled: true
    uniqueKey: simple-http-anon-block
=======
    anonymousBlockingEnabled: true 
    uniqueKey: simple-http-anon-block

# Federations
dl_ds_default_federation_user: federationuser
dl_ds_merged_federations: "{{ dl_ds_default_federations }}"
dl_ds_default_federations:
  - deliveryService: simple-dns-for-federation-{{ Target_cdn_delegation | lower }}
    mappings:
      cname: 'foo.kabletown.net.'
      resolvers:
        resolve4:
          - '0.0.0.0/0'
        resolve6:
          - '::/0'
      ttl: 60
    user: '{{ dl_ds_default_federation_user }}'
>>>>>>> 1dc6a067
<|MERGE_RESOLUTION|>--- conflicted
+++ resolved
@@ -2088,11 +2088,7 @@
       - "MSO_{{ Target_cdn_delegation }}_Weighted_Secondary"
   - displayName: HTTP Routed with Anonymous IP Block
     longDesc: A basic HTTP routed Delivery Service with Anonymous IP Block Enabled
-<<<<<<< HEAD
     anonymousBlockingEnabled: true
-    uniqueKey: simple-http-anon-block
-=======
-    anonymousBlockingEnabled: true 
     uniqueKey: simple-http-anon-block
 
 # Federations
@@ -2108,5 +2104,4 @@
         resolve6:
           - '::/0'
       ttl: 60
-    user: '{{ dl_ds_default_federation_user }}'
->>>>>>> 1dc6a067
+    user: '{{ dl_ds_default_federation_user }}'