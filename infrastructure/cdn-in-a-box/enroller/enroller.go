--- conflicted
+++ resolved
@@ -54,12 +54,8 @@
 func (s session) getParameter(m tc.Parameter, header http.Header) (tc.Parameter, error) {
 	// TODO: s.GetParameterByxxx() does not seem to work with values with spaces --
 	// doing this the hard way for now
-<<<<<<< HEAD
-	parameters, _, err := s.GetParameters(nil, header)
-=======
 	opts := client.RequestOptions{Header: header}
 	parameters, _, err := s.GetParameters(opts)
->>>>>>> 72fcbf7b
 	if err != nil {
 		return m, fmt.Errorf("getting Parameters: %v - alerts: %+v", err, parameters.Alerts)
 	}
