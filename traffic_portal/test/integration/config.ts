/*
 * Licensed to the Apache Software Foundation (ASF) under one
 * or more contributor license agreements.  See the NOTICE file
 * distributed with this work for additional information
 * regarding copyright ownership.  The ASF licenses this file
 * to you under the Apache License, Version 2.0 (the
 * "License"); you may not use this file except in compliance
 * with the License.  You may obtain a copy of the License at
 *
 *   http://www.apache.org/licenses/LICENSE-2.0
 *
 * Unless required by applicable law or agreed to in writing,
 * software distributed under the License is distributed on an
 * "AS IS" BASIS, WITHOUT WARRANTIES OR CONDITIONS OF ANY
 * KIND, either express or implied.  See the License for the
 * specific language governing permissions and limitations
 * under the License.
 */
import { resolve } from "path";

import { emptyDir } from "fs-extra";
import { Config, browser } from 'protractor';
import { JUnitXmlReporter } from 'jasmine-reporters';
import HtmlReporter from "protractor-beautiful-reporter";

import { API } from './CommonUtils';
import * as conf from "./config.json"
<<<<<<< HEAD
import { prerequisites, profiles } from "./Data";
=======
import { prerequisites } from "./Data";
import { isTestingConfig } from "./config.model";
>>>>>>> 30c0feb6

const downloadsPath = resolve('Downloads');
export const randomize = Math.random().toString(36).substring(3, 7);
export const twoNumberRandomize = Math.floor(Math.random() * 101);

export let config: Config = conf;
if (config.capabilities) {
  config.capabilities.chromeOptions.prefs.download.default_directory = downloadsPath;
} else {
  config.capabilities = {chromeOptions: {prefs: {download: {default_directory: downloadsPath}}}};
}

if (!config.params) {
  throw new Error("no testing parameters provided - cannot proceed");
}

try {
  if (!isTestingConfig(config.params)) {
    throw new Error();
  }
} catch (e) {
  const msg = e instanceof Error ? e.message : String(e);
  throw new Error(`invalid testing params: ${msg}`);
}

export const testingConfig = config.params;
export const api = new API(testingConfig);

config.onPrepare = async function () {
    await browser.waitForAngularEnabled(true);
    await browser.driver.manage().window().maximize();
    
    emptyDir('./Reports/', function (err) {
      console.log(err);
    });

    if (config.params.junitReporter === true) {
        jasmine.getEnv().addReporter(
            new JUnitXmlReporter({
                savePath: '/portaltestresults',
                filePrefix: 'portaltestresults',
                consolidateAll: true
            }));
    }
    else {
        jasmine.getEnv().addReporter(new HtmlReporter({
            baseDirectory: './Reports/',
            clientDefaults: {
                showTotalDurationIn: "header",
                totalDurationFormat: "hms"
            },
            jsonsSubfolder: 'jsons',
            screenshotsSubfolder: 'images',
            takeScreenShotsOnlyForFailedSpecs: true,
            docTitle: 'Traffic Portal Test Cases'
        }).getJasmine2Reporter());
    }

    await api.UseAPI(prerequisites);
    await api.UseAPI(profiles.setup);
}<|MERGE_RESOLUTION|>--- conflicted
+++ resolved
@@ -25,12 +25,8 @@
 
 import { API } from './CommonUtils';
 import * as conf from "./config.json"
-<<<<<<< HEAD
 import { prerequisites, profiles } from "./Data";
-=======
-import { prerequisites } from "./Data";
 import { isTestingConfig } from "./config.model";
->>>>>>> 30c0feb6
 
 const downloadsPath = resolve('Downloads');
 export const randomize = Math.random().toString(36).substring(3, 7);
