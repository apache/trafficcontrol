<<<<<<< HEAD
# Traffic Portal Test Automation 
=======

<!--
    Licensed to the Apache Software Foundation (ASF) under one
    or more contributor license agreements.  See the NOTICE file
    distributed with this work for additional information
    regarding copyright ownership.  The ASF licenses this file
    to you under the Apache License, Version 2.0 (the
    "License"); you may not use this file except in compliance
    with the License.  You may obtain a copy of the License at

      http://www.apache.org/licenses/LICENSE-2.0

    Unless required by applicable law or agreed to in writing,
    software distributed under the License is distributed on an
    "AS IS" BASIS, WITHOUT WARRANTIES OR CONDITIONS OF ANY
    KIND, either express or implied.  See the License for the
    specific language governing permissions and limitations
    under the License.
-->
# Traffic Portal Test Automation
This directory contains integration tests for Traffic Portal.

## Prerequisites
* [Node](https://nodejs.org) v12 or later.
>>>>>>> 4dd9f997

## Building and Running
To build and run the tests, one can use the `npm` (or `pnpm`) scripts.

* Install the dependencies with `npm install` (or `pnpm install`)
* Run the webdriver, either in the background or in a separate terminal -
	because it's a long-running process - with `npm run start-webdriver` (or
	`pnpm run start-webdriver`)
* Run the tests with `npm test` (or `pnpm test`)

## Command Line Parameters
The tests can accept a few command line parameters - which can be separated
from the `npm` flags with `--`.

| Flag                            | Description                                                                                          |
| ------------------------------- | :--------------------------------------------------------------------------------------------------: |
| params.baseUrl                  | Environment test run on. Tests are written for cdn-in-a-box only. Do not run on other environment                                   |
| capabilities.shardTestFiles     | Input `true` or `false` to turn on or off parallelization. If the value is false, maxInstances will always count as 1. The default value in the config file = false                            |
| capabilities.maxInstances       | Input number of chrome instances that your machine can handle. Test will fail if local machine cannot handle a lot of chrome instances. The default value = 1    |

### Example
```bash
npm test -- --params.baseUrl https://localhost --capabilities.shardTestFiles true
```<|MERGE_RESOLUTION|>--- conflicted
+++ resolved
@@ -1,7 +1,3 @@
-<<<<<<< HEAD
-# Traffic Portal Test Automation 
-=======
-
 <!--
     Licensed to the Apache Software Foundation (ASF) under one
     or more contributor license agreements.  See the NOTICE file
@@ -25,7 +21,6 @@
 
 ## Prerequisites
 * [Node](https://nodejs.org) v12 or later.
->>>>>>> 4dd9f997
 
 ## Building and Running
 To build and run the tests, one can use the `npm` (or `pnpm`) scripts.
