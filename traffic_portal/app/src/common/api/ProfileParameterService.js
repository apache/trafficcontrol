--- conflicted
+++ resolved
@@ -17,11 +17,7 @@
  * under the License.
  */
 
-<<<<<<< HEAD
-var ProfileParameterService = function(Restangular, httpService, messageModel, ENV, $uibModal) {
-=======
-var ProfileParameterService = function($http, messageModel, ENV) {
->>>>>>> 5d3a2c59
+var ProfileParameterService = function($http, messageModel, ENV, $uibModal) {
 
 	this.unlinkProfileParameter = function(profileId, paramId) {
 		return $http.delete(ENV.api['root'] + 'profileparameters/' + profileId + '/' + paramId).then(
@@ -49,22 +45,6 @@
 		);
 	};
 
-<<<<<<< HEAD
-	var linkParamProfilesHelper = function(paramId, profiles) { 
-		return Restangular.service('parameterprofile').post({ paramId: paramId, profileIds: profiles, replace: true })
-	.then(
-		function() {
-			messageModel.setMessages([ { level: 'success', text: 'Profiles linked to parameter' } ], false);
-		},
-		function(fault) {
-			messageModel.setMessages(fault.data.alerts, false);
-		}
-	);
-	}
-
-	this.linkParamProfiles = function(paramId, profiles) {
-		return linkParamProfilesHelper(paramId, profiles);
-=======
 	this.linkParamProfiles = function(paramId, profiles) {
 		return $http.post(ENV.api['root'] + 'parameterprofile', { paramId: paramId, profileIds: profiles, replace: true }).then(
 			function(result) {
@@ -76,7 +56,6 @@
 				throw err;
 			}
 		);
->>>>>>> 5d3a2c59
 	};
 
 	this.selectProfiles = function(parameter, profiles) {
@@ -117,9 +96,5 @@
 
 };
 
-<<<<<<< HEAD
-ProfileParameterService.$inject = ['Restangular', 'httpService', 'messageModel', 'ENV', '$uibModal'];
-=======
-ProfileParameterService.$inject = ['$http', 'messageModel', 'ENV'];
->>>>>>> 5d3a2c59
+ProfileParameterService.$inject = ['$http', 'messageModel', 'ENV', '$uibModal'];
 module.exports = ProfileParameterService;