<!--
Licensed to the Apache Software Foundation (ASF) under one
or more contributor license agreements.  See the NOTICE file
distributed with this work for additional information
regarding copyright ownership.  The ASF licenses this file
to you under the Apache License, Version 2.0 (the
"License"); you may not use this file except in compliance
with the License.  You may obtain a copy of the License at

  http://www.apache.org/licenses/LICENSE-2.0

Unless required by applicable law or agreed to in writing,
software distributed under the License is distributed on an
"AS IS" BASIS, WITHOUT WARRANTIES OR CONDITIONS OF ANY
KIND, either express or implied.  See the License for the
specific language governing permissions and limitations
under the License.
-->

<div class="x_panel">
    <div class="x_title">
        <ol class="breadcrumb pull-left">
            <li><a ng-click="navigateToPath('/delivery-services')">Delivery Services</a></li>
            <li>
                <a ng-click="navigateToPath('/delivery-services/' + deliveryService.id + '?dsType=' + deliveryService.type)">{{deliveryService.xmlId}}</a>
            </li>
            <li class="active">SSL keys</li>
        </ol>
        <div class="pull-right" role="group">
            <div class="btn-group" role="group" uib-dropdown is-open="more.isopen">
                <button type="button" class="btn btn-default dropdown-toggle" uib-dropdown-toggle aria-haspopup="true"
                        aria-expanded="false">
                    More&nbsp;
                    <span class="caret"></span>
                </button>
                <ul class="dropdown-menu-right dropdown-menu" uib-dropdown-menu>
                    <li><a ng-click="generateKeys()">Generate SSL Keys</a></li>
                    <li><a ng-click="renewCert()">Renew Certificate</a></li>
                </ul>
            </div>
        </div>
        <div class="clearfix"></div>
    </div>
    <div class="x_content">
        <ul class="nav nav-tabs" role="tablist">
            <li role="presentation" ng-class="{active: navState === 0 }">
                <a data-toggle="tab" ng-click="updateState(0)">Stored</a>
            </li>
            <li role="presentation" ng-class="{active: navState === 1 }">
                <a data-toggle="tab" ng-click="updateState(1)">Processed</a>
            </li>
        </ul>
        <br >
        <div class="tab-content">
            <div class="tab-pane" role="tabpanel" ng-class="{show: navState === 0 }">
                <form name="dsSslKeyForm" class="form-horizontal form-label-left" novalidate>
                    <div class="form-group">
                        <label for="version" class="control-label col-md-2 col-sm-2 col-xs-12">Version</label>
                        <div class="col-md-10 col-sm-10 col-xs-12">
                            <input id="version" name="version" type="text" class="form-control" ng-model="sslKeys.version"
                                   readonly>
                        </div>
                    </div>
                    <div class="form-group"
                         ng-class="{'has-error': hasError(dsSslKeyForm.hostname), 'has-feedback': hasError(dsSslKeyForm.hostname)}">
                        <label for="hostname" class="control-label col-md-2 col-sm-2 col-xs-12">Common Name *</label>
                        <div class="col-md-10 col-sm-10 col-xs-12">
                            <input id="hostname" name="hostname" type="text" class="form-control" ng-model="sslKeys.hostname"
                                   required autofocus>
                            <small class="input-error"
                                   ng-show="hasPropertyError(dsSslKeyForm.hostname, 'required')">Required</small>
                            <span ng-show="hasError(dsSslKeyForm.hostname)" class="form-control-feedback"><i
                                    class="fa fa-times"></i></span>
                        </div>
                    </div>
                    <div class="form-group">
                        <label for="expiration" class="control-label col-md-2 col-sm-2 col-xs-12">Expiration</label>
                        <div class="col-md-10 col-sm-10 col-xs-12">
                            <output name="expiration" class="form-control">{{formattedExpiration}}</output>
                        </div>
                    </div>
                    <div class="form-group">
                        <label for="sans" class="control-label col-md-2 col-sm-2 col-xs-12">SANs</label>
                        <div class="col-md-10 col-sm-10 col-xs-12">
                            <output name="sans" class="form-control">{{sans}}</output>
                        </div>
                    </div>
                    <div class="form-group"
                         ng-class="{'has-error': hasError(dsSslKeyForm.authType), 'has-feedback': hasError(dsSslKeyForm.authType)}">
                        <label for="authType" class="control-label col-md-2 col-sm-2 col-xs-12">Certificate Source (Self Signed,
                            CA, etc) *</label>
                        <div class="col-md-10 col-sm-10 col-xs-12">
                            <select id="authType" name="authType" type="text" class="form-control" ng-model="acmeProvider"
                                    ng-options="acmeProviderOption as acmeProviderOption for acmeProviderOption in acmeProviders"
                                    ng-change="updateProvider()" required></select>
                            <small class="input-error"
                                   ng-show="hasPropertyError(dsSslKeyForm.authType, 'required')">Required</small>
                            <span ng-show="hasError(dsSslKeyForm.authType)" class="form-control-feedback"><i
                                    class="fa fa-times"></i></span>
                        </div>
                    </div>
                    <div class="form-group"
                         ng-class="{'has-error': hasError(dsSslKeyForm.privateKey), 'has-feedback': hasError(dsSslKeyForm.privateKey)}">
                        <label for="privateKey" class="control-label col-md-2 col-sm-2 col-xs-12">Private Key *</label>
                        <div class="col-md-10 col-sm-10 col-xs-12">
                    <textarea id="privateKey" name="privateKey" type="text" class="form-control private-text"
                              ng-model="sslKeys.certificate.key" rows="25" required></textarea>
                            <small class="input-error"
                                   ng-show="hasPropertyError(dsSslKeyForm.privateKey, 'required')">Required</small>
                            <span ng-show="hasError(dsSslKeyForm.privateKey)" class="form-control-feedback"><i
                                    class="fa fa-times"></i></span>
                        </div>
                    </div>
                    <div class="form-group"
                         ng-class="{'has-error': hasError(dsSslKeyForm.certificateSigningRequest), 'has-feedback': hasError(dsSslKeyForm.certificateSigningRequest)}"
                         ng-if="sslKeys.authType !== 'Lets Encrypt'">
                        <label for="certificateSigningRequest" class="control-label col-md-2 col-sm-2 col-xs-12">Certificate
                            Signing Request *</label>
                        <div class="col-md-10 col-sm-10 col-xs-12">
                    <textarea id="certificateSigningRequest" name="certificateSigningRequest" type="text"
                              class="form-control" ng-model="sslKeys.certificate.csr" rows="25"
                              ng-required="sslKeys.authType !== 'Lets Encrypt'"></textarea>
                            <small class="input-error"
                                   ng-show="hasPropertyError(dsSslKeyForm.certificateSigningRequest, 'required')">Required</small>
                            <span ng-show="hasError(dsSslKeyForm.certificateSigningRequest)" class="form-control-feedback"><i
                                    class="fa fa-times"></i></span>
                        </div>
                    </div>
                    <div class="form-group"
                         ng-class="{'has-error': hasError(dsSslKeyForm.certificate), 'has-feedback': hasError(dsSslKeyForm.certificate)}">
                        <label for="certificate" class="control-label col-md-2 col-sm-2 col-xs-12">Certificate *</label>
                        <div class="col-md-10 col-sm-10 col-xs-12">
                    <textarea id="certificate" name="certificate" type="text" class="form-control"
                              ng-model="sslKeys.certificate.crt" rows="25" required></textarea>
                            <small class="input-error"
                                   ng-show="hasPropertyError(dsSslKeyForm.certificate, 'required')">Required</small>
                            <span ng-show="hasError(dsSslKeyForm.certificate)" class="form-control-feedback"><i
                                    class="fa fa-times"></i></span>
                        </div>
                    </div>
                    <div class="modal-footer">
                        <button type="button" class="btn btn-success"
                                ng-disabled="dsSslKeyForm.$pristine || dsSslKeyForm.$invalid" ng-click="save()">Update Keys
                        </button>
                    </div>
                </form>
            </div>
            <div class="tab-pane" role="tabpanel" ng-class="{show: navState === 1 }">
                <cert-viewer-controller chain="{{sslKeys.certificate.crt}}"></cert-viewer-controller>
            </div>
<<<<<<< HEAD
			<div class="form-group">
				<label for="expiration" class="control-label col-md-2 col-sm-2 col-xs-12">Expiration</label>
				<div class="col-md-10 col-sm-10 col-xs-12">
					<output name="expiration" class="form-control">{{formattedExpiration}}</output>
				</div>
			</div>
            <div class="form-group">
                <label for="sans" class="control-label col-md-2 col-sm-2 col-xs-12">SANs</label>
                <div class="col-md-10 col-sm-10 col-xs-12">
                    <output name="sans" class="form-control">{{sans}}</output>
                </div>
            </div>
			<div class="form-group" ng-class="{'has-error': hasError(dsSslKeyForm.authType), 'has-feedback': hasError(dsSslKeyForm.authType)}">
				<label for="authType" class="control-label col-md-2 col-sm-2 col-xs-12">Certificate Source (Self Signed, CA, etc) *</label>
				<div class="col-md-10 col-sm-10 col-xs-12">
					<select id="authType" name="authType" type="text" class="form-control" ng-model="acmeProvider" ng-options="acmeProviderOption as acmeProviderOption for acmeProviderOption in acmeProviders" ng-change="updateProvider()" required></select>
					<small class="input-error" ng-show="hasPropertyError(dsSslKeyForm.authType, 'required')">Required</small>
					<span ng-show="hasError(dsSslKeyForm.authType)" class="form-control-feedback"><i class="fa fa-times"></i></span>
				</div>
			</div>
            <div class="form-group" ng-class="{'has-error': hasError(dsSslKeyForm.privateKey), 'has-feedback': hasError(dsSslKeyForm.privateKey)}">
                <label for="privateKey" class="control-label col-md-2 col-sm-2 col-xs-12">Private Key *</label>
                <div class="col-md-10 col-sm-10 col-xs-12">
                    <textarea id="privateKey" name="privateKey" type="text" class="form-control private-text" ng-model="sslKeys.certificate.key" rows="25" required></textarea>
                    <small class="input-error" ng-show="hasPropertyError(dsSslKeyForm.privateKey, 'required')">Required</small>
                    <span ng-show="hasError(dsSslKeyForm.privateKey)" class="form-control-feedback"><i class="fa fa-times"></i></span>
                </div>
            </div>
            <div class="form-group" ng-class="{'has-error': hasError(dsSslKeyForm.certificateSigningRequest), 'has-feedback': hasError(dsSslKeyForm.certificateSigningRequest)}" ng-if="sslKeys.authType !== 'Lets Encrypt'">
                <label for="certificateSigningRequest" class="control-label col-md-2 col-sm-2 col-xs-12">Certificate Signing Request *</label>
                <div class="col-md-10 col-sm-10 col-xs-12">
                    <textarea id="certificateSigningRequest" name="certificateSigningRequest" type="text" class="form-control" ng-model="sslKeys.certificate.csr" rows="25" ng-required="sslKeys.authType !== 'Lets Encrypt'"></textarea>
                    <small class="input-error" ng-show="hasPropertyError(dsSslKeyForm.certificateSigningRequest, 'required')">Required</small>
                    <span ng-show="hasError(dsSslKeyForm.certificateSigningRequest)" class="form-control-feedback"><i class="fa fa-times"></i></span>
                </div>
            </div>
            <div class="form-group" ng-class="{'has-error': hasError(dsSslKeyForm.certificate), 'has-feedback': hasError(dsSslKeyForm.certificate)}">
                <label for="certificate" class="control-label col-md-2 col-sm-2 col-xs-12">Certificate *</label>
                <div class="col-md-10 col-sm-10 col-xs-12">
                    <textarea id="certificate" name="certificate" type="text" class="form-control" ng-model="sslKeys.certificate.crt" rows="25" required></textarea>
                    <small class="input-error" ng-show="hasPropertyError(dsSslKeyForm.certificate, 'required')">Required</small>
                    <span ng-show="hasError(dsSslKeyForm.certificate)" class="form-control-feedback"><i class="fa fa-times"></i></span>
                </div>
            </div>
            <div class="modal-footer">
                <button type="button" class="btn btn-danger" ng-show="sslKeys.version" ng-click="confirmDelete()">Delete</button>
                <button type="button" class="btn btn-success" ng-disabled="dsSslKeyForm.$pristine || dsSslKeyForm.$invalid" ng-click="save()">Update</button>
            </div>
        </form>
=======
        </div>
>>>>>>> 068d30f4
    </div>
</div><|MERGE_RESOLUTION|>--- conflicted
+++ resolved
@@ -139,67 +139,14 @@
                         </div>
                     </div>
                     <div class="modal-footer">
-                        <button type="button" class="btn btn-success"
-                                ng-disabled="dsSslKeyForm.$pristine || dsSslKeyForm.$invalid" ng-click="save()">Update Keys
-                        </button>
+                        <button type="button" class="btn btn-danger" ng-show="sslKeys.version" ng-click="confirmDelete()">Delete</button>
+                        <button type="button" class="btn btn-success" ng-disabled="dsSslKeyForm.$pristine || dsSslKeyForm.$invalid" ng-click="save()">Update</button>
                     </div>
                 </form>
             </div>
             <div class="tab-pane" role="tabpanel" ng-class="{show: navState === 1 }">
                 <cert-viewer-controller chain="{{sslKeys.certificate.crt}}"></cert-viewer-controller>
             </div>
-<<<<<<< HEAD
-			<div class="form-group">
-				<label for="expiration" class="control-label col-md-2 col-sm-2 col-xs-12">Expiration</label>
-				<div class="col-md-10 col-sm-10 col-xs-12">
-					<output name="expiration" class="form-control">{{formattedExpiration}}</output>
-				</div>
-			</div>
-            <div class="form-group">
-                <label for="sans" class="control-label col-md-2 col-sm-2 col-xs-12">SANs</label>
-                <div class="col-md-10 col-sm-10 col-xs-12">
-                    <output name="sans" class="form-control">{{sans}}</output>
-                </div>
-            </div>
-			<div class="form-group" ng-class="{'has-error': hasError(dsSslKeyForm.authType), 'has-feedback': hasError(dsSslKeyForm.authType)}">
-				<label for="authType" class="control-label col-md-2 col-sm-2 col-xs-12">Certificate Source (Self Signed, CA, etc) *</label>
-				<div class="col-md-10 col-sm-10 col-xs-12">
-					<select id="authType" name="authType" type="text" class="form-control" ng-model="acmeProvider" ng-options="acmeProviderOption as acmeProviderOption for acmeProviderOption in acmeProviders" ng-change="updateProvider()" required></select>
-					<small class="input-error" ng-show="hasPropertyError(dsSslKeyForm.authType, 'required')">Required</small>
-					<span ng-show="hasError(dsSslKeyForm.authType)" class="form-control-feedback"><i class="fa fa-times"></i></span>
-				</div>
-			</div>
-            <div class="form-group" ng-class="{'has-error': hasError(dsSslKeyForm.privateKey), 'has-feedback': hasError(dsSslKeyForm.privateKey)}">
-                <label for="privateKey" class="control-label col-md-2 col-sm-2 col-xs-12">Private Key *</label>
-                <div class="col-md-10 col-sm-10 col-xs-12">
-                    <textarea id="privateKey" name="privateKey" type="text" class="form-control private-text" ng-model="sslKeys.certificate.key" rows="25" required></textarea>
-                    <small class="input-error" ng-show="hasPropertyError(dsSslKeyForm.privateKey, 'required')">Required</small>
-                    <span ng-show="hasError(dsSslKeyForm.privateKey)" class="form-control-feedback"><i class="fa fa-times"></i></span>
-                </div>
-            </div>
-            <div class="form-group" ng-class="{'has-error': hasError(dsSslKeyForm.certificateSigningRequest), 'has-feedback': hasError(dsSslKeyForm.certificateSigningRequest)}" ng-if="sslKeys.authType !== 'Lets Encrypt'">
-                <label for="certificateSigningRequest" class="control-label col-md-2 col-sm-2 col-xs-12">Certificate Signing Request *</label>
-                <div class="col-md-10 col-sm-10 col-xs-12">
-                    <textarea id="certificateSigningRequest" name="certificateSigningRequest" type="text" class="form-control" ng-model="sslKeys.certificate.csr" rows="25" ng-required="sslKeys.authType !== 'Lets Encrypt'"></textarea>
-                    <small class="input-error" ng-show="hasPropertyError(dsSslKeyForm.certificateSigningRequest, 'required')">Required</small>
-                    <span ng-show="hasError(dsSslKeyForm.certificateSigningRequest)" class="form-control-feedback"><i class="fa fa-times"></i></span>
-                </div>
-            </div>
-            <div class="form-group" ng-class="{'has-error': hasError(dsSslKeyForm.certificate), 'has-feedback': hasError(dsSslKeyForm.certificate)}">
-                <label for="certificate" class="control-label col-md-2 col-sm-2 col-xs-12">Certificate *</label>
-                <div class="col-md-10 col-sm-10 col-xs-12">
-                    <textarea id="certificate" name="certificate" type="text" class="form-control" ng-model="sslKeys.certificate.crt" rows="25" required></textarea>
-                    <small class="input-error" ng-show="hasPropertyError(dsSslKeyForm.certificate, 'required')">Required</small>
-                    <span ng-show="hasError(dsSslKeyForm.certificate)" class="form-control-feedback"><i class="fa fa-times"></i></span>
-                </div>
-            </div>
-            <div class="modal-footer">
-                <button type="button" class="btn btn-danger" ng-show="sslKeys.version" ng-click="confirmDelete()">Delete</button>
-                <button type="button" class="btn btn-success" ng-disabled="dsSslKeyForm.$pristine || dsSslKeyForm.$invalid" ng-click="save()">Update</button>
-            </div>
-        </form>
-=======
         </div>
->>>>>>> 068d30f4
     </div>
 </div>