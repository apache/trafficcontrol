--- conflicted
+++ resolved
@@ -112,11 +112,7 @@
 
             <label for="profile" ng-class="{'has-error': hasError(serverForm.profile)}">Profile *</label>
             <div ng-class="{'has-error': hasError(serverForm.profile), 'has-feedback': hasError(serverForm.profile)}">
-<<<<<<< HEAD
-                <select id="profile" name="profile" class="form-control" ng-model="server.profileNames" multiple ng-options="profile.name as profile.name for profile in profiles" required>
-=======
                 <select id="profile" name="profile" class="form-control" ng-model="server.profileNames[0]" ng-options="profile.name as profile.name for profile in profiles" required>
->>>>>>> acce8f18
                     <option hidden selected disabled value="">Select...</option>
                 </select>
                 <small class="input-error" ng-show="hasPropertyError(serverForm.profile, 'required')">Required</small>
