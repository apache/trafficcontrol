package main

/*
 * Licensed to the Apache Software Foundation (ASF) under one
 * or more contributor license agreements.  See the NOTICE file
 * distributed with this work for additional information
 * regarding copyright ownership.  The ASF licenses this file
 * to you under the Apache License, Version 2.0 (the
 * "License"); you may not use this file except in compliance
 * with the License.  You may obtain a copy of the License at
 *
 *   http://www.apache.org/licenses/LICENSE-2.0
 *
 * Unless required by applicable law or agreed to in writing,
 * software distributed under the License is distributed on an
 * "AS IS" BASIS, WITHOUT WARRANTIES OR CONDITIONS OF ANY
 * KIND, either express or implied.  See the License for the
 * specific language governing permissions and limitations
 * under the License.
 */

import (
	"errors"
	"github.com/apache/trafficcontrol/lib/go-log"
	"io/ioutil"
	"os"
	"regexp"
	"strings"

	"github.com/apache/trafficcontrol/cache-config/t3cutil"
	"github.com/kylelemons/godebug/diff"
	"github.com/pborman/getopt/v2"
)

func main() {
	help := getopt.BoolLong("help", 'h', "Print usage info and exit")
	lineComment := getopt.StringLong("line_comment", 'l', "#", "Comment symbol")
	mode := getopt.IntLong("file-mode", 'm', 0644, "file mode default is 644")
	fa := getopt.StringLong("file-a", 'a', "", "first diff file")
	fb := getopt.StringLong("file-b", 'b', "", "second diff file")
	getopt.ParseV2()
<<<<<<< HEAD

=======
	log.Init(os.Stderr, os.Stderr, os.Stderr, os.Stderr, os.Stderr)
>>>>>>> 9b35c9a2
	if *help {
		log.Errorln(usageStr)
		os.Exit(0)
	}

	if len(os.Args) < 3 {
		log.Errorln(usageStr)
		os.Exit(3)
	}

	fileNameA := strings.TrimSpace(*fa)
	fileNameB := strings.TrimSpace(*fb)

	if len(fileNameA) == 0 || len(fileNameB) == 0 {
		log.Errorln(usageStr)
		os.Exit(4)
	}

	fileA, fileAExisted, err := readFileOrStdin(fileNameA)
	if err != nil {
		log.Errorf("error reading first: %s\n", err.Error())
		os.Exit(5)
	}
	fileB, fileBExisted, err := readFileOrStdin(fileNameB)
	if err != nil {
		log.Errorf("error reading second: %s\n", err.Error())
		os.Exit(6)
	}

	fileALines := strings.Split(string(fileA), "\n")
	fileALines = t3cutil.UnencodeFilter(fileALines)
	fileALines = t3cutil.CommentsFilter(fileALines, *lineComment)
	fileA = strings.Join(fileALines, "\n")
	fileA = t3cutil.NewLineFilter(fileA)

	fileBLines := strings.Split(string(fileB), "\n")
	fileBLines = t3cutil.UnencodeFilter(fileBLines)
	fileBLines = t3cutil.CommentsFilter(fileBLines, *lineComment)
	fileB = strings.Join(fileBLines, "\n")
	fileB = t3cutil.NewLineFilter(fileB)

	if fileA != fileB {
		match := regexp.MustCompile(`(?m)^\+.*|^-.*`)
		changes := diff.Diff(fileA, fileB)
		for _, change := range match.FindAllString(changes, -1) {
			log.Infoln(change)
		}
		os.Exit(1)
	}
	if fileAExisted != fileBExisted {
		os.Exit(1)
	}
	switch {
	case fileNameA != "stdin":
		if t3cutil.PermCk(fileNameA, *mode) {
			fmt.Println("File permissions are incorrect, should be ", fmt.Sprintf("%#o", *mode))
			os.Exit(1)
		}
	case fileNameB != "stdin":
		if t3cutil.PermCk(fileNameB, *mode) {
			fmt.Println("File permissions are incorrect, should be ", fmt.Sprintf("%#o", *mode))
			os.Exit(1)
		}
	}
	os.Exit(0)

}

const usageStr = `usage: t3c-diff [--help]
        -a <file-a> -b <file-b> -l <line comment> -m <file mode>

Either file may be 'stdin', in which case that file is read from stdin.
Either file may not exist.

Prints the diff to stdout, and returns the exit code 0 if there was no diff, 1 if there was a diff.
If one file exists but the other doesn't, it will always be a diff.

Mode is file permissions in octal format, default is 0644.
Line comment is a character that signals the line is a comment, default is #

Note this means there may be no diff text printed to stdout but still exit 1 indicating a diff
if the file being created or deleted is semantically empty.`

// readFileOrStdin reads the file, or if fileOrStdin is 'stdin', reads from stdin.
// Returns the file, whether it existed, and any error.
func readFileOrStdin(fileOrStdin string) (string, bool, error) {
	if strings.ToLower(fileOrStdin) == "stdin" {
		bts, err := ioutil.ReadAll(os.Stdin)
		if err != nil {
			return "", false, errors.New("reading stdin: " + err.Error())
		}
		return string(bts), true, nil
	}
	bts, err := ioutil.ReadFile(fileOrStdin)
	if err != nil {
		if os.IsNotExist(err) {
			return "", false, nil
		}
		return "", false, errors.New("reading file: " + err.Error())
	}
	return string(bts), true, nil
}<|MERGE_RESOLUTION|>--- conflicted
+++ resolved
@@ -39,11 +39,9 @@
 	fa := getopt.StringLong("file-a", 'a', "", "first diff file")
 	fb := getopt.StringLong("file-b", 'b', "", "second diff file")
 	getopt.ParseV2()
-<<<<<<< HEAD
-
-=======
+  
 	log.Init(os.Stderr, os.Stderr, os.Stderr, os.Stderr, os.Stderr)
->>>>>>> 9b35c9a2
+  
 	if *help {
 		log.Errorln(usageStr)
 		os.Exit(0)
