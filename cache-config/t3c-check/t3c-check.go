package main

/*
 * Licensed to the Apache Software Foundation (ASF) under one
 * or more contributor license agreements.  See the NOTICE file
 * distributed with this work for additional information
 * regarding copyright ownership.  The ASF licenses this file
 * to you under the Apache License, Version 2.0 (the
 * "License"); you may not use this file except in compliance
 * with the License.  You may obtain a copy of the License at
 *
 *   http://www.apache.org/licenses/LICENSE-2.0
 *
 * Unless required by applicable law or agreed to in writing,
 * software distributed under the License is distributed on an
 * "AS IS" BASIS, WITHOUT WARRANTIES OR CONDITIONS OF ANY
 * KIND, either express or implied.  See the License for the
 * specific language governing permissions and limitations
 * under the License.
 */

import (
	"github.com/apache/trafficcontrol/lib/go-log"
	"os"
	"os/exec"
	"syscall" // TODO change to x/unix ?

	"github.com/pborman/getopt/v2"
)

var commands = map[string]struct{}{
	"refs":   {},
	"reload": {},
}

const ExitCodeSuccess = 0
const ExitCodeNoCommand = 1
const ExitCodeUnknownCommand = 2
const ExitCodeCommandErr = 3
const ExitCodeExeErr = 4
const ExitCodeCommandLookupErr = 5

func main() {
	flagHelp := getopt.BoolLong("help", 'h', "Print usage information and exit")
	getopt.Parse()
	log.Init(os.Stderr, os.Stderr, os.Stderr, os.Stderr, os.Stderr)
	if *flagHelp {
		log.Errorln(usageStr())
		os.Exit(ExitCodeSuccess)
	}

	if len(os.Args) < 2 {
		log.Errorf("no command\n\n" + usageStr())
		os.Exit(ExitCodeNoCommand)
	}

	cmd := os.Args[1]
	if _, ok := commands[cmd]; !ok {
		log.Errorf("unknown command\n%s", usageStr())
		os.Exit(ExitCodeUnknownCommand)
	}

	app := "t3c-check-" + cmd

	appPath, err := exec.LookPath(app)
	if err != nil {
<<<<<<< HEAD
		log.Errorf("error getting application information: %s\n", err.Error())
		os.Exit(ExitCodeExeErr)
=======
		fmt.Fprintf(os.Stderr, "error finding path to '"+app+"': "+err.Error())
		os.Exit(ExitCodeCommandLookupErr)
>>>>>>> 308db857
	}

	args := append([]string{app}, os.Args[2:]...)

	env := os.Environ()

<<<<<<< HEAD
	if err := syscall.Exec(appDir, args, env); err != nil {
		log.Errorf("error executing sub-command: %s\n", err.Error())
=======
	if err := syscall.Exec(appPath, args, env); err != nil {
		fmt.Fprintf(os.Stderr, "error executing sub-command: "+err.Error()+"\n")
>>>>>>> 308db857
		os.Exit(ExitCodeCommandErr)
	}
}

func usageStr() string {
	return `usage: t3c-check [--help]
       <command> [<args>]

t3c-check has commands for checking things about new config files, such as
whether they can be safely applied or if a service reload or restart will
be required.

For the arguments of a command, see 't3c-check <command> --help'.

These are the available commands:

  reload  if a reload or restart is needed
  refs    if a config file's referenced plugins and files are valid
`
}<|MERGE_RESOLUTION|>--- conflicted
+++ resolved
@@ -63,27 +63,17 @@
 	app := "t3c-check-" + cmd
 
 	appPath, err := exec.LookPath(app)
-	if err != nil {
-<<<<<<< HEAD
-		log.Errorf("error getting application information: %s\n", err.Error())
-		os.Exit(ExitCodeExeErr)
-=======
-		fmt.Fprintf(os.Stderr, "error finding path to '"+app+"': "+err.Error())
-		os.Exit(ExitCodeCommandLookupErr)
->>>>>>> 308db857
+  if err != nil {
+    log.Errorf("error finding path to '%s': %s\n", app, err.Error())
+    os.Exit(ExitCodeCommandLookupErr)
 	}
 
 	args := append([]string{app}, os.Args[2:]...)
 
 	env := os.Environ()
-
-<<<<<<< HEAD
-	if err := syscall.Exec(appDir, args, env); err != nil {
+  
+  if err := syscall.Exec(appPath, args, env); err != nil {
 		log.Errorf("error executing sub-command: %s\n", err.Error())
-=======
-	if err := syscall.Exec(appPath, args, env); err != nil {
-		fmt.Fprintf(os.Stderr, "error executing sub-command: "+err.Error()+"\n")
->>>>>>> 308db857
 		os.Exit(ExitCodeCommandErr)
 	}
 }
