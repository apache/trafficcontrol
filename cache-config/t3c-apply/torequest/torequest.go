--- conflicted
+++ resolved
@@ -517,67 +517,6 @@
 	return nil
 }
 
-<<<<<<< HEAD
-func (r *TrafficOpsReq) sleepTimer(serverStatus *tc.ServerUpdateStatus) {
-	randDispSec := time.Duration(0)
-	revalClockSec := time.Duration(0)
-
-	if r.Cfg.Dispersion > 0 {
-		randDispSec = util.RandomDuration(r.Cfg.Dispersion) / time.Second
-	}
-	if r.Cfg.RevalWaitTime > 0 {
-		revalClockSec = r.Cfg.RevalWaitTime / time.Second
-	}
-
-	if serverStatus.UseRevalPending && r.Cfg.RunMode != t3cutil.ModeBadAss {
-		log.Infoln("Performing a revalidation check before sleeping...")
-		_, err := r.RevalidateWhileSleeping()
-		if err != nil {
-			log.Errorf("Revalidation check completed with error: %s\n", err)
-		} else {
-			log.Infoln("Revalidation check complete.")
-		}
-	}
-	if randDispSec < revalClockSec || serverStatus.UseRevalPending == false || r.Cfg.RunMode == t3cutil.ModeBadAss {
-		log.Infof("Sleeping for %d seconds: ", randDispSec)
-	} else {
-		log.Infof("%d seconds until next revalidation check.\n", revalClockSec)
-		log.Infof("%d seconds remaining in dispersion sleep period\n", randDispSec)
-		log.Infof("Sleeping for %d seconds: ", revalClockSec)
-	}
-
-	for randDispSec > 0 {
-		log.Infof(".")
-		time.Sleep(time.Second)
-		revalClockSec--
-		if revalClockSec < 1 && r.Cfg.RunMode != t3cutil.ModeBadAss && serverStatus.UseRevalPending {
-			log.Infof("\n")
-			log.Infoln("Interrupting dispersion sleep period for revalidation check.")
-			_, err := r.RevalidateWhileSleeping()
-			if r.Cfg.RevalWaitTime > 0 {
-				revalClockSec = r.Cfg.RevalWaitTime / time.Second
-			}
-			if err != nil {
-				log.Errorf("Revalidation check completed with error: %s\n", err)
-			} else {
-				log.Infoln("Revalidation check complete.")
-			}
-			if revalClockSec < randDispSec {
-				log.Infof("Revalidation check complete. %d seconds until next revalidation check.", revalClockSec)
-				log.Infof("%d seconds remaining in dispersion sleep period\n", randDispSec)
-				log.Infof("Sleeping for %d seconds: ", revalClockSec)
-			} else {
-				log.Infof("Revalidation check complete. %d seconds remaining in dispersion sleep period.\n", randDispSec)
-				log.Infof("Sleeping for %d seconds: ", randDispSec)
-			}
-		}
-		randDispSec--
-	}
-	log.Infof("\n")
-}
-
-=======
->>>>>>> 308db857
 // CheckSystemServices is used to verify that packages installed
 // are enabled for startup.
 func (r *TrafficOpsReq) CheckSystemServices() error {
