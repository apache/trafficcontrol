package torequest

/*
 * Licensed to the Apache Software Foundation (ASF) under one
 * or more contributor license agreements.  See the NOTICE file
 * distributed with this work for additional information
 * regarding copyright ownership.  The ASF licenses this file
 * to you under the Apache License, Version 2.0 (the
 * "License"); you may not use this file except in compliance
 * with the License.  You may obtain a copy of the License at
 *
 *   http://www.apache.org/licenses/LICENSE-2.0
 *
 * Unless required by applicable law or agreed to in writing,
 * software distributed under the License is distributed on an
 * "AS IS" BASIS, WITHOUT WARRANTIES OR CONDITIONS OF ANY
 * KIND, either express or implied.  See the License for the
 * specific language governing permissions and limitations
 * under the License.
 */

import (
	"errors"
	"fmt"
	"io/ioutil"
	"os"
	"os/user"
	"path/filepath"
	"regexp"
	"strconv"
	"strings"
	"syscall"
	"time"

	"github.com/apache/trafficcontrol/cache-config/t3c-apply/config"
	"github.com/apache/trafficcontrol/cache-config/t3c-apply/util"
	"github.com/apache/trafficcontrol/cache-config/t3cutil"
	"github.com/apache/trafficcontrol/lib/go-log"
)

type UpdateStatus int

const (
	UpdateTropsNotNeeded  UpdateStatus = 0
	UpdateTropsNeeded     UpdateStatus = 1
	UpdateTropsSuccessful UpdateStatus = 2
	UpdateTropsFailed     UpdateStatus = 3
)

type Package struct {
	Name    string `json:"name"`
	Version string `json:"version"`
}

type TrafficOpsReq struct {
	Cfg     config.Cfg
	pkgs    map[string]bool // map of packages which are installed, either already installed or newly installed by this run.
	plugins map[string]bool // map of verified plugins

	installedPkgs map[string]struct{} // map of packages which were installed by us.
	pluginPkgs    map[string]struct{} // map of packages
	changedFiles  []string            // list of config files which were changed

	configFiles          map[string]*ConfigFile
	TrafficCtlReload     bool   // a traffic_ctl_reload is required
	SysCtlReload         bool   // a reload of the sysctl.conf is required
	NtpdRestart          bool   // ntpd needs restarting
	TeakdRestart         bool   // a restart of teakd is required
	TrafficServerRestart bool   // a trafficserver restart is required
	RemapConfigReload    bool   // remap.config should be reloaded
	unixTimeStr          string // unix time string at program startup.
}

type ShouldReloadRestart struct {
	ReloadRestart []RestartData
}
type RestartData struct {
	Name                 string
	TrafficCtlReload     bool // a traffic_ctl_reload is required
	SysCtlReload         bool // a reload of the sysctl.conf is required
	NtpdRestart          bool // ntpd needs restarting
	TeakdRestart         bool // a restart of teakd is required
	TrafficServerRestart bool // a trafficserver restart is required
	RemapConfigReload    bool // remap.config should be reloaded
}

type ConfigFile struct {
	Name              string // file name
	Dir               string // install directory
	Path              string // full path
	Service           string // service assigned to
	CfgBackup         string // location to backup the config at 'Path'
	TropsBackup       string // location to backup the TrafficOps Version
	AuditComplete     bool   // audit is complete
	AuditFailed       bool   // audit failed
	ChangeApplied     bool   // a change has been applied
	ChangeNeeded      bool   // change required
	PreReqFailed      bool   // failed plugin prerequiste check
	RemapPluginConfig bool   // file is a remap plugin config file
	Body              []byte
	Perm              os.FileMode // default file permissions
	Uid               int         // owner uid, default is 0
	Gid               int         // owner gid, default is 0
}

func (u UpdateStatus) String() string {
	var result string
	switch u {
	case 0:
		result = "UpdateTropsNotNeeded"
	case 1:
		result = "UpdateTropsNeeded"
	case 2:
		result = "UpdateTropsSuccessful"
	case 3:
		result = "UpdateTropsFailed"
	}
	return result
}

// commentsFilter is used to remove comment
// lines from config files while making
// comparisons.
func commentsFilter(body []string) []string {
	var newlines []string

	newlines = make([]string, 0)

	for ii := range body {
		line := body[ii]
		if strings.HasPrefix(line, "#") {
			continue
		}
		newlines = append(newlines, line)
	}

	return newlines
}

// newLineFilter removes carriage returns
// from config files while making comparisons.
func newLineFilter(str string) string {
	str = strings.ReplaceAll(str, "\r\n", "\n")
	return strings.TrimSpace(str)
}

// unencodeFilter translates HTML escape
// sequences while making config file comparisons.
func unencodeFilter(body []string) []string {
	var newlines []string

	newlines = make([]string, 0)
	sp := regexp.MustCompile(`\s+`)
	el := regexp.MustCompile(`^\s+|\s+$`)
	am := regexp.MustCompile(`amp;`)
	lt := regexp.MustCompile(`&lt;`)
	gt := regexp.MustCompile(`&gt;`)

	for ii := range body {
		s := body[ii]
		s = sp.ReplaceAllString(s, " ")
		s = el.ReplaceAllString(s, "")
		s = am.ReplaceAllString(s, "")
		s = lt.ReplaceAllString(s, "<")
		s = gt.ReplaceAllString(s, ">")
		s = strings.TrimSpace(s)
		newlines = append(newlines, s)
	}

	return newlines
}

// DumpConfigFiles is used for debugging
func (r *TrafficOpsReq) DumpConfigFiles() {
	for _, cfg := range r.configFiles {
		log.Infof("Name: %s, Dir: %s, Service: %s\n",
			cfg.Name, cfg.Dir, cfg.Service)
	}
}

// NewTrafficOpsReq returns a new TrafficOpsReq object.
func NewTrafficOpsReq(cfg config.Cfg) *TrafficOpsReq {
	unixTimeString := strconv.FormatInt(time.Now().Unix(), 10)

	return &TrafficOpsReq{
		Cfg:           cfg,
		pkgs:          map[string]bool{},
		plugins:       map[string]bool{},
		configFiles:   map[string]*ConfigFile{},
		installedPkgs: map[string]struct{}{},
		pluginPkgs:    map[string]struct{}{},
		unixTimeStr:   unixTimeString,
	}
}

// checkConfigFile checks and audits config files.
// The filesAdding parameter is the list of files about to be added, which is needed for verification in case a file is required and about to be created but doesn't exist yet.
func (r *TrafficOpsReq) checkConfigFile(cfg *ConfigFile, filesAdding []string) error {
	if cfg.Name == "" {
		cfg.AuditFailed = true
		return errors.New("Config file name is empty is empty, skipping further checks.")
	}

	if cfg.Dir == "" {
		return errors.New("No location information for " + cfg.Name)
	}
	// return if audit has already been done.
	if cfg.AuditComplete == true {
		return nil
	}

	if !util.MkDirWithOwner(cfg.Dir, r.Cfg, &cfg.Uid, &cfg.Gid) {
		return errors.New("Unable to create the directory '" + cfg.Dir + " for " + "'" + cfg.Name + "'")
	}

	log.Debugf("======== Start processing config file: %s ========\n", cfg.Name)

	if cfg.Name == "remap.config" {
		err := r.processRemapOverrides(cfg)
		if err != nil {
			return err
		}
	}

	// perform plugin verification
	if cfg.Name == "remap.config" || cfg.Name == "plugin.config" {
		if err := checkRefs(r.Cfg, cfg.Body, filesAdding); err != nil {
			return errors.New("failed to verify '" + cfg.Name + "': " + err.Error())
		}
		log.Infoln("Successfully verified plugins used by '" + cfg.Name + "'")
	}

	changeNeeded, err := diff(r.Cfg, cfg.Body, cfg.Path, r.Cfg.ReportOnly, cfg.Perm)

	if err != nil {
		return errors.New("getting diff: " + err.Error())
	}
	cfg.ChangeNeeded = changeNeeded
	cfg.AuditComplete = true

	if cfg.Name == "50-ats.rules" {
		err := r.processUdevRules(cfg)
		if err != nil {
			return errors.New("unable to process udev rules in '" + cfg.Name + "': " + err.Error())
		}
	}

	log.Infof("======== End processing config file: %s for service: %s ========\n", cfg.Name, cfg.Service)
	return nil
}

// checkPlugin verifies ATS plugin requirements are satisfied.
func (r *TrafficOpsReq) checkPlugin(plugin string) error {
	// already verified
	if r.plugins[plugin] == true {
		return nil
	}
	pluginFile := filepath.Join(config.TSHome, "/libexec/trafficserver/", plugin)
	pkgs, err := util.PackageInfo("pkg-provides", pluginFile)
	if err != nil {
		return errors.New("unable to verify plugin " + pluginFile + ": " + err.Error())
	}
	if len(pkgs) == 0 { // no package is installed that provides the plugin.
		// TODO should this actually be "no package that provides this plugin found in Yum" ?
		return errors.New(plugin + ": Package for plugin: " + plugin + ", is not installed.")
	}

	// TODO verify: this only checks packages that have been installed via Paramters, not any package on the system? Does this need to call util.PackageInfo("pkg-query" if it isn't in pkgs??
	// TODO iterate over pkgs, because maybe one is installed that isn't the first
	pkg := pkgs[0]
	if _, ok := r.pkgs[pkg]; !ok {
		return errors.New(plugin + ": Package for plugin: " + plugin + ", is not installed.")
	}
	r.pluginPkgs[pkg] = struct{}{}
	return nil
}

// checkStatusFiles ensures that the cache status files reflect
// the status retrieved from Traffic Ops.
func (r *TrafficOpsReq) checkStatusFiles(svrStatus string) error {
	if svrStatus == "" {
		return errors.New("Returning; did not find status from Traffic Ops!")
	} else {
		log.Debugf("Found %s status from Traffic Ops.\n", svrStatus)
	}
	statusFile := filepath.Join(config.StatusDir, svrStatus)
	fileExists, _ := util.FileExists(statusFile)
	if !fileExists {
		log.Errorf("status file %s does not exist.\n", statusFile)
	}
	statuses, err := getStatuses(r.Cfg)
	if err != nil {
		return fmt.Errorf("could not retrieves a statuses list from Traffic Ops: %s\n", err)
	}

	for f := range statuses {
		otherStatus := filepath.Join(config.StatusDir, statuses[f])
		if otherStatus == statusFile {
			continue
		}
		fileExists, _ := util.FileExists(otherStatus)
		if !r.Cfg.ReportOnly && fileExists {
			log.Errorf("Removing other status file %s that exists\n", otherStatus)
			err = os.Remove(otherStatus)
			if err != nil {
				log.Errorf("Error removing %s: %s\n", otherStatus, err)
			}
		}
	}

	if !r.Cfg.ReportOnly {
		if !util.MkDir(config.StatusDir, r.Cfg) {
			return fmt.Errorf("unable to create '%s'\n", config.StatusDir)
		}
		fileExists, _ := util.FileExists(statusFile)
		if !fileExists {
			err = util.Touch(statusFile)
			if err != nil {
				return fmt.Errorf("unable to touch %s - %s\n", statusFile, err)
			}
		}
	}
	return nil
}

// processRemapOverrides processes remap overrides found from Traffic Ops.
func (r *TrafficOpsReq) processRemapOverrides(cfg *ConfigFile) error {
	from := ""
	newlines := []string{}
	lineCount := 0
	overrideCount := 0
	overridenCount := 0
	overrides := map[string]int{}
	data := cfg.Body

	if len(data) > 0 {
		lines := strings.Split(string(data), "\n")
		for ii := range lines {
			str := lines[ii]
			fields := strings.Fields(str)
			if str == "" || len(fields) < 2 {
				continue
			}
			lineCount++
			from = fields[1]

			_, ok := overrides[from]
			if ok == true { // check if this line should be overriden
				newstr := "##OVERRIDDEN## " + str
				newlines = append(newlines, newstr)
				overridenCount++
			} else if fields[0] == "##OVERRIDE##" { // check for an override
				from = fields[2]
				newlines = append(newlines, "##OVERRIDE##")
				// remove the ##OVERRIDE## comment along with the trailing space
				newstr := strings.TrimPrefix(str, "##OVERRIDE## ")
				// save the remap 'from field' to overrides.
				overrides[from] = 1
				newlines = append(newlines, newstr)
				overrideCount++
			} else { // no override is necessary
				newlines = append(newlines, str)
			}
		}
	} else {
		return errors.New("The " + cfg.Name + " file is empty, nothing to process.")
	}
	if overrideCount > 0 {
		log.Infof("Overrode %d old remap rule(s) with %d new remap rule(s).\n",
			overridenCount, overrideCount)
		newdata := strings.Join(newlines, "\n")
		// strings.Join doesn't add a newline character to
		// the last element in the array and we need one
		// when the data is written out to a file.
		if !strings.HasSuffix(newdata, "\n") {
			newdata = newdata + "\n"
		}
		body := []byte(newdata)
		cfg.Body = body
	}
	return nil
}

// processUdevRules verifies disk drive device ownership and mode
func (r *TrafficOpsReq) processUdevRules(cfg *ConfigFile) error {
	var udevDevices map[string]string

	data := string(cfg.Body)
	lines := strings.Split(data, "\n")

	udevDevices = make(map[string]string)
	for ii := range lines {
		var owner string
		var device string
		line := lines[ii]
		if strings.HasPrefix(line, "KERNEL==") {
			vals := strings.Split(line, "\"")
			if len(vals) >= 3 {
				device = vals[1]
				owner = vals[3]
				if owner == "root" {
					continue
				}
				userInfo, err := user.Lookup(owner)
				if err != nil {
					log.Errorf("no such user on this system: '%s'\n", owner)
					continue
				} else {
					devPath := "/dev/" + device
					fileExists, fileInfo := util.FileExists(devPath)
					if fileExists {
						udevDevices[device] = devPath
						log.Infof("Found device in 50-ats.rules: %s\n", devPath)
						if statStruct, ok := fileInfo.Sys().(*syscall.Stat_t); ok {
							uid := strconv.Itoa(int(statStruct.Uid))
							if uid != userInfo.Uid {
								log.Errorf("Device %s is owned by uid %s, not %s (%s)\n", devPath, uid, owner, userInfo.Uid)
							} else {
								log.Infof("Ownership for disk device %s, is okay\n", devPath)
							}
						} else {
							log.Errorf("Unable to read device owner info for %s\n", devPath)
						}
					}
				}
			}
		}
	}
	fs, err := ioutil.ReadDir("/proc/fs/ext4")
	if err != nil {
		log.Errorln("unable to read /proc/fs/ext4, cannot audit disks for filesystem usage.")
	} else {
		for _, disk := range fs {
			for k, _ := range udevDevices {
				if strings.HasPrefix(k, disk.Name()) {
					log.Warnf("Device %s has an active partition and filesystem!!!!\n", k)
				}
			}
		}
	}

	return nil
}

// readCfgFile reads a config file and return its contents.
func (r *TrafficOpsReq) readCfgFile(cfg *ConfigFile, dir string) ([]byte, error) {
	var data []byte
	var fullFileName string
	if dir == "" {
		fullFileName = cfg.Path
	} else {
		fullFileName = dir + "/" + cfg.Name
	}

	info, err := os.Stat(fullFileName)
	if err != nil {
		return nil, err
	}
	size := info.Size()

	fd, err := os.Open(fullFileName)
	if err != nil {
		return nil, err
	}
	data = make([]byte, size)
	c, err := fd.Read(data)
	if err != nil || int64(c) != size {
		return nil, errors.New("unable to completely read from '" + cfg.Name + "': " + err.Error())
	}
	fd.Close()

	return data, nil
}

const configFileTempSuffix = `.tmp`

// replaceCfgFile replaces an ATS configuration file with one from Traffic Ops.
func (r *TrafficOpsReq) replaceCfgFile(cfg *ConfigFile) (*RestartData, error) {
	if r.Cfg.ReportOnly ||
		(r.Cfg.Files != t3cutil.ApplyFilesFlagAll && r.Cfg.Files != t3cutil.ApplyFilesFlagReval) {
		log.Infof("You elected not to replace %s with the version from Traffic Ops.\n", cfg.Name)
		cfg.ChangeApplied = false
		return &RestartData{Name: cfg.Name}, nil
	}

	tmpFileName := cfg.Path + configFileTempSuffix
	log.Infof("Writing temp file '%s' with file mode: '%#o' \n", tmpFileName, cfg.Perm)

	// write a new file, then move to the real location
	// because moving is atomic but writing is not.
	// If we just wrote to the real location and the app or OS or anything crashed,
	// we'd end up with malformed files.

<<<<<<< HEAD
	if _, err := util.WriteFileWithOwner(tmpFileName, cfg.Body, &cfg.Uid, &cfg.Gid, 0644); err != nil {
		return &RestartData{Name: cfg.Name}, errors.New("Failed to write temp config file '" + tmpFileName + "': " + err.Error())
=======
	if _, err := util.WriteFileWithOwner(tmpFileName, cfg.Body, &cfg.Uid, &cfg.Gid, cfg.Perm); err != nil {
		return errors.New("Failed to write temp config file '" + tmpFileName + "': " + err.Error())
>>>>>>> 03f62838
	}

	log.Infof("Copying temp file '%s' to real '%s'\n", tmpFileName, cfg.Path)
	if err := os.Rename(tmpFileName, cfg.Path); err != nil {
		return &RestartData{Name: cfg.Name}, errors.New("Failed to move temp '" + tmpFileName + "' to real '" + cfg.Path + "': " + err.Error())
	}
	cfg.ChangeApplied = true
	r.changedFiles = append(r.changedFiles, cfg.Path)

	remapConfigReload := cfg.RemapPluginConfig ||
		cfg.Name == "remap.config" ||
		strings.HasPrefix(cfg.Name, "bg_fetch") ||
		strings.HasPrefix(cfg.Name, "hdr_rw_") ||
		strings.HasPrefix(cfg.Name, "regex_remap_") ||
		strings.HasPrefix(cfg.Name, "set_dscp_") ||
		strings.HasPrefix(cfg.Name, "url_sig_") ||
		strings.HasPrefix(cfg.Name, "uri_signing") ||
		strings.HasSuffix(cfg.Name, ".lua")

	trafficCtlReload := strings.HasSuffix(cfg.Dir, "trafficserver") ||
		remapConfigReload ||
		cfg.Name == "ssl_multicert.config" ||
		cfg.Name == "records.config" ||
		(strings.HasSuffix(cfg.Dir, "ssl") && strings.HasSuffix(cfg.Name, ".cer")) ||
		(strings.HasSuffix(cfg.Dir, "ssl") && strings.HasSuffix(cfg.Name, ".key"))

	trafficServerRestart := cfg.Name == "plugin.config"
	ntpdRestart := cfg.Name == "ntpd.conf"
	sysCtlReload := cfg.Name == "sysctl.conf"

	log.Debugf("Reload state after %s: remap.config: %t reload: %t restart: %t ntpd: %t sysctl: %t", cfg.Name, remapConfigReload, trafficCtlReload, trafficServerRestart, ntpdRestart, sysCtlReload)

	log.Debugf("Setting change applied for '%s'\n", cfg.Name)
	return &RestartData{
		Name:                 cfg.Name,
		TrafficCtlReload:     trafficCtlReload,
		SysCtlReload:         sysCtlReload,
		NtpdRestart:          ntpdRestart,
		TrafficServerRestart: trafficServerRestart,
		RemapConfigReload:    remapConfigReload,
	}, nil
}

// CheckSystemServices is used to verify that packages installed
// are enabled for startup.
func (r *TrafficOpsReq) CheckSystemServices() error {
	if r.Cfg.ServiceAction != t3cutil.ApplyServiceActionFlagRestart {
		return nil
	}
	result, err := getChkconfig(r.Cfg)
	if err != nil {
		log.Errorln(err)
		return err
	}
	for ii := range result {
		name := result[ii]["name"]
		value := result[ii]["value"]
		arrv := strings.Fields(value)
		level := []string{}
		enabled := false
		for jj := range arrv {
			nv := strings.Split(arrv[jj], ":")
			if len(nv) == 2 && strings.Contains(nv[1], "on") {
				level = append(level, nv[0])
				enabled = true
			}
		}
		if !enabled {
			continue
		}
		if r.Cfg.SvcManagement == config.SystemD {
			out, rc, err := util.ExecCommand("/bin/systemctl", "enable", name)
			if err != nil {
				log.Errorf(string(out))
				return errors.New("Unable to enable service " + name + ": " + err.Error())
			}
			if rc == 0 {
				log.Infof("The %s service has been enabled\n", name)
			}
		} else if r.Cfg.SvcManagement == config.SystemV {
			levelValue := strings.Join(level, "")
			_, rc, err := util.ExecCommand("/bin/chkconfig", "--level", levelValue, name, "on")
			if err != nil {
				return errors.New("Unable to enable service " + name + ": " + err.Error())
			}
			if rc == 0 {
				log.Infof("The %s service has been enabled\n", name)
			}
		} else {
			log.Errorf("Unable to ensure %s service is enabled, SvcMananagement type is %s\n", name, r.Cfg.SvcManagement)
		}
	}
	return nil
}

// IsPackageInstalled returns true/false if the named rpm package is installed.
// the prefix before the version is matched.
func (r *TrafficOpsReq) IsPackageInstalled(name string) bool {
	for k, v := range r.pkgs {
		if strings.HasPrefix(k, name) {
			return v
		}
	}

	log.Infof("IsPackageInstalled '%v' not found in cache, querying rpm", name)
	pkgArr, err := util.PackageInfo("pkg-query", name)
	if err != nil {
		log.Errorf(`IsPackageInstalled PackageInfo(pkg-query, %v) failed, caching as not installed and returning false! Error: %v\n`, name, err.Error())
		r.pkgs[name] = false
		return false
	}
	if len(pkgArr) > 0 {
		pkgAndVersion := pkgArr[0]
		log.Infof("IsPackageInstalled '%v' found in rpm, adding '%v' to cache", name, pkgAndVersion)
		r.pkgs[pkgAndVersion] = true
		return true
	}
	log.Infof("IsPackageInstalled '%v' not found in rpm, adding '%v'=false to cache", name, name)
	r.pkgs[name] = false
	return false
}

// GetConfigFile fetchs a 'Configfile' by file name.
func (r *TrafficOpsReq) GetConfigFile(name string) (*ConfigFile, bool) {
	cfg, ok := r.configFiles[name]
	return cfg, ok
}

// GetConfigFileList fetches and parses the multipart config files
// for a cache from traffic ops and loads them into the configFiles map.
func (r *TrafficOpsReq) GetConfigFileList() error {
	var atsUid int = 0
	var atsGid int = 0

	atsUser, err := user.Lookup(config.TrafficServerOwner)
	if err != nil {
		log.Errorf("could not lookup the trafficserver, '%s', owner uid, using uid/gid 0",
			config.TrafficServerOwner)
	} else {
		atsUid, err = strconv.Atoi(atsUser.Uid)
		if err != nil {
			log.Errorf("could not parse the ats UID.")
			atsUid = 0
		}
		atsGid, err = strconv.Atoi(atsUser.Gid)
		if err != nil {
			log.Errorf("could not parse the ats GID.")
			atsUid = 0
		}
	}

	allFiles, err := generate(r.Cfg)
	if err != nil {
		return errors.New("requesting data generating config files: " + err.Error())
	}

	r.configFiles = map[string]*ConfigFile{}
	var mode os.FileMode
	for _, file := range allFiles {
		if file.Secure {
			mode = 0600
		} else {
			mode = 0644
		}

		r.configFiles[file.Name] = &ConfigFile{
			Name: file.Name,
			Path: filepath.Join(file.Path, file.Name),
			Dir:  file.Path,
			Body: []byte(file.Text),
			Uid:  atsUid,
			Gid:  atsGid,
			Perm: mode,
		}
	}
	return nil
}

// GetHeaderComment looks up the tm.toolname parameter from traffic ops.
func (r *TrafficOpsReq) GetHeaderComment() string {
	result, err := getSystemInfo(r.Cfg)
	if err != nil {
		log.Errorln("getting system info: " + err.Error())
		return "" // failing to get the toolname is an error, but not fatal
	}
	toolName := result["tm.toolname"]
	if toolName, ok := toolName.(string); ok {
		log.Infof("Found tm.toolname: %v\n", toolName)
		return toolName
	}
	log.Errorln("Did not find tm.toolname!")
	return "" // not having a tm.toolname Parameter is an error, but not fatal
}

// CheckRevalidateState retrieves and returns the revalidate status from Traffic Ops.
func (r *TrafficOpsReq) CheckRevalidateState(sleepOverride bool) (UpdateStatus, error) {
	log.Infoln("Checking revalidate state.")
	if !sleepOverride &&
		(r.Cfg.ReportOnly || r.Cfg.Files != t3cutil.ApplyFilesFlagReval) {
		updateStatus := UpdateTropsNotNeeded
		log.Infof("CheckRevalidateState returning %v\n", updateStatus)
		return updateStatus, nil
	}

	updateStatus := UpdateTropsNotNeeded

	serverStatus, err := getUpdateStatus(r.Cfg)
	if err != nil {
		log.Errorln("getting update status: " + err.Error())
		return UpdateTropsNotNeeded, errors.New("getting update status: " + err.Error())
	}
	log.Infof("my status: %s\n", serverStatus.Status)
	if serverStatus.UseRevalPending == false {
		log.Errorln("Update URL: Instant invalidate is not enabled.  Separated revalidation requires upgrading to Traffic Ops version 2.2 and enabling this feature.")
		return UpdateTropsNotNeeded, nil
	}
	if serverStatus.RevalPending == true {
		log.Errorln("Traffic Ops is signaling that a revalidation is waiting to be applied.")
		updateStatus = UpdateTropsNeeded
		if serverStatus.ParentRevalPending == true {
			if r.Cfg.WaitForParents {
				log.Infoln("Traffic Ops is signaling that my parents need to revalidate, not revalidating.")
				updateStatus = UpdateTropsNotNeeded
			} else {
				log.Infoln("Traffic Ops is signaling that my parents need to revalidate, but wait-for-parents is false, revalidating anyway.")
			}
		}
	} else if serverStatus.RevalPending == false && !r.Cfg.ReportOnly && r.Cfg.Files == t3cutil.ApplyFilesFlagReval {
		log.Errorln("In revalidate mode, but no update needs to be applied. I'm outta here.")
		return UpdateTropsNotNeeded, nil
	} else {
		log.Errorln("Traffic Ops is signaling that no revalidations are waiting to be applied.")
		return UpdateTropsNotNeeded, nil
	}

	err = r.checkStatusFiles(serverStatus.Status)
	if err != nil {
		log.Errorln(errors.New("checking status files: " + err.Error()))
	} else {
		log.Infoln("CheckRevalidateState checkStatusFiles returned nil error")
	}

	log.Infof("CheckRevalidateState returning %v\n", updateStatus)
	return updateStatus, nil
}

// CheckSYncDSState retrieves and returns the DS Update status from Traffic Ops.
func (r *TrafficOpsReq) CheckSyncDSState() (UpdateStatus, error) {
	updateStatus := UpdateTropsNotNeeded
	randDispSec := time.Duration(0)
	log.Debugln("Checking syncds state.")
	//	if r.Cfg.RunMode == t3cutil.ModeSyncDS || r.Cfg.RunMode == t3cutil.ModeBadAss || r.Cfg.RunMode == t3cutil.ModeReport {
	if r.Cfg.Files != t3cutil.ApplyFilesFlagReval {
		serverStatus, err := getUpdateStatus(r.Cfg)
		if err != nil {
			log.Errorln("getting '" + r.Cfg.CacheHostName + "' update status: " + err.Error())
			return updateStatus, err
		}

		if serverStatus.UpdatePending {
			updateStatus = UpdateTropsNeeded
			log.Errorln("Traffic Ops is signaling that an update is waiting to be applied")

			if serverStatus.ParentPending && r.Cfg.WaitForParents {
				log.Errorln("Traffic Ops is signaling that my parents need an update.")
				// TODO should reval really not sleep?
				if !r.Cfg.ReportOnly && r.Cfg.Files != t3cutil.ApplyFilesFlagReval {
					log.Infof("sleeping for %ds to see if the update my parents need is cleared.", randDispSec/time.Second)
					serverStatus, err = getUpdateStatus(r.Cfg)
					if err != nil {
						return updateStatus, err
					}
					if serverStatus.ParentPending || serverStatus.ParentRevalPending {
						log.Errorln("My parents still need an update, bailing.")
						return UpdateTropsNotNeeded, nil
					} else {
						log.Debugln("The update on my parents cleared; continuing.")
					}
				}
			} else {
				log.Debugf("Processing with update: Traffic Ops server status %+v config wait-for-parents %+v", serverStatus, r.Cfg.WaitForParents)
			}
		} else if !r.Cfg.IgnoreUpdateFlag {
			log.Errorln("no queued update needs to be applied.  Running revalidation before exiting.")
			r.RevalidateWhileSleeping()
			return UpdateTropsNotNeeded, nil
		} else {
			log.Errorln("Traffic Ops is signaling that no update is waiting to be applied.")
		}

		// check local status files.
		err = r.checkStatusFiles(serverStatus.Status)
		if err != nil {
			log.Errorln(err)
		}
	}
	return updateStatus, nil
}

// CheckReloadRestart determines the final reload/restart state after all config files are processed.
func (r *TrafficOpsReq) CheckReloadRestart(data []RestartData) (bool, bool, bool, bool, bool, bool) {
	trafficCtlReload := false
	sysCtlReload := false
	ntpdRestart := false
	teakdRestart := false
	trafficServerRestart := false
	remapConfigReload := false

	for _, changedFile := range data {
		trafficCtlReload = trafficCtlReload || changedFile.TrafficCtlReload
		sysCtlReload = sysCtlReload || changedFile.SysCtlReload
		ntpdRestart = ntpdRestart || changedFile.NtpdRestart
		teakdRestart = teakdRestart || changedFile.TeakdRestart
		trafficServerRestart = trafficServerRestart || changedFile.TrafficServerRestart
		remapConfigReload = remapConfigReload || changedFile.RemapConfigReload
	}

	return trafficCtlReload, sysCtlReload, ntpdRestart, teakdRestart, trafficServerRestart, remapConfigReload
}

// ProcessConfigFiles processes all config files retrieved from Traffic Ops.
func (r *TrafficOpsReq) ProcessConfigFiles() (UpdateStatus, error) {
	var updateStatus UpdateStatus = UpdateTropsNotNeeded

	log.Infoln(" ======== Start processing config files ========")

	filesAdding := []string{} // list of file names being added, needed for verification.
	for fileName, _ := range r.configFiles {
		filesAdding = append(filesAdding, fileName)
	}

	for _, cfg := range r.configFiles {
		// add service metadata
		if strings.Contains(cfg.Path, "/opt/trafficserver/") || strings.Contains(cfg.Dir, "udev") {
			cfg.Service = "trafficserver"
			if !r.Cfg.InstallPackages && !r.IsPackageInstalled("trafficserver") {
				log.Errorln("Not installing packages, but trafficserver isn't installed. Continuing.")
			}
		} else if strings.Contains(cfg.Path, "/opt/ort") && strings.Contains(cfg.Name, "12M_facts") {
			cfg.Service = "puppet"
		} else if strings.Contains(cfg.Path, "cron") || strings.Contains(cfg.Name, "sysctl.conf") || strings.Contains(cfg.Name, "50-ats.rules") || strings.Contains(cfg.Name, "cron") {
			cfg.Service = "system"
		} else if strings.Contains(cfg.Path, "ntp.conf") {
			cfg.Service = "ntpd"
		} else {
			cfg.Service = "unknown"
		}

		log.Debugf("About to process config file: %s, service: %s\n", cfg.Path, cfg.Service)

		err := r.checkConfigFile(cfg, filesAdding)
		if err != nil {
			log.Errorln(err)
		}
	}

	changesRequired := 0
	shouldRestartReload := ShouldReloadRestart{[]RestartData{}}

	for _, cfg := range r.configFiles {
		if cfg.ChangeNeeded &&
			!cfg.ChangeApplied &&
			cfg.AuditComplete &&
			!cfg.PreReqFailed &&
			!cfg.AuditFailed {

			changesRequired++
			if cfg.Name == "plugin.config" && r.configFiles["remap.config"].PreReqFailed == true {
				updateStatus = UpdateTropsFailed
				log.Errorln("plugin.config changed however, prereqs failed for remap.config so I am skipping updates for plugin.config")
				continue
			} else if cfg.Name == "remap.config" && r.configFiles["plugin.config"].PreReqFailed == true {
				updateStatus = UpdateTropsFailed
				log.Errorln("remap.config changed however, prereqs failed for plugin.config so I am skipping updates for remap.config")
				continue
			} else if cfg.Name == "ip_allow.config" && !r.Cfg.UpdateIPAllow {
				log.Warnln("ip_allow.config changed, not updating! Run with --mode=badass or --syncds-updates-ipallow=true to update!")
				continue
			} else {
				log.Debugf("All Prereqs passed for replacing %s on disk with that in Traffic Ops.\n", cfg.Name)
				reData, err := r.replaceCfgFile(cfg)
				if err != nil {
					log.Errorf("failed to replace the config file, '%s',  on disk with data in Traffic Ops.\n", cfg.Name)
				}
				shouldRestartReload.ReloadRestart = append(shouldRestartReload.ReloadRestart, *reData)
			}
		}
	}

	r.TrafficCtlReload, r.SysCtlReload, r.NtpdRestart, r.TeakdRestart, r.TrafficServerRestart, r.RemapConfigReload = r.CheckReloadRestart(shouldRestartReload.ReloadRestart)

	if 0 < len(r.changedFiles) {
		log.Infof("Final state: remap.config: %t reload: %t restart: %t ntpd: %t sysctl: %t", r.RemapConfigReload, r.TrafficCtlReload, r.TrafficServerRestart, r.NtpdRestart, r.SysCtlReload)
	}

	if updateStatus != UpdateTropsFailed && changesRequired > 0 {
		return UpdateTropsNeeded, nil
	}

	return updateStatus, nil
}

// ProcessPackages retrieves a list of required RPM's from Traffic Ops
// and determines which need to be installed or removed on the cache.
func (r *TrafficOpsReq) ProcessPackages() error {
	log.Infoln("Calling ProcessPackages")
	// get the package list for this cache from Traffic Ops.
	pkgs, err := getPackages(r.Cfg)
	if err != nil {
		return errors.New("getting packages: " + err.Error())
	}
	log.Infof("ProcessPackages got %+v\n", pkgs)

	var install []string   // install package list.
	var uninstall []string // uninstall package list
	// loop through the package list to build an install and uninstall list.
	for ii := range pkgs {
		var instpkg string // installed package
		var reqpkg string  // required package
		log.Infof("Processing package %s-%s\n", pkgs[ii].Name, pkgs[ii].Version)
		// check to see if any package by name is installed.
		arr, err := util.PackageInfo("pkg-query", pkgs[ii].Name)
		if err != nil {
			return errors.New("PackgeInfo pkg-query: " + err.Error())
		}
		// go needs the ternary operator :)
		if len(arr) == 1 {
			instpkg = arr[0]
		} else {
			instpkg = ""
		}
		// check if the full package version is installed
		fullPackage := pkgs[ii].Name + "-" + pkgs[ii].Version

		if r.Cfg.InstallPackages {
			if instpkg == fullPackage {
				log.Infof("%s Currently installed and not marked for removal\n", reqpkg)
				r.pkgs[fullPackage] = true
				continue
			} else if instpkg != "" { // the installed package needs upgrading.
				log.Infof("%s Currently installed and marked for removal\n", instpkg)
				uninstall = append(uninstall, instpkg)
				// the required package needs installing.
				log.Infof("%s is Not installed and is marked for installation.\n", fullPackage)
				install = append(install, fullPackage)
				// get a list of packages that depend on this one and mark dependencies
				// for deletion.
				arr, err = util.PackageInfo("pkg-requires", instpkg)
				if err != nil {
					return errors.New("PackgeInfo pkg-requires: " + err.Error())
				}
				if len(arr) > 0 {
					for jj := range arr {
						log.Infof("%s is Currently installed and depends on %s and needs to be removed.", arr[jj], instpkg)
						uninstall = append(uninstall, arr[jj])
					}
				}
			} else {
				// the required package needs installing.
				log.Infof("%s is Not installed and is marked for installation.\n", fullPackage)
				log.Errorf("%s is Not installed and is marked for installation.\n", fullPackage)
				install = append(install, fullPackage)
			}
		} else {
			// Only check if packages exist and complain if they are wrong.
			if instpkg == fullPackage {
				log.Infof("%s Currently installed.\n", reqpkg)
				r.pkgs[fullPackage] = true
				continue
			} else if instpkg != "" { // the installed package needs upgrading.
				log.Errorf("%s Wrong version currently installed.\n", instpkg)
				r.pkgs[instpkg] = true
			} else {
				// the required package needs installing.
				log.Errorf("%s is Not installed.\n", fullPackage)
			}
		}
	}

	log.Debugf("number of packages requiring installation: %d\n", len(install))
	if r.Cfg.ReportOnly {
		log.Errorf("number of packages requiring installation: %d\n", len(install))
	}
	log.Debugf("number of packages requiring removal: %d\n", len(uninstall))
	if r.Cfg.ReportOnly {
		log.Errorf("number of packages requiring removal: %d\n", len(uninstall))
	}

	if r.Cfg.InstallPackages {
		log.Debugf("number of packages requiring installation: %d\n", len(install))
		if r.Cfg.ReportOnly {
			log.Errorf("number of packages requiring installation: %d\n", len(install))
		}
		log.Debugf("number of packages requiring removal: %d\n", len(uninstall))
		if r.Cfg.ReportOnly {
			log.Errorf("number of packages requiring removal: %d\n", len(uninstall))
		}

		if len(install) > 0 {
			for ii := range install {
				result, err := util.PackageAction("info", install[ii])
				if err != nil || result != true {
					return errors.New("Package " + install[ii] + " is not available to install: " + err.Error())
				}
			}
			log.Infoln("All packages available.. proceding..")

			// uninstall packages marked for removal
			if len(install) > 0 && r.Cfg.InstallPackages {
				for jj := range uninstall {
					log.Infof("Uninstalling %s\n", uninstall[jj])
					r, err := util.PackageAction("remove", uninstall[jj])
					if err != nil {
						return errors.New("Unable to uninstall " + uninstall[jj] + " : " + err.Error())
					} else if r == true {
						log.Infof("Package %s was uninstalled\n", uninstall[jj])
					}
				}

				// install the required packages
				for jj := range install {
					pkg := install[jj]
					log.Infof("Installing %s\n", pkg)
					result, err := util.PackageAction("install", pkg)
					if err != nil {
						return errors.New("Unable to install " + pkg + " : " + err.Error())
					} else if result == true {
						r.pkgs[pkg] = true
						r.installedPkgs[pkg] = struct{}{}
						log.Infof("Package %s was installed\n", pkg)
					}
				}
			}
		}
		if r.Cfg.ReportOnly && len(install) > 0 {
			for ii := range install {
				log.Errorf("\nIn Report mode and %s needs installation.\n", install[ii])
				return errors.New("In Report mode and packages need installation")
			}
		}
	}
	return nil
}

func (r *TrafficOpsReq) RevalidateWhileSleeping() (UpdateStatus, error) {
	updateStatus, err := r.CheckRevalidateState(true)
	if err != nil {
		return updateStatus, err
	}
	if updateStatus != 0 {
		r.Cfg.Files = t3cutil.ApplyFilesFlagReval
		// TODO verify? This is for revalidating after a syncds, so we probably do want to wait for parents here, and users probably don't for the main syncds run. But, this feels surprising.
		// The better solution is to gut the RevalidateWhileSleeping stuff, once TO can handle more load
		r.Cfg.WaitForParents = true

		err = r.GetConfigFileList()
		if err != nil {
			return updateStatus, err
		}

		updateStatus, err := r.ProcessConfigFiles()
		if err != nil {
			return updateStatus, err
		}

		if err := r.StartServices(&updateStatus); err != nil {
			return updateStatus, errors.New("failed to start services: " + err.Error())
		}

		if err := r.UpdateTrafficOps(&updateStatus); err != nil {
			log.Errorf("failed to update Traffic Ops: %s\n", err.Error())
		}

		r.TrafficCtlReload = false
	}

	return updateStatus, nil
}

// StartServices reloads, restarts, or starts ATS as necessary,
// according to the changed config files and run mode.
// Returns nil on success or any error.
func (r *TrafficOpsReq) StartServices(syncdsUpdate *UpdateStatus) error {
	serviceNeeds := t3cutil.ServiceNeedsNothing
	if r.Cfg.ServiceAction == t3cutil.ApplyServiceActionFlagRestart {
		serviceNeeds = t3cutil.ServiceNeedsRestart
	} else {
		err := error(nil)
		if serviceNeeds, err = checkReload(r.getPluginPackagesInstalled(), r.changedFiles); err != nil {
			return errors.New("determining if service needs restarted - not reloading or restarting! : " + err.Error())
		}
	}

	log.Infof("t3c-check-reload returned '%+v'\n", serviceNeeds)

	// We have our own internal knowledge of files that have been modified as well
	// If check-reload does not know about these and we do, then we should initiate
	// a reload as well
	if serviceNeeds != t3cutil.ServiceNeedsRestart && serviceNeeds != t3cutil.ServiceNeedsReload {
		if r.TrafficCtlReload || r.RemapConfigReload {
			log.Infof("ATS config files unchanged, we updated files via t3c-apply, ATS needs reload")
			serviceNeeds = t3cutil.ServiceNeedsReload
		}
	}

	if (serviceNeeds == t3cutil.ServiceNeedsRestart || serviceNeeds == t3cutil.ServiceNeedsReload) && !r.IsPackageInstalled("trafficserver") {
		// TODO try to reload/restart anyway? To allow non-RPM installs?
		return errors.New("trafficserver needs " + serviceNeeds.String() + " but is not installed.")
	}

	svcStatus, _, err := util.GetServiceStatus("trafficserver")
	if err != nil {
		return errors.New("getting trafficserver service status: " + err.Error())
	}

	if r.Cfg.ReportOnly {
		if serviceNeeds == t3cutil.ServiceNeedsRestart {
			log.Errorln("ATS configuration has changed.  The new config will be picked up the next time ATS is started.")
		} else if serviceNeeds == t3cutil.ServiceNeedsReload {
			log.Errorln("ATS configuration has changed. 'traffic_ctl config reload' needs to be run")
		}
		return nil
	} else if r.Cfg.ServiceAction == t3cutil.ApplyServiceActionFlagRestart {
		startStr := "restart"
		if svcStatus != util.SvcRunning {
			startStr = "start"
		}
		if _, err := util.ServiceStart("trafficserver", startStr); err != nil {
			return errors.New("failed to restart trafficserver")
		}
		log.Infoln("trafficserver has been " + startStr + "ed")
		if *syncdsUpdate == UpdateTropsNeeded {
			*syncdsUpdate = UpdateTropsSuccessful
		}
		return nil // we restarted, so no need to reload
	} else if r.Cfg.ServiceAction == t3cutil.ApplyServiceActionFlagReload {
		if serviceNeeds == t3cutil.ServiceNeedsRestart {
			if *syncdsUpdate == UpdateTropsNeeded {
				*syncdsUpdate = UpdateTropsSuccessful
			}
			log.Errorln("ATS configuration has changed.  The new config will be picked up the next time ATS is started.")
		} else if serviceNeeds == t3cutil.ServiceNeedsReload {
			log.Infoln("ATS configuration has changed, Running 'traffic_ctl config reload' now.")
			if _, _, err := util.ExecCommand(config.TSHome+config.TrafficCtl, "config", "reload"); err != nil {
				if *syncdsUpdate == UpdateTropsNeeded {
					*syncdsUpdate = UpdateTropsFailed
				}
				return errors.New("ATS configuration has changed and 'traffic_ctl config reload' failed, check ATS logs: " + err.Error())
			}
			if *syncdsUpdate == UpdateTropsNeeded {
				*syncdsUpdate = UpdateTropsSuccessful
			}
			log.Infoln("ATS 'traffic_ctl config reload' was successful")
		}
		if *syncdsUpdate == UpdateTropsNeeded {
			*syncdsUpdate = UpdateTropsSuccessful
		}
		return nil
	}
	return nil
}

func (r *TrafficOpsReq) getPluginPackagesInstalled() []string {
	installedPluginPkgs := []string{}
	for pluginPkg, _ := range r.pluginPkgs {
		if _, ok := r.installedPkgs[pluginPkg]; ok {
			installedPluginPkgs = append(installedPluginPkgs, pluginPkg)
		}
	}
	return installedPluginPkgs
}

func (r *TrafficOpsReq) UpdateTrafficOps(syncdsUpdate *UpdateStatus) error {
	var updateResult bool

	serverStatus, err := getUpdateStatus(r.Cfg)
	if err != nil {
		return errors.New("failed to update Traffic Ops: " + err.Error())
	}

	if *syncdsUpdate == UpdateTropsNotNeeded && (serverStatus.UpdatePending == true || serverStatus.RevalPending == true) {
		updateResult = true
		log.Errorln("Traffic Ops is signaling that an update is ready to be applied but, none was found! Clearing update state in Traffic Ops anyway.")
	} else if *syncdsUpdate == UpdateTropsNotNeeded {
		log.Errorln("Traffic Ops does not require an update at this time")
		return nil
	} else if *syncdsUpdate == UpdateTropsFailed {
		log.Errorln("Traffic Ops requires an update but, applying the update locally failed.  Traffic Ops is not being updated.")
		return nil
	} else if *syncdsUpdate == UpdateTropsSuccessful {
		updateResult = true
		log.Errorln("Traffic Ops requires an update and it was applied successfully.  Clearing update state in Traffic Ops.")
	}

	if !updateResult {
		return nil
	}
	if r.Cfg.ReportOnly {
		log.Errorln("In Report mode and Traffic Ops needs updated you should probably do that manually.")
		return nil
	}

	if !r.Cfg.ReportOnly && !r.Cfg.NoUnsetUpdateFlag {
		if r.Cfg.Files == t3cutil.ApplyFilesFlagAll {
			if serverStatus.RevalPending {
				err = sendUpdate(r.Cfg, false, true)
			} else {
				err = sendUpdate(r.Cfg, false, false)
			}
		} else if r.Cfg.Files == t3cutil.ApplyFilesFlagReval {
			if serverStatus.UpdatePending {
				err = sendUpdate(r.Cfg, true, false)
			} else {
				err = sendUpdate(r.Cfg, false, false)
			}
		}
		if err != nil {
			return errors.New("Traffic Ops Update failed: " + err.Error())
		}
		log.Infoln("Traffic Ops has been updated.")
	}
	return nil
}<|MERGE_RESOLUTION|>--- conflicted
+++ resolved
@@ -491,13 +491,8 @@
 	// If we just wrote to the real location and the app or OS or anything crashed,
 	// we'd end up with malformed files.
 
-<<<<<<< HEAD
-	if _, err := util.WriteFileWithOwner(tmpFileName, cfg.Body, &cfg.Uid, &cfg.Gid, 0644); err != nil {
+	if _, err := util.WriteFileWithOwner(tmpFileName, cfg.Body, &cfg.Uid, &cfg.Gid, cfg.Perm); err != nil {
 		return &RestartData{Name: cfg.Name}, errors.New("Failed to write temp config file '" + tmpFileName + "': " + err.Error())
-=======
-	if _, err := util.WriteFileWithOwner(tmpFileName, cfg.Body, &cfg.Uid, &cfg.Gid, cfg.Perm); err != nil {
-		return errors.New("Failed to write temp config file '" + tmpFileName + "': " + err.Error())
->>>>>>> 03f62838
 	}
 
 	log.Infof("Copying temp file '%s' to real '%s'\n", tmpFileName, cfg.Path)
