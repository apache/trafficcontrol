--- conflicted
+++ resolved
@@ -217,11 +217,8 @@
 		log.Infoln("Successfully verified plugins used by '" + cfg.Name + "'")
 	}
 
-<<<<<<< HEAD
-	changeNeeded, err := diff(r.Cfg, cfg.Body, cfg.Path, cfg.Perm)
-=======
-	changeNeeded, err := diff(r.Cfg, cfg.Body, cfg.Path, r.Cfg.ReportOnly)
->>>>>>> 0147097b
+	changeNeeded, err := diff(r.Cfg, cfg.Body, cfg.Path, r.Cfg.ReportOnly, cfg.Perm)
+
 	if err != nil {
 		return errors.New("getting diff: " + err.Error())
 	}
