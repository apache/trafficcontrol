--- conflicted
+++ resolved
@@ -1333,34 +1333,22 @@
   ],
   "parameters": [
     {
-<<<<<<< HEAD
-      "configFile": "traffic_monitor.properties",
-=======
       "configFile": "rascal.properties",
       "lastUpdated": "2018-01-19T19:01:21.455131+00:00",
->>>>>>> f4898653
       "name": "health.threshold.loadavg",
       "secure": false,
       "value": "25.0"
     },
     {
-<<<<<<< HEAD
-      "configFile": "traffic_monitor.properties",
-=======
       "configFile": "rascal.properties",
       "lastUpdated": "2018-01-19T19:01:21.472279+00:00",
->>>>>>> f4898653
       "name": "health.threshold.availableBandwidthInKbps",
       "secure": false,
       "value": ">1750000"
     },
     {
-<<<<<<< HEAD
-      "configFile": "traffic_monitor.properties",
-=======
       "configFile": "rascal.properties",
       "lastUpdated": "2018-01-19T19:01:21.489534+00:00",
->>>>>>> f4898653
       "name": "history.count",
       "secure": false,
       "value": "30"
@@ -2382,14 +2370,9 @@
     },
     {
       "cdnName": "cdn1",
-<<<<<<< HEAD
-      "description": "traffic-monitor description",
-      "name": "TRAFFIC_MONITOR1",
-=======
       "description": "rascal description",
       "lastUpdated": "2018-03-02T17:27:11.813052+00:00",
       "name": "RASCAL1",
->>>>>>> f4898653
       "routing_disabled": false,
       "type": "TM_PROFILE",
       "params": [
@@ -2406,23 +2389,15 @@
           "value": "http://${hostname}/_astats?application=&inf.name=${interface_name}"
         },
         {
-<<<<<<< HEAD
-          "configFile": "traffic_monitor-config.txt",
-=======
           "configFile": "rascal-config.txt",
           "lastUpdated": "2018-01-19T19:01:21.472279+00:00",
->>>>>>> f4898653
           "name": "peers.polling.interval",
           "secure": false,
           "value": "60"
         },
         {
-<<<<<<< HEAD
-          "configFile": "traffic_monitor-config.txt",
-=======
           "configFile": "rascal-config.txt",
           "lastUpdated": "2018-01-19T19:01:21.472279+00:00",
->>>>>>> f4898653
           "name": "health.polling.interval",
           "secure": false,
           "value": "30"
@@ -3236,11 +3211,7 @@
       "mgmtIpNetmask": "",
       "offlineReason": null,
       "physLocation": "Denver",
-<<<<<<< HEAD
-      "profileNames": ["TRAFFIC_MONITOR1"],
-=======
-      "profile": "RASCAL1",
->>>>>>> f4898653
+      "profileNames": ["RASCAL1"],
       "rack": "RR 119.02",
       "revalPending": false,
       "routerHostName": "",
@@ -5056,14 +5027,9 @@
       "useInTable": "server"
     },
     {
-<<<<<<< HEAD
-      "description": "Traffic Monitor",
-      "name": "TRAFFIC_MONITOR",
-=======
       "description": "Traffic Monitor (Rascal)",
       "lastUpdated": "2018-03-02T19:13:46.832327+00:00",
       "name": "RASCAL",
->>>>>>> f4898653
       "useInTable": "server"
     }
   ],
