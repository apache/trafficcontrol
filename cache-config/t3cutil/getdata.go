package t3cutil

/*
 * Licensed to the Apache Software Foundation (ASF) under one
 * or more contributor license agreements.  See the NOTICE file
 * distributed with this work for additional information
 * regarding copyright ownership.  The ASF licenses this file
 * to you under the Apache License, Version 2.0 (the
 * "License"); you may not use this file except in compliance
 * with the License.  You may obtain a copy of the License at
 *
 *   http://www.apache.org/licenses/LICENSE-2.0
 *
 * Unless required by applicable law or agreed to in writing,
 * software distributed under the License is distributed on an
 * "AS IS" BASIS, WITHOUT WARRANTIES OR CONDITIONS OF ANY
 * KIND, either express or implied.  See the License for the
 * specific language governing permissions and limitations
 * under the License.
 */

import (
	"encoding/json"
	"errors"
	"io"
	"net/url"
	"os"
	"time"

	"github.com/apache/trafficcontrol/cache-config/t3cutil/toreq"
	"github.com/apache/trafficcontrol/cache-config/t3cutil/toreq/torequtil"
	"github.com/apache/trafficcontrol/lib/go-atscfg"
	"github.com/apache/trafficcontrol/lib/go-log"
	"github.com/apache/trafficcontrol/lib/go-tc"
)

type TCCfg struct {
	CacheHostName string
	GetData       string
	TOClient      *toreq.TOClient
	TOInsecure    bool
	TOTimeoutMS   time.Duration
	TOPass        string
	TOUser        string
	TOURL         *url.URL
	UserAgent     string

	// TODisableProxy is whether to not use a configured Traffic Ops Proxy.
	// This is only used by WriteConfig, which is the only command that makes enough requests to matter.
	TODisableProxy bool

	// RevalOnly is whether to only fetch config data necessary to revalidate, versus all data necessary to generate config. This is only used by WriteConfig
	RevalOnly bool

	// OldCfg is the previously fetched ConfigData, for 'config' requests. May be nil.
	OldCfg *ConfigData
}

func GetDataFuncs() map[string]func(TCCfg, io.Writer) error {
	return map[string]func(TCCfg, io.Writer) error{
		`update-status`: WriteServerUpdateStatus,
		`packages`:      WritePackages,
		`chkconfig`:     WriteChkconfig,
		`system-info`:   WriteSystemInfo,
		`statuses`:      WriteStatuses,
		`config`:        WriteConfig,
	}
}

func GetServerUpdateStatus(cfg TCCfg) (*atscfg.ServerUpdateStatus, error) {
	status, _, err := cfg.TOClient.GetServerUpdateStatus(tc.CacheName(cfg.CacheHostName), nil)
	if err != nil {
		return nil, errors.New("getting server '" + cfg.CacheHostName + "' update status: " + err.Error())
	}
	return &status, nil
}

func WriteData(cfg TCCfg) error {
	log.Infoln("Getting data '" + cfg.GetData + "'")
	dataF, ok := GetDataFuncs()[cfg.GetData]
	if !ok {
		return errors.New("unknown data request '" + cfg.GetData + "'")
	}
	return dataF(cfg, os.Stdout)
}

const SystemInfoParamConfigFile = `global`

// WriteSystemInfo writes the "system info" to output.
//
// This is the same info as the Traffic Ops API's /system/info endpoint, which
// is actually just all Parameters with the config_file 'global'.
// Note this is different than the more common "global parameters", which
// usually refers to all Parameters on the Profile named 'GLOBAL'.
//
// This is identical to the /system/info endpoint, except it does not include a
//  '{response: {parameters:' wrapper.
func WriteSystemInfo(cfg TCCfg, output io.Writer) error {
	paramArr, _, err := cfg.TOClient.GetConfigFileParameters(SystemInfoParamConfigFile, nil)
	if err != nil {
		return errors.New("getting system info parameters: " + err.Error())
	}
	params := map[string]string{}
	for _, param := range paramArr {
		params[param.Name] = param.Value
	}
	if err := json.NewEncoder(output).Encode(params); err != nil {
		return errors.New("encoding system info parameters: " + err.Error())
	}
	return nil
}

// WriteStatuses writes the Traffic Ops statuses to output.
// Note this is identical to /statuses except it omits the '{response:'
// wrapper.
func WriteStatuses(cfg TCCfg, output io.Writer) error {
	statuses, _, err := cfg.TOClient.GetStatuses(nil)
	if err != nil {
		return errors.New("getting statuses: " + err.Error())
	}
	if err := json.NewEncoder(output).Encode(statuses); err != nil {
		return errors.New("encoding statuses: " + err.Error())
	}
	return nil
}

// WriteServerUpdateStatus writes the Traffic Ops server update status to
// output.
// Note this is identical to the Traffic Ops API's
// /servers/{{host name}}/update_status endpoint except it omits the '[]'
// wrapper.
func WriteServerUpdateStatus(cfg TCCfg, output io.Writer) error {
	status, err := GetServerUpdateStatus(cfg)
	if err != nil {
		return err
	}
	if err := json.NewEncoder(output).Encode(status); err != nil {
		return errors.New("encoding server update status: " + err.Error())
	}
	return nil
}

// WriteORTServerPackages writes the packages for serverName to output.
// Note this is identical to /ort/serverName/packages.
func WritePackages(cfg TCCfg, output io.Writer) error {
	packages, err := GetPackages(cfg)
	if err != nil {
		return errors.New("getting ORT server packages: " + err.Error())
	}
	if err := json.NewEncoder(output).Encode(packages); err != nil {
		return errors.New("writing packages: " + err.Error())
	}
	return nil
}

func GetPackages(cfg TCCfg) ([]Package, error) {
	server, _, err := cfg.TOClient.GetServerByHostName(string(cfg.CacheHostName), nil)
	if err != nil {
		return nil, errors.New("getting server: " + err.Error())
<<<<<<< HEAD
	} else if server.ProfileNames == nil {
=======
	} else if len(server.ProfileNames) == 0 {
>>>>>>> acce8f18
		return nil, errors.New("getting server: nil profile")
	}
	params, _, err := cfg.TOClient.GetServerProfileParameters(server.ProfileNames[0], nil)
	if err != nil {
		return nil, errors.New("getting server profile '" + server.ProfileNames[0] + "' parameters: " + err.Error())
	}
	packages := []Package{}
	for _, param := range params {
		if param.ConfigFile != atscfg.PackagesParamConfigFile {
			continue
		}
		packages = append(packages, Package{Name: param.Name, Version: param.Value})
	}
	return packages, nil
}

type Package struct {
	Name    string `json:"name"`
	Version string `json:"version"`
}

// WriteChkconfig writes the chkconfig for cfg.CacheHostName to output.
// Note this is identical to /ort/serverName/chkconfig.
func WriteChkconfig(cfg TCCfg, output io.Writer) error {
	chkconfig, err := GetChkconfig(cfg)
	if err != nil {
		return errors.New("getting chkconfig: " + err.Error())
	}
	if err := json.NewEncoder(output).Encode(chkconfig); err != nil {
		return errors.New("writing chkconfig: " + err.Error())
	}
	return nil
}

func GetChkconfig(cfg TCCfg) ([]ChkConfigEntry, error) {
	server, _, err := cfg.TOClient.GetServerByHostName(string(cfg.CacheHostName), nil)
	if err != nil {
		return nil, errors.New("getting server: " + err.Error())
<<<<<<< HEAD
	} else if server.ProfileNames == nil {
=======
	} else if len(server.ProfileNames) == 0 {
>>>>>>> acce8f18
		return nil, errors.New("getting server: nil profile")
	}
	params, _, err := cfg.TOClient.GetServerProfileParameters(server.ProfileNames[0], nil)
	if err != nil {
		return nil, errors.New("getting server profile '" + server.ProfileNames[0] + "' parameters: " + err.Error())
	}
	chkconfig := []ChkConfigEntry{}
	for _, param := range params {
		if param.ConfigFile != atscfg.ChkconfigParamConfigFile {
			continue
		}
		chkconfig = append(chkconfig, ChkConfigEntry{Name: param.Name, Val: param.Value})
	}
	return chkconfig, nil
}

type ChkConfigEntry struct {
	Name string `json:"name"`
	Val  string `json:"value"`
}

// SetUpdateStatus sets the queue and reval status of serverName in Traffic Ops.
func SetUpdateStatus(cfg TCCfg, serverName tc.CacheName, configApply, revalApply *time.Time) error {
	// TODO need to move to toreq, add fallback
	reqInf, err := cfg.TOClient.SetServerUpdateStatus(serverName, configApply, revalApply)
	if err != nil {
		return errors.New("setting update statuses (Traffic Ops '" + torequtil.MaybeIPStr(reqInf.RemoteAddr) + "'): " + err.Error())
	}
	return nil
}

// SetUpdateStatusCompat sets the queue and reval status of serverName in Traffic Ops.
// *** Compatability requirement until ATC (v7.0+) is deployed with the timestamp features
func SetUpdateStatusCompat(cfg TCCfg, serverName tc.CacheName, configApply, revalApply *time.Time, configApplyBool, revalApplyBool *bool) error {
	// TODO need to move to toreq, add fallback
	reqInf, err := cfg.TOClient.SetServerUpdateStatusBoolCompat(serverName, configApply, revalApply, configApplyBool, revalApplyBool)
	if err != nil {
		return errors.New("setting update statuses (Traffic Ops '" + torequtil.MaybeIPStr(reqInf.RemoteAddr) + "'): " + err.Error())
	}
	return nil
}

// WriteConfig writes the Traffic Ops data necessary to generate config to output.
func WriteConfig(cfg TCCfg, output io.Writer) error {
	cfgData, err := GetConfigData(cfg.TOClient, cfg.TODisableProxy, cfg.CacheHostName, cfg.RevalOnly, cfg.OldCfg)
	if err != nil {
		return errors.New("getting config data: " + err.Error())
	}
	if err := json.NewEncoder(output).Encode(cfgData); err != nil {
		return errors.New("encoding config data: " + err.Error())
	}
	return nil
}<|MERGE_RESOLUTION|>--- conflicted
+++ resolved
@@ -157,11 +157,7 @@
 	server, _, err := cfg.TOClient.GetServerByHostName(string(cfg.CacheHostName), nil)
 	if err != nil {
 		return nil, errors.New("getting server: " + err.Error())
-<<<<<<< HEAD
-	} else if server.ProfileNames == nil {
-=======
 	} else if len(server.ProfileNames) == 0 {
->>>>>>> acce8f18
 		return nil, errors.New("getting server: nil profile")
 	}
 	params, _, err := cfg.TOClient.GetServerProfileParameters(server.ProfileNames[0], nil)
@@ -200,11 +196,7 @@
 	server, _, err := cfg.TOClient.GetServerByHostName(string(cfg.CacheHostName), nil)
 	if err != nil {
 		return nil, errors.New("getting server: " + err.Error())
-<<<<<<< HEAD
-	} else if server.ProfileNames == nil {
-=======
 	} else if len(server.ProfileNames) == 0 {
->>>>>>> acce8f18
 		return nil, errors.New("getting server: nil profile")
 	}
 	params, _, err := cfg.TOClient.GetServerProfileParameters(server.ProfileNames[0], nil)
