--- conflicted
+++ resolved
@@ -21,16 +21,12 @@
 
 import (
 	"bytes"
-<<<<<<< HEAD
-	"html"
-=======
 	"errors"
-	"fmt"
+  "fmt"
 	"html"
 	"io/ioutil"
 	"net/url"
 	"os"
->>>>>>> 308db857
 	"os/exec"
 	"regexp"
 	"strings"
