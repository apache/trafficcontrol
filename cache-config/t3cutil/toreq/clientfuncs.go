package toreq

/*
 * Licensed to the Apache Software Foundation (ASF) under one
 * or more contributor license agreements.  See the NOTICE file
 * distributed with this work for additional information
 * regarding copyright ownership.  The ASF licenses this file
 * to you under the Apache License, Version 2.0 (the
 * "License"); you may not use this file except in compliance
 * with the License.  You may obtain a copy of the License at
 *
 *   http://www.apache.org/licenses/LICENSE-2.0
 *
 * Unless required by applicable law or agreed to in writing,
 * software distributed under the License is distributed on an
 * "AS IS" BASIS, WITHOUT WARRANTIES OR CONDITIONS OF ANY
 * KIND, either express or implied.  See the License for the
 * specific language governing permissions and limitations
 * under the License.
 */

import (
	"encoding/base64"
	"encoding/json"
	"errors"
	"io/ioutil"
	"net/http"
	"net/url"
	"os"
	"strconv"
	"strings"

	"github.com/apache/trafficcontrol/cache-config/t3cutil/toreq/torequtil"
	"github.com/apache/trafficcontrol/lib/go-atscfg"
	"github.com/apache/trafficcontrol/lib/go-log"
	"github.com/apache/trafficcontrol/lib/go-tc"
	"github.com/apache/trafficcontrol/lib/go-util"
	"github.com/apache/trafficcontrol/traffic_ops/toclientlib"
	toclient "github.com/apache/trafficcontrol/traffic_ops/v4-client"
)

func (cl *TOClient) GetProfileByName(profileName string, reqHdr http.Header) (tc.Profile, toclientlib.ReqInf, error) {
	if cl.c == nil {
		return cl.old.GetProfileByName(profileName)
	}

	profile := tc.Profile{}
	reqInf := toclientlib.ReqInf{}
	err := torequtil.GetRetry(cl.NumRetries, "profile_"+profileName, &profile, func(obj interface{}) error {
		//		toProfiles, toReqInf, err := cl.c.GetProfileByNameWithHdr(profileName, reqHdr)
		toProfile, toReqInf, err := GetProfileByName(cl.c, profileName, ReqOpts(reqHdr))
		if err != nil {
			return errors.New("getting profile '" + profileName + "' from Traffic Ops '" + torequtil.MaybeIPStr(reqInf.RemoteAddr) + "': " + err.Error())
		}
		if toReqInf.StatusCode != http.StatusNotModified {
			profile := obj.(*tc.Profile)
			*profile = toProfile
		}
		reqInf = toReqInf
		return nil
	})

	if err != nil {
		return tc.Profile{}, reqInf, errors.New("getting profile '" + profileName + "': " + err.Error())
	}
	return profile, reqInf, nil
}

func (cl *TOClient) WriteFsCookie(fileName string) {
<<<<<<< HEAD
=======
	tmpFileName := fileName + ".tmp"
>>>>>>> e9cbc854
	cookie := torequtil.FsCookie{}
	u, err := url.Parse(cl.c.URL)
	if err != nil {
		log.Warnln("Error parsing Traffic ops URL: ", err)
		return
	}
	for _, c := range cl.c.Client.Jar.Cookies(u) {
		fsCookie := torequtil.Cookie{Cookie: &http.Cookie{
			Name:  c.Name,
			Value: c.Value,
		}}
		cookie.Cookies = append(cookie.Cookies, fsCookie)
	}
	fsCookie, err := json.MarshalIndent(cookie, "", " ")
	if err != nil {
		log.Warnln("Error creating JSON cookie file: ", err)
		return
	}
<<<<<<< HEAD
	err = ioutil.WriteFile(fileName, fsCookie, 0600)
=======
	log.Infof("Writing temp file '%s'", tmpFileName)
	err = ioutil.WriteFile(tmpFileName, fsCookie, 0600)
>>>>>>> e9cbc854
	if err != nil {
		log.Warnln("Error writing cooking file: ", err)
		return
	}
<<<<<<< HEAD
	log.Infoln("Wrote new auth cookie to filesystem")
=======
	if err := os.Rename(tmpFileName, fileName); err != nil {
		log.Warnln("Error moving cookie file: ", err)
	}
	log.Infof("Copying temp file '%s' to real '%s'", tmpFileName, fileName)
>>>>>>> e9cbc854
}

func (cl *TOClient) GetGlobalParameters(reqHdr http.Header) ([]tc.Parameter, toclientlib.ReqInf, error) {
	if cl.c == nil {
		return cl.old.GetGlobalParameters()
	}

	globalParams := []tc.Parameter{}
	reqInf := toclientlib.ReqInf{}
	err := torequtil.GetRetry(cl.NumRetries, "profile_global_parameters", &globalParams, func(obj interface{}) error {
		toParams, toReqInf, err := cl.c.GetParametersByProfileName(tc.GlobalProfileName, *ReqOpts(reqHdr))
		if err != nil {
			return errors.New("getting global profile '" + tc.GlobalProfileName + "' parameters from Traffic Ops '" + torequtil.MaybeIPStr(reqInf.RemoteAddr) + "': " + err.Error())
		}
		params := obj.(*[]tc.Parameter)
		*params = toParams.Response
		reqInf = toReqInf
		return nil
	})
	if err != nil {
		return nil, reqInf, errors.New("getting global profile '" + tc.GlobalProfileName + "' parameters: " + err.Error())
	}
	return globalParams, reqInf, nil
}

func (cl *TOClient) GetServers(reqHdr http.Header) ([]atscfg.Server, toclientlib.ReqInf, error) {
	if cl.c == nil {
		return cl.old.GetServers()
	}

	servers := []atscfg.Server{}
	reqInf := toclientlib.ReqInf{}
	err := torequtil.GetRetry(cl.NumRetries, "servers", &servers, func(obj interface{}) error {
		toServers, toReqInf, err := cl.c.GetServers(*ReqOpts(reqHdr))
		if err != nil {
			return errors.New("getting servers from Traffic Ops '" + torequtil.MaybeIPStr(reqInf.RemoteAddr) + "': " + err.Error())
		}
		servers := obj.(*[]atscfg.Server)
		*servers, err = serversToLatest(toServers)
		if err != nil {
			return errors.New("upgrading servers from Traffic Ops '" + torequtil.MaybeIPStr(reqInf.RemoteAddr) + "': " + err.Error())
		}
		reqInf = toReqInf
		return nil
	})
	if err != nil {
		return nil, reqInf, errors.New("getting servers: " + err.Error())
	}
	return servers, reqInf, nil
}

func (cl *TOClient) GetServerByHostName(serverHostName string, reqHdr http.Header) (*atscfg.Server, toclientlib.ReqInf, error) {
	if cl.c == nil {
		return cl.old.GetServerByHostName(serverHostName)
	}

	server := atscfg.Server{}
	reqInf := toclientlib.ReqInf{}
	err := torequtil.GetRetry(cl.NumRetries, "server-name-"+serverHostName, &server, func(obj interface{}) error {
		params := url.Values{}
		params.Add("hostName", serverHostName)
		toServers, toReqInf, err := cl.c.GetServers(toclient.RequestOptions{
			QueryParameters: params,
			Header:          reqHdr,
		})
		if err != nil {
			return errors.New("getting server name '" + serverHostName + "' from Traffic Ops '" + torequtil.MaybeIPStr(reqInf.RemoteAddr) + "': " + err.Error())
		}
		if toReqInf.StatusCode != http.StatusNotModified {
			if len(toServers.Response) < 1 {
				return errors.New("getting server name '" + serverHostName + "' from Traffic Ops '" + torequtil.MaybeIPStr(reqInf.RemoteAddr) + "': no servers returned")
			}
			asv, err := serverToLatest(&toServers.Response[0])
			if err != nil {
				return errors.New("converting server to latest version: " + err.Error())
			}
			server := obj.(*atscfg.Server)
			*server = *asv
		}
		reqInf = toReqInf
		return nil
	})
	if err != nil {
		return nil, reqInf, errors.New("getting server name '" + serverHostName + "': " + err.Error())
	}
	return &server, reqInf, nil
}

func (cl *TOClient) GetCacheGroups(reqHdr http.Header) ([]tc.CacheGroupNullable, toclientlib.ReqInf, error) {
	if cl.c == nil {
		return cl.old.GetCacheGroups()
	}

	cacheGroups := []tc.CacheGroupNullable{}
	reqInf := toclientlib.ReqInf{}
	err := torequtil.GetRetry(cl.NumRetries, "cachegroups", &cacheGroups, func(obj interface{}) error {
		toCacheGroups, toReqInf, err := cl.c.GetCacheGroups(*ReqOpts(reqHdr))
		if err != nil {
			return errors.New("getting cachegroups from Traffic Ops '" + torequtil.MaybeIPStr(reqInf.RemoteAddr) + "': " + err.Error())
		}
		cacheGroups := obj.(*[]tc.CacheGroupNullable)
		*cacheGroups = toCacheGroups.Response
		reqInf = toReqInf
		return nil
	})
	if err != nil {
		return nil, reqInf, errors.New("getting cachegroups: " + err.Error())
	}
	return cacheGroups, reqInf, nil
}

// DeliveryServiceServersAlwaysGetAll indicates whether to always get all delivery service servers from Traffic Ops, and cache all in a file (but still return to the caller only the objects they requested).
// This exists and is currently true, because with an ORT run, it's typically more efficient to get them all in a single request, and re-use that cache; than for every config file to get and cache its own unique set.
// If your use case is more efficient to only get the needed objects, for example if you're frequently requesting one file, set this false to get and cache the specific needed delivery services and servers.
const DeliveryServiceServersAlwaysGetAll = true

func (cl *TOClient) GetDeliveryServiceServers(dsIDs []int, serverIDs []int, cdnName string, reqHdr http.Header) ([]tc.DeliveryServiceServer, toclientlib.ReqInf, error) {
	if cl.c == nil {
		return cl.old.GetDeliveryServiceServers(dsIDs, serverIDs)
	}

	const sortIDsInHash = true
	reqInf := toclientlib.ReqInf{}
	serverIDsStr := ""
	dsIDsStr := ""
	dsIDsToFetch := ([]int)(nil)
	sIDsToFetch := ([]int)(nil)
	if !DeliveryServiceServersAlwaysGetAll {
		if len(dsIDs) > 0 {
			dsIDsStr = base64.RawURLEncoding.EncodeToString((util.HashInts(dsIDs, sortIDsInHash)))
		}
		if len(serverIDs) > 0 {
			serverIDsStr = base64.RawURLEncoding.EncodeToString((util.HashInts(serverIDs, sortIDsInHash)))
		}
		dsIDsToFetch = dsIDs
		sIDsToFetch = serverIDs
	}

	dsServers := []tc.DeliveryServiceServer{}
	err := torequtil.GetRetry(cl.NumRetries, "deliveryservice_servers_s"+serverIDsStr+"_d_"+dsIDsStr+"_cdn_"+cdnName, &dsServers, func(obj interface{}) error {

		dsIDStrs := []string{}
		for _, dsID := range dsIDsToFetch {
			dsIDStrs = append(dsIDStrs, strconv.Itoa(dsID))
		}

		serverIDStrs := []string{}
		for _, serverID := range sIDsToFetch {
			serverIDStrs = append(serverIDStrs, strconv.Itoa(serverID))
		}

		queryParams := url.Values{}
		queryParams.Set("limit", "999999") // TODO add "no limit" param to DSS endpoint
		queryParams.Set("cdn", cdnName)
		queryParams.Set("orderby", "") // prevent unnecessary sorting of the response
		if len(dsIDsToFetch) > 0 {
			queryParams.Set("deliveryserviceids", strings.Join(dsIDStrs, ","))
		}
		if len(sIDsToFetch) > 0 {
			queryParams.Set("serverids", strings.Join(serverIDStrs, ","))
		}

		toDSS, toReqInf, err := cl.c.GetDeliveryServiceServers(
			toclient.RequestOptions{
				QueryParameters: queryParams,
				Header:          reqHdr,
			})

		if err != nil {
			return errors.New("getting delivery service servers from Traffic Ops '" + torequtil.MaybeIPStr(reqInf.RemoteAddr) + "': " + err.Error())
		}
		dss := obj.(*[]tc.DeliveryServiceServer)
		*dss = toDSS.Response
		reqInf = toReqInf
		return nil
	})
	if err != nil {
		return nil, reqInf, errors.New("getting delivery service servers: " + err.Error())
	}

	serverIDsMap := map[int]struct{}{}
	for _, id := range serverIDs {
		serverIDsMap[id] = struct{}{}
	}
	dsIDsMap := map[int]struct{}{}
	for _, id := range dsIDs {
		dsIDsMap[id] = struct{}{}
	}

	// Older TO's may ignore the server ID list, so we need to filter them out manually to be sure.
	// Also, if DeliveryServiceServersAlwaysGetAll, we need to filter here anyway.
	filteredDSServers := []tc.DeliveryServiceServer{}
	for _, dsServer := range dsServers {
		if dsServer.Server == nil || dsServer.DeliveryService == nil {
			continue // TODO warn? error?
		}
		if len(serverIDsMap) > 0 {
			if _, ok := serverIDsMap[*dsServer.Server]; !ok {
				continue
			}
		}
		if len(dsIDsMap) > 0 {
			if _, ok := dsIDsMap[*dsServer.DeliveryService]; !ok {
				continue
			}
		}
		filteredDSServers = append(filteredDSServers, dsServer)
	}

	return filteredDSServers, reqInf, nil
}

func (cl *TOClient) GetServerProfileParameters(profileName string, reqHdr http.Header) ([]tc.Parameter, toclientlib.ReqInf, error) {
	if cl.c == nil {
		return cl.old.GetServerProfileParameters(profileName)
	}

	serverProfileParameters := []tc.Parameter{}
	reqInf := toclientlib.ReqInf{}
	err := torequtil.GetRetry(cl.NumRetries, "profile_"+profileName+"_parameters", &serverProfileParameters, func(obj interface{}) error {
		toParams, toReqInf, err := cl.c.GetParametersByProfileName(profileName, *ReqOpts(reqHdr))
		if err != nil {
			return errors.New("getting server profile '" + profileName + "' parameters from Traffic Ops '" + torequtil.MaybeIPStr(reqInf.RemoteAddr) + "': " + err.Error())
		}
		params := obj.(*[]tc.Parameter)
		*params = toParams.Response
		reqInf = toReqInf
		return nil
	})
	if err != nil {
		return nil, reqInf, errors.New("getting server profile '" + profileName + "' parameters: " + err.Error())
	}
	return serverProfileParameters, reqInf, nil
}

// GetCDNDeliveryServices returns the data, the Traffic Ops address, and any error.
func (cl *TOClient) GetCDNDeliveryServices(cdnID int, reqHdr http.Header) ([]atscfg.DeliveryService, toclientlib.ReqInf, error) {
	if cl.c == nil {
		return cl.old.GetCDNDeliveryServices(cdnID)
	}

	deliveryServices := []atscfg.DeliveryService{}
	reqInf := toclientlib.ReqInf{}
	err := torequtil.GetRetry(cl.NumRetries, "cdn_"+strconv.Itoa(cdnID)+"_deliveryservices", &deliveryServices, func(obj interface{}) error {
		params := url.Values{}
		params.Set("cdn", strconv.Itoa(cdnID))
		toDSes, toReqInf, err := cl.c.GetDeliveryServices(toclient.RequestOptions{
			QueryParameters: params,
			Header:          reqHdr,
		})
		if err != nil {
			return errors.New("getting delivery services from Traffic Ops '" + torequtil.MaybeIPStr(reqInf.RemoteAddr) + "': " + err.Error())
		}
		dses := obj.(*[]atscfg.DeliveryService)
		*dses = dsesToLatest(toDSes.Response)
		reqInf = toReqInf
		return nil
	})
	if err != nil {
		return nil, reqInf, errors.New("getting delivery services: " + err.Error())
	}
	return deliveryServices, reqInf, nil
}

// GetTopologies returns the data, the Traffic Ops address, and any error.
func (cl *TOClient) GetTopologies(reqHdr http.Header) ([]tc.Topology, toclientlib.ReqInf, error) {
	if cl.c == nil {
		return cl.old.GetTopologies()
	}

	topologies := []tc.Topology{}
	reqInf := toclientlib.ReqInf{}
	err := torequtil.GetRetry(cl.NumRetries, "topologies", &topologies, func(obj interface{}) error {
		toTopologies, toReqInf, err := cl.c.GetTopologies(*ReqOpts(reqHdr))
		if err != nil {
			return errors.New("getting topologies from Traffic Ops '" + torequtil.MaybeIPStr(reqInf.RemoteAddr) + "': " + err.Error())
		}
		topologies := obj.(*[]tc.Topology)
		*topologies = toTopologies.Response
		reqInf = toReqInf
		return nil
	})
	if err != nil {
		return nil, reqInf, errors.New("getting topologies: " + err.Error())
	}
	return topologies, reqInf, nil
}

func (cl *TOClient) GetConfigFileParameters(configFile string, reqHdr http.Header) ([]tc.Parameter, toclientlib.ReqInf, error) {
	if cl.c == nil {
		return cl.old.GetConfigFileParameters(configFile)
	}

	params := []tc.Parameter{}
	reqInf := toclientlib.ReqInf{}
	err := torequtil.GetRetry(cl.NumRetries, "config_file_"+configFile+"_parameters", &params, func(obj interface{}) error {
		toParams, toReqInf, err := GetParametersByConfigFile(cl.c, configFile, ReqOpts(reqHdr))
		if err != nil {
			return errors.New("getting delivery services from Traffic Ops '" + torequtil.MaybeIPStr(reqInf.RemoteAddr) + "': " + err.Error())
		}
		params := obj.(*[]tc.Parameter)
		*params = toParams
		reqInf = toReqInf
		return nil
	})
	if err != nil {
		return nil, reqInf, errors.New("getting parent.config parameters: " + err.Error())
	}
	return params, reqInf, nil
}

func (cl *TOClient) GetCDN(cdnName tc.CDNName, reqHdr http.Header) (tc.CDN, toclientlib.ReqInf, error) {
	if cl.c == nil {
		return cl.old.GetCDN(cdnName)
	}

	cdn := tc.CDN{}
	reqInf := toclientlib.ReqInf{}
	err := torequtil.GetRetry(cl.NumRetries, "cdn_"+string(cdnName), &cdn, func(obj interface{}) error {
		toCDN, toReqInf, err := GetCDNByName(cl.c, cdnName, ReqOpts(reqHdr))
		if err != nil {
			return errors.New("getting cdn from Traffic Ops '" + torequtil.MaybeIPStr(reqInf.RemoteAddr) + "': " + err.Error())
		}
		if toReqInf.StatusCode != http.StatusNotModified {
			cdn := obj.(*tc.CDN)
			*cdn = toCDN
		}
		reqInf = toReqInf
		return nil
	})
	if err != nil {
		return tc.CDN{}, reqInf, errors.New("getting cdn: " + err.Error())
	}
	return cdn, reqInf, nil
}

func (cl *TOClient) GetCDNs(reqHdr http.Header) ([]tc.CDN, toclientlib.ReqInf, error) {
	if cl.c == nil {
		return cl.old.GetCDNs()
	}

	cdns := []tc.CDN{}
	reqInf := toclientlib.ReqInf{}
	err := torequtil.GetRetry(cl.NumRetries, "cdns", &cdns, func(obj interface{}) error {
		toCDNs, toReqInf, err := cl.c.GetCDNs(*ReqOpts(reqHdr))
		if err != nil {
			return errors.New("getting cdns from Traffic Ops '" + torequtil.MaybeIPStr(reqInf.RemoteAddr) + "': " + err.Error())
		}
		if toReqInf.StatusCode != http.StatusNotModified {
			cdn := obj.(*[]tc.CDN)
			*cdn = toCDNs.Response
		}
		reqInf = toReqInf
		return nil
	})
	if err != nil {
		return []tc.CDN{}, reqInf, errors.New("getting cdn: " + err.Error())
	}
	return cdns, reqInf, nil
}

func (cl *TOClient) GetURLSigKeys(dsName string, reqHdr http.Header) (tc.URLSigKeys, toclientlib.ReqInf, error) {
	if cl.c == nil {
		return cl.old.GetURLSigKeys(dsName)
	}

	keys := tc.URLSigKeys{}
	reqInf := toclientlib.ReqInf{}
	err := torequtil.GetRetry(cl.NumRetries, "urlsigkeys_"+string(dsName), &keys, func(obj interface{}) error {
		toKeys, toReqInf, err := GetDeliveryServiceURLSigKeys(cl.c, dsName, ReqOpts(reqHdr))
		if err != nil {
			return errors.New("getting url sig keys from Traffic Ops '" + torequtil.MaybeIPStr(reqInf.RemoteAddr) + "': " + err.Error())
		}
		keys := obj.(*tc.URLSigKeys)
		*keys = toKeys
		reqInf = toReqInf
		return nil
	})
	if err != nil {
		return tc.URLSigKeys{}, reqInf, errors.New("getting url sig keys: " + err.Error())
	}
	return keys, reqInf, nil
}

func (cl *TOClient) GetURISigningKeys(dsName string, reqHdr http.Header) ([]byte, toclientlib.ReqInf, error) {
	if cl.c == nil {
		return cl.old.GetURISigningKeys(dsName)
	}

	keys := []byte{}
	reqInf := toclientlib.ReqInf{}
	err := torequtil.GetRetry(cl.NumRetries, "urisigningkeys_"+string(dsName), &keys, func(obj interface{}) error {
		toKeys, toReqInf, err := cl.c.GetDeliveryServiceURISigningKeys(dsName, *ReqOpts(reqHdr))
		if err != nil {
			return errors.New("getting url sig keys from Traffic Ops '" + torequtil.MaybeIPStr(reqInf.RemoteAddr) + "': " + err.Error())
		}

		keys := obj.(*[]byte)
		*keys = toKeys
		reqInf = toReqInf
		return nil
	})
	if err != nil {
		return []byte{}, reqInf, errors.New("getting url sig keys: " + err.Error())
	}
	return keys, reqInf, nil
}

func (cl *TOClient) GetParametersByName(paramName string, reqHdr http.Header) ([]tc.Parameter, toclientlib.ReqInf, error) {
	if cl.c == nil {
		return cl.old.GetParametersByName(paramName)
	}

	params := []tc.Parameter{}
	reqInf := toclientlib.ReqInf{}
	err := torequtil.GetRetry(cl.NumRetries, "parameters_name_"+paramName, &params, func(obj interface{}) error {
		toParams, toReqInf, err := GetParametersByName(cl.c, paramName, ReqOpts(reqHdr))
		if err != nil {
			return errors.New("getting parameters name '" + paramName + "' from Traffic Ops '" + torequtil.MaybeIPStr(reqInf.RemoteAddr) + "': " + err.Error())
		}
		params := obj.(*[]tc.Parameter)
		*params = toParams
		reqInf = toReqInf
		return nil
	})
	if err != nil {
		return nil, reqInf, errors.New("getting params name '" + paramName + "': " + err.Error())
	}
	return params, reqInf, nil
}

func (cl *TOClient) GetDeliveryServiceRegexes(reqHdr http.Header) ([]tc.DeliveryServiceRegexes, toclientlib.ReqInf, error) {
	if cl.c == nil {
		return cl.old.GetDeliveryServiceRegexes()
	}

	regexes := []tc.DeliveryServiceRegexes{}
	reqInf := toclientlib.ReqInf{}
	err := torequtil.GetRetry(cl.NumRetries, "ds_regexes", &regexes, func(obj interface{}) error {
		toRegexes, toReqInf, err := cl.c.GetDeliveryServiceRegexes(*ReqOpts(reqHdr))
		if err != nil {
			return errors.New("getting ds regexes from Traffic Ops '" + torequtil.MaybeIPStr(reqInf.RemoteAddr) + "': " + err.Error())
		}
		regexes := obj.(*[]tc.DeliveryServiceRegexes)
		*regexes = toRegexes.Response
		reqInf = toReqInf
		return nil
	})
	if err != nil {
		return nil, reqInf, errors.New("getting ds regexes: " + err.Error())
	}
	return regexes, reqInf, nil
}

func (cl *TOClient) GetJobs(reqHdr http.Header, cdnName string) ([]atscfg.InvalidationJob, toclientlib.ReqInf, error) {
	if cl.c == nil {
		oldJobs, inf, err := cl.old.GetJobs()
		jobs, err := atscfg.JobsToInvalidationJobs(oldJobs)
		if err != nil {
			return nil, inf, errors.New("converting old []tc.Job to []tc.InvalidationJob: " + err.Error())
		}
		return jobs, inf, err
	}

	jobs := []atscfg.InvalidationJob{}
	reqInf := toclientlib.ReqInf{}
	err := torequtil.GetRetry(cl.NumRetries, "jobs_cdn_"+cdnName, &jobs, func(obj interface{}) error {
		opts := *ReqOpts(reqHdr)
		opts.QueryParameters.Set("maxRevalDurationDays", "") // only get jobs with a start time within the window defined by the GLOBAL parameter 'maxRevalDurationDays'
		opts.QueryParameters.Set("cdn", cdnName)             // only get jobs for delivery services in this server's CDN
		// GetJobsCompat can be changed back to 'cl.c.GetInvalidationJobs' when backwards compatibility
		// with Traffic Ops from previous ATS 'master' changesets is no longer desired, presumably after the next major ATC release.
		toJobs, toReqInf, err := cl.GetJobsCompat(opts)
		if err != nil {
			return errors.New("getting jobs from Traffic Ops '" + torequtil.MaybeIPStr(reqInf.RemoteAddr) + "': " + err.Error())
		}
		jobs := obj.(*[]atscfg.InvalidationJob)
		*jobs = jobsToLatest(toJobs.Response)
		reqInf = toReqInf
		return nil
	})
	if err != nil {
		return nil, reqInf, errors.New("getting jobs: " + err.Error())
	}
	return jobs, reqInf, nil
}

func (cl *TOClient) GetServerCapabilitiesByID(serverIDs []int, reqHdr http.Header) (map[int]map[atscfg.ServerCapability]struct{}, toclientlib.ReqInf, error) {
	if cl.c == nil {
		return cl.old.GetServerCapabilitiesByID(serverIDs)
	}

	serverIDsStr := ""
	if len(serverIDs) > 0 {
		sortIDsInHash := true
		serverIDsStr = base64.RawURLEncoding.EncodeToString((util.HashInts(serverIDs, sortIDsInHash)))
	}

	serverCaps := map[int]map[atscfg.ServerCapability]struct{}{}
	reqInf := toclientlib.ReqInf{}
	err := torequtil.GetRetry(cl.NumRetries, "server_capabilities_s_"+serverIDsStr, &serverCaps, func(obj interface{}) error {
		// TODO add list of IDs to API+Client
		toServerCaps, toReqInf, err := cl.c.GetServerServerCapabilities(*ReqOpts(reqHdr))
		if err != nil {
			return errors.New("getting server caps from Traffic Ops '" + torequtil.MaybeIPStr(reqInf.RemoteAddr) + "': " + err.Error())
		}
		serverCaps := obj.(*map[int]map[atscfg.ServerCapability]struct{})

		for _, sc := range toServerCaps.Response {
			if sc.ServerID == nil {
				log.Errorln("Traffic Ops returned Server Capability with nil server id! Skipping!")
			}
			if sc.ServerCapability == nil {
				log.Errorln("Traffic Ops returned Server Capability with nil capability! Skipping!")
			}
			if _, ok := (*serverCaps)[*sc.ServerID]; !ok {
				(*serverCaps)[*sc.ServerID] = map[atscfg.ServerCapability]struct{}{}
			}
			(*serverCaps)[*sc.ServerID][atscfg.ServerCapability(*sc.ServerCapability)] = struct{}{}
		}
		reqInf = toReqInf
		return nil
	})
	if err != nil {
		return nil, reqInf, errors.New("getting server server capabilities: " + err.Error())
	}
	return serverCaps, reqInf, nil
}

func (cl *TOClient) GetDeliveryServiceRequiredCapabilitiesByID(dsIDs []int, reqHdr http.Header) (map[int]map[atscfg.ServerCapability]struct{}, toclientlib.ReqInf, error) {
	if cl.c == nil {
		return cl.old.GetDeliveryServiceRequiredCapabilitiesByID(dsIDs)
	}

	dsIDsStr := ""
	if len(dsIDs) > 0 {
		sortIDsInHash := true
		dsIDsStr = base64.RawURLEncoding.EncodeToString((util.HashInts(dsIDs, sortIDsInHash)))
	}

	dsCaps := map[int]map[atscfg.ServerCapability]struct{}{}
	reqInf := toclientlib.ReqInf{}
	err := torequtil.GetRetry(cl.NumRetries, "ds_capabilities_d_"+dsIDsStr, &dsCaps, func(obj interface{}) error {
		// TODO add list of IDs to API+Client
		toDSCaps, toReqInf, err := cl.c.GetDeliveryServicesRequiredCapabilities(*ReqOpts(reqHdr))
		if err != nil {
			return errors.New("getting ds caps from Traffic Ops '" + torequtil.MaybeIPStr(reqInf.RemoteAddr) + "': " + err.Error())
		}
		dsCaps := obj.(*map[int]map[atscfg.ServerCapability]struct{})

		for _, sc := range toDSCaps.Response {
			if sc.DeliveryServiceID == nil {
				log.Errorln("Traffic Ops returned Delivery Service Capability with nil ds id! Skipping!")
			}
			if sc.RequiredCapability == nil {
				log.Errorln("Traffic Ops returned Delivery Service Capability with nil capability! Skipping!")
			}
			if (*dsCaps)[*sc.DeliveryServiceID] == nil {
				(*dsCaps)[*sc.DeliveryServiceID] = map[atscfg.ServerCapability]struct{}{}
			}
			(*dsCaps)[*sc.DeliveryServiceID][atscfg.ServerCapability(*sc.RequiredCapability)] = struct{}{}
		}
		reqInf = toReqInf
		return nil
	})
	if err != nil {
		return nil, reqInf, errors.New("getting ds server capabilities: " + err.Error())
	}
	return dsCaps, reqInf, nil
}

func (cl *TOClient) GetCDNSSLKeys(cdnName tc.CDNName, reqHdr http.Header) ([]tc.CDNSSLKeys, toclientlib.ReqInf, error) {
	if cl.c == nil {
		return cl.old.GetCDNSSLKeys(cdnName)
	}

	keys := []tc.CDNSSLKeys{}
	reqInf := toclientlib.ReqInf{}
	err := torequtil.GetRetry(cl.NumRetries, "cdn_sslkeys_"+string(cdnName), &keys, func(obj interface{}) error {
		toKeys, toReqInf, err := cl.c.GetCDNSSLKeys(string(cdnName), *ReqOpts(reqHdr))
		if err != nil {
			return errors.New("getting cdn ssl keys from Traffic Ops '" + torequtil.MaybeIPStr(reqInf.RemoteAddr) + "': " + err.Error())
		}
		keys := obj.(*[]tc.CDNSSLKeys)
		*keys = toKeys.Response
		reqInf = toReqInf
		return nil
	})
	if err != nil {
		return []tc.CDNSSLKeys{}, reqInf, errors.New("getting cdn ssl keys: " + err.Error())
	}
	return keys, reqInf, nil
}

func (cl *TOClient) GetStatuses(reqHdr http.Header) ([]tc.Status, toclientlib.ReqInf, error) {
	if cl.c == nil {
		return cl.old.GetStatuses()
	}

	statuses := []tc.Status{}
	reqInf := toclientlib.ReqInf{}
	err := torequtil.GetRetry(cl.NumRetries, "statuses", &statuses, func(obj interface{}) error {
		toStatus, toReqInf, err := cl.c.GetStatuses(*ReqOpts(reqHdr))
		if err != nil {
			return errors.New("getting server update status from Traffic Ops '" + torequtil.MaybeIPStr(reqInf.RemoteAddr) + "': " + err.Error())
		}
		status := obj.(*[]tc.Status)
		*status = toStatus.Response
		reqInf = toReqInf
		return nil
	})
	if err != nil {
		return nil, reqInf, errors.New("getting server update status: " + err.Error())
	}
	return statuses, reqInf, nil
}

// GetServerUpdateStatus returns the data, the Traffic Ops address, and any error.
func (cl *TOClient) GetServerUpdateStatus(cacheHostName tc.CacheName, reqHdr http.Header) (tc.ServerUpdateStatus, toclientlib.ReqInf, error) {
	if cl.c == nil {
		return cl.old.GetServerUpdateStatus(cacheHostName)
	}

	status := tc.ServerUpdateStatus{}
	reqInf := toclientlib.ReqInf{}
	err := torequtil.GetRetry(cl.NumRetries, "server_update_status_"+string(cacheHostName), &status, func(obj interface{}) error {
		toStatus, toReqInf, err := cl.c.GetServerUpdateStatus(string(cacheHostName), *ReqOpts(reqHdr))
		if err != nil {
			return errors.New("getting server update status from Traffic Ops '" + torequtil.MaybeIPStr(reqInf.RemoteAddr) + "': " + err.Error())
		}
		status := obj.(*tc.ServerUpdateStatus)
		if len(toStatus.Response) != 1 {
			return errors.New("getting server update status from Traffic Ops '" + torequtil.MaybeIPStr(reqInf.RemoteAddr) + "': " + "expected 1 update_status for the server, got " + strconv.Itoa(len(toStatus.Response)))
		}
		*status = toStatus.Response[0]
		reqInf = toReqInf
		return nil
	})
	if err != nil {
		return tc.ServerUpdateStatus{}, reqInf, errors.New("getting server update status: " + err.Error())
	}
	return status, reqInf, nil
}

// SetServerUpdateStatus sets the server's update and reval statuses in Traffic Ops.
func (cl *TOClient) SetServerUpdateStatus(cacheHostName tc.CacheName, updateStatus *bool, revalStatus *bool) (toclientlib.ReqInf, error) {
	if cl.c == nil {
		return cl.old.SetServerUpdateStatus(cacheHostName, updateStatus, revalStatus)
	}

	reqInf := toclientlib.ReqInf{}
	err := torequtil.GetRetry(cl.NumRetries, "set_server_update_status_"+string(cacheHostName), nil, func(obj interface{}) error {
		_, toReqInf, err := cl.c.SetUpdateServerStatuses(string(cacheHostName), updateStatus, revalStatus, *ReqOpts(nil))
		if err != nil {
			return errors.New("setting server update status in Traffic Ops '" + torequtil.MaybeIPStr(reqInf.RemoteAddr) + "': " + err.Error())
		}
		reqInf = toReqInf
		return nil
	})
	if err != nil {
		return reqInf, errors.New("getting server update status: " + err.Error())
	}
	return reqInf, nil
}<|MERGE_RESOLUTION|>--- conflicted
+++ resolved
@@ -67,10 +67,7 @@
 }
 
 func (cl *TOClient) WriteFsCookie(fileName string) {
-<<<<<<< HEAD
-=======
 	tmpFileName := fileName + ".tmp"
->>>>>>> e9cbc854
 	cookie := torequtil.FsCookie{}
 	u, err := url.Parse(cl.c.URL)
 	if err != nil {
@@ -89,24 +86,16 @@
 		log.Warnln("Error creating JSON cookie file: ", err)
 		return
 	}
-<<<<<<< HEAD
-	err = ioutil.WriteFile(fileName, fsCookie, 0600)
-=======
 	log.Infof("Writing temp file '%s'", tmpFileName)
 	err = ioutil.WriteFile(tmpFileName, fsCookie, 0600)
->>>>>>> e9cbc854
 	if err != nil {
 		log.Warnln("Error writing cooking file: ", err)
 		return
 	}
-<<<<<<< HEAD
-	log.Infoln("Wrote new auth cookie to filesystem")
-=======
 	if err := os.Rename(tmpFileName, fileName); err != nil {
 		log.Warnln("Error moving cookie file: ", err)
 	}
 	log.Infof("Copying temp file '%s' to real '%s'", tmpFileName, fileName)
->>>>>>> e9cbc854
 }
 
 func (cl *TOClient) GetGlobalParameters(reqHdr http.Header) ([]tc.Parameter, toclientlib.ReqInf, error) {
