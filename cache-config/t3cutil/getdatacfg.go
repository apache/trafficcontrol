package t3cutil

/*
 * Licensed to the Apache Software Foundation (ASF) under one
 * or more contributor license agreements.  See the NOTICE file
 * distributed with this work for additional information
 * regarding copyright ownership.  The ASF licenses this file
 * to you under the Apache License, Version 2.0 (the
 * "License"); you may not use this file except in compliance
 * with the License.  You may obtain a copy of the License at
 *
 *   http://www.apache.org/licenses/LICENSE-2.0
 *
 * Unless required by applicable law or agreed to in writing,
 * software distributed under the License is distributed on an
 * "AS IS" BASIS, WITHOUT WARRANTIES OR CONDITIONS OF ANY
 * KIND, either express or implied.  See the License for the
 * specific language governing permissions and limitations
 * under the License.
 */

import (
	"errors"
	"net"
	"net/http"
	"strconv"
	"strings"
	"sync"
	"time"

	"github.com/apache/trafficcontrol/cache-config/t3cutil/toreq"
	"github.com/apache/trafficcontrol/lib/go-atscfg"
	"github.com/apache/trafficcontrol/lib/go-log"
	"github.com/apache/trafficcontrol/lib/go-rfc"
	"github.com/apache/trafficcontrol/lib/go-tc"
	"github.com/apache/trafficcontrol/lib/go-util"
)

const TrafficOpsProxyParameterName = `tm.rev_proxy.url`

type ConfigData struct {
	// Servers must be all the servers from Traffic Ops. May include servers not on the current cdn.
	Servers []atscfg.Server `json:"servers,omitempty"`

	// CacheGroups must be all cachegroups in Traffic Ops with Servers on the current server's cdn. May also include CacheGroups without servers on the current cdn.
	CacheGroups []tc.CacheGroupNullable `json:"cache_groups,omitempty"`

	// GlobalParams must be all Parameters in Traffic Ops on the tc.GlobalProfileName Profile. Must not include other parameters.
	GlobalParams []tc.Parameter `json:"global_parameters,omitempty"`

	// ServerParams must be all Parameters on the Profile of the current server. Must not include other Parameters.
	ServerParams []tc.Parameter `json:"server_parameters,omitempty"`

	// CacheKeyConfigParams must be all Parameters with the "cachekey.config" (compat)
	CacheKeyConfigParams []tc.Parameter `json:"cachekey_config_parameters,omitempty"`

	// RemapConfigParams must be all Parameters with the ConfigFile "remap.config"
	RemapConfigParams []tc.Parameter `json:"remap_config_parameters,omitempty"`

	// ParentConfigParams must be all Parameters with the ConfigFile "parent.config.
	ParentConfigParams []tc.Parameter `json:"parent_config_parameters,omitempty"`

	// DeliveryServices must include all Delivery Services on the current server's cdn, including those not assigned to the server. Must not include delivery services on other cdns.
	DeliveryServices []atscfg.DeliveryService `json:"delivery_services,omitempty"`

	// DeliveryServiceServers must include all delivery service servers in Traffic Ops for all delivery services on the current cdn, including those not assigned to the current server.
	DeliveryServiceServers []atscfg.DeliveryServiceServer `json:"delivery_service_servers,omitempty"`

	// Server must be the server we're fetching configs from
	Server *atscfg.Server `json:"server,omitempty"`

	// Jobs must be all Jobs on the server's CDN. May include jobs on other CDNs.
	Jobs []atscfg.InvalidationJob `json:"jobs,omitempty"`

	// CDN must be the CDN of the server.
	CDN *tc.CDN `json:"cdn,omitempty"`

	// DeliveryServiceRegexes must be all regexes on all delivery services on this server's cdn.
	DeliveryServiceRegexes []tc.DeliveryServiceRegexes `json:"delivery_service_regexes,omitempty"`

	// Profile must be the Profile of the server being requested.
	Profile tc.Profile `json:"profile,omitempty"`

	// URISigningKeys must be a map of every delivery service which is URI Signed, to its keys.
	URISigningKeys map[tc.DeliveryServiceName][]byte `json:"uri_signing_keys,omitempty"`

	// URLSigKeys must be a map of every delivery service which uses URL Sig, to its keys.
	URLSigKeys map[tc.DeliveryServiceName]tc.URLSigKeys `json:"url_sig_keys,omitempty"`

	// ServerCapabilities must be a map of all server IDs on this server's CDN, to a set of their capabilities. May also include servers from other cdns.
	ServerCapabilities map[int]map[atscfg.ServerCapability]struct{} `json:"server_capabilities,omitempty"`

	// DSRequiredCapabilities must be a map of all delivery service IDs on this server's CDN, to a set of their required capabilities. Delivery Services with no required capabilities may not have an entry in the map.
	DSRequiredCapabilities map[int]map[atscfg.ServerCapability]struct{} `json:"delivery_service_required_capabilities,omitempty"`

	// SSLKeys must be all the ssl keys for the server's cdn.
	SSLKeys []tc.CDNSSLKeys `json:"ssl_keys,omitempty"`

	// Topologies must be all the topologies for the server's cdn.
	// May incude topologies of other cdns.
	Topologies []tc.Topology `json:"topologies,omitempty"`

	// TrafficOpsAddresses is the list of IP addresses used to request data. Because of proxies and load balancers,
	// multiple addresses may be used for the multiple requests necessary to fetch all data.
	TrafficOpsAddresses []string `json:"traffic_ops_addresses,omitempty"`
	TrafficOpsURL       string   `json:"traffic_ops_url,omitempty"`

	MetaData ConfigDataMetaData `json:"metadata"`
}

type ConfigDataMetaData struct {
	CacheHostName          string                                 `json:"cache_host_name"`
	Servers                ReqMetaData                            `json:"servers"`
	CacheGroups            ReqMetaData                            `json:"cache_groups"`
	GlobalParams           ReqMetaData                            `json:"global_parameters"`
	ServerParams           ReqMetaData                            `json:"server_parameters"`
	CacheKeyConfigParams   ReqMetaData                            `json:"cachekey_config_parameters"`
	RemapConfigParams      ReqMetaData                            `json:"remap_config_parameters"`
	ParentConfigParams     ReqMetaData                            `json:"parent_config_parameters"`
	DeliveryServices       ReqMetaData                            `json:"delivery_services"`
	DeliveryServiceServers ReqMetaData                            `json:"delivery_service_servers"`
	Jobs                   ReqMetaData                            `json:"jobs"`
	CDN                    ReqMetaData                            `json:"cdn"`
	DeliveryServiceRegexes ReqMetaData                            `json:"delivery_service_regexes"`
	Profile                ReqMetaData                            `json:"profile"`
	URISigningKeys         map[tc.DeliveryServiceName]ReqMetaData `json:"uri_signing_keys"`
	URLSigKeys             map[tc.DeliveryServiceName]ReqMetaData `json:"url_sig_keys"`
	ServerCapabilities     ReqMetaData                            `json:"server_capabilities"`
	DSRequiredCapabilities ReqMetaData                            `json:"delivery_service_required_capabilities"`
	SSLKeys                ReqMetaData                            `json:"ssl_keys"`
	Topologies             ReqMetaData                            `json:"topologies"`
}

// ReqMetaData has response headers for Conditional Requests.
type ReqMetaData struct {
	LastModified string `json:"last_modified"`
	Date         string `json:"date"`
	ETag         string `json:"etag"`
}

func MakeReqHdr(md ReqMetaData) http.Header {
	if md.LastModified == "" && md.Date == "" && md.ETag == "" {
		return nil
	}
	hdr := http.Header{}
	if lm, ok := rfc.ParseHTTPDate(md.LastModified); ok {
		hdr.Set("If-Modified-Since", rfc.FormatHTTPDate(lm.Add(time.Second))) // add 1s, because TO rounds down, which will always be modified
	} else if date, ok := rfc.ParseHTTPDate(md.Date); ok {
		hdr.Set("If-Modified-Since", rfc.FormatHTTPDate(date.Add(time.Second))) // add 1s, because TO rounds down, which will always be modified
	}
	if md.ETag != "" {
		hdr.Set("If-None-Match", md.ETag)
	}
	return hdr
}

func MakeReqMetaData(respHdr http.Header) ReqMetaData {
	return ReqMetaData{
		LastModified: respHdr.Get(rfc.LastModified),
		Date:         respHdr.Get(rfc.Date),
		ETag:         respHdr.Get(rfc.ETagHeader),
	}
}

// GetTOData gets all the data from Traffic Ops needed to generate config.
// Returns the data, the addresses of all Traffic Ops' requested, and any error.
//
// The toClient is the Traffic Ops client, which should already be initialized and connected.
//
// The disableProxy arg is whether to disable using any Traffic Ops proxy configured via the global TrafficOpsProxyParameterName. If the Parameter exists, this will connect to Traffic Ops to get the global parameters, get the Parameter, and then change the toClient to use it.
//
// The cacheHostName is the hostname of the cache to get config generation data for.
//
// The revalOnly arg is whether to only get data necessary to revalidate, versus all data necessary to generate cache config.
func GetConfigData(toClient *toreq.TOClient, disableProxy bool, cacheHostName string, revalOnly bool, oldCfg *ConfigData) (*ConfigData, error) {
	start := time.Now()
	defer func() { log.Infof("GetTOData took %v\n", time.Since(start)) }()

	toIPs := &sync.Map{} // each Traffic Ops request could get a different IP, so track them all
	toData := &ConfigData{}
	toData.MetaData.CacheHostName = cacheHostName

	{
		reqHdr := (http.Header)(nil)
		if oldCfg != nil {
			reqHdr = MakeReqHdr(oldCfg.MetaData.GlobalParams)
		}
		globalParams, reqInf, err := toClient.GetGlobalParameters(reqHdr)
		log.Infoln(toreq.RequestInfoStr(reqInf, "GetGlobalParameters"))
		if err != nil {
			return nil, errors.New("getting global parameters: " + err.Error())
		}
		if reqInf.StatusCode == http.StatusNotModified {
			log.Infof("Getting config: %v not modified, using old config", "Global Params")
			toData.GlobalParams = oldCfg.GlobalParams
		} else {
			log.Infof("Getting config: %v is modified, using new response", "Global Params")
			toData.GlobalParams = globalParams
		}
		toData.MetaData.GlobalParams = MakeReqMetaData(reqInf.RespHeaders)
		toIPs.Store(reqInf.RemoteAddr, nil)
	}

	if !disableProxy {
		toProxyURLStr := ""
		for _, param := range toData.GlobalParams {
			if param.Name == TrafficOpsProxyParameterName {
				toProxyURLStr = param.Value
				break
			}
		}
		if toProxyURLStr != "" {
			realTOURL := toClient.URL()
			toClient.SetURL(toProxyURLStr)
			log.Infoln("using Traffic Ops proxy '" + toProxyURLStr + "'")
			if _, _, err := toClient.GetCDNs(nil); err != nil {
				log.Warnln("Traffic Ops proxy '" + toProxyURLStr + "' failed to get CDNs, falling back to real Traffic Ops")
				toClient.SetURL(realTOURL)
			}
		} else {
			log.Infoln("Traffic Ops proxy enabled, but GLOBAL Parameter '" + TrafficOpsProxyParameterName + "' missing or empty, not using proxy")
		}
	} else {
		log.Infoln("Traffic Ops proxy is disabled, not checking or using GLOBAL Parameter '" + TrafficOpsProxyParameterName)
	}

	oldServer := &atscfg.Server{}
	if oldCfg != nil {
		for _, toServer := range oldCfg.Servers {
			if toServer.HostName != nil && *toServer.HostName == oldCfg.MetaData.CacheHostName {
				oldServer = &toServer
				break
			}
		}
	}

	serversF := func() error {
		defer func(start time.Time) { log.Infof("serversF took %v\n", time.Since(start)) }(time.Now())
		// TODO TOAPI add /servers?cdn=1 query param

		{
			reqHdr := (http.Header)(nil)
			if oldCfg != nil {
				reqHdr = MakeReqHdr(oldCfg.MetaData.Servers)
			}
			servers, reqInf, err := toClient.GetServers(reqHdr)
			log.Infoln(toreq.RequestInfoStr(reqInf, "GetServers"))
			if err != nil {
				return errors.New("getting servers: " + err.Error())
			}
			if reqInf.StatusCode == http.StatusNotModified {
				log.Infof("Getting config: %v not modified, using old config", "Servers")
				toData.Servers = oldCfg.Servers
			} else {
				log.Infof("Getting config: %v is modified, using new response", "Servers")
				toData.Servers = servers
			}
			toData.MetaData.Servers = MakeReqMetaData(reqInf.RespHeaders)
			toIPs.Store(reqInf.RemoteAddr, nil)
		}

		server := &atscfg.Server{}
		for _, toServer := range toData.Servers {
			if toServer.HostName != nil && *toServer.HostName == cacheHostName {
				server = &toServer
				break
			}
		}
		if server.ID == nil {
			return errors.New("server '" + cacheHostName + " not found in servers")
		} else if server.CDNName == nil {
			return errors.New("server '" + cacheHostName + " missing CDNName")
		} else if server.CDNID == nil {
			return errors.New("server '" + cacheHostName + " missing CDNID")
<<<<<<< HEAD
		} else if server.ProfileNames == nil {
=======
		} else if len(server.ProfileNames) == 0 {
>>>>>>> acce8f18
			return errors.New("server '" + cacheHostName + " missing Profile")
		}

		toData.Server = server

		sslF := func() error {
			defer func(start time.Time) { log.Infof("sslF took %v\n", time.Since(start)) }(time.Now())

			{

				reqHdr := (http.Header)(nil)
				if oldCfg != nil && oldServer.CDNName != nil && *oldServer.CDNName == *server.CDNName {
					reqHdr = MakeReqHdr(oldCfg.MetaData.SSLKeys)
				}
				keys, reqInf, err := toClient.GetCDNSSLKeys(tc.CDNName(*server.CDNName), reqHdr)
				log.Infoln(toreq.RequestInfoStr(reqInf, "GetCDNSSLKeys("+*server.CDNName+")"))
				if err != nil {
					return errors.New("getting cdn '" + *server.CDNName + "': " + err.Error())
				}

				if reqInf.StatusCode == http.StatusNotModified {
					log.Infof("Getting config: %v not modified, using old config", "SSLKeys")
					toData.SSLKeys = oldCfg.SSLKeys
				} else {
					log.Infof("Getting config: %v is modified, using new response", "SSLKeys")
					toData.SSLKeys = keys
				}
				toData.MetaData.SSLKeys = MakeReqMetaData(reqInf.RespHeaders)
				toIPs.Store(reqInf.RemoteAddr, nil)
			}
			return nil
		}
		dsF := func() error {
			defer func(start time.Time) { log.Infof("dsF took %v\n", time.Since(start)) }(time.Now())

			{
				reqHdr := (http.Header)(nil)
				if oldCfg != nil && oldServer.CDNName != nil && *oldServer.CDNName == *server.CDNName {
					reqHdr = MakeReqHdr(oldCfg.MetaData.DeliveryServices)
				}
				dses, reqInf, err := toClient.GetCDNDeliveryServices(*server.CDNID, reqHdr)
				log.Infoln(toreq.RequestInfoStr(reqInf, "GetCDNDeliveryServices("+strconv.Itoa(*server.CDNID)+")"))
				if err != nil {
					return errors.New("getting delivery services: " + err.Error())
				}

				if reqInf.StatusCode == http.StatusNotModified {
					log.Infof("Getting config: %v not modified, using old config", "DeliveryServices")
					toData.DeliveryServices = oldCfg.DeliveryServices
				} else {
					log.Infof("Getting config: %v is modified, using new response", "DeliveryServices")
					toData.DeliveryServices = dses
				}
				toData.MetaData.DeliveryServices = MakeReqMetaData(reqInf.RespHeaders)
				toIPs.Store(reqInf.RemoteAddr, nil)
			}

			// TODO uncomment when MSO Origins are changed to not use DSS, to avoid the DSS call if it isn't necessary
			// allDSesHaveTopologies := true
			// for _, ds := range toData.DeliveryServices {
			// 	if ds.CDNID == nil || *ds.CDNID != *server.CDNID {
			// 		continue
			// 	}
			// 	if ds.Topology == nil {
			// 		allDSesHaveTopologies = false
			// 		break
			// 	}
			// }

			dssF := func() error {
				defer func(start time.Time) { log.Infof("dssF took %v\n", time.Since(start)) }(time.Now())

				{
					reqHdr := (http.Header)(nil)
					if oldCfg != nil && oldServer.CDNName != nil && *oldServer.CDNName == *server.CDNName {
						reqHdr = MakeReqHdr(oldCfg.MetaData.DeliveryServiceServers)
					}
					dss, reqInf, err := toClient.GetDeliveryServiceServers(nil, nil, *server.CDNName, reqHdr)
					log.Infoln(toreq.RequestInfoStr(reqInf, "GetDeliveryServiceServers("+*server.CDNName+")"))
					if err != nil {
						return errors.New("getting delivery service servers: " + err.Error())
					}

					if reqInf.StatusCode == http.StatusNotModified {
						log.Infof("Getting config: %v not modified, using old config", "DeliveryServiceServers")
						toData.DeliveryServiceServers = oldCfg.DeliveryServiceServers
					} else {
						log.Infof("Getting config: %v is modified, using new response", "DeliveryServiceServers")
						toData.DeliveryServiceServers = filterUnusedDSS(dss, *toData.Server.CDNID, toData.Servers, toData.DeliveryServices)
					}
					toData.MetaData.DeliveryServiceServers = MakeReqMetaData(reqInf.RespHeaders)
					toIPs.Store(reqInf.RemoteAddr, nil)
				}
				return nil
			}

			uriSignKeysF := func() error {
				defer func(start time.Time) { log.Infof("uriF took %v\n", time.Since(start)) }(time.Now())
				uriSigningKeys := map[tc.DeliveryServiceName][]byte{}
				toData.MetaData.URISigningKeys = map[tc.DeliveryServiceName]ReqMetaData{}
				for _, ds := range toData.DeliveryServices {
					if ds.XMLID == nil {
						continue // TODO warn?
					}
					// TODO read meta config gen, and only include servers which are included in the meta (assigned to edge or all for mids? read the meta gen to find out)
					if ds.SigningAlgorithm == nil || *ds.SigningAlgorithm != tc.SigningAlgorithmURISigning {
						continue
					}

					reqHdr := (http.Header)(nil)
					if oldCfg != nil && oldCfg.MetaData.URISigningKeys != nil {
						reqHdr = MakeReqHdr(oldCfg.MetaData.URISigningKeys[tc.DeliveryServiceName(*ds.XMLID)])
					}
					keys, reqInf, err := toClient.GetURISigningKeys(*ds.XMLID, reqHdr)
					log.Infoln(toreq.RequestInfoStr(reqInf, "GetURISigningKeys("+*ds.XMLID+")"))
					if err != nil {
						if strings.Contains(strings.ToLower(err.Error()), "not found") {
							log.Errorln("Delivery service '" + *ds.XMLID + "' is uri_signing, but keys not found! Skipping!")
							continue
						} else {
							return errors.New("getting uri signing keys for ds '" + *ds.XMLID + "': " + err.Error())
						}
					}

					if reqInf.StatusCode == http.StatusNotModified {
						log.Infof("Getting config: %v not modified, using old config", "URISigningKeys["+*ds.XMLID+"]")
						uriSigningKeys[tc.DeliveryServiceName(*ds.XMLID)] = oldCfg.URISigningKeys[tc.DeliveryServiceName(*ds.XMLID)]
					} else {
						log.Infof("Getting config: %v is modified, using new response", "URISigningKeys["+*ds.XMLID+"]")
						uriSigningKeys[tc.DeliveryServiceName(*ds.XMLID)] = keys
					}
					toData.MetaData.URISigningKeys[tc.DeliveryServiceName(*ds.XMLID)] = MakeReqMetaData(reqInf.RespHeaders)
					toIPs.Store(reqInf.RemoteAddr, nil)
				}
				toData.URISigningKeys = uriSigningKeys
				return nil
			}

			urlSigKeysF := func() error {
				defer func(start time.Time) { log.Infof("urlF took %v\n", time.Since(start)) }(time.Now())
				urlSigKeys := map[tc.DeliveryServiceName]tc.URLSigKeys{}
				toData.MetaData.URLSigKeys = map[tc.DeliveryServiceName]ReqMetaData{}
				for _, ds := range toData.DeliveryServices {
					if ds.XMLID == nil {
						continue // TODO warn?
					}
					// TODO read meta config gen, and only include servers which are included in the meta (assigned to edge or all for mids? read the meta gen to find out)
					if ds.SigningAlgorithm == nil || *ds.SigningAlgorithm != tc.SigningAlgorithmURLSig {
						continue
					}

					reqHdr := (http.Header)(nil)
					if oldCfg != nil {
						reqHdr = MakeReqHdr(oldCfg.MetaData.URLSigKeys[tc.DeliveryServiceName(*ds.XMLID)])
					}
					keys, reqInf, err := toClient.GetURLSigKeys(*ds.XMLID, reqHdr)
					log.Infoln(toreq.RequestInfoStr(reqInf, "GetURLSigKeys("+*ds.XMLID+")"))
					if err != nil {
						if strings.Contains(strings.ToLower(err.Error()), "not found") {
							log.Errorln("Delivery service '" + *ds.XMLID + "' is url_sig, but keys not found! Skipping!: " + err.Error())
							continue
						} else {
							return errors.New("getting url sig keys for ds '" + *ds.XMLID + "': " + err.Error())
						}
					}

					if reqInf.StatusCode == http.StatusNotModified {
						log.Infof("Getting config: %v not modified, using old config", "URLSigKeys["+*ds.XMLID+"]")
						urlSigKeys[tc.DeliveryServiceName(*ds.XMLID)] = oldCfg.URLSigKeys[tc.DeliveryServiceName(*ds.XMLID)]
					} else {
						log.Infof("Getting config: %v is modified, using new response", "URLSigKeys["+*ds.XMLID+"]")
						urlSigKeys[tc.DeliveryServiceName(*ds.XMLID)] = keys
					}
					toData.MetaData.URLSigKeys[tc.DeliveryServiceName(*ds.XMLID)] = MakeReqMetaData(reqInf.RespHeaders)
					toIPs.Store(reqInf.RemoteAddr, nil)
				}
				toData.URLSigKeys = urlSigKeys
				return nil
			}

			fs := []func() error{}
			if !revalOnly {
				fs = append([]func() error{uriSignKeysF, urlSigKeysF}, fs...) // skip keys for reval-only, which doesn't need them
			}
			if !revalOnly { // TODO when MSO Origins are changed to not use DSS, we can add `&& !allDSesHaveTopologies` here, to avoid the DSS call if it isn't necessary
				// skip DSS if reval-only (which doesn't need DSS)
				fs = append([]func() error{dssF}, fs...)
			}

			return util.JoinErrs(runParallel(fs))
		}
		serverParamsF := func() error {
			defer func(start time.Time) { log.Infof("serverParamsF took %v\n", time.Since(start)) }(time.Now())
			{
				reqHdr := (http.Header)(nil)
<<<<<<< HEAD
				if oldCfg != nil && oldServer.ProfileNames != nil && oldServer.ProfileNames[0] == server.ProfileNames[0] {
=======
				if oldCfg != nil && len(oldServer.ProfileNames) != 0 && oldServer.ProfileNames[0] == server.ProfileNames[0] {
>>>>>>> acce8f18
					reqHdr = MakeReqHdr(oldCfg.MetaData.ServerParams)
				}
				params, reqInf, err := toClient.GetServerProfileParameters(server.ProfileNames[0], reqHdr)
				log.Infoln(toreq.RequestInfoStr(reqInf, "GetURLSigKeys("+server.ProfileNames[0]+")"))
				if err != nil {
					return errors.New("getting server profile '" + server.ProfileNames[0] + "' parameters: " + err.Error())
				} else if len(params) == 0 {
					return errors.New("getting server profile '" + server.ProfileNames[0] + "' parameters: no parameters (profile not found?)")
				}

				if reqInf.StatusCode == http.StatusNotModified {
					log.Infof("Getting config: %v not modified, using old config", "ServerParams")
					toData.ServerParams = oldCfg.ServerParams
				} else {
					log.Infof("Getting config: %v is modified, using new response", "ServerParams")
					toData.ServerParams = params
				}
				toData.MetaData.ServerParams = MakeReqMetaData(reqInf.RespHeaders)
				toIPs.Store(reqInf.RemoteAddr, nil)
			}
			return nil
		}
		cdnF := func() error {
			defer func(start time.Time) { log.Infof("cdnF took %v\n", time.Since(start)) }(time.Now())
			{
				reqHdr := (http.Header)(nil)
				if oldCfg != nil && oldServer.CDNName != nil && *oldServer.CDNName == *server.CDNName {
					reqHdr = MakeReqHdr(oldCfg.MetaData.CDN)
				}
				cdn, reqInf, err := toClient.GetCDN(tc.CDNName(*server.CDNName), reqHdr)
				log.Infoln(toreq.RequestInfoStr(reqInf, "GetCDN("+*server.CDNName+")"))
				if err != nil {
					return errors.New("getting cdn '" + *server.CDNName + "': " + err.Error())
				}
				if reqInf.StatusCode == http.StatusNotModified {
					log.Infof("Getting config: %v not modified, using old config", "CDN")
					toData.CDN = oldCfg.CDN
				} else {
					log.Infof("Getting config: %v is modified, using new response", "CDN")
					toData.CDN = &cdn
				}
				toData.MetaData.CDN = MakeReqMetaData(reqInf.RespHeaders)
				toIPs.Store(reqInf.RemoteAddr, nil)
			}
			return nil
		}
		profileF := func() error {
			defer func(start time.Time) { log.Infof("profileF took %v\n", time.Since(start)) }(time.Now())
			{
				reqHdr := (http.Header)(nil)
<<<<<<< HEAD
				if oldCfg != nil && oldServer.ProfileNames != nil && oldServer.ProfileNames[0] == server.ProfileNames[0] {
=======
				if oldCfg != nil && len(oldServer.ProfileNames) != 0 && oldServer.ProfileNames[0] == server.ProfileNames[0] {
>>>>>>> acce8f18
					reqHdr = MakeReqHdr(oldCfg.MetaData.Profile)
				}
				profile, reqInf, err := toClient.GetProfileByName(server.ProfileNames[0], reqHdr)
				log.Infoln(toreq.RequestInfoStr(reqInf, "GetProfileByName("+server.ProfileNames[0]+")"))
				if err != nil {
					return errors.New("getting profile '" + server.ProfileNames[0] + "': " + err.Error())
				}
				if reqInf.StatusCode == http.StatusNotModified {
					log.Infof("Getting config: %v not modified, using old config", "Profile")
					toData.Profile = oldCfg.Profile
				} else {
					log.Infof("Getting config: %v is modified, using new response", "Profile")
					toData.Profile = profile
				}
				toData.MetaData.Profile = MakeReqMetaData(reqInf.RespHeaders)
				toIPs.Store(reqInf.RemoteAddr, nil)
			}
			return nil
		}
		jobsF := func() error {
			defer func(start time.Time) { log.Infof("jobsF took %v\n", time.Since(start)) }(time.Now())
			{
				reqHdr := (http.Header)(nil)
				if oldCfg != nil && oldServer.CDNName != nil && *oldServer.CDNName == *server.CDNName {
					reqHdr = MakeReqHdr(oldCfg.MetaData.Jobs)
				}
				jobs, reqInf, err := toClient.GetJobs(reqHdr, *server.CDNName)
				log.Infoln(toreq.RequestInfoStr(reqInf, "GetJobs("+*server.CDNName+")"))
				if err != nil {
					return errors.New("getting jobs: " + err.Error())
				}
				if reqInf.StatusCode == http.StatusNotModified {
					log.Infof("Getting config: %v not modified, using old config", "Jobs")
					toData.Jobs = oldCfg.Jobs
				} else {
					log.Infof("Getting config: %v is modified, using new response", "Jobs")
					toData.Jobs = jobs
				}
				toData.MetaData.Jobs = MakeReqMetaData(reqInf.RespHeaders)
				toIPs.Store(reqInf.RemoteAddr, nil)
			}
			return nil
		}
		fs := []func() error{dsF, serverParamsF, cdnF, profileF, jobsF}
		if !revalOnly {
			fs = append([]func() error{sslF}, fs...) // skip ssl keys for reval only, which doesn't need them
		}
		return util.JoinErrs(runParallel(fs))
	}

	cgF := func() error {
		defer func(start time.Time) { log.Infof("cfF took %v\n", time.Since(start)) }(time.Now())
		{
			reqHdr := (http.Header)(nil)
			if oldCfg != nil {
				reqHdr = MakeReqHdr(oldCfg.MetaData.CacheGroups)
			}
			cacheGroups, reqInf, err := toClient.GetCacheGroups(reqHdr)
			log.Infoln(toreq.RequestInfoStr(reqInf, "GetCacheGroups"))
			if err != nil {
				return errors.New("getting cachegroups: " + err.Error())
			}
			if reqInf.StatusCode == http.StatusNotModified {
				log.Infof("Getting config: %v not modified, using old config", "CacheGroups")
				toData.CacheGroups = oldCfg.CacheGroups
			} else {
				log.Infof("Getting config: %v is modified, using new response", "CacheGroups")
				toData.CacheGroups = cacheGroups
			}
			toData.MetaData.CacheGroups = MakeReqMetaData(reqInf.RespHeaders)
			toIPs.Store(reqInf.RemoteAddr, nil)
		}
		return nil
	}
	capsF := func() error {
		defer func(start time.Time) { log.Infof("capsF took %v\n", time.Since(start)) }(time.Now())
		{
			reqHdr := (http.Header)(nil)
			if oldCfg != nil {
				reqHdr = MakeReqHdr(oldCfg.MetaData.ServerCapabilities)
			}
			log.Infof("Getting config: ServerCapabilities reqHdr %+v", reqHdr)
			caps, reqInf, err := toClient.GetServerCapabilitiesByID(nil, reqHdr) // TODO change to not take a param; it doesn't use it to request TO anyway.
			log.Infoln(toreq.RequestInfoStr(reqInf, "GetServerCapabilitiesByID"))
			if err != nil {
				return errors.New("getting server caps from Traffic Ops: " + err.Error())
			} else {
				if reqInf.StatusCode == http.StatusNotModified {
					log.Infof("Getting config: %v not modified, using old config", "ServerCapabilities")
					toData.ServerCapabilities = oldCfg.ServerCapabilities
				} else {
					log.Infof("Getting config: %v is modified, using new response", "ServerCapabilities")
					toData.ServerCapabilities = caps
				}
				toData.MetaData.ServerCapabilities = MakeReqMetaData(reqInf.RespHeaders)
				toIPs.Store(reqInf.RemoteAddr, nil)
			}
		}
		return nil
	}
	dsCapsF := func() error {
		defer func(start time.Time) { log.Infof("dscapsF took %v\n", time.Since(start)) }(time.Now())
		{
			reqHdr := (http.Header)(nil)
			if oldCfg != nil {
				reqHdr = MakeReqHdr(oldCfg.MetaData.DSRequiredCapabilities)
			}
			caps, reqInf, err := toClient.GetDeliveryServiceRequiredCapabilitiesByID(nil, reqHdr)
			log.Infoln(toreq.RequestInfoStr(reqInf, "GetDeliveryServiceRequiredCapabilitiesByID"))
			if err != nil {
				return errors.New("getting DS required capabilities: " + err.Error())
			} else {
				if reqInf.StatusCode == http.StatusNotModified {
					log.Infof("Getting config: %v not modified, using old config", "DSRequiredCapabilities")
					toData.DSRequiredCapabilities = oldCfg.DSRequiredCapabilities
				} else {
					log.Infof("Getting config: %v is modified, using new response", "DSRequiredCapabilities")
					toData.DSRequiredCapabilities = caps
				}
				toData.MetaData.DSRequiredCapabilities = MakeReqMetaData(reqInf.RespHeaders)
				toIPs.Store(reqInf.RemoteAddr, nil)
			}
		}
		return nil
	}
	dsrF := func() error {
		defer func(start time.Time) { log.Infof("dsrF took %v\n", time.Since(start)) }(time.Now())
		{
			reqHdr := (http.Header)(nil)
			if oldCfg != nil {
				reqHdr = MakeReqHdr(oldCfg.MetaData.DeliveryServiceRegexes)
			}
			dsr, reqInf, err := toClient.GetDeliveryServiceRegexes(reqHdr)
			log.Infoln(toreq.RequestInfoStr(reqInf, "GetDeliveryServiceRegexes"))
			if err != nil {
				return errors.New("getting delivery service regexes: " + err.Error())
			}
			if reqInf.StatusCode == http.StatusNotModified {
				log.Infof("Getting config: %v not modified, using old config", "DeliveryServiceRegexes")
				toData.DeliveryServiceRegexes = oldCfg.DeliveryServiceRegexes
			} else {
				log.Infof("Getting config: %v is modified, using new response", "DeliveryServiceRegexes")
				toData.DeliveryServiceRegexes = dsr
			}
			toData.MetaData.DeliveryServiceRegexes = MakeReqMetaData(reqInf.RespHeaders)
			toIPs.Store(reqInf.RemoteAddr, nil)
		}
		return nil
	}

	cacheKeyConfigParamsF := func() error {
		defer func(start time.Time) { log.Infof("cacheKeyConfigParamsF took %v\n", time.Since(start)) }(time.Now())
		{
			reqHdr := (http.Header)(nil)
			if oldCfg != nil {
				reqHdr = MakeReqHdr(oldCfg.MetaData.CacheKeyConfigParams)
			}
			params, reqInf, err := toClient.GetConfigFileParameters("cachekey.config", reqHdr)
			log.Infoln(toreq.RequestInfoStr(reqInf, "GetConfigFileParameters(cachekey.config)"))
			if err != nil {
				return errors.New("getting cache key parameters: " + err.Error())
			}
			if reqInf.StatusCode == http.StatusNotModified {
				log.Infof("Getting config: %v not modified, using old config", "CacheKeyParams")
				toData.CacheKeyConfigParams = oldCfg.CacheKeyConfigParams
			} else {
				log.Infof("Getting config: %v is modified, using new response", "CacheKeyParams")
				toData.CacheKeyConfigParams = params
			}
			toData.MetaData.CacheKeyConfigParams = MakeReqMetaData(reqInf.RespHeaders)
			toIPs.Store(reqInf.RemoteAddr, nil)
		}
		return nil
	}

	remapConfigParamsF := func() error {
		defer func(start time.Time) { log.Infof("remapConfigParamsF took %v\n", time.Since(start)) }(time.Now())
		{
			reqHdr := (http.Header)(nil)
			if oldCfg != nil {
				reqHdr = MakeReqHdr(oldCfg.MetaData.RemapConfigParams)
			}
			params, reqInf, err := toClient.GetConfigFileParameters("remap.config", reqHdr)
			log.Infoln(toreq.RequestInfoStr(reqInf, "GetConfigFileParameters(remap.config)"))
			if err != nil {
				return errors.New("getting cache key parameters: " + err.Error())
			}
			if reqInf.StatusCode == http.StatusNotModified {
				log.Infof("Getting config: %v not modified, using old config", "RemapConfigParams")
				toData.RemapConfigParams = oldCfg.RemapConfigParams
			} else {
				log.Infof("Getting config: %v is modified, using new response", "RemapConfigParams")
				toData.RemapConfigParams = params
			}
			toData.MetaData.RemapConfigParams = MakeReqMetaData(reqInf.RespHeaders)
			toIPs.Store(reqInf.RemoteAddr, nil)
		}
		return nil
	}

	parentConfigParamsF := func() error {
		defer func(start time.Time) { log.Infof("parentConfigParamsF took %v\n", time.Since(start)) }(time.Now())
		{
			reqHdr := (http.Header)(nil)
			if oldCfg != nil {
				reqHdr = MakeReqHdr(oldCfg.MetaData.ParentConfigParams)
			}
			parentConfigParams, reqInf, err := toClient.GetConfigFileParameters("parent.config", reqHdr) // TODO make const in lib/go-atscfg
			log.Infoln(toreq.RequestInfoStr(reqInf, "GetConfigFileParameters(parent.config)"))
			if err != nil {
				return errors.New("getting parent.config parameters: " + err.Error())
			}
			if reqInf.StatusCode == http.StatusNotModified {
				log.Infof("Getting config: %v not modified, using old config", "ParentConfigParams")
				toData.ParentConfigParams = oldCfg.ParentConfigParams
			} else {
				log.Infof("Getting config: %v is modified, using new response", "ParentConfigParams")
				toData.ParentConfigParams = parentConfigParams
			}
			toData.MetaData.ParentConfigParams = MakeReqMetaData(reqInf.RespHeaders)
			toIPs.Store(reqInf.RemoteAddr, nil)
		}
		return nil
	}

	topologiesF := func() error {
		defer func(start time.Time) { log.Infof("topologiesF took %v\n", time.Since(start)) }(time.Now())
		{
			reqHdr := (http.Header)(nil)
			if oldCfg != nil {
				reqHdr = MakeReqHdr(oldCfg.MetaData.Topologies)
			}
			topologies, reqInf, err := toClient.GetTopologies(reqHdr)
			log.Infoln(toreq.RequestInfoStr(reqInf, "GetTopologies"))
			if err != nil {
				return errors.New("getting topologies: " + err.Error())
			}
			if reqInf.StatusCode == http.StatusNotModified {
				log.Infof("Getting config: %v not modified, using old config", "Topologies")
				toData.Topologies = oldCfg.Topologies
			} else {
				log.Infof("Getting config: %v is modified, using new response", "Topologies")
				toData.Topologies = topologies
			}
			toData.MetaData.Topologies = MakeReqMetaData(reqInf.RespHeaders)
			toIPs.Store(reqInf.RemoteAddr, nil)
		}
		return nil
	}

	fs := []func() error{serversF, cgF}
	if !revalOnly {
		// skip data not needed for reval, if we're reval-only
		fs = append([]func() error{dsrF, cacheKeyConfigParamsF, remapConfigParamsF, parentConfigParamsF, capsF, dsCapsF, topologiesF}, fs...)
	}
	errs := runParallel(fs)

	toAddrSet := map[string]struct{}{} // use a set to remove duplicates
	toIPs.Range(func(key, val interface{}) bool {
		toAddrSet[key.(net.Addr).String()] = struct{}{}
		return true
	})
	for addr, _ := range toAddrSet {
		toData.TrafficOpsAddresses = append(toData.TrafficOpsAddresses, addr)
	}
	toData.TrafficOpsURL = toClient.URL()

	return toData, util.JoinErrs(errs)
}

// runParallel runs all funcs in fs in parallel goroutines, and returns after all funcs have returned.
// Returns a slice of the errors returned by each func. The order of the errors will not be the same as the order of fs.
// All funcs in fs must be safe to run in parallel.
func runParallel(fs []func() error) []error {
	errs := []error{}
	doneChan := make(chan error, len(fs))
	for _, fPtr := range fs {
		f := fPtr // because functions are pointers, f will change in the loop. Need create a new variable here to close around.
		go func() { doneChan <- f() }()
	}
	for i := 0; i < len(fs); i++ {
		errs = append(errs, <-doneChan)
	}
	return errs
}

func FilterDSS(dsses []tc.DeliveryServiceServer, dsIDs map[int]struct{}, serverIDs map[int]struct{}) []tc.DeliveryServiceServer {
	// TODO filter only DSes on this server's CDN? Does anything ever needs DSS cross-CDN? Surely not.
	//      Then, we can remove a bunch of config files that filter only DSes on the current cdn.
	filtered := []tc.DeliveryServiceServer{}
	for _, dss := range dsses {
		if dss.Server == nil || dss.DeliveryService == nil {
			continue // TODO warn?
		}
		if len(dsIDs) > 0 {
			if _, ok := dsIDs[*dss.DeliveryService]; !ok {
				continue
			}
		}
		if len(serverIDs) > 0 {
			if _, ok := serverIDs[*dss.Server]; !ok {
				continue
			}
		}
		filtered = append(filtered, dss)
	}
	return filtered
}

// FilterParams filters params and returns only the parameters which match configFile, name, and value.
// If configFile, name, or value is the empty string, it is not filtered.
// Returns a slice of parameters.
func FilterParams(params []tc.Parameter, configFile string, name string, value string, omitName string) []tc.Parameter {
	filtered := []tc.Parameter{}
	for _, param := range params {
		if configFile != "" && param.ConfigFile != configFile {
			continue
		}
		if name != "" && param.Name != name {
			continue
		}
		if value != "" && param.Value != value {
			continue
		}
		if omitName != "" && param.Name == omitName {
			continue
		}
		filtered = append(filtered, param)
	}
	return filtered
}

// ParamsToMap converts a []tc.Parameter to a map[paramName]paramValue.
// If multiple params have the same value, the first one in params will be used an an error will be logged.
// See ParamArrToMultiMap.
func ParamsToMap(params []tc.Parameter) map[string]string {
	mp := map[string]string{}
	for _, param := range params {
		if val, ok := mp[param.Name]; ok {
			if val < param.Value {
				log.Errorln("config generation got multiple parameters for name '" + param.Name + "' - ignoring '" + param.Value + "'")
				continue
			} else {
				log.Errorln("config generation got multiple parameters for name '" + param.Name + "' - ignoring '" + val + "'")
			}
		}
		mp[param.Name] = param.Value
	}
	return mp
}

// ParamArrToMultiMap converts a []tc.Parameter to a map[paramName][]paramValue.
func ParamsToMultiMap(params []tc.Parameter) map[string][]string {
	mp := map[string][]string{}
	for _, param := range params {
		mp[param.Name] = append(mp[param.Name], param.Value)
	}
	return mp
}

// filterUnusedDSS removes entries not on the given server's cdn from dsses, and returns a atscfg.DeliveryServiceServer.
func filterUnusedDSS(dsses []tc.DeliveryServiceServer, cdnID int, servers []atscfg.Server, dses []atscfg.DeliveryService) []atscfg.DeliveryServiceServer {
	serverIDs := map[int]struct{}{}
	for _, sv := range servers {
		if sv.ID == nil {
			log.Errorln("filterUnusedDSS got server with nil id, skipping!")
			continue
		} else if sv.CDNID == nil {
			log.Errorln("filterUnusedDSS got server with nil cdnId, skipping!")
			continue
		} else if *sv.CDNID != cdnID {
			continue
		}
		serverIDs[*sv.ID] = struct{}{}
	}
	dsIDs := map[int]struct{}{}
	for _, ds := range dses {
		if ds.ID == nil {
			log.Errorln("filterUnusedDSS got delivery service with nil id, skipping!")
			continue
		} else if ds.CDNID == nil {
			log.Errorln("filterUnusedDSS got delivery service with nil cdnId, skipping!")
			continue
		} else if *ds.CDNID != cdnID {
			continue
		}
		dsIDs[*ds.ID] = struct{}{}
	}

	cfgDSS := []atscfg.DeliveryServiceServer{}
	for _, dss := range dsses {
		if dss.Server == nil {
			log.Errorln("filterUnusedDSS got deliveryserviceserver with nil server, skipping!")
			continue
		} else if dss.DeliveryService == nil {
			log.Errorln("filterUnusedDSS got deliveryserviceserver with nil deliveryservice, skipping!")
			continue
		}
		if _, ok := serverIDs[*dss.Server]; !ok {
			continue // no log, this is normal if servers are fetched per-cdn
		}
		if _, ok := dsIDs[*dss.DeliveryService]; !ok {
			continue // no log, this is normal if dses are fetched per-cdn
		}
		cfgDSS = append(cfgDSS, atscfg.DeliveryServiceServer{Server: *dss.Server, DeliveryService: *dss.DeliveryService})
	}
	return cfgDSS
}<|MERGE_RESOLUTION|>--- conflicted
+++ resolved
@@ -272,11 +272,7 @@
 			return errors.New("server '" + cacheHostName + " missing CDNName")
 		} else if server.CDNID == nil {
 			return errors.New("server '" + cacheHostName + " missing CDNID")
-<<<<<<< HEAD
-		} else if server.ProfileNames == nil {
-=======
 		} else if len(server.ProfileNames) == 0 {
->>>>>>> acce8f18
 			return errors.New("server '" + cacheHostName + " missing Profile")
 		}
 
@@ -472,11 +468,7 @@
 			defer func(start time.Time) { log.Infof("serverParamsF took %v\n", time.Since(start)) }(time.Now())
 			{
 				reqHdr := (http.Header)(nil)
-<<<<<<< HEAD
-				if oldCfg != nil && oldServer.ProfileNames != nil && oldServer.ProfileNames[0] == server.ProfileNames[0] {
-=======
 				if oldCfg != nil && len(oldServer.ProfileNames) != 0 && oldServer.ProfileNames[0] == server.ProfileNames[0] {
->>>>>>> acce8f18
 					reqHdr = MakeReqHdr(oldCfg.MetaData.ServerParams)
 				}
 				params, reqInf, err := toClient.GetServerProfileParameters(server.ProfileNames[0], reqHdr)
@@ -527,11 +519,7 @@
 			defer func(start time.Time) { log.Infof("profileF took %v\n", time.Since(start)) }(time.Now())
 			{
 				reqHdr := (http.Header)(nil)
-<<<<<<< HEAD
-				if oldCfg != nil && oldServer.ProfileNames != nil && oldServer.ProfileNames[0] == server.ProfileNames[0] {
-=======
 				if oldCfg != nil && len(oldServer.ProfileNames) != 0 && oldServer.ProfileNames[0] == server.ProfileNames[0] {
->>>>>>> acce8f18
 					reqHdr = MakeReqHdr(oldCfg.MetaData.Profile)
 				}
 				profile, reqInf, err := toClient.GetProfileByName(server.ProfileNames[0], reqHdr)
