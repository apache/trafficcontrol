--- conflicted
+++ resolved
@@ -51,16 +51,10 @@
 	Response []TOExtensionNullable `json:"response"`
 }
 
-<<<<<<< HEAD
-// TOExtensionPostResponse represents the response from Traffic Ops when creating TOExtension
-type TOExtensionPostResponse struct {
-	Response TOExtensionID `json:"supplemental"`
-=======
 // TOExtensionPostResponse represents the response from Traffic Ops when creating TOExtension.
 type TOExtensionPostResponse struct {
 	Response TOExtensionID `json:"supplemental"`
 	Alerts
->>>>>>> dd52bca2
 }
 
 // TOExtensionID ...
@@ -68,11 +62,7 @@
 	ID int `json:"id"`
 }
 
-<<<<<<< HEAD
-// Validate TOExtensionNullable
-=======
 // Validate ensures that the TOExtensionNullable request body is valid for creation.
->>>>>>> dd52bca2
 func (e *TOExtensionNullable) Validate(tx *sql.Tx) error {
 	checkRegexType := regexp.MustCompile(`^CHECK_EXTENSION_`)
 	errs := tovalidate.ToErrors(validation.Errors{
@@ -88,10 +78,6 @@
 	}
 	if e.IsActive != nil && !(*e.IsActive == 0 || *e.IsActive == 1) {
 		errs = append(errs, errors.New("isactive can only be 0 or 1."))
-<<<<<<< HEAD
-
-=======
->>>>>>> dd52bca2
 	}
 	if len(errs) > 0 {
 		return util.JoinErrs(errs)
