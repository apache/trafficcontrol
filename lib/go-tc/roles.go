package tc

/*
 * Licensed to the Apache Software Foundation (ASF) under one
 * or more contributor license agreements.  See the NOTICE file
 * distributed with this work for additional information
 * regarding copyright ownership.  The ASF licenses this file
 * to you under the Apache License, Version 2.0 (the
 * "License"); you may not use this file except in compliance
 * with the License.  You may obtain a copy of the License at
 *
 *   http://www.apache.org/licenses/LICENSE-2.0
 *
 * Unless required by applicable law or agreed to in writing,
 * software distributed under the License is distributed on an
 * "AS IS" BASIS, WITHOUT WARRANTIES OR CONDITIONS OF ANY
 * KIND, either express or implied.  See the License for the
 * specific language governing permissions and limitations
 * under the License.
 */

// RolesResponse is a list of Roles as a response.
// swagger:response RolesResponse
// in: body
type RolesResponse struct {
	// in: body
	Response []Role `json:"response"`
	Alerts
}

type RolesResponseV5 struct {
	Response []RoleV50 `json:"response"`
	Alerts
}

// RoleResponse is a single Role response for Update and Create to depict what
// changed.
// swagger:response RoleResponse
// in: body
type RoleResponse struct {
	// in: body
	Response Role `json:"response"`
	Alerts
}

type RoleResponseV5 struct {
	Response RoleV50 `json:"response"`
	Alerts
}

type RoleV50 struct {
	Name        *string    `json:"name" db:"name"`
	Permissions []string   `json:"permissions" db:"permissions"`
	Description *string    `json:"description" db:"description"`
	LastUpdated *TimeNoMod `json:"lastUpdated,omitempty" db:"last_updated"`
}

func (role Role) Upgrade() RoleV50 {
	var roleV50 RoleV50
	roleV50.Name = role.Name
	roleV50.Description = role.Description
	if role.Capabilities == nil {
		roleV50.Permissions = nil
	} else {
		roleV50.Permissions = make([]string, len(*role.Capabilities))
		copy(roleV50.Permissions, *role.Capabilities)
	}
	return roleV50
}

func (roleV50 RoleV50) Downgrade() Role {
	var role Role
	role.Name = roleV50.Name
	role.Description = roleV50.Description
	if len(roleV50.Permissions) == 0 {
		role.Capabilities = nil
	} else {
		caps := make([]string, len(roleV50.Permissions))
		copy(caps, roleV50.Permissions)
		role.Capabilities = &caps
	}
	return role
}

<<<<<<< HEAD
// Role ...
=======

// A Role is a definition of the permissions afforded to a user with that Role.
>>>>>>> d60eb36f
type Role struct {
	RoleV11

	// Capabilities associated with the Role
	//
	// required: true
	Capabilities *[]string `json:"capabilities" db:"-"`
}

// RoleV11 ...
type RoleV11 struct {
	// ID of the Role
	//
	// required: true
	ID *int `json:"id" db:"id"`

	// Name of the Role
	//
	// required: true
	Name *string `json:"name" db:"name"`

	// Description of the Role
	//
	// required: true
	Description *string `json:"description" db:"description"`

	// Priv Level of the Role
	//
	// required: true
	PrivLevel *int `json:"privLevel" db:"priv_level"`
}<|MERGE_RESOLUTION|>--- conflicted
+++ resolved
@@ -82,12 +82,7 @@
 	return role
 }
 
-<<<<<<< HEAD
-// Role ...
-=======
-
 // A Role is a definition of the permissions afforded to a user with that Role.
->>>>>>> d60eb36f
 type Role struct {
 	RoleV11
 
