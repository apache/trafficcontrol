package tc

/*
 * Licensed to the Apache Software Foundation (ASF) under one
 * or more contributor license agreements.  See the NOTICE file
 * distributed with this work for additional information
 * regarding copyright ownership.  The ASF licenses this file
 * to you under the Apache License, Version 2.0 (the
 * "License"); you may not use this file except in compliance
 * with the License.  You may obtain a copy of the License at
 *
 *   http://www.apache.org/licenses/LICENSE-2.0
 *
 * Unless required by applicable law or agreed to in writing,
 * software distributed under the License is distributed on an
 * "AS IS" BASIS, WITHOUT WARRANTIES OR CONDITIONS OF ANY
 * KIND, either express or implied.  See the License for the
 * specific language governing permissions and limitations
 * under the License.
 */

import (
	"database/sql/driver"
	"encoding/json"
	"errors"
	"fmt"
	"net"
	"strconv"
	"strings"
	"time"

	"github.com/apache/trafficcontrol/lib/go-util"
)

// ServersV4Response is the format of a response to a GET request for API v4.x /servers.
type ServersV4Response struct {
	Response []ServerV40 `json:"response"`
	Summary  struct {
		Count uint64 `json:"count"`
	} `json:"summary"`
	Alerts
}

// ServersV3Response is the format of a response to a GET request for /servers.
type ServersV3Response struct {
	Response []ServerV30 `json:"response"`
	Summary  struct {
		Count uint64 `json:"count"`
	} `json:"summary"`
	Alerts
}

// ServersResponse is a list of Servers as a response to an API v2 request.
// This can't change because it will break ORT. Unfortunately.
type ServersResponse struct {
	Response []Server `json:"response"`
	Alerts
}

// ServersDetailResponse is the JSON object returned for a single server.
type ServersDetailResponse struct {
	Response Server `json:"response"`
	Alerts
}

// ServerDetailV11 is the type of each entry in the `response` array property
// of responses from Traffic Ops to GET requests made to its /servers/details
// API endpoint in API version 2.0.
//
// The reason it's named with "V11" is because it was originally used to model
// the response in API version 1.1, and the structure simply hasn't changed
// between then and 2.0.
type ServerDetailV11 struct {
	ServerDetail
	LegacyInterfaceDetails
	RouterHostName *string `json:"routerHostName" db:"router_host_name"`
	RouterPortName *string `json:"routerPortName" db:"router_port_name"`
}

// ServerDetailV30 is the details for a server for API v3.
type ServerDetailV30 struct {
	ServerDetail
	ServerInterfaces *[]ServerInterfaceInfo `json:"interfaces"`
	RouterHostName   *string                `json:"routerHostName" db:"router_host_name"`
	RouterPortName   *string                `json:"routerPortName" db:"router_port_name"`
}

// ServerDetailV40 is the details for a server for API v4.
type ServerDetailV40 struct {
	ServerDetailsV40
	ServerInterfaces []ServerInterfaceInfoV40 `json:"interfaces"`
}

// ServersV1DetailResponse is the JSON object returned for a single server for v1.
type ServersV1DetailResponse struct {
	Response []ServerDetailV11 `json:"response"`
	Alerts
}

// ServersV3DetailResponse is the JSON object returned for a single server for v3.
type ServersV3DetailResponse struct {
	Response []ServerDetailV30 `json:"response"`
	Alerts
}

// ServersV4DetailResponse is the JSON object returned for a single server for v4.
type ServersV4DetailResponse struct {
	Response []ServerDetailV40 `json:"response"`
	Alerts
}

// ServerIPAddress is the data associated with a server's interface's IP address.
type ServerIPAddress struct {
	Address        string  `json:"address" db:"address"`
	Gateway        *string `json:"gateway" db:"gateway"`
	ServiceAddress bool    `json:"serviceAddress" db:"service_address"`
}

// ServerInterfaceInfo is the data associated with a server's interface.
type ServerInterfaceInfo struct {
	IPAddresses  []ServerIPAddress `json:"ipAddresses" db:"ip_addresses"`
	MaxBandwidth *uint64           `json:"maxBandwidth" db:"max_bandwidth"`
	Monitor      bool              `json:"monitor" db:"monitor"`
	MTU          *uint64           `json:"mtu" db:"mtu"`
	Name         string            `json:"name" db:"name"`
}

// ServerInterfaceInfoV40 is the data associated with a V40 server's interface.
type ServerInterfaceInfoV40 struct {
	ServerInterfaceInfo
	RouterHostName string `json:"routerHostName" db:"router_host_name"`
	RouterPortName string `json:"routerPortName" db:"router_port_name"`
}

// GetDefaultAddressOrCIDR returns the IPv4 and IPv6 service addresses of the interface.
func (i *ServerInterfaceInfo) GetDefaultAddress() (string, string) {
	ipv4, ipv6 := i.GetDefaultAddressOrCIDR()
	address, _, err := net.ParseCIDR(ipv4)
	if address != nil && err == nil {
		ipv4 = address.String()
	}
	address, _, err = net.ParseCIDR(ipv6)
	if address != nil && err == nil {
		ipv6 = address.String()
	}
	return ipv4, ipv6
}

// GetDefaultAddressOrCIDR returns the IPv4 and IPv6 service addresses of the interface,
// including a subnet, if one exists.
func (i *ServerInterfaceInfo) GetDefaultAddressOrCIDR() (string, string) {
	var ipv4, ipv6 string
	var err error
	for _, ip := range i.IPAddresses {
		if ip.ServiceAddress {
			address := net.ParseIP(ip.Address)
			if address == nil {
				address, _, err = net.ParseCIDR(ip.Address)
				if err != nil || address == nil {
					continue
				}
			}
			if address.To4() != nil {
				ipv4 = ip.Address
			} else if address.To16() != nil {
				ipv6 = ip.Address
			}

			if ipv4 != "" && ipv6 != "" {
				break
			}
		}
	}
	return ipv4, ipv6
}

// Value implements the driver.Valuer interface
// marshals struct to json to pass back as a json.RawMessage.
func (sii *ServerInterfaceInfo) Value() (driver.Value, error) {
	b, err := json.Marshal(sii)
	return b, err
}

// Scan implements the sql.Scanner interface.
//
// This expects src to be a json.RawMessage and unmarshals it into the
// ServerInterfaceInfo.
func (sii *ServerInterfaceInfo) Scan(src interface{}) error {
	b, ok := src.([]byte)
	if !ok {
		return fmt.Errorf("expected deliveryservice in byte array form; got %T", src)
	}

	return json.Unmarshal([]byte(b), sii)
}

// LegacyInterfaceDetails is the details for interfaces on servers for API v2.
//
// Deprecated: Traffic Ops API version 2 is deprecated, upgrade to Server
// representations that support interfaces (i.e. ServerInterfaceInfoV40
// slices).
type LegacyInterfaceDetails struct {
	InterfaceMtu  *int    `json:"interfaceMtu" db:"interface_mtu"`
	InterfaceName *string `json:"interfaceName" db:"interface_name"`
	IP6Address    *string `json:"ip6Address" db:"ip6_address"`
	IP6Gateway    *string `json:"ip6Gateway" db:"ip6_gateway"`
	IPAddress     *string `json:"ipAddress" db:"ip_address"`
	IPGateway     *string `json:"ipGateway" db:"ip_gateway"`
	IPNetmask     *string `json:"ipNetmask" db:"ip_netmask"`
}

// ToInterfaces converts a LegacyInterfaceDetails to a slice of
// ServerInterfaceInfo structures. Only one interface is expected and will be marked for monitoring.
// It will generate service addresses according to the passed indicators
// for each address family.
//
// Deprecated: LegacyInterfaceDetails is deprecated, and this will be removed
// with it.
func (lid *LegacyInterfaceDetails) ToInterfaces(ipv4IsService, ipv6IsService bool) ([]ServerInterfaceInfo, error) {
	var iface ServerInterfaceInfo
	if lid.InterfaceMtu == nil {
		return nil, errors.New("interfaceMtu is null")
	}
	mtu := uint64(*lid.InterfaceMtu)
	iface.MTU = &mtu

	if lid.InterfaceName == nil {
		return nil, errors.New("interfaceName is null")
	}
	iface.Name = *lid.InterfaceName

	// default to true since there should only be one interface from legacy API versions
	// if Monitor is false on all interfaces, then TM will see the server as unhealthy
	iface.Monitor = true

	var ips []ServerIPAddress
	if lid.IPAddress != nil && *lid.IPAddress != "" {
		if lid.IPGateway != nil && *lid.IPGateway == "" {
			lid.IPGateway = nil
		}

		ipStr := *lid.IPAddress
		if lid.IPNetmask != nil && *lid.IPNetmask != "" {
			mask := net.ParseIP(*lid.IPNetmask).To4()
			if mask == nil {
				return nil, fmt.Errorf("Failed to parse netmask '%s'", *lid.IPNetmask)
			}
			cidr, _ := net.IPv4Mask(mask[0], mask[1], mask[2], mask[3]).Size()
			ipStr = fmt.Sprintf("%s/%d", ipStr, cidr)
		}

		ips = append(ips, ServerIPAddress{
			Address:        ipStr,
			Gateway:        lid.IPGateway,
			ServiceAddress: ipv4IsService,
		})
	}

	if lid.IP6Address != nil && *lid.IP6Address != "" {
		if lid.IP6Gateway != nil && *lid.IP6Gateway == "" {
			lid.IP6Gateway = nil
		}
		ips = append(ips, ServerIPAddress{
			Address:        *lid.IP6Address,
			Gateway:        lid.IP6Gateway,
			ServiceAddress: ipv6IsService,
		})
	}

	iface.IPAddresses = ips
	return []ServerInterfaceInfo{iface}, nil
}

// ToInterfacesV4 upgrades server interfaces from their APIv3 representation to
// an APIv4 representation.
//
// The passed routerName and routerPort can be nil, which will leave the
// upgradeded interfaces' RouterHostName and RouterPortName unset, or they can
// be pointers to string values to which ALL of the interfaces will have their
// RouterHostName and RouterPortName set.
func ToInterfacesV4(oldInterfaces []ServerInterfaceInfo, routerName, routerPort *string) ([]ServerInterfaceInfoV40, error) {
	v4Interfaces := make([]ServerInterfaceInfoV40, 0)
	var v4Int ServerInterfaceInfoV40
	for _, i := range oldInterfaces {
		v4Int.ServerInterfaceInfo = i
		if routerName != nil {
			v4Int.RouterHostName = *routerName
		}
		if routerPort != nil {
			v4Int.RouterPortName = *routerPort
		}
		v4Interfaces = append(v4Interfaces, v4Int)
	}
	return v4Interfaces, nil
}

// ToInterfacesV4 converts a LegacyInterfaceDetails to a slice of
// ServerInterfaceInfoV40 structures.
//
// Only one interface is expected and will be marked for monitoring. This will
// generate service addresses according to the passed indicators for each
// address family.
//
// The passed routerName and routerPort can be nil, which will leave the
// upgradeded interfaces' RouterHostName and RouterPortName unset, or they can
// be pointers to string values to which ALL of the interfaces will have their
// RouterHostName and RouterPortName set.
//
// Deprecated: LegacyInterfaceDetails is deprecated, and this will be removed
// with it.
func (lid *LegacyInterfaceDetails) ToInterfacesV4(ipv4IsService, ipv6IsService bool, routerName, routerPort *string) ([]ServerInterfaceInfoV40, error) {
	var iface ServerInterfaceInfoV40
	if lid.InterfaceMtu == nil {
		return nil, errors.New("interfaceMtu is null")
	}
	mtu := uint64(*lid.InterfaceMtu)
	iface.MTU = &mtu

	if lid.InterfaceName == nil {
		return nil, errors.New("interfaceName is null")
	}
	iface.Name = *lid.InterfaceName

	// default to true since there should only be one interface from legacy API versions
	// if Monitor is false on all interfaces, then TM will see the server as unhealthy
	iface.Monitor = true

	var ips []ServerIPAddress
	if lid.IPAddress != nil && *lid.IPAddress != "" {
		if lid.IPGateway != nil && *lid.IPGateway == "" {
			lid.IPGateway = nil
		}

		ipStr := *lid.IPAddress
		if lid.IPNetmask != nil && *lid.IPNetmask != "" {
			mask := net.ParseIP(*lid.IPNetmask).To4()
			if mask == nil {
				return nil, fmt.Errorf("Failed to parse netmask '%s'", *lid.IPNetmask)
			}
			cidr, _ := net.IPv4Mask(mask[0], mask[1], mask[2], mask[3]).Size()
			ipStr = fmt.Sprintf("%s/%d", ipStr, cidr)
		}

		ips = append(ips, ServerIPAddress{
			Address:        ipStr,
			Gateway:        lid.IPGateway,
			ServiceAddress: ipv4IsService,
		})
	}

	if lid.IP6Address != nil && *lid.IP6Address != "" {
		if lid.IP6Gateway != nil && *lid.IP6Gateway == "" {
			lid.IP6Gateway = nil
		}
		ips = append(ips, ServerIPAddress{
			Address:        *lid.IP6Address,
			Gateway:        lid.IP6Gateway,
			ServiceAddress: ipv6IsService,
		})
	}

	iface.IPAddresses = ips
	if routerName != nil {
		iface.RouterHostName = *routerName
	}
	if routerPort != nil {
		iface.RouterPortName = *routerPort
	}
	return []ServerInterfaceInfoV40{iface}, nil
}

// String implements the fmt.Stringer interface.
func (lid LegacyInterfaceDetails) String() string {
	var b strings.Builder
	b.Write([]byte("LegacyInterfaceDetails(InterfaceMtu="))

	if lid.InterfaceMtu == nil {
		b.Write([]byte("nil"))
	} else {
		b.WriteString(strconv.FormatInt(int64(*lid.InterfaceMtu), 10))
	}

	b.Write([]byte(", InterfaceName="))
	if lid.InterfaceName != nil {
		b.WriteRune('\'')
		b.WriteString(*lid.InterfaceName)
		b.WriteRune('\'')
	} else {
		b.Write([]byte("nil"))
	}

	b.Write([]byte(", IP6Address="))
	if lid.IP6Address != nil {
		b.WriteRune('\'')
		b.WriteString(*lid.IP6Address)
		b.WriteRune('\'')
	} else {
		b.Write([]byte("nil"))
	}

	b.Write([]byte(", IP6Gateway="))
	if lid.IP6Gateway != nil {
		b.WriteRune('\'')
		b.WriteString(*lid.IP6Gateway)
		b.WriteRune('\'')
	} else {
		b.Write([]byte("nil"))
	}

	b.Write([]byte(", IPAddress="))
	if lid.IPAddress != nil {
		b.WriteRune('\'')
		b.WriteString(*lid.IPAddress)
		b.WriteRune('\'')
	} else {
		b.Write([]byte("nil"))
	}

	b.Write([]byte(", IPGateway="))
	if lid.IPGateway != nil {
		b.WriteRune('\'')
		b.WriteString(*lid.IPGateway)
		b.WriteRune('\'')
	} else {
		b.Write([]byte("nil"))
	}

	b.Write([]byte(", IPNetmask="))
	if lid.IPNetmask != nil {
		b.WriteRune('\'')
		b.WriteString(*lid.IPNetmask)
		b.WriteRune('\'')
	} else {
		b.Write([]byte("nil"))
	}

	b.WriteRune(')')

	return b.String()
}

// V4InterfaceInfoToV3Interfaces downgrades a set of ServerInterfaceInfoV40s to
// ServerInterfaceInfos.
func V4InterfaceInfoToV3Interfaces(serverInterfaces []ServerInterfaceInfoV40) ([]ServerInterfaceInfo, error) {
	var interfaces []ServerInterfaceInfo

	for _, intFace := range serverInterfaces {
		var interfaceV3 ServerInterfaceInfo
		interfaceV3.IPAddresses = intFace.IPAddresses
		interfaceV3.Monitor = intFace.Monitor
		interfaceV3.MaxBandwidth = intFace.MaxBandwidth
		interfaceV3.MTU = intFace.MTU
		interfaceV3.Name = intFace.Name
		interfaces = append(interfaces, interfaceV3)
	}

	return interfaces, nil
}

// V4InterfaceInfoToLegacyInterfaces downgrades a set of
// ServerInterfaceInfoV40s to a LegacyInterfaceDetails.
//
// Deprecated: LegacyInterfaceDetails is deprecated, and this will be removed
// with it.
func V4InterfaceInfoToLegacyInterfaces(serverInterfaces []ServerInterfaceInfoV40) (LegacyInterfaceDetails, error) {
	var legacyDetails LegacyInterfaceDetails

	for _, intFace := range serverInterfaces {

		foundServiceInterface := false

		for _, addr := range intFace.IPAddresses {
			if !addr.ServiceAddress {
				continue
			}

			foundServiceInterface = true

			address := addr.Address
			gateway := addr.Gateway

			var parsedIp net.IP
			var mask *net.IPNet
			var err error
			parsedIp, mask, err = net.ParseCIDR(address)
			if err != nil {
				parsedIp = net.ParseIP(address)
				if parsedIp == nil {
					return legacyDetails, fmt.Errorf("Failed to parse '%s' as network or CIDR string: %v", address, err)
				}
			}

			if parsedIp.To4() == nil {
				legacyDetails.IP6Address = &address
				legacyDetails.IP6Gateway = gateway
			} else if mask != nil {
				legacyDetails.IPAddress = util.StrPtr(parsedIp.String())
				legacyDetails.IPGateway = gateway
				legacyDetails.IPNetmask = util.StrPtr(fmt.Sprintf("%d.%d.%d.%d", mask.Mask[0], mask.Mask[1], mask.Mask[2], mask.Mask[3]))
			} else {
				legacyDetails.IPAddress = util.StrPtr(parsedIp.String())
				legacyDetails.IPGateway = gateway
				legacyDetails.IPNetmask = new(string)
			}

			if intFace.MTU != nil {
				legacyDetails.InterfaceMtu = util.IntPtr(int(*intFace.MTU))
			}

			// This should no longer matter now that short-circuiting is better,
			// but this temporary variable is necessary because the 'intFace'
			// variable is referential, so taking '&intFace.Name' would cause
			// problems when intFace is reassigned.
			name := intFace.Name
			legacyDetails.InterfaceName = &name

			// we can jump out here since servers can only legally have one
			// IPv4 and one IPv6 service address
			if legacyDetails.IPAddress != nil && *legacyDetails.IPAddress != "" && legacyDetails.IP6Address != nil && *legacyDetails.IP6Address != "" {
				break
			}
		}

		if foundServiceInterface {
			return legacyDetails, nil
		}
	}

	return legacyDetails, errors.New("no service addresses found")
}

// InterfaceInfoToLegacyInterfaces converts a ServerInterfaceInfo to an
// equivalent LegacyInterfaceDetails structure. It does this by creating the
// IP address fields using the "service" interface's IP addresses. All others
// are discarded, as the legacy format is incapable of representing them.
//
// Deprecated: LegacyInterfaceDetails is deprecated, and this will be removed
// with it.
func InterfaceInfoToLegacyInterfaces(serverInterfaces []ServerInterfaceInfo) (LegacyInterfaceDetails, error) {
	var legacyDetails LegacyInterfaceDetails

	for _, intFace := range serverInterfaces {

		foundServiceInterface := false

		for _, addr := range intFace.IPAddresses {
			if !addr.ServiceAddress {
				continue
			}

			foundServiceInterface = true

			address := addr.Address
			gateway := addr.Gateway

			var parsedIp net.IP
			var mask *net.IPNet
			var err error
			parsedIp, mask, err = net.ParseCIDR(address)
			if err != nil {
				parsedIp = net.ParseIP(address)
				if parsedIp == nil {
					return legacyDetails, fmt.Errorf("Failed to parse '%s' as network or CIDR string: %v", address, err)
				}
			}

			if parsedIp.To4() == nil {
				legacyDetails.IP6Address = &address
				legacyDetails.IP6Gateway = gateway
			} else if mask != nil {
				legacyDetails.IPAddress = util.StrPtr(parsedIp.String())
				legacyDetails.IPGateway = gateway
				legacyDetails.IPNetmask = util.StrPtr(fmt.Sprintf("%d.%d.%d.%d", mask.Mask[0], mask.Mask[1], mask.Mask[2], mask.Mask[3]))
			} else {
				legacyDetails.IPAddress = util.StrPtr(parsedIp.String())
				legacyDetails.IPGateway = gateway
				legacyDetails.IPNetmask = new(string)
			}

			if intFace.MTU != nil {
				legacyDetails.InterfaceMtu = util.IntPtr(int(*intFace.MTU))
			}

			// This should no longer matter now that short-circuiting is better,
			// but this temporary variable is necessary because the 'intFace'
			// variable is referential, so taking '&intFace.Name' would cause
			// problems when intFace is reassigned.
			name := intFace.Name
			legacyDetails.InterfaceName = &name

			// we can jump out here since servers can only legally have one
			// IPv4 and one IPv6 service address
			if legacyDetails.IPAddress != nil && *legacyDetails.IPAddress != "" && legacyDetails.IP6Address != nil && *legacyDetails.IP6Address != "" {
				break
			}
		}

		if foundServiceInterface {
			return legacyDetails, nil
		}
	}

	return legacyDetails, errors.New("no service addresses found")
}

// Server is a non-"nullable" representation of a Server as it appeared in API
// version 2.0
//
// Deprecated: Please use versioned and nullable structures from now on.
type Server struct {
	Cachegroup       string              `json:"cachegroup" db:"cachegroup"`
	CachegroupID     int                 `json:"cachegroupId" db:"cachegroup_id"`
	CDNID            int                 `json:"cdnId" db:"cdn_id"`
	CDNName          string              `json:"cdnName" db:"cdn_name"`
	DeliveryServices map[string][]string `json:"deliveryServices,omitempty"`
	DomainName       string              `json:"domainName" db:"domain_name"`
	FQDN             *string             `json:"fqdn,omitempty"`
	FqdnTime         time.Time           `json:"-"`
	GUID             string              `json:"guid" db:"guid"`
	HostName         string              `json:"hostName" db:"host_name"`
	HTTPSPort        int                 `json:"httpsPort" db:"https_port"`
	ID               int                 `json:"id" db:"id"`
	ILOIPAddress     string              `json:"iloIpAddress" db:"ilo_ip_address"`
	ILOIPGateway     string              `json:"iloIpGateway" db:"ilo_ip_gateway"`
	ILOIPNetmask     string              `json:"iloIpNetmask" db:"ilo_ip_netmask"`
	ILOPassword      string              `json:"iloPassword" db:"ilo_password"`
	ILOUsername      string              `json:"iloUsername" db:"ilo_username"`
	InterfaceMtu     int                 `json:"interfaceMtu" db:"interface_mtu"`
	InterfaceName    string              `json:"interfaceName" db:"interface_name"`
	IP6Address       string              `json:"ip6Address" db:"ip6_address"`
	IP6IsService     bool                `json:"ip6IsService" db:"ip6_address_is_service"`
	IP6Gateway       string              `json:"ip6Gateway" db:"ip6_gateway"`
	IPAddress        string              `json:"ipAddress" db:"ip_address"`
	IPIsService      bool                `json:"ipIsService" db:"ip_address_is_service"`
	IPGateway        string              `json:"ipGateway" db:"ip_gateway"`
	IPNetmask        string              `json:"ipNetmask" db:"ip_netmask"`
	LastUpdated      TimeNoMod           `json:"lastUpdated" db:"last_updated"`
	MgmtIPAddress    string              `json:"mgmtIpAddress" db:"mgmt_ip_address"`
	MgmtIPGateway    string              `json:"mgmtIpGateway" db:"mgmt_ip_gateway"`
	MgmtIPNetmask    string              `json:"mgmtIpNetmask" db:"mgmt_ip_netmask"`
	OfflineReason    string              `json:"offlineReason" db:"offline_reason"`
	PhysLocation     string              `json:"physLocation" db:"phys_location"`
	PhysLocationID   int                 `json:"physLocationId" db:"phys_location_id"`
	Profile          string              `json:"profile" db:"profile"`
	ProfileDesc      string              `json:"profileDesc" db:"profile_desc"`
	ProfileID        int                 `json:"profileId" db:"profile_id"`
	Rack             string              `json:"rack" db:"rack"`
	RevalPending     bool                `json:"revalPending" db:"reval_pending"`
	RouterHostName   string              `json:"routerHostName" db:"router_host_name"`
	RouterPortName   string              `json:"routerPortName" db:"router_port_name"`
	Status           string              `json:"status" db:"status"`
	StatusID         int                 `json:"statusId" db:"status_id"`
	TCPPort          int                 `json:"tcpPort" db:"tcp_port"`
	Type             string              `json:"type" db:"server_type"`
	TypeID           int                 `json:"typeId" db:"server_type_id"`
	UpdPending       bool                `json:"updPending" db:"upd_pending"`
	XMPPID           string              `json:"xmppId" db:"xmpp_id"`
	XMPPPasswd       string              `json:"xmppPasswd" db:"xmpp_passwd"`
}

// CommonServerProperties is just the collection of properties which are
// shared by all servers across API versions.
type CommonServerProperties struct {
	Cachegroup       *string              `json:"cachegroup" db:"cachegroup"`
	CachegroupID     *int                 `json:"cachegroupId" db:"cachegroup_id"`
	CDNID            *int                 `json:"cdnId" db:"cdn_id"`
	CDNName          *string              `json:"cdnName" db:"cdn_name"`
	DeliveryServices *map[string][]string `json:"deliveryServices,omitempty"`
	DomainName       *string              `json:"domainName" db:"domain_name"`
	FQDN             *string              `json:"fqdn,omitempty"`
	FqdnTime         time.Time            `json:"-"`
	GUID             *string              `json:"guid" db:"guid"`
	HostName         *string              `json:"hostName" db:"host_name"`
	HTTPSPort        *int                 `json:"httpsPort" db:"https_port"`
	ID               *int                 `json:"id" db:"id"`
	ILOIPAddress     *string              `json:"iloIpAddress" db:"ilo_ip_address"`
	ILOIPGateway     *string              `json:"iloIpGateway" db:"ilo_ip_gateway"`
	ILOIPNetmask     *string              `json:"iloIpNetmask" db:"ilo_ip_netmask"`
	ILOPassword      *string              `json:"iloPassword" db:"ilo_password"`
	ILOUsername      *string              `json:"iloUsername" db:"ilo_username"`
	LastUpdated      *TimeNoMod           `json:"lastUpdated" db:"last_updated"`
	MgmtIPAddress    *string              `json:"mgmtIpAddress" db:"mgmt_ip_address"`
	MgmtIPGateway    *string              `json:"mgmtIpGateway" db:"mgmt_ip_gateway"`
	MgmtIPNetmask    *string              `json:"mgmtIpNetmask" db:"mgmt_ip_netmask"`
	OfflineReason    *string              `json:"offlineReason" db:"offline_reason"`
	PhysLocation     *string              `json:"physLocation" db:"phys_location"`
	PhysLocationID   *int                 `json:"physLocationId" db:"phys_location_id"`
	Profile          *string              `json:"profile" db:"profile"`
	ProfileDesc      *string              `json:"profileDesc" db:"profile_desc"`
	ProfileID        *int                 `json:"profileId" db:"profile_id"`
	Rack             *string              `json:"rack" db:"rack"`
	RevalPending     *bool                `json:"revalPending" db:"reval_pending"`
	Status           *string              `json:"status" db:"status"`
	StatusID         *int                 `json:"statusId" db:"status_id"`
	TCPPort          *int                 `json:"tcpPort" db:"tcp_port"`
	Type             string               `json:"type" db:"server_type"`
	TypeID           *int                 `json:"typeId" db:"server_type_id"`
	UpdPending       *bool                `json:"updPending" db:"upd_pending"`
	XMPPID           *string              `json:"xmppId" db:"xmpp_id"`
	XMPPPasswd       *string              `json:"xmppPasswd" db:"xmpp_passwd"`
}

type CommonServerPropertiesV40 struct {
	Cachegroup       *string              `json:"cachegroup" db:"cachegroup"`
	CachegroupID     *int                 `json:"cachegroupId" db:"cachegroup_id"`
	CDNID            *int                 `json:"cdnId" db:"cdn_id"`
	CDNName          *string              `json:"cdnName" db:"cdn_name"`
	DeliveryServices *map[string][]string `json:"deliveryServices,omitempty"`
	DomainName       *string              `json:"domainName" db:"domain_name"`
	FQDN             *string              `json:"fqdn,omitempty"`
	FqdnTime         time.Time            `json:"-"`
	GUID             *string              `json:"guid" db:"guid"`
	HostName         *string              `json:"hostName" db:"host_name"`
	HTTPSPort        *int                 `json:"httpsPort" db:"https_port"`
	ID               *int                 `json:"id" db:"id"`
	ILOIPAddress     *string              `json:"iloIpAddress" db:"ilo_ip_address"`
	ILOIPGateway     *string              `json:"iloIpGateway" db:"ilo_ip_gateway"`
	ILOIPNetmask     *string              `json:"iloIpNetmask" db:"ilo_ip_netmask"`
	ILOPassword      *string              `json:"iloPassword" db:"ilo_password"`
	ILOUsername      *string              `json:"iloUsername" db:"ilo_username"`
	LastUpdated      *TimeNoMod           `json:"lastUpdated" db:"last_updated"`
	MgmtIPAddress    *string              `json:"mgmtIpAddress" db:"mgmt_ip_address"`
	MgmtIPGateway    *string              `json:"mgmtIpGateway" db:"mgmt_ip_gateway"`
	MgmtIPNetmask    *string              `json:"mgmtIpNetmask" db:"mgmt_ip_netmask"`
	OfflineReason    *string              `json:"offlineReason" db:"offline_reason"`
	PhysLocation     *string              `json:"physLocation" db:"phys_location"`
	PhysLocationID   *int                 `json:"physLocationId" db:"phys_location_id"`
	ProfileNames     []string             `json:"profileNames" db:"profile_name"`
	Rack             *string              `json:"rack" db:"rack"`
	RevalPending     *bool                `json:"revalPending" db:"reval_pending"`
	Status           *string              `json:"status" db:"status"`
	StatusID         *int                 `json:"statusId" db:"status_id"`
	TCPPort          *int                 `json:"tcpPort" db:"tcp_port"`
	Type             string               `json:"type" db:"server_type"`
	TypeID           *int                 `json:"typeId" db:"server_type_id"`
	UpdPending       *bool                `json:"updPending" db:"upd_pending"`
	XMPPID           *string              `json:"xmppId" db:"xmpp_id"`
	XMPPPasswd       *string              `json:"xmppPasswd" db:"xmpp_passwd"`
}

// ServerNullableV11 is a server as it appeared in API version 1.1.
type ServerNullableV11 struct {
	LegacyInterfaceDetails
	CommonServerProperties
	RouterHostName *string `json:"routerHostName" db:"router_host_name"`
	RouterPortName *string `json:"routerPortName" db:"router_port_name"`
}

// ServerNullableV2 is a server as it appeared in API v2.
//
// Deprecated: Traffic Ops API version 2 is deprecated, new code should use
// ServerV40 or newer structures.
type ServerNullableV2 struct {
	ServerNullableV11
	IPIsService  *bool `json:"ipIsService" db:"ip_address_is_service"`
	IP6IsService *bool `json:"ip6IsService" db:"ip6_address_is_service"`
}

// ToNullable converts the Server to an equivalent, "nullable" structure.
//
// Note that "zero" values (e.g. the empty string "") are NOT coerced to actual
// null values. In particular, the only fields that will possibly be nil are
// FQDN - if the original server had a nil FQDN - and DeliveryServices - which
// will actually be a pointer to a nil map if the original server had a nil
// DeliveryServices map.
// Further note that this makes "shallow" copies of member properties; if
// reference types (map, slice, pointer etc.) are altered on the original after
// conversion, the changes WILL affect the nullable copy.
//
// Deprecated: Traffic Ops API version 2 is deprecated, new code should use
// ServerV40 or newer structures.
func (s Server) ToNullable() ServerNullableV2 {
	return ServerNullableV2{
		ServerNullableV11: ServerNullableV11{
			CommonServerProperties: CommonServerProperties{
				Cachegroup:       &s.Cachegroup,
				CachegroupID:     &s.CachegroupID,
				CDNID:            &s.CDNID,
				CDNName:          &s.CDNName,
				DeliveryServices: &s.DeliveryServices,
				DomainName:       &s.DomainName,
				FQDN:             s.FQDN,
				FqdnTime:         s.FqdnTime,
				GUID:             &s.GUID,
				HostName:         &s.HostName,
				HTTPSPort:        &s.HTTPSPort,
				ID:               &s.ID,
				ILOIPAddress:     &s.ILOIPAddress,
				ILOIPGateway:     &s.ILOIPGateway,
				ILOIPNetmask:     &s.ILOIPNetmask,
				ILOPassword:      &s.ILOPassword,
				ILOUsername:      &s.ILOUsername,
				LastUpdated:      &s.LastUpdated,
				MgmtIPAddress:    &s.MgmtIPAddress,
				MgmtIPGateway:    &s.MgmtIPGateway,
				MgmtIPNetmask:    &s.MgmtIPNetmask,
				OfflineReason:    &s.OfflineReason,
				PhysLocation:     &s.PhysLocation,
				PhysLocationID:   &s.PhysLocationID,
				Profile:          &s.Profile,
				ProfileDesc:      &s.ProfileDesc,
				ProfileID:        &s.ProfileID,
				Rack:             &s.Rack,
				RevalPending:     &s.RevalPending,
				Status:           &s.Status,
				StatusID:         &s.StatusID,
				TCPPort:          &s.TCPPort,
				Type:             s.Type,
				TypeID:           &s.TypeID,
				UpdPending:       &s.UpdPending,
				XMPPID:           &s.XMPPID,
				XMPPPasswd:       &s.XMPPPasswd,
			},
			LegacyInterfaceDetails: LegacyInterfaceDetails{
				InterfaceMtu:  &s.InterfaceMtu,
				InterfaceName: &s.InterfaceName,
				IPAddress:     &s.IPAddress,
				IPGateway:     &s.IPGateway,
				IPNetmask:     &s.IPNetmask,
				IP6Address:    &s.IP6Address,
				IP6Gateway:    &s.IP6Gateway,
			},
			RouterHostName: &s.RouterHostName,
			RouterPortName: &s.RouterPortName,
		},
		IPIsService:  &s.IPIsService,
		IP6IsService: &s.IP6IsService,
	}
}

func coerceBool(b *bool) bool {
	if b == nil {
		return false
	}
	return *b
}

func coerceInt(i *int) int {
	if i == nil {
		return 0
	}
	return *i
}

func coerceString(s *string) string {
	if s == nil {
		return ""
	}
	return *s
}

// ToNonNullable converts the ServerNullableV2 safely to a Server structure.
//
// Deprecated: Traffic Ops API version 2 is deprecated, new code should use
// ServerV40 or newer structures.
func (s ServerNullableV2) ToNonNullable() Server {
	ret := Server{
		Cachegroup:     coerceString(s.Cachegroup),
		CachegroupID:   coerceInt(s.CachegroupID),
		CDNID:          coerceInt((s.CDNID)),
		CDNName:        coerceString(s.CDNName),
		DomainName:     coerceString(s.DomainName),
		FQDN:           s.FQDN,
		FqdnTime:       s.FqdnTime,
		GUID:           coerceString(s.GUID),
		HostName:       coerceString(s.HostName),
		HTTPSPort:      coerceInt(s.HTTPSPort),
		ID:             coerceInt(s.ID),
		ILOIPAddress:   coerceString(s.ILOIPAddress),
		ILOIPGateway:   coerceString(s.ILOIPGateway),
		ILOIPNetmask:   coerceString(s.ILOIPNetmask),
		ILOPassword:    coerceString(s.ILOPassword),
		ILOUsername:    coerceString(s.ILOUsername),
		InterfaceMtu:   coerceInt(s.InterfaceMtu),
		InterfaceName:  coerceString(s.InterfaceName),
		IP6Address:     coerceString(s.IP6Address),
		IP6IsService:   coerceBool(s.IP6IsService),
		IP6Gateway:     coerceString(s.IP6Gateway),
		IPAddress:      coerceString(s.IPAddress),
		IPIsService:    coerceBool(s.IPIsService),
		IPGateway:      coerceString(s.IPGateway),
		IPNetmask:      coerceString(s.IPNetmask),
		MgmtIPAddress:  coerceString(s.MgmtIPAddress),
		MgmtIPGateway:  coerceString(s.MgmtIPGateway),
		MgmtIPNetmask:  coerceString(s.MgmtIPNetmask),
		OfflineReason:  coerceString(s.OfflineReason),
		PhysLocation:   coerceString(s.PhysLocation),
		PhysLocationID: coerceInt(s.PhysLocationID),
		Profile:        coerceString(s.Profile),
		ProfileDesc:    coerceString(s.ProfileDesc),
		ProfileID:      coerceInt(s.ProfileID),
		Rack:           coerceString(s.Rack),
		RevalPending:   coerceBool(s.RevalPending),
		RouterHostName: coerceString(s.RouterHostName),
		RouterPortName: coerceString(s.RouterPortName),
		Status:         coerceString(s.Status),
		StatusID:       coerceInt(s.StatusID),
		TCPPort:        coerceInt(s.TCPPort),
		Type:           s.Type,
		TypeID:         coerceInt(s.TypeID),
		UpdPending:     coerceBool(s.UpdPending),
		XMPPID:         coerceString(s.XMPPID),
		XMPPPasswd:     coerceString(s.XMPPPasswd),
	}

	if s.DeliveryServices == nil {
		ret.DeliveryServices = nil
	} else {
		ret.DeliveryServices = *s.DeliveryServices
	}

	if s.LastUpdated == nil {
		ret.LastUpdated = TimeNoMod{}
	} else {
		ret.LastUpdated = *s.LastUpdated
	}

	return ret
}

// Upgrade upgrades the ServerNullableV2 to the new ServerNullable structure.
//
// Note that this makes "shallow" copies of all underlying data, so changes to
// the original will affect the upgraded copy.
//
// Deprecated: Traffic Ops API versions 2 and 3 are both deprecated, new code
// should use ServerV40 or newer structures.
func (s ServerNullableV2) Upgrade() (ServerV30, error) {
	ipv4IsService := false
	if s.IPIsService != nil {
		ipv4IsService = *s.IPIsService
	}
	ipv6IsService := false
	if s.IP6IsService != nil {
		ipv6IsService = *s.IP6IsService
	}

	upgraded := ServerV30{
		CommonServerProperties: s.CommonServerProperties,
		RouterHostName:         s.RouterHostName,
		RouterPortName:         s.RouterPortName,
	}

	infs, err := s.LegacyInterfaceDetails.ToInterfaces(ipv4IsService, ipv6IsService)
	if err != nil {
		return upgraded, err
	}
	upgraded.Interfaces = infs
	return upgraded, nil
}

// UpgradeToV40 upgrades the ServerV30 to a ServerV40.
//
// This makes a "shallow" copy of the structure's properties.
//
// Deprecated: Traffic Ops API version 3 is deprecated, new code should use
// ServerV40 or newer structures.
func (s ServerV30) UpgradeToV40(profileNames []string) (ServerV40, error) {
<<<<<<< HEAD
	upgraded := ServerV40{
		CommonServerPropertiesV40: UpdateCommonServerPropertiesV40(profileNames, s.CommonServerProperties),
		StatusLastUpdated:         s.StatusLastUpdated,
	}
=======
	upgraded := UpdateServerPropertiesV40(profileNames, s.CommonServerProperties)
	upgraded.StatusLastUpdated = s.StatusLastUpdated
>>>>>>> acce8f18
	infs, err := ToInterfacesV4(s.Interfaces, s.RouterHostName, s.RouterPortName)
	if err != nil {
		return upgraded, err
	}
	upgraded.Interfaces = infs
	return upgraded, nil
}

// UpgradeToV40 upgrades the ServerNullableV2 to a ServerV40.
//
// This makes a "shallow" copy of the structure's properties.
//
// Deprecated: Traffic Ops API version 2 is deprecated, new code should use
// ServerV40 or newer structures.
func (s ServerNullableV2) UpgradeToV40(profileNames []string) (ServerV40, error) {
	ipv4IsService := false
	if s.IPIsService != nil {
		ipv4IsService = *s.IPIsService
	}
	ipv6IsService := false
	if s.IP6IsService != nil {
		ipv6IsService = *s.IP6IsService
	}
<<<<<<< HEAD
	upgraded := ServerV40{
		CommonServerPropertiesV40: UpdateCommonServerPropertiesV40(profileNames, s.CommonServerProperties),
	}
=======
	upgraded := UpdateServerPropertiesV40(profileNames, s.CommonServerProperties)
>>>>>>> acce8f18

	infs, err := s.LegacyInterfaceDetails.ToInterfacesV4(ipv4IsService, ipv6IsService, s.RouterHostName, s.RouterPortName)
	if err != nil {
		return upgraded, err
	}
	upgraded.Interfaces = infs
	return upgraded, nil
}

<<<<<<< HEAD
// UpdateCommonServerPropertiesV40 updates CommonServerProperties of V2 and V3 to CommonServerPropertiesV40
func UpdateCommonServerPropertiesV40(profileNames []string, properties CommonServerProperties) CommonServerPropertiesV40 {
	return CommonServerPropertiesV40{
=======
// UpdateServerPropertiesV40 updates CommonServerProperties of V2 and V3 to ServerV40
func UpdateServerPropertiesV40(profileNames []string, properties CommonServerProperties) ServerV40 {
	return ServerV40{
>>>>>>> acce8f18
		Cachegroup:       properties.Cachegroup,
		CachegroupID:     properties.CachegroupID,
		CDNID:            properties.CDNID,
		CDNName:          properties.CDNName,
		DeliveryServices: properties.DeliveryServices,
		DomainName:       properties.DomainName,
		FQDN:             properties.FQDN,
		FqdnTime:         properties.FqdnTime,
		GUID:             properties.GUID,
		HostName:         properties.HostName,
		HTTPSPort:        properties.HTTPSPort,
		ID:               properties.ID,
		ILOIPAddress:     properties.ILOIPAddress,
		ILOIPGateway:     properties.ILOIPGateway,
		ILOIPNetmask:     properties.ILOIPNetmask,
		ILOPassword:      properties.ILOPassword,
		ILOUsername:      properties.ILOUsername,
		LastUpdated:      properties.LastUpdated,
		MgmtIPAddress:    properties.MgmtIPAddress,
		MgmtIPGateway:    properties.MgmtIPGateway,
		MgmtIPNetmask:    properties.MgmtIPNetmask,
		OfflineReason:    properties.OfflineReason,
		ProfileNames:     profileNames,
		PhysLocation:     properties.PhysLocation,
		PhysLocationID:   properties.PhysLocationID,
		Rack:             properties.Rack,
		RevalPending:     properties.RevalPending,
		Status:           properties.Status,
		StatusID:         properties.StatusID,
		TCPPort:          properties.TCPPort,
		Type:             properties.Type,
		TypeID:           properties.TypeID,
		UpdPending:       properties.UpdPending,
		XMPPID:           properties.XMPPID,
		XMPPPasswd:       properties.XMPPPasswd,
	}
}

// ServerV40 is the representation of a Server in version 4.0 of the Traffic Ops API.
type ServerV40 struct {
<<<<<<< HEAD
	CommonServerPropertiesV40
=======
	Cachegroup        *string                  `json:"cachegroup" db:"cachegroup"`
	CachegroupID      *int                     `json:"cachegroupId" db:"cachegroup_id"`
	CDNID             *int                     `json:"cdnId" db:"cdn_id"`
	CDNName           *string                  `json:"cdnName" db:"cdn_name"`
	DeliveryServices  *map[string][]string     `json:"deliveryServices,omitempty"`
	DomainName        *string                  `json:"domainName" db:"domain_name"`
	FQDN              *string                  `json:"fqdn,omitempty"`
	FqdnTime          time.Time                `json:"-"`
	GUID              *string                  `json:"guid" db:"guid"`
	HostName          *string                  `json:"hostName" db:"host_name"`
	HTTPSPort         *int                     `json:"httpsPort" db:"https_port"`
	ID                *int                     `json:"id" db:"id"`
	ILOIPAddress      *string                  `json:"iloIpAddress" db:"ilo_ip_address"`
	ILOIPGateway      *string                  `json:"iloIpGateway" db:"ilo_ip_gateway"`
	ILOIPNetmask      *string                  `json:"iloIpNetmask" db:"ilo_ip_netmask"`
	ILOPassword       *string                  `json:"iloPassword" db:"ilo_password"`
	ILOUsername       *string                  `json:"iloUsername" db:"ilo_username"`
	LastUpdated       *TimeNoMod               `json:"lastUpdated" db:"last_updated"`
	MgmtIPAddress     *string                  `json:"mgmtIpAddress" db:"mgmt_ip_address"`
	MgmtIPGateway     *string                  `json:"mgmtIpGateway" db:"mgmt_ip_gateway"`
	MgmtIPNetmask     *string                  `json:"mgmtIpNetmask" db:"mgmt_ip_netmask"`
	OfflineReason     *string                  `json:"offlineReason" db:"offline_reason"`
	PhysLocation      *string                  `json:"physLocation" db:"phys_location"`
	PhysLocationID    *int                     `json:"physLocationId" db:"phys_location_id"`
	ProfileNames      []string                 `json:"profileNames" db:"profile_name"`
	Rack              *string                  `json:"rack" db:"rack"`
	RevalPending      *bool                    `json:"revalPending" db:"reval_pending"`
	Status            *string                  `json:"status" db:"status"`
	StatusID          *int                     `json:"statusId" db:"status_id"`
	TCPPort           *int                     `json:"tcpPort" db:"tcp_port"`
	Type              string                   `json:"type" db:"server_type"`
	TypeID            *int                     `json:"typeId" db:"server_type_id"`
	UpdPending        *bool                    `json:"updPending" db:"upd_pending"`
	XMPPID            *string                  `json:"xmppId" db:"xmpp_id"`
	XMPPPasswd        *string                  `json:"xmppPasswd" db:"xmpp_passwd"`
>>>>>>> acce8f18
	Interfaces        []ServerInterfaceInfoV40 `json:"interfaces" db:"interfaces"`
	StatusLastUpdated *time.Time               `json:"statusLastUpdated" db:"status_last_updated"`
	ConfigUpdateTime  *time.Time               `json:"configUpdateTime" db:"config_update_time"`
	ConfigApplyTime   *time.Time               `json:"configApplyTime" db:"config_apply_time"`
	RevalUpdateTime   *time.Time               `json:"revalUpdateTime" db:"revalidate_update_time"`
	RevalApplyTime    *time.Time               `json:"revalApplyTime" db:"revalidate_apply_time"`
}

// ServerV4 is the representation of a Server in the latest minor version of
// version 4 of the Traffic Ops API.
type ServerV4 = ServerV40

// ServerV30 is the representation of a Server in version 3 of the Traffic Ops API.
type ServerV30 struct {
	CommonServerProperties
	RouterHostName    *string               `json:"routerHostName" db:"router_host_name"`
	RouterPortName    *string               `json:"routerPortName" db:"router_port_name"`
	Interfaces        []ServerInterfaceInfo `json:"interfaces" db:"interfaces"`
	StatusLastUpdated *time.Time            `json:"statusLastUpdated" db:"status_last_updated"`
}

// ServerNullable represents an ATC server, as returned by the TO API.
//
// Deprecated: Traffic Ops API version 3 is deprecated, new code should use
// ServerV40 or newer structures.
type ServerNullable ServerV30

// ToServerV2 converts the server to an equivalent ServerNullableV2 structure,
// if possible. If the conversion could not be performed, an error is returned.
func (s *ServerNullable) ToServerV2() (ServerNullableV2, error) {
	nullable := ServerV30(*s)
	return nullable.ToServerV2()
}

// ToServerV2 converts the server to an equivalent ServerNullableV2 structure,
// if possible. If the conversion could not be performed, an error is returned.
//
// Deprecated: Traffic Ops API version 2 is deprecated, new code should use
// ServerV40 or newer structures.
func (s *ServerV30) ToServerV2() (ServerNullableV2, error) {
	legacyServer := ServerNullableV2{
		ServerNullableV11: ServerNullableV11{
			CommonServerProperties: s.CommonServerProperties,
		},
		IPIsService:  new(bool),
		IP6IsService: new(bool),
	}

	var err error
	legacyServer.LegacyInterfaceDetails, err = InterfaceInfoToLegacyInterfaces(s.Interfaces)
	if err != nil {
		return legacyServer, err
	}

	*legacyServer.IPIsService = legacyServer.LegacyInterfaceDetails.IPAddress != nil && *legacyServer.LegacyInterfaceDetails.IPAddress != ""
	*legacyServer.IP6IsService = legacyServer.LegacyInterfaceDetails.IP6Address != nil && *legacyServer.LegacyInterfaceDetails.IP6Address != ""

	return legacyServer, nil
}

// ToServerV3FromV4 downgrades the ServerV40 to a ServerV30.
//
// This makes a "shallow" copy of most of the structure's properties.
//
// Deprecated: Traffic Ops API version 3 is deprecated, new code should use
// ServerV40 or newer structures.
func (s *ServerV40) ToServerV3FromV4(csp CommonServerProperties) (ServerV30, error) {
	routerHostName := ""
	routerPortName := ""
	interfaces := make([]ServerInterfaceInfo, 0)
	i := ServerInterfaceInfo{}
	for _, in := range s.Interfaces {
		i.Name = in.Name
		i.MTU = in.MTU
		i.MaxBandwidth = in.MaxBandwidth
		i.Monitor = in.Monitor
		i.IPAddresses = in.IPAddresses
		for _, ip := range i.IPAddresses {
			if ip.ServiceAddress {
				routerHostName = in.RouterHostName
				routerPortName = in.RouterPortName
			}
		}
		interfaces = append(interfaces, i)
	}
	serverV30 := ServerV30{
		CommonServerProperties: csp,
		Interfaces:             interfaces,
		StatusLastUpdated:      s.StatusLastUpdated,
	}
	if len(s.Interfaces) != 0 {
		serverV30.RouterHostName = &routerHostName
		serverV30.RouterPortName = &routerPortName
	}
	return serverV30, nil
}

// ToServerV2FromV4 downgrades the ServerV40 to a ServerNullableV2.
//
// This makes a "shallow" copy of most of the structure's properties.
//
// Deprecated: Traffic Ops API version 2 is deprecated, new code should use
// ServerV40 or newer structures.
func (s *ServerV40) ToServerV2FromV4(csp CommonServerProperties) (ServerNullableV2, error) {
	routerHostName := ""
	routerPortName := ""
	legacyServer := ServerNullableV2{
		ServerNullableV11: ServerNullableV11{
			CommonServerProperties: csp,
		},
		IPIsService:  new(bool),
		IP6IsService: new(bool),
	}

	interfaces := make([]ServerInterfaceInfo, 0)
	i := ServerInterfaceInfo{}
	for _, in := range s.Interfaces {
		i.Name = in.Name
		i.MTU = in.MTU
		i.MaxBandwidth = in.MaxBandwidth
		i.Monitor = in.Monitor
		i.IPAddresses = in.IPAddresses
		for _, ip := range i.IPAddresses {
			if ip.ServiceAddress {
				routerHostName = in.RouterHostName
				routerPortName = in.RouterPortName
			}
		}
		interfaces = append(interfaces, i)
	}
	var err error
	legacyServer.LegacyInterfaceDetails, err = InterfaceInfoToLegacyInterfaces(interfaces)
	if err != nil {
		return legacyServer, err
	}

	*legacyServer.IPIsService = legacyServer.LegacyInterfaceDetails.IPAddress != nil && *legacyServer.LegacyInterfaceDetails.IPAddress != ""
	*legacyServer.IP6IsService = legacyServer.LegacyInterfaceDetails.IP6Address != nil && *legacyServer.LegacyInterfaceDetails.IP6Address != ""
	if len(s.Interfaces) != 0 {
		legacyServer.RouterHostName = &routerHostName
		legacyServer.RouterPortName = &routerPortName
	}
	return legacyServer, nil
}

// ServerUpdateStatusV4 is the type of each entry in the `response` property of
// the response from Traffic Ops to GET requests made to its
// /servers/{{host name}}/update_status in the latest minor API
// v4.0 endpoint.
type ServerUpdateStatusV4 ServerUpdateStatusV40

// ServerUpdateStatusV40 is the type of each entry in the `response` property of
// the response from Traffic Ops to GET requests made to its
// /servers/{{host name}}/update_status in API v4.0 endpoint.
type ServerUpdateStatusV40 struct {
	HostName             string     `json:"host_name"`
	UpdatePending        bool       `json:"upd_pending"`
	RevalPending         bool       `json:"reval_pending"`
	UseRevalPending      bool       `json:"use_reval_pending"`
	HostId               int        `json:"host_id"`
	Status               string     `json:"status"`
	ParentPending        bool       `json:"parent_pending"`
	ParentRevalPending   bool       `json:"parent_reval_pending"`
	ConfigUpdateTime     *time.Time `json:"config_update_time"`
	ConfigApplyTime      *time.Time `json:"config_apply_time"`
	RevalidateUpdateTime *time.Time `json:"revalidate_update_time"`
	RevalidateApplyTime  *time.Time `json:"revalidate_apply_time"`
}

// Downgrade strips the Config and Revalidate timestamps from
// ServerUpdateStatusV40 to return previous versions of the struct to ensure
// previous compatibility.
func (sus ServerUpdateStatusV40) Downgrade() ServerUpdateStatus {
	return ServerUpdateStatus{
		HostName:           sus.HostName,
		UpdatePending:      sus.UpdatePending,
		RevalPending:       sus.RevalPending,
		UseRevalPending:    sus.UseRevalPending,
		HostId:             sus.HostId,
		Status:             sus.Status,
		ParentPending:      sus.ParentPending,
		ParentRevalPending: sus.ParentRevalPending,
	}
}

// ServerUpdateStatus is the type of each entry in the `response` property of
// the response from Traffic Ops to GET requests made to its
// /servers/{{host name}}/update_status API endpoint.
//
// This is a subset of Server structure information mainly relating to what
// operations t3c has done/needs to do. For most purposes, using Server
// structures will be better - especially since the basic principle of this
// type is predicated on a lie: that server host names are unique.
//
// Deprecated: ServerUpdateStatus is for use only in APIs below V4. New code
// should use ServerUpdateStatusV40 or newer.
type ServerUpdateStatus struct {
	HostName           string `json:"host_name"`
	UpdatePending      bool   `json:"upd_pending"`
	RevalPending       bool   `json:"reval_pending"`
	UseRevalPending    bool   `json:"use_reval_pending"`
	HostId             int    `json:"host_id"`
	Status             string `json:"status"`
	ParentPending      bool   `json:"parent_pending"`
	ParentRevalPending bool   `json:"parent_reval_pending"`
}

// Upgrade converts the deprecated ServerUpdateStatus to a
// ServerUpdateStatusV4 struct.
func (sus ServerUpdateStatus) Upgrade() ServerUpdateStatusV4 {
	return ServerUpdateStatusV4{
		HostName:           sus.HostName,
		UpdatePending:      sus.UpdatePending,
		RevalPending:       sus.RevalPending,
		UseRevalPending:    sus.UseRevalPending,
		HostId:             sus.HostId,
		Status:             sus.Status,
		ParentPending:      sus.ParentPending,
		ParentRevalPending: sus.ParentRevalPending,
	}
}

// ServerUpdateStatusResponseV40 is the type of a response from the Traffic
// Ops API to a request to its /servers/{{host name}}/update_status endpoint
// in API version 4.0.
type ServerUpdateStatusResponseV40 struct {
	Response []ServerUpdateStatusV40 `json:"response"`
	Alerts
}

// ServerUpdateStatusResponseV4 is the type of a response from the Traffic
// Ops API to a request to its /servers/{{host name}}/update_status endpoint
// in the latest minor version of API version 4.
type ServerUpdateStatusResponseV4 = ServerUpdateStatusResponseV40

// ServerPutStatus is a request to change the Status of a server, optionally
// with an explanation.
type ServerPutStatus struct {
	Status        util.JSONNameOrIDStr `json:"status"`
	OfflineReason *string              `json:"offlineReason"`
}

// ServerInfo is a stripped-down type containing a subset of information for a
// server.
//
// This is primarily only useful internally in Traffic Ops for
// constructing/examining the relationships between servers and other ATC
// objects. That is to say, for most other purposes a ServerV4 would be better
// suited.
type ServerInfo struct {
	Cachegroup   string
	CachegroupID int
	CDNID        int
	DomainName   string
	HostName     string
	ID           int
	Status       string
	Type         string
}

// ServerDetail is a type that contains a superset of the information available
// in a ServerNullable.
//
// This should NOT be used in general, it's almost always better to use a
// proper server representation. However, this structure is not deprecated
// because it is embedded in structures still in use, and its future is unclear
// and undecided.
//
// Deprecated: The API versions that use this representation have been
// deprecated, newer structures like ServerV4 should be used instead.
type ServerDetail struct {
	CacheGroup         *string           `json:"cachegroup" db:"cachegroup"`
	CDNName            *string           `json:"cdnName" db:"cdn_name"`
	DeliveryServiceIDs []int64           `json:"deliveryservices,omitempty"`
	DomainName         *string           `json:"domainName" db:"domain_name"`
	GUID               *string           `json:"guid" db:"guid"`
	HardwareInfo       map[string]string `json:"hardwareInfo"`
	HostName           *string           `json:"hostName" db:"host_name"`
	HTTPSPort          *int              `json:"httpsPort" db:"https_port"`
	ID                 *int              `json:"id" db:"id"`
	ILOIPAddress       *string           `json:"iloIpAddress" db:"ilo_ip_address"`
	ILOIPGateway       *string           `json:"iloIpGateway" db:"ilo_ip_gateway"`
	ILOIPNetmask       *string           `json:"iloIpNetmask" db:"ilo_ip_netmask"`
	ILOPassword        *string           `json:"iloPassword" db:"ilo_password"`
	ILOUsername        *string           `json:"iloUsername" db:"ilo_username"`
	MgmtIPAddress      *string           `json:"mgmtIpAddress" db:"mgmt_ip_address"`
	MgmtIPGateway      *string           `json:"mgmtIpGateway" db:"mgmt_ip_gateway"`
	MgmtIPNetmask      *string           `json:"mgmtIpNetmask" db:"mgmt_ip_netmask"`
	OfflineReason      *string           `json:"offlineReason" db:"offline_reason"`
	PhysLocation       *string           `json:"physLocation" db:"phys_location"`
	Profile            *string           `json:"profile" db:"profile"`
	ProfileDesc        *string           `json:"profileDesc" db:"profile_desc"`
	Rack               *string           `json:"rack" db:"rack"`
	Status             *string           `json:"status" db:"status"`
	TCPPort            *int              `json:"tcpPort" db:"tcp_port"`
	Type               string            `json:"type" db:"server_type"`
	XMPPID             *string           `json:"xmppId" db:"xmpp_id"`
	XMPPPasswd         *string           `json:"xmppPasswd" db:"xmpp_passwd"`
}

// ServerDetailsV40 is a type that contains a superset of the information available
// in a ServerNullable.
type ServerDetailsV40 struct {
	CacheGroup         *string           `json:"cachegroup" db:"cachegroup"`
	CDNName            *string           `json:"cdnName" db:"cdn_name"`
	DeliveryServiceIDs []int64           `json:"deliveryservices,omitempty"`
	DomainName         *string           `json:"domainName" db:"domain_name"`
	GUID               *string           `json:"guid" db:"guid"`
	HardwareInfo       map[string]string `json:"hardwareInfo"`
	HostName           *string           `json:"hostName" db:"host_name"`
	HTTPSPort          *int              `json:"httpsPort" db:"https_port"`
	ID                 *int              `json:"id" db:"id"`
	ILOIPAddress       *string           `json:"iloIpAddress" db:"ilo_ip_address"`
	ILOIPGateway       *string           `json:"iloIpGateway" db:"ilo_ip_gateway"`
	ILOIPNetmask       *string           `json:"iloIpNetmask" db:"ilo_ip_netmask"`
	ILOPassword        *string           `json:"iloPassword" db:"ilo_password"`
	ILOUsername        *string           `json:"iloUsername" db:"ilo_username"`
	MgmtIPAddress      *string           `json:"mgmtIpAddress" db:"mgmt_ip_address"`
	MgmtIPGateway      *string           `json:"mgmtIpGateway" db:"mgmt_ip_gateway"`
	MgmtIPNetmask      *string           `json:"mgmtIpNetmask" db:"mgmt_ip_netmask"`
	OfflineReason      *string           `json:"offlineReason" db:"offline_reason"`
	PhysLocation       *string           `json:"physLocation" db:"phys_location"`
	ProfileNames       []string          `json:"profileNames" db:"profile_name"`
	Rack               *string           `json:"rack" db:"rack"`
	Status             *string           `json:"status" db:"status"`
	TCPPort            *int              `json:"tcpPort" db:"tcp_port"`
	Type               string            `json:"type" db:"server_type"`
	XMPPID             *string           `json:"xmppId" db:"xmpp_id"`
	XMPPPasswd         *string           `json:"xmppPasswd" db:"xmpp_passwd"`
}

// ServerQueueUpdateRequest encodes the request data for the POST
// servers/{{ID}}/queue_update endpoint.
type ServerQueueUpdateRequest struct {
	Action string `json:"action"`
}

// ServerQueueUpdateResponse decodes the full response with alerts from the POST
// servers/{{ID}}/queue_update endpoint.
type ServerQueueUpdateResponse struct {
	Response ServerQueueUpdate `json:"response"`
	Alerts
}

// ServerQueueUpdate decodes the update data from the POST
// servers/{{ID}}/queue_update endpoint.
type ServerQueueUpdate struct {
	ServerID util.JSONIntStr `json:"serverId"`
	Action   string          `json:"action"`
}<|MERGE_RESOLUTION|>--- conflicted
+++ resolved
@@ -688,44 +688,6 @@
 	Profile          *string              `json:"profile" db:"profile"`
 	ProfileDesc      *string              `json:"profileDesc" db:"profile_desc"`
 	ProfileID        *int                 `json:"profileId" db:"profile_id"`
-	Rack             *string              `json:"rack" db:"rack"`
-	RevalPending     *bool                `json:"revalPending" db:"reval_pending"`
-	Status           *string              `json:"status" db:"status"`
-	StatusID         *int                 `json:"statusId" db:"status_id"`
-	TCPPort          *int                 `json:"tcpPort" db:"tcp_port"`
-	Type             string               `json:"type" db:"server_type"`
-	TypeID           *int                 `json:"typeId" db:"server_type_id"`
-	UpdPending       *bool                `json:"updPending" db:"upd_pending"`
-	XMPPID           *string              `json:"xmppId" db:"xmpp_id"`
-	XMPPPasswd       *string              `json:"xmppPasswd" db:"xmpp_passwd"`
-}
-
-type CommonServerPropertiesV40 struct {
-	Cachegroup       *string              `json:"cachegroup" db:"cachegroup"`
-	CachegroupID     *int                 `json:"cachegroupId" db:"cachegroup_id"`
-	CDNID            *int                 `json:"cdnId" db:"cdn_id"`
-	CDNName          *string              `json:"cdnName" db:"cdn_name"`
-	DeliveryServices *map[string][]string `json:"deliveryServices,omitempty"`
-	DomainName       *string              `json:"domainName" db:"domain_name"`
-	FQDN             *string              `json:"fqdn,omitempty"`
-	FqdnTime         time.Time            `json:"-"`
-	GUID             *string              `json:"guid" db:"guid"`
-	HostName         *string              `json:"hostName" db:"host_name"`
-	HTTPSPort        *int                 `json:"httpsPort" db:"https_port"`
-	ID               *int                 `json:"id" db:"id"`
-	ILOIPAddress     *string              `json:"iloIpAddress" db:"ilo_ip_address"`
-	ILOIPGateway     *string              `json:"iloIpGateway" db:"ilo_ip_gateway"`
-	ILOIPNetmask     *string              `json:"iloIpNetmask" db:"ilo_ip_netmask"`
-	ILOPassword      *string              `json:"iloPassword" db:"ilo_password"`
-	ILOUsername      *string              `json:"iloUsername" db:"ilo_username"`
-	LastUpdated      *TimeNoMod           `json:"lastUpdated" db:"last_updated"`
-	MgmtIPAddress    *string              `json:"mgmtIpAddress" db:"mgmt_ip_address"`
-	MgmtIPGateway    *string              `json:"mgmtIpGateway" db:"mgmt_ip_gateway"`
-	MgmtIPNetmask    *string              `json:"mgmtIpNetmask" db:"mgmt_ip_netmask"`
-	OfflineReason    *string              `json:"offlineReason" db:"offline_reason"`
-	PhysLocation     *string              `json:"physLocation" db:"phys_location"`
-	PhysLocationID   *int                 `json:"physLocationId" db:"phys_location_id"`
-	ProfileNames     []string             `json:"profileNames" db:"profile_name"`
 	Rack             *string              `json:"rack" db:"rack"`
 	RevalPending     *bool                `json:"revalPending" db:"reval_pending"`
 	Status           *string              `json:"status" db:"status"`
@@ -956,15 +918,8 @@
 // Deprecated: Traffic Ops API version 3 is deprecated, new code should use
 // ServerV40 or newer structures.
 func (s ServerV30) UpgradeToV40(profileNames []string) (ServerV40, error) {
-<<<<<<< HEAD
-	upgraded := ServerV40{
-		CommonServerPropertiesV40: UpdateCommonServerPropertiesV40(profileNames, s.CommonServerProperties),
-		StatusLastUpdated:         s.StatusLastUpdated,
-	}
-=======
 	upgraded := UpdateServerPropertiesV40(profileNames, s.CommonServerProperties)
 	upgraded.StatusLastUpdated = s.StatusLastUpdated
->>>>>>> acce8f18
 	infs, err := ToInterfacesV4(s.Interfaces, s.RouterHostName, s.RouterPortName)
 	if err != nil {
 		return upgraded, err
@@ -988,13 +943,7 @@
 	if s.IP6IsService != nil {
 		ipv6IsService = *s.IP6IsService
 	}
-<<<<<<< HEAD
-	upgraded := ServerV40{
-		CommonServerPropertiesV40: UpdateCommonServerPropertiesV40(profileNames, s.CommonServerProperties),
-	}
-=======
 	upgraded := UpdateServerPropertiesV40(profileNames, s.CommonServerProperties)
->>>>>>> acce8f18
 
 	infs, err := s.LegacyInterfaceDetails.ToInterfacesV4(ipv4IsService, ipv6IsService, s.RouterHostName, s.RouterPortName)
 	if err != nil {
@@ -1004,15 +953,9 @@
 	return upgraded, nil
 }
 
-<<<<<<< HEAD
-// UpdateCommonServerPropertiesV40 updates CommonServerProperties of V2 and V3 to CommonServerPropertiesV40
-func UpdateCommonServerPropertiesV40(profileNames []string, properties CommonServerProperties) CommonServerPropertiesV40 {
-	return CommonServerPropertiesV40{
-=======
 // UpdateServerPropertiesV40 updates CommonServerProperties of V2 and V3 to ServerV40
 func UpdateServerPropertiesV40(profileNames []string, properties CommonServerProperties) ServerV40 {
 	return ServerV40{
->>>>>>> acce8f18
 		Cachegroup:       properties.Cachegroup,
 		CachegroupID:     properties.CachegroupID,
 		CDNID:            properties.CDNID,
@@ -1053,9 +996,6 @@
 
 // ServerV40 is the representation of a Server in version 4.0 of the Traffic Ops API.
 type ServerV40 struct {
-<<<<<<< HEAD
-	CommonServerPropertiesV40
-=======
 	Cachegroup        *string                  `json:"cachegroup" db:"cachegroup"`
 	CachegroupID      *int                     `json:"cachegroupId" db:"cachegroup_id"`
 	CDNID             *int                     `json:"cdnId" db:"cdn_id"`
@@ -1091,7 +1031,6 @@
 	UpdPending        *bool                    `json:"updPending" db:"upd_pending"`
 	XMPPID            *string                  `json:"xmppId" db:"xmpp_id"`
 	XMPPPasswd        *string                  `json:"xmppPasswd" db:"xmpp_passwd"`
->>>>>>> acce8f18
 	Interfaces        []ServerInterfaceInfoV40 `json:"interfaces" db:"interfaces"`
 	StatusLastUpdated *time.Time               `json:"statusLastUpdated" db:"status_last_updated"`
 	ConfigUpdateTime  *time.Time               `json:"configUpdateTime" db:"config_update_time"`
