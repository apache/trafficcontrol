--- conflicted
+++ resolved
@@ -67,21 +67,13 @@
 	}
 	warnings := []string{}
 
-<<<<<<< HEAD
-	if server.ProfileNames == nil && len(server.ProfileNames) == 0 {
-=======
 	if len(server.ProfileNames) == 0 {
->>>>>>> acce8f18
 		return Cfg{}, makeErr(warnings, "server missing profiles")
 	}
 
 	profileServerIDsMap := map[int]struct{}{}
 	for _, sv := range servers {
-<<<<<<< HEAD
-		if sv.ProfileNames == nil && len(sv.ProfileNames) == 0 {
-=======
 		if len(sv.ProfileNames) == 0 {
->>>>>>> acce8f18
 			warnings = append(warnings, "servers had server with nil profile, skipping!")
 			continue
 		}
@@ -89,12 +81,6 @@
 			warnings = append(warnings, "servers had server with nil id, skipping!")
 			continue
 		}
-<<<<<<< HEAD
-		for i, _ := range server.ProfileNames {
-			if sv.ProfileNames[i] != server.ProfileNames[i] {
-				continue
-			}
-=======
 		if len(sv.ProfileNames) != len(server.ProfileNames) {
 			continue
 		}
@@ -106,7 +92,6 @@
 		}
 		if !profilesTheSame {
 			continue
->>>>>>> acce8f18
 		}
 		profileServerIDsMap[*sv.ID] = struct{}{}
 	}
