package atscfg

/*
 * Licensed to the Apache Software Foundation (ASF) under one
 * or more contributor license agreements.  See the NOTICE file
 * distributed with this work for additional information
 * regarding copyright ownership.  The ASF licenses this file
 * to you under the Apache License, Version 2.0 (the
 * "License"); you may not use this file except in compliance
 * with the License.  You may obtain a copy of the License at
 *
 *   http://www.apache.org/licenses/LICENSE-2.0
 *
 * Unless required by applicable law or agreed to in writing,
 * software distributed under the License is distributed on an
 * "AS IS" BASIS, WITHOUT WARRANTIES OR CONDITIONS OF ANY
 * KIND, either express or implied.  See the License for the
 * specific language governing permissions and limitations
 * under the License.
 */

import (
	"sort"
	"strings"

	"github.com/apache/trafficcontrol/lib/go-tc"
)

const ContentTypeURLSig = ContentTypeTextASCII
const LineCommentURLSig = LineCommentHash

// URLSigConfigOpts contains settings to configure generation options.
type URLSigConfigOpts struct {
	// HdrComment is the header comment to include at the beginning of the file.
	// This should be the text desired, without comment syntax (like # or //). The file's comment syntax will be added.
	// To omit the header comment, pass the empty string.
	HdrComment string
}

func MakeURLSigConfig(
	fileName string,
	server *Server,
	serverParams []tc.Parameter,
	allURLSigKeys map[tc.DeliveryServiceName]tc.URLSigKeys,
	opt *URLSigConfigOpts,
) (Cfg, error) {
	if opt == nil {
		opt = &URLSigConfigOpts{}
	}
	warnings := []string{}

<<<<<<< HEAD
	if server.ProfileNames == nil && len(server.ProfileNames) == 0 {
=======
	if len(server.ProfileNames) == 0 {
>>>>>>> acce8f18
		return Cfg{}, makeErr(warnings, "server missing Profiles")
	}

	paramData, paramWarns := paramsToMap(filterParams(serverParams, fileName, "", "", "location"))
	warnings = append(warnings, paramWarns...)

	dsName := getDSFromURLSigConfigFileName(fileName)
	if dsName == "" {
		return Cfg{}, makeErr(warnings, "getting ds name: malformed config file '"+fileName+"'")
	}

	urlSigKeys, ok := allURLSigKeys[tc.DeliveryServiceName(dsName)]
	if !ok {
		warnings = append(warnings, "no keys fetched for ds '"+dsName+"!")
		urlSigKeys = tc.URLSigKeys{}
	}

	hdr := makeHdrComment(opt.HdrComment)

	sep := " = "

	text := hdr

	paramLines := []string{}
	for paramName, paramVal := range paramData {
		if len(urlSigKeys) == 0 || !strings.HasPrefix(paramName, "key") {
			paramLines = append(paramLines, paramName+sep+paramVal+"\n")
		}
	}
	sort.Strings(paramLines)
	text += strings.Join(paramLines, "")

	keyLines := []string{}
	for key, val := range urlSigKeys {
		keyLines = append(keyLines, key+sep+val+"\n")
	}
	sort.Strings(keyLines)
	text += strings.Join(keyLines, "")

	return Cfg{
		Text:        text,
		ContentType: ContentTypeURLSig,
		LineComment: LineCommentURLSig,
		Secure:      true,
		Warnings:    warnings,
	}, nil
}

// getDSFromURLSigConfigFileName returns the DS of a URLSig config file name.
// For example, "url_sig_foobar.config" returns "foobar".
// If the given string is shorter than len("url_sig_a.config"), the empty string is returned.
func getDSFromURLSigConfigFileName(fileName string) string {
	if !strings.HasPrefix(fileName, "url_sig_") || !strings.HasSuffix(fileName, ".config") || len(fileName) <= len("url_sig_")+len(".config") {
		return ""
	}
	fileName = fileName[len("url_sig_"):]
	fileName = fileName[:len(fileName)-len(".config")]
	return fileName
}<|MERGE_RESOLUTION|>--- conflicted
+++ resolved
@@ -49,11 +49,7 @@
 	}
 	warnings := []string{}
 
-<<<<<<< HEAD
-	if server.ProfileNames == nil && len(server.ProfileNames) == 0 {
-=======
 	if len(server.ProfileNames) == 0 {
->>>>>>> acce8f18
 		return Cfg{}, makeErr(warnings, "server missing Profiles")
 	}
 
