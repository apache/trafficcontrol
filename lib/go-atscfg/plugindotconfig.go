--- conflicted
+++ resolved
@@ -45,11 +45,7 @@
 		opt = &PluginDotConfigOpts{}
 	}
 	warnings := []string{}
-<<<<<<< HEAD
-	if server.ProfileNames == nil && len(server.ProfileNames) == 0 {
-=======
 	if len(server.ProfileNames) == 0 {
->>>>>>> acce8f18
 		return Cfg{}, makeErr(warnings, "server missing profiles")
 	}
 
