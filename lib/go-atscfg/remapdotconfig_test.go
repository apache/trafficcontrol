package atscfg

/*
 * Licensed to the Apache Software Foundation (ASF) under one
 * or more contributor license agreements.  See the NOTICE file
 * distributed with this work for additional information
 * regarding copyright ownership.  The ASF licenses this file
 * to you under the Apache License, Version 2.0 (the
 * "License"); you may not use this file except in compliance
 * with the License.  You may obtain a copy of the License at
 *
 *   http://www.apache.org/licenses/LICENSE-2.0
 *
 * Unless required by applicable law or agreed to in writing,
 * software distributed under the License is distributed on an
 * "AS IS" BASIS, WITHOUT WARRANTIES OR CONDITIONS OF ANY
 * KIND, either express or implied.  See the License for the
 * specific language governing permissions and limitations
 * under the License.
 */

import (
	"strings"
	"testing"

	"github.com/apache/trafficcontrol/lib/go-tc"
	"github.com/apache/trafficcontrol/lib/go-util"
)

func makeTestRemapServer() *Server {
	server := &Server{}
	server.CDNName = util.StrPtr("mycdn")
	server.Cachegroup = util.StrPtr("cg0")
	server.DomainName = util.StrPtr("mydomain")
	server.CDNID = util.IntPtr(43)
	server.HostName = util.StrPtr("server0")
	server.HTTPSPort = util.IntPtr(12345)
	server.ID = util.IntPtr(44)
	setIP(server, "192.168.2.4")
	server.ProfileNames = []string{"MyProfile"}
	server.TCPPort = util.IntPtr(12080)
	server.Type = "MID"
	return server
}

func TestMakeRemapDotConfig0(t *testing.T) {
	hdr := "myHeaderComment"

	server := makeTestRemapServer()
	server.Type = "EDGE"

	ds := DeliveryService{}
	ds.ID = util.IntPtr(48)
	dsType := tc.DSType("HTTP_LIVE")
	ds.Type = &dsType
	ds.OrgServerFQDN = util.StrPtr("origin.example.test")
	ds.MidHeaderRewrite = util.StrPtr("mymidrewrite")
	ds.RangeRequestHandling = util.IntPtr(0)
	ds.RemapText = util.StrPtr("myremaptext")
	ds.EdgeHeaderRewrite = util.StrPtr("myedgeheaderrewrite")
	ds.SigningAlgorithm = util.StrPtr("url_sig")
	ds.XMLID = util.StrPtr("mydsname")
	ds.QStringIgnore = util.IntPtr(0)
	ds.RegexRemap = util.StrPtr("myregexremap")
	ds.FQPacingRate = util.IntPtr(0)
	ds.DSCP = util.IntPtr(0)
	ds.RoutingName = util.StrPtr("myroutingname")
	ds.MultiSiteOrigin = util.BoolPtr(false)
	ds.OriginShield = util.StrPtr("myoriginshield")
	ds.ProfileID = util.IntPtr(49)
	ds.Protocol = util.IntPtr(0)
	ds.AnonymousBlockingEnabled = util.BoolPtr(false)
	ds.Active = util.BoolPtr(true)
	dses := []DeliveryService{ds}

	dss := []DeliveryServiceServer{
		DeliveryServiceServer{
			Server:          *server.ID,
			DeliveryService: *ds.ID,
		},
	}

	dsRegexes := []tc.DeliveryServiceRegexes{
		tc.DeliveryServiceRegexes{
			DSName: *ds.XMLID,
			Regexes: []tc.DeliveryServiceRegex{
				tc.DeliveryServiceRegex{
					Type:      string(tc.DSMatchTypeHostRegex),
					SetNumber: 0,
					Pattern:   "myregexpattern",
				},
			},
		},
	}

	serverParams := []tc.Parameter{
		tc.Parameter{
			Name:       "trafficserver",
			ConfigFile: "package",
			Value:      "7",
			Profiles:   []byte(`["global"]`),
		},
	}

	remapConfigParams := []tc.Parameter{
		tc.Parameter{
			Name:       "cachekey.pparam",
			ConfigFile: "remap.config",
			Value:      "--cachekeykey=cachekeyval",
			Profiles:   []byte(`["dsprofile"]`),
		},
		tc.Parameter{
			Name:       "not_location",
			ConfigFile: "cachekey.config",
			Value:      "notinconfig",
			Profiles:   []byte(`["global"]`),
		},
	}

	cdn := &tc.CDN{
		DomainName: "cdndomain.example",
		Name:       "my-cdn-name",
	}

	topologies := []tc.Topology{}
	cgs := []tc.CacheGroupNullable{}
	serverCapabilities := map[int]map[ServerCapability]struct{}{}
	dsRequiredCapabilities := map[int]map[ServerCapability]struct{}{}
	configDir := `/opt/trafficserver/etc/trafficserver`

	cfg, err := MakeRemapDotConfig(server, dses, dss, dsRegexes, serverParams, cdn, remapConfigParams, topologies, cgs, serverCapabilities, dsRequiredCapabilities, configDir, &RemapDotConfigOpts{HdrComment: hdr})
	if err != nil {
		t.Fatal(err)
	}
	txt := cfg.Text

	t.Logf("text: %v", txt)

	txt = strings.TrimSpace(txt)

	testComment(t, txt, hdr)

	txtLines := strings.Split(txt, "\n")

	if len(txtLines) != 2 {
		t.Log(cfg.Warnings)
		t.Fatalf("expected one line for each remap plus a comment, actual: '%v' count %v", txt, len(txtLines))
	}

	remapLine := txtLines[1]

	if !strings.HasPrefix(remapLine, "map") {
		t.Errorf("expected to start with 'map', actual '%v'", txt)
	}

	if !strings.Contains(remapLine, "http://myregexpattern") {
		t.Errorf("expected to contain regex pattern, actual '%v'", txt)
	}

	if !strings.Contains(remapLine, "origin.example.test") {
		t.Errorf("expected to contain origin FQDN, actual '%v'", txt)
	}
}

func TestMakeRemapDotConfigMidLiveLocalExcluded(t *testing.T) {
	hdr := "myHeaderComment"

	server := makeTestRemapServer()

	ds := DeliveryService{}
	ds.ID = util.IntPtr(48)
	dsType := tc.DSType("HTTP_LIVE")
	ds.Type = &dsType
	ds.OrgServerFQDN = util.StrPtr("origin.example.test")
	ds.MidHeaderRewrite = util.StrPtr("mymidrewrite")
	ds.RangeRequestHandling = util.IntPtr(0)
	ds.RemapText = util.StrPtr("myremaptext")
	ds.EdgeHeaderRewrite = util.StrPtr("myedgeheaderrewrite")
	ds.SigningAlgorithm = util.StrPtr("url_sig")
	ds.XMLID = util.StrPtr("mydsname")
	ds.QStringIgnore = util.IntPtr(0)
	ds.RegexRemap = util.StrPtr("myregexremap")
	ds.FQPacingRate = util.IntPtr(0)
	ds.DSCP = util.IntPtr(0)
	ds.RoutingName = util.StrPtr("myroutingname")
	ds.MultiSiteOrigin = util.BoolPtr(false)
	ds.OriginShield = util.StrPtr("myoriginshield")
	ds.ProfileID = util.IntPtr(49)
	ds.Protocol = util.IntPtr(0)
	ds.AnonymousBlockingEnabled = util.BoolPtr(false)
	ds.Active = util.BoolPtr(true)
	dses := []DeliveryService{ds}

	dss := []DeliveryServiceServer{
		DeliveryServiceServer{
			Server:          *server.ID,
			DeliveryService: *ds.ID,
		},
	}

	dsRegexes := []tc.DeliveryServiceRegexes{
		tc.DeliveryServiceRegexes{
			DSName: *ds.XMLID,
			Regexes: []tc.DeliveryServiceRegex{
				tc.DeliveryServiceRegex{
					Type:      string(tc.DSMatchTypeHostRegex),
					SetNumber: 0,
					Pattern:   "myregexpattern",
				},
			},
		},
	}

	serverParams := []tc.Parameter{
		tc.Parameter{
			Name:       "trafficserver",
			ConfigFile: "package",
			Value:      "7",
			Profiles:   []byte(`["global"]`),
		},
		tc.Parameter{
			Name:       "serverpkgval",
			ConfigFile: "package",
			Value:      "serverpkgval __HOSTNAME__ foo",
			Profiles:   []byte(server.ProfileNames[0]),
		},
	}

	remapConfigParams := []tc.Parameter{
		tc.Parameter{
			Name:       "not_location",
			ConfigFile: "cachekey.config",
			Value:      "notinconfig",
			Profiles:   []byte(`["global"]`),
		},
	}

	cdn := &tc.CDN{
		DomainName: "cdndomain.example",
		Name:       "my-cdn-name",
	}

	topologies := []tc.Topology{}
	cgs := []tc.CacheGroupNullable{}
	serverCapabilities := map[int]map[ServerCapability]struct{}{}
	dsRequiredCapabilities := map[int]map[ServerCapability]struct{}{}
	configDir := `/opt/trafficserver/etc/trafficserver`

	cfg, err := MakeRemapDotConfig(server, dses, dss, dsRegexes, serverParams, cdn, remapConfigParams, topologies, cgs, serverCapabilities, dsRequiredCapabilities, configDir, &RemapDotConfigOpts{HdrComment: hdr})
	if err != nil {
		t.Fatal(err)
	}
	txt := cfg.Text

	txt = strings.TrimSpace(txt)

	testComment(t, txt, hdr)

	txtLines := strings.Split(txt, "\n")

	if len(txtLines) != 1 {
		t.Fatalf("expected no remap lines for LIVE local DS, actual: '%v' count %v", txt, len(txtLines))
	}
}

func TestMakeRemapDotConfigMid(t *testing.T) {
	hdr := "myHeaderComment"

	server := makeTestRemapServer()

	ds := DeliveryService{}
	ds.ID = util.IntPtr(48)
	dsType := tc.DSType("HTTP_LIVE_NATNL")
	ds.Type = &dsType
	ds.OrgServerFQDN = util.StrPtr("origin.example.test")
	ds.MidHeaderRewrite = util.StrPtr("mymidrewrite")
	ds.RangeRequestHandling = util.IntPtr(0)
	ds.RemapText = util.StrPtr("myremaptext")
	ds.EdgeHeaderRewrite = util.StrPtr("myedgeheaderrewrite")
	ds.SigningAlgorithm = util.StrPtr("url_sig")
	ds.XMLID = util.StrPtr("mydsname")
	ds.QStringIgnore = util.IntPtr(0)
	ds.RegexRemap = util.StrPtr("myregexremap")
	ds.FQPacingRate = util.IntPtr(0)
	ds.DSCP = util.IntPtr(0)
	ds.RoutingName = util.StrPtr("myroutingname")
	ds.MultiSiteOrigin = util.BoolPtr(false)
	ds.OriginShield = util.StrPtr("myoriginshield")
	ds.ProfileID = util.IntPtr(49)
	ds.Protocol = util.IntPtr(0)
	ds.AnonymousBlockingEnabled = util.BoolPtr(false)
	ds.Active = util.BoolPtr(true)
	dses := []DeliveryService{ds}

	dss := []DeliveryServiceServer{
		DeliveryServiceServer{
			Server:          *server.ID,
			DeliveryService: *ds.ID,
		},
	}

	dsRegexes := []tc.DeliveryServiceRegexes{
		tc.DeliveryServiceRegexes{
			DSName: *ds.XMLID,
			Regexes: []tc.DeliveryServiceRegex{
				tc.DeliveryServiceRegex{
					Type:      string(tc.DSMatchTypeHostRegex),
					SetNumber: 0,
					Pattern:   "myregexpattern",
				},
			},
		},
	}

	serverParams := []tc.Parameter{
		tc.Parameter{
			Name:       "trafficserver",
			ConfigFile: "package",
			Value:      "7",
			Profiles:   []byte(`["global"]`),
		},
		tc.Parameter{
			Name:       "serverpkgval",
			ConfigFile: "package",
			Value:      "serverpkgval __HOSTNAME__ foo",
			Profiles:   []byte(server.ProfileNames[0]),
		},
	}

	remapConfigParams := []tc.Parameter{
		tc.Parameter{
			Name:       "not_location",
			ConfigFile: "cachekey.config",
			Value:      "notinconfig",
			Profiles:   []byte(`["global"]`),
		},
	}

	cdn := &tc.CDN{
		DomainName: "cdndomain.example",
		Name:       "my-cdn-name",
	}

	topologies := []tc.Topology{}
	cgs := []tc.CacheGroupNullable{}
	serverCapabilities := map[int]map[ServerCapability]struct{}{}
	dsRequiredCapabilities := map[int]map[ServerCapability]struct{}{}
	configDir := `/opt/trafficserver/etc/trafficserver`

	cfg, err := MakeRemapDotConfig(server, dses, dss, dsRegexes, serverParams, cdn, remapConfigParams, topologies, cgs, serverCapabilities, dsRequiredCapabilities, configDir, &RemapDotConfigOpts{HdrComment: hdr})
	if err != nil {
		t.Fatal(err)
	}
	txt := cfg.Text

	txt = strings.TrimSpace(txt)

	testComment(t, txt, hdr)

	txtLines := strings.Split(txt, "\n")

	if len(txtLines) != 2 {
		t.Fatalf("expected one line for each remap plus a comment, actual: '%v' count %v", txt, len(txtLines))
	}

	remapLine := txtLines[1]

	if !strings.HasPrefix(remapLine, "map") {
		t.Errorf("expected to start with 'map', actual '%v'", txt)
	}

	if strings.Count(remapLine, "origin.example.test") != 2 {
		t.Errorf("expected to contain origin FQDN twice (Mids remap origins to themselves, as a forward proxy), actual '%v'", txt)
	}

	if !strings.Contains(remapLine, "hdr_rw_mid_"+"mydsname"+".config") {
		t.Errorf("expected to contain header rewrite for DS, actual '%v'", txt)
	}
}

func TestMakeRemapDotConfigNilOrigin(t *testing.T) {
	hdr := "myHeaderComment"

	server := makeTestRemapServer()

	ds := DeliveryService{}
	ds.ID = util.IntPtr(48)
	dsType := tc.DSType("HTTP_LIVE_NATNL")
	ds.Type = &dsType
	ds.OrgServerFQDN = nil
	ds.MidHeaderRewrite = util.StrPtr("mymidrewrite")
	ds.RangeRequestHandling = util.IntPtr(0)
	ds.RemapText = util.StrPtr("myremaptext")
	ds.EdgeHeaderRewrite = util.StrPtr("myedgeheaderrewrite")
	ds.SigningAlgorithm = util.StrPtr("url_sig")
	ds.XMLID = util.StrPtr("mydsname")
	ds.QStringIgnore = util.IntPtr(0)
	ds.RegexRemap = util.StrPtr("myregexremap")
	ds.FQPacingRate = util.IntPtr(0)
	ds.DSCP = util.IntPtr(0)
	ds.RoutingName = util.StrPtr("myroutingname")
	ds.MultiSiteOrigin = util.BoolPtr(false)
	ds.OriginShield = util.StrPtr("myoriginshield")
	ds.ProfileID = util.IntPtr(49)
	ds.Protocol = util.IntPtr(0)
	ds.AnonymousBlockingEnabled = util.BoolPtr(false)
	ds.Active = util.BoolPtr(true)
	dses := []DeliveryService{ds}

	dss := []DeliveryServiceServer{
		DeliveryServiceServer{
			Server:          *server.ID,
			DeliveryService: *ds.ID,
		},
	}

	dsRegexes := []tc.DeliveryServiceRegexes{
		tc.DeliveryServiceRegexes{
			DSName: *ds.XMLID,
			Regexes: []tc.DeliveryServiceRegex{
				tc.DeliveryServiceRegex{
					Type:      string(tc.DSMatchTypeHostRegex),
					SetNumber: 0,
					Pattern:   "myregexpattern",
				},
			},
		},
	}

	serverParams := []tc.Parameter{
		tc.Parameter{
			Name:       "trafficserver",
			ConfigFile: "package",
			Value:      "7",
			Profiles:   []byte(`["global"]`),
		},
		tc.Parameter{
			Name:       "serverpkgval",
			ConfigFile: "package",
			Value:      "serverpkgval __HOSTNAME__ foo",
			Profiles:   []byte(server.ProfileNames[0]),
		},
	}

	remapConfigParams := []tc.Parameter{
		tc.Parameter{
			Name:       "not_location",
			ConfigFile: "cachekey.config",
			Value:      "notinconfig",
			Profiles:   []byte(`["global"]`),
		},
	}

	cdn := &tc.CDN{
		DomainName: "cdndomain.example",
		Name:       "my-cdn-name",
	}

	topologies := []tc.Topology{}
	cgs := []tc.CacheGroupNullable{}
	serverCapabilities := map[int]map[ServerCapability]struct{}{}
	dsRequiredCapabilities := map[int]map[ServerCapability]struct{}{}
	configDir := `/opt/trafficserver/etc/trafficserver`

	cfg, err := MakeRemapDotConfig(server, dses, dss, dsRegexes, serverParams, cdn, remapConfigParams, topologies, cgs, serverCapabilities, dsRequiredCapabilities, configDir, &RemapDotConfigOpts{HdrComment: hdr})
	if err != nil {
		t.Fatal(err)
	}
	txt := cfg.Text

	txt = strings.TrimSpace(txt)

	testComment(t, txt, hdr)

	txtLines := strings.Split(txt, "\n")

	if len(txtLines) != 1 {
		t.Fatalf("expected no remap lines for DS with nil Origin FQDN, actual: '%v' count %v", txt, len(txtLines))
	}
}

func TestMakeRemapDotConfigEmptyOrigin(t *testing.T) {
	hdr := "myHeaderComment"

	server := makeTestRemapServer()

	ds := DeliveryService{}
	ds.ID = util.IntPtr(48)
	dsType := tc.DSType("HTTP_LIVE_NATNL")
	ds.Type = &dsType
	ds.OrgServerFQDN = util.StrPtr("")
	ds.MidHeaderRewrite = util.StrPtr("mymidrewrite")
	ds.RangeRequestHandling = util.IntPtr(0)
	ds.RemapText = util.StrPtr("myremaptext")
	ds.EdgeHeaderRewrite = util.StrPtr("myedgeheaderrewrite")
	ds.SigningAlgorithm = util.StrPtr("url_sig")
	ds.XMLID = util.StrPtr("mydsname")
	ds.QStringIgnore = util.IntPtr(0)
	ds.RegexRemap = util.StrPtr("myregexremap")
	ds.FQPacingRate = util.IntPtr(0)
	ds.DSCP = util.IntPtr(0)
	ds.RoutingName = util.StrPtr("myroutingname")
	ds.MultiSiteOrigin = util.BoolPtr(false)
	ds.OriginShield = util.StrPtr("myoriginshield")
	ds.ProfileID = util.IntPtr(49)
	ds.Protocol = util.IntPtr(0)
	ds.AnonymousBlockingEnabled = util.BoolPtr(false)
	ds.Active = util.BoolPtr(true)
	dses := []DeliveryService{ds}

	dss := []DeliveryServiceServer{
		DeliveryServiceServer{
			Server:          *server.ID,
			DeliveryService: *ds.ID,
		},
	}

	dsRegexes := []tc.DeliveryServiceRegexes{
		tc.DeliveryServiceRegexes{
			DSName: *ds.XMLID,
			Regexes: []tc.DeliveryServiceRegex{
				tc.DeliveryServiceRegex{
					Type:      string(tc.DSMatchTypeHostRegex),
					SetNumber: 0,
					Pattern:   "myregexpattern",
				},
			},
		},
	}

	serverParams := []tc.Parameter{
		tc.Parameter{
			Name:       "trafficserver",
			ConfigFile: "package",
			Value:      "7",
			Profiles:   []byte(`["global"]`),
		},
		tc.Parameter{
			Name:       "serverpkgval",
			ConfigFile: "package",
			Value:      "serverpkgval __HOSTNAME__ foo",
			Profiles:   []byte(server.ProfileNames[0]),
		},
	}

	remapConfigParams := []tc.Parameter{
		tc.Parameter{
			Name:       "not_location",
			ConfigFile: "cachekey.config",
			Value:      "notinconfig",
			Profiles:   []byte(`["global"]`),
		},
	}

	cdn := &tc.CDN{
		DomainName: "cdndomain.example",
		Name:       "my-cdn-name",
	}

	topologies := []tc.Topology{}
	cgs := []tc.CacheGroupNullable{}
	serverCapabilities := map[int]map[ServerCapability]struct{}{}
	dsRequiredCapabilities := map[int]map[ServerCapability]struct{}{}
	configDir := `/opt/trafficserver/etc/trafficserver`

	cfg, err := MakeRemapDotConfig(server, dses, dss, dsRegexes, serverParams, cdn, remapConfigParams, topologies, cgs, serverCapabilities, dsRequiredCapabilities, configDir, &RemapDotConfigOpts{HdrComment: hdr})
	if err != nil {
		t.Fatal(err)
	}
	txt := cfg.Text

	txt = strings.TrimSpace(txt)

	testComment(t, txt, hdr)

	txtLines := strings.Split(txt, "\n")

	if len(txtLines) != 1 {
		t.Fatalf("expected no remap lines for DS with empty Origin FQDN, actual: '%v' count %v", txt, len(txtLines))
	}
}

func TestMakeRemapDotConfigDuplicateOrigins(t *testing.T) {
	hdr := "myHeaderComment"

	server := makeTestRemapServer()

	ds := DeliveryService{}
	ds.ID = util.IntPtr(48)
	dsType := tc.DSType("HTTP_LIVE_NATNL")
	ds.Type = &dsType
	ds.OrgServerFQDN = util.StrPtr("origin.example.test")
	ds.MidHeaderRewrite = util.StrPtr("mymidrewrite")
	ds.RangeRequestHandling = util.IntPtr(0)
	ds.RemapText = util.StrPtr("myremaptext")
	ds.EdgeHeaderRewrite = util.StrPtr("myedgeheaderrewrite")
	ds.SigningAlgorithm = util.StrPtr("url_sig")
	ds.XMLID = util.StrPtr("mydsname")
	ds.QStringIgnore = util.IntPtr(0)
	ds.RegexRemap = util.StrPtr("myregexremap")
	ds.FQPacingRate = util.IntPtr(0)
	ds.DSCP = util.IntPtr(0)
	ds.RoutingName = util.StrPtr("myroutingname")
	ds.MultiSiteOrigin = util.BoolPtr(false)
	ds.OriginShield = util.StrPtr("myoriginshield")
	ds.ProfileID = util.IntPtr(49)
	ds.Protocol = util.IntPtr(0)
	ds.AnonymousBlockingEnabled = util.BoolPtr(false)
	ds.Active = util.BoolPtr(true)

	ds2 := DeliveryService{}
	ds2.ID = util.IntPtr(49)
	dsType2 := tc.DSType("HTTP_LIVE_NATNL")
	ds2.Type = &dsType2
	ds2.OrgServerFQDN = util.StrPtr("origin.example.test")
	ds2.MidHeaderRewrite = util.StrPtr("mymidrewrite2")
	ds2.RangeRequestHandling = util.IntPtr(0)
	ds2.RemapText = util.StrPtr("myremaptext")
	ds2.EdgeHeaderRewrite = util.StrPtr("myedgeheaderrewrite")
	ds2.SigningAlgorithm = util.StrPtr("url_sig")
	ds2.XMLID = util.StrPtr("mydsname")
	ds2.QStringIgnore = util.IntPtr(0)
	ds2.RegexRemap = util.StrPtr("myregexremap")
	ds2.FQPacingRate = util.IntPtr(0)
	ds2.DSCP = util.IntPtr(0)
	ds2.RoutingName = util.StrPtr("myroutingname")
	ds2.MultiSiteOrigin = util.BoolPtr(false)
	ds2.OriginShield = util.StrPtr("myoriginshield")
	ds2.ProfileID = util.IntPtr(49)
	ds2.Protocol = util.IntPtr(0)
	ds2.AnonymousBlockingEnabled = util.BoolPtr(false)
	ds2.Active = util.BoolPtr(true)

	dses := []DeliveryService{ds, ds2}

	dss := []DeliveryServiceServer{
		DeliveryServiceServer{
			Server:          *server.ID,
			DeliveryService: *ds.ID,
		},
		DeliveryServiceServer{
			Server:          *server.ID,
			DeliveryService: *ds2.ID,
		},
	}

	dsRegexes := []tc.DeliveryServiceRegexes{
		tc.DeliveryServiceRegexes{
			DSName: *ds.XMLID,
			Regexes: []tc.DeliveryServiceRegex{
				tc.DeliveryServiceRegex{
					Type:      string(tc.DSMatchTypeHostRegex),
					SetNumber: 0,
					Pattern:   "myregexpattern",
				},
			},
		},
		tc.DeliveryServiceRegexes{
			DSName: *ds2.XMLID,
			Regexes: []tc.DeliveryServiceRegex{
				tc.DeliveryServiceRegex{
					Type:      string(tc.DSMatchTypeHostRegex),
					SetNumber: 0,
					Pattern:   "myregexpattern2",
				},
			},
		},
	}

	serverParams := []tc.Parameter{
		tc.Parameter{
			Name:       "trafficserver",
			ConfigFile: "package",
			Value:      "7",
			Profiles:   []byte(`["global"]`),
		},
		tc.Parameter{
			Name:       "serverpkgval",
			ConfigFile: "package",
			Value:      "serverpkgval __HOSTNAME__ foo",
			Profiles:   []byte(server.ProfileNames[0]),
		},
	}

	remapConfigParams := []tc.Parameter{
		tc.Parameter{
			Name:       "not_location",
			ConfigFile: "cachekey.config",
			Value:      "notinconfig",
			Profiles:   []byte(`["global"]`),
		},
	}

	cdn := &tc.CDN{
		DomainName: "cdndomain.example",
		Name:       "my-cdn-name",
	}

	topologies := []tc.Topology{}
	cgs := []tc.CacheGroupNullable{}
	serverCapabilities := map[int]map[ServerCapability]struct{}{}
	dsRequiredCapabilities := map[int]map[ServerCapability]struct{}{}
	configDir := `/opt/trafficserver/etc/trafficserver`

	cfg, err := MakeRemapDotConfig(server, dses, dss, dsRegexes, serverParams, cdn, remapConfigParams, topologies, cgs, serverCapabilities, dsRequiredCapabilities, configDir, &RemapDotConfigOpts{HdrComment: hdr})
	if err != nil {
		t.Fatal(err)
	}
	txt := cfg.Text

	txt = strings.TrimSpace(txt)

	testComment(t, txt, hdr)

	txtLines := strings.Split(txt, "\n")

	if len(txtLines) != 2 {
		t.Fatalf("expected 1 remap lines for multiple DSes with the same Origin (ATS can't handle multiple remaps with the same origin FQDN), actual: '%v' count %v", txt, len(txtLines))
	}
}

func TestMakeRemapDotConfigNilMidRewrite(t *testing.T) {
	hdr := "myHeaderComment"
	server := makeTestRemapServer()
	ds := DeliveryService{}
	ds.ID = util.IntPtr(48)
	dsType := tc.DSType("HTTP_LIVE_NATNL")
	ds.Type = &dsType
	ds.OrgServerFQDN = util.StrPtr("origin.example.test")
	ds.MidHeaderRewrite = nil
	ds.RangeRequestHandling = util.IntPtr(0)
	ds.RemapText = util.StrPtr("myremaptext")
	ds.EdgeHeaderRewrite = util.StrPtr("myedgeheaderrewrite")
	ds.SigningAlgorithm = util.StrPtr("url_sig")
	ds.XMLID = util.StrPtr("mydsname")
	ds.QStringIgnore = util.IntPtr(0)
	ds.RegexRemap = util.StrPtr("myregexremap")
	ds.FQPacingRate = util.IntPtr(0)
	ds.DSCP = util.IntPtr(0)
	ds.RoutingName = util.StrPtr("myroutingname")
	ds.MultiSiteOrigin = util.BoolPtr(false)
	ds.OriginShield = util.StrPtr("myoriginshield")
	ds.ProfileID = util.IntPtr(49)
	ds.Protocol = util.IntPtr(0)
	ds.AnonymousBlockingEnabled = util.BoolPtr(false)
	ds.Active = util.BoolPtr(true)

	dses := []DeliveryService{ds}

	dss := []DeliveryServiceServer{
		DeliveryServiceServer{
			Server:          *server.ID,
			DeliveryService: *ds.ID,
		},
	}

	dsRegexes := []tc.DeliveryServiceRegexes{
		tc.DeliveryServiceRegexes{
			DSName: *ds.XMLID,
			Regexes: []tc.DeliveryServiceRegex{
				tc.DeliveryServiceRegex{
					Type:      string(tc.DSMatchTypeHostRegex),
					SetNumber: 0,
					Pattern:   "myregexpattern",
				},
			},
		},
	}

	serverParams := []tc.Parameter{
		tc.Parameter{
			Name:       "trafficserver",
			ConfigFile: "package",
			Value:      "7",
			Profiles:   []byte(`["global"]`),
		},
		tc.Parameter{
			Name:       "serverpkgval",
			ConfigFile: "package",
			Value:      "serverpkgval __HOSTNAME__ foo",
			Profiles:   []byte(server.ProfileNames[0]),
		},
	}

	remapConfigParams := []tc.Parameter{
		tc.Parameter{
			Name:       "not_location",
			ConfigFile: "cachekey.config",
			Value:      "notinconfig",
			Profiles:   []byte(`["global"]`),
		},
	}

	cdn := &tc.CDN{
		DomainName: "cdndomain.example",
		Name:       "my-cdn-name",
	}

	topologies := []tc.Topology{}
	cgs := []tc.CacheGroupNullable{}
	serverCapabilities := map[int]map[ServerCapability]struct{}{}
	dsRequiredCapabilities := map[int]map[ServerCapability]struct{}{}
	configDir := `/opt/trafficserver/etc/trafficserver`

	cfg, err := MakeRemapDotConfig(server, dses, dss, dsRegexes, serverParams, cdn, remapConfigParams, topologies, cgs, serverCapabilities, dsRequiredCapabilities, configDir, &RemapDotConfigOpts{HdrComment: hdr})
	if err != nil {
		t.Fatal(err)
	}
	txt := cfg.Text

	txt = strings.TrimSpace(txt)

	testComment(t, txt, hdr)

	txtLines := strings.Split(txt, "\n")

	if len(txtLines) != 1 {
		t.Fatalf("expected one line, actual: '%v' count %v", txt, len(txtLines))
	}
}

func TestMakeRemapDotConfigMidHasNoEdgeRewrite(t *testing.T) {
	hdr := "myHeaderComment"

	server := makeTestRemapServer()

	ds := DeliveryService{}
	ds.ID = util.IntPtr(48)
	dsType := tc.DSType("HTTP_LIVE_NATNL")
	ds.Type = &dsType
	ds.OrgServerFQDN = util.StrPtr("origin.example.test")
	ds.MidHeaderRewrite = nil
	ds.RangeRequestHandling = util.IntPtr(0)
	ds.RemapText = util.StrPtr("myremaptext")
	ds.EdgeHeaderRewrite = nil
	ds.SigningAlgorithm = util.StrPtr("url_sig")
	ds.XMLID = util.StrPtr("mydsname")
	ds.QStringIgnore = util.IntPtr(0)
	ds.RegexRemap = util.StrPtr("myregexremap")
	ds.FQPacingRate = util.IntPtr(0)
	ds.DSCP = util.IntPtr(0)
	ds.RoutingName = util.StrPtr("myroutingname")
	ds.MultiSiteOrigin = util.BoolPtr(false)
	ds.OriginShield = util.StrPtr("myoriginshield")
	ds.ProfileID = util.IntPtr(49)
	ds.Protocol = util.IntPtr(0)
	ds.AnonymousBlockingEnabled = util.BoolPtr(false)
	ds.Active = util.BoolPtr(true)

	dses := []DeliveryService{ds}

	dss := []DeliveryServiceServer{
		DeliveryServiceServer{
			Server:          *server.ID,
			DeliveryService: *ds.ID,
		},
	}

	dsRegexes := []tc.DeliveryServiceRegexes{
		tc.DeliveryServiceRegexes{
			DSName: *ds.XMLID,
			Regexes: []tc.DeliveryServiceRegex{
				tc.DeliveryServiceRegex{
					Type:      string(tc.DSMatchTypeHostRegex),
					SetNumber: 0,
					Pattern:   "myregexpattern",
				},
			},
		},
	}

	serverParams := []tc.Parameter{
		tc.Parameter{
			Name:       "trafficserver",
			ConfigFile: "package",
			Value:      "7",
			Profiles:   []byte(`["global"]`),
		},
		tc.Parameter{
			Name:       "serverpkgval",
			ConfigFile: "package",
			Value:      "serverpkgval __HOSTNAME__ foo",
			Profiles:   []byte(server.ProfileNames[0]),
		},
	}

	remapConfigParams := []tc.Parameter{
		tc.Parameter{
			Name:       "not_location",
			ConfigFile: "cachekey.config",
			Value:      "notinconfig",
			Profiles:   []byte(`["global"]`),
		},
	}

	cdn := &tc.CDN{
		DomainName: "cdndomain.example",
		Name:       "my-cdn-name",
	}

	topologies := []tc.Topology{}
	cgs := []tc.CacheGroupNullable{}
	serverCapabilities := map[int]map[ServerCapability]struct{}{}
	dsRequiredCapabilities := map[int]map[ServerCapability]struct{}{}
	configDir := `/opt/trafficserver/etc/trafficserver`

	cfg, err := MakeRemapDotConfig(server, dses, dss, dsRegexes, serverParams, cdn, remapConfigParams, topologies, cgs, serverCapabilities, dsRequiredCapabilities, configDir, &RemapDotConfigOpts{HdrComment: hdr})
	if err != nil {
		t.Fatal(err)
	}
	txt := cfg.Text

	txt = strings.TrimSpace(txt)

	testComment(t, txt, hdr)

	txtLines := strings.Split(txt, "\n")

	if len(txtLines) != 1 {
		t.Fatalf("expected one line, actual: '%v' count %v", txt, len(txtLines))
	}
}

func TestMakeRemapDotConfigMidProfileCacheKey(t *testing.T) {
	hdr := "myHeaderComment"

	server := makeTestRemapServer()

	ds := DeliveryService{}
	ds.ID = util.IntPtr(48)
	dsType := tc.DSType("HTTP_LIVE_NATNL")
	ds.Type = &dsType
	ds.OrgServerFQDN = util.StrPtr("origin.example.test")
	ds.MidHeaderRewrite = util.StrPtr("")
	ds.RangeRequestHandling = util.IntPtr(0)
	ds.RemapText = util.StrPtr("myremaptext")
	ds.EdgeHeaderRewrite = nil
	ds.SigningAlgorithm = util.StrPtr("url_sig")
	ds.XMLID = util.StrPtr("mydsname")
	ds.QStringIgnore = util.IntPtr(int(tc.QStringIgnoreIgnoreInCacheKeyAndPassUp))
	ds.RegexRemap = util.StrPtr("myregexremap")
	ds.FQPacingRate = util.IntPtr(0)
	ds.DSCP = util.IntPtr(0)
	ds.RoutingName = util.StrPtr("myroutingname")
	ds.MultiSiteOrigin = util.BoolPtr(false)
	ds.OriginShield = util.StrPtr("myoriginshield")
	ds.ProfileID = util.IntPtr(49)
	ds.ProfileName = util.StrPtr("dsprofile")
	ds.Protocol = util.IntPtr(0)
	ds.AnonymousBlockingEnabled = util.BoolPtr(false)
	ds.Active = util.BoolPtr(true)

	dses := []DeliveryService{ds}

	dss := []DeliveryServiceServer{
		DeliveryServiceServer{
			Server:          *server.ID,
			DeliveryService: *ds.ID,
		},
	}

	dsRegexes := []tc.DeliveryServiceRegexes{
		tc.DeliveryServiceRegexes{
			DSName: *ds.XMLID,
			Regexes: []tc.DeliveryServiceRegex{
				tc.DeliveryServiceRegex{
					Type:      string(tc.DSMatchTypeHostRegex),
					SetNumber: 0,
					Pattern:   "myregexpattern",
				},
			},
		},
	}

	serverParams := []tc.Parameter{
		tc.Parameter{
			Name:       "trafficserver",
			ConfigFile: "package",
			Value:      "7",
			Profiles:   []byte(`["global"]`),
		},
		tc.Parameter{
			Name:       "serverpkgval",
			ConfigFile: "package",
			Value:      "serverpkgval __HOSTNAME__ foo",
			Profiles:   []byte(server.ProfileNames[0]),
		},
	}

	remapConfigParams := []tc.Parameter{
		tc.Parameter{
			Name:       "cachekey.pparam",
			ConfigFile: "remap.config",
			Value:      "--ckeypp=cvalpp",
			Profiles:   []byte(`["dsprofile"]`),
		},
		tc.Parameter{
			Name:       "ckeycc",
			ConfigFile: "cachekey.config",
			Value:      "cvalcc",
			Profiles:   []byte(`["dsprofile"]`),
		},
		tc.Parameter{
			Name:       "not_location",
			ConfigFile: "cachekey.config",
			Value:      "notinconfig",
			Profiles:   []byte(`["global"]`),
		},
	}

	cdn := &tc.CDN{
		DomainName: "cdndomain.example",
		Name:       "my-cdn-name",
	}

	topologies := []tc.Topology{}
	cgs := []tc.CacheGroupNullable{}
	serverCapabilities := map[int]map[ServerCapability]struct{}{}
	dsRequiredCapabilities := map[int]map[ServerCapability]struct{}{}
	configDir := `/opt/trafficserver/etc/trafficserver`

	cfg, err := MakeRemapDotConfig(server, dses, dss, dsRegexes, serverParams, cdn, remapConfigParams, topologies, cgs, serverCapabilities, dsRequiredCapabilities, configDir, &RemapDotConfigOpts{HdrComment: hdr})
	if err != nil {
		t.Fatal(err)
	}
	txt := cfg.Text

	txt = strings.TrimSpace(txt)

	testComment(t, txt, hdr)

	txtLines := strings.Split(txt, "\n")

	if len(txtLines) != 2 {
		t.Errorf("expected one line for each remap plus a comment, actual: '%v' count %v", txt, len(txtLines))
	}

	remapLine := txtLines[1]

	if !strings.HasPrefix(remapLine, "map") {
		t.Errorf("expected to start with 'map', actual '%v'", txt)
	}

	if strings.Count(remapLine, "origin.example.test") != 2 {
		t.Errorf("expected to contain origin FQDN twice (Mids remap origins to themselves, as a forward proxy), actual '%v'", txt)
	}

	if 1 != strings.Count(remapLine, "cachekey.so") {
		t.Errorf("expected only single cachekey.so plugin, actual '%v'", txt)
	} else if !strings.Contains(remapLine, "--remove-path=true") {
		t.Errorf("expected cachekey qstring ignore args, actual '%v'", txt)
	} else if !strings.Contains(remapLine, "--ckeypp=cvalpp") {
		t.Errorf("expected to contain cachekey.pparam param, actual '%v'", txt)
	} else if !strings.Contains(remapLine, "--ckeycc=cvalcc") {
		t.Errorf("expected to contain cachekey.config param, actual '%v'", txt)
	}

	if !warningsContains(cfg.Warnings, "Both new cachekey.pparam and old cachekey.config parameters assigned") {
		t.Errorf("expected to contain warning about using both cachekey.config and cachekey.pparam, actual '%v', '%v'", cfg.Warnings, txt)
	}
}

func TestMakeRemapDotConfigMidBgFetchHandling(t *testing.T) {
	hdr := "myHeaderComment"

	server := makeTestRemapServer()

	ds := DeliveryService{}
	ds.ID = util.IntPtr(48)
	dsType := tc.DSType("HTTP_LIVE_NATNL")
	ds.Type = &dsType
	ds.OrgServerFQDN = util.StrPtr("origin.example.test")
	ds.MidHeaderRewrite = util.StrPtr("")
	ds.RangeRequestHandling = util.IntPtr(int(tc.RangeRequestHandlingBackgroundFetch))
	ds.RemapText = util.StrPtr("myremaptext")
	ds.EdgeHeaderRewrite = nil
	ds.SigningAlgorithm = util.StrPtr("url_sig")
	ds.XMLID = util.StrPtr("mydsname")
	ds.QStringIgnore = util.IntPtr(int(tc.QStringIgnoreIgnoreInCacheKeyAndPassUp))
	ds.RegexRemap = util.StrPtr("myregexremap")
	ds.FQPacingRate = util.IntPtr(0)
	ds.DSCP = util.IntPtr(0)
	ds.RoutingName = util.StrPtr("myroutingname")
	ds.MultiSiteOrigin = util.BoolPtr(false)
	ds.OriginShield = util.StrPtr("myoriginshield")
	ds.ProfileID = util.IntPtr(49)
	ds.ProfileName = util.StrPtr("dsprofile")
	ds.Protocol = util.IntPtr(0)
	ds.AnonymousBlockingEnabled = util.BoolPtr(false)
	ds.Active = util.BoolPtr(true)

	dses := []DeliveryService{ds}

	dss := []DeliveryServiceServer{
		DeliveryServiceServer{
			Server:          *server.ID,
			DeliveryService: *ds.ID,
		},
	}

	dsRegexes := []tc.DeliveryServiceRegexes{
		tc.DeliveryServiceRegexes{
			DSName: *ds.XMLID,
			Regexes: []tc.DeliveryServiceRegex{
				tc.DeliveryServiceRegex{
					Type:      string(tc.DSMatchTypeHostRegex),
					SetNumber: 0,
					Pattern:   "myregexpattern",
				},
			},
		},
	}

	serverParams := []tc.Parameter{
		tc.Parameter{
			Name:       "trafficserver",
			ConfigFile: "package",
			Value:      "7",
			Profiles:   []byte(`["global"]`),
		},
		tc.Parameter{
			Name:       "serverpkgval",
			ConfigFile: "package",
			Value:      "serverpkgval __HOSTNAME__ foo",
			Profiles:   []byte(server.ProfileNames[0]),
		},
	}

	remapConfigParams := []tc.Parameter{
		tc.Parameter{
			Name:       "cachekeykey",
			ConfigFile: "cacheurl.config",
			Value:      "cachekeyval",
			Profiles:   []byte(`["dsprofile"]`),
		},
		tc.Parameter{
			Name:       "shouldnotexist",
			ConfigFile: "cacheurl.config",
			Value:      "shouldnotexisteither",
			Profiles:   []byte(`["not-dsprofile"]`),
		},
		tc.Parameter{
			Name:       "cachekeykey",
			ConfigFile: "cacheurl.config",
			Value:      "cachekeyval",
			Profiles:   []byte(`["global"]`),
		},
		tc.Parameter{
			Name:       "not_location",
			ConfigFile: "cacheurl.config",
			Value:      "notinconfig",
			Profiles:   []byte(`["global"]`),
		},
		tc.Parameter{
			Name:       "not_location",
			ConfigFile: "cachekey.config",
			Value:      "notinconfig",
			Profiles:   []byte(`["global"]`),
		},
	}

	cdn := &tc.CDN{
		DomainName: "cdndomain.example",
		Name:       "my-cdn-name",
	}

	topologies := []tc.Topology{}
	cgs := []tc.CacheGroupNullable{}
	serverCapabilities := map[int]map[ServerCapability]struct{}{}
	dsRequiredCapabilities := map[int]map[ServerCapability]struct{}{}
	configDir := `/opt/trafficserver/etc/trafficserver`

	cfg, err := MakeRemapDotConfig(server, dses, dss, dsRegexes, serverParams, cdn, remapConfigParams, topologies, cgs, serverCapabilities, dsRequiredCapabilities, configDir, &RemapDotConfigOpts{HdrComment: hdr})
	if err != nil {
		t.Fatal(err)
	}
	txt := cfg.Text

	txt = strings.TrimSpace(txt)

	testComment(t, txt, hdr)

	txtLines := strings.Split(txt, "\n")

	if len(txtLines) != 2 {
		t.Errorf("expected one line for each remap plus a comment, actual: '%v' count %v", txt, len(txtLines))
	}

	remapLine := txtLines[1]

	if !strings.HasPrefix(remapLine, "map") {
		t.Errorf("expected to start with 'map', actual '%v'", txt)
	}

	if strings.Count(remapLine, "origin.example.test") != 2 {
		t.Errorf("expected to contain origin FQDN twice (Mids remap origins to themselves, as a forward proxy), actual '%v'", txt)
	}

	if strings.Contains(remapLine, "background_fetch.so") {
		t.Errorf("did not expect to contain background_fetch plugin, actual '%v'", txt)
	}
}

func TestMakeRemapDotConfigMidRangeRequestHandling(t *testing.T) {
	hdr := "myHeaderComment"

	server := makeTestRemapServer()

	ds := DeliveryService{}
	ds.ID = util.IntPtr(48)
	dsType := tc.DSType("HTTP_LIVE_NATNL")
	ds.Type = &dsType
	ds.OrgServerFQDN = util.StrPtr("origin.example.test")
	ds.MidHeaderRewrite = util.StrPtr("")
	ds.RangeRequestHandling = util.IntPtr(int(tc.RangeRequestHandlingCacheRangeRequest))
	ds.RemapText = util.StrPtr("myremaptext")
	ds.EdgeHeaderRewrite = nil
	ds.SigningAlgorithm = util.StrPtr("url_sig")
	ds.XMLID = util.StrPtr("mydsname")
	ds.QStringIgnore = util.IntPtr(int(tc.QStringIgnoreIgnoreInCacheKeyAndPassUp))
	ds.RegexRemap = util.StrPtr("myregexremap")
	ds.FQPacingRate = util.IntPtr(0)
	ds.DSCP = util.IntPtr(0)
	ds.RoutingName = util.StrPtr("myroutingname")
	ds.MultiSiteOrigin = util.BoolPtr(false)
	ds.OriginShield = util.StrPtr("myoriginshield")
	ds.ProfileID = util.IntPtr(49)
	ds.ProfileName = util.StrPtr("dsprofile")
	ds.Protocol = util.IntPtr(0)
	ds.AnonymousBlockingEnabled = util.BoolPtr(false)
	ds.Active = util.BoolPtr(true)

	dses := []DeliveryService{ds}

	dss := []DeliveryServiceServer{
		DeliveryServiceServer{
			Server:          *server.ID,
			DeliveryService: *ds.ID,
		},
	}

	dsRegexes := []tc.DeliveryServiceRegexes{
		tc.DeliveryServiceRegexes{
			DSName: *ds.XMLID,
			Regexes: []tc.DeliveryServiceRegex{
				tc.DeliveryServiceRegex{
					Type:      string(tc.DSMatchTypeHostRegex),
					SetNumber: 0,
					Pattern:   "myregexpattern",
				},
			},
		},
	}

	serverParams := []tc.Parameter{
		tc.Parameter{
			Name:       "trafficserver",
			ConfigFile: "package",
			Value:      "7",
			Profiles:   []byte(`["global"]`),
		},
		tc.Parameter{
			Name:       "serverpkgval",
			ConfigFile: "package",
			Value:      "serverpkgval __HOSTNAME__ foo",
			Profiles:   []byte(server.ProfileNames[0]),
		},
	}

	remapConfigParams := []tc.Parameter{
		tc.Parameter{
			Name:       "not_location",
			ConfigFile: "cachekey.config",
			Value:      "notinconfig",
			Profiles:   []byte(`["global"]`),
		},
	}

	cdn := &tc.CDN{
		DomainName: "cdndomain.example",
		Name:       "my-cdn-name",
	}

	topologies := []tc.Topology{}
	cgs := []tc.CacheGroupNullable{}
	serverCapabilities := map[int]map[ServerCapability]struct{}{}
	dsRequiredCapabilities := map[int]map[ServerCapability]struct{}{}
	configDir := `/opt/trafficserver/etc/trafficserver`

	cfg, err := MakeRemapDotConfig(server, dses, dss, dsRegexes, serverParams, cdn, remapConfigParams, topologies, cgs, serverCapabilities, dsRequiredCapabilities, configDir, &RemapDotConfigOpts{HdrComment: hdr})
	if err != nil {
		t.Fatal(err)
	}
	txt := cfg.Text

	txt = strings.TrimSpace(txt)

	testComment(t, txt, hdr)

	txtLines := strings.Split(txt, "\n")

	if len(txtLines) != 2 {
		t.Errorf("expected one line for each remap plus a comment, actual: '%v' count %v", txt, len(txtLines))
	}

	remapLine := txtLines[1]

	if !strings.HasPrefix(remapLine, "map") {
		t.Errorf("expected to start with 'map', actual '%v'", txt)
	}

	if strings.Count(remapLine, "origin.example.test") != 2 {
		t.Errorf("expected to contain origin FQDN twice (Mids remap origins to themselves, as a forward proxy), actual '%v'", txt)
	}

	if !strings.Contains(remapLine, "cache_range_requests.so") {
		t.Errorf("expected to contain range request handling plugin, actual '%v'", txt)
	}
}

func TestMakeRemapDotConfigMidSlicePluginRangeRequestHandling(t *testing.T) {
	hdr := "myHeaderComment"

	server := makeTestRemapServer()

	ds := DeliveryService{}
	ds.ID = util.IntPtr(48)
	dsType := tc.DSType("HTTP_LIVE_NATNL")
	ds.Type = &dsType
	ds.OrgServerFQDN = util.StrPtr("origin.example.test")
	ds.MidHeaderRewrite = util.StrPtr("")
	ds.RangeRequestHandling = util.IntPtr(tc.RangeRequestHandlingSlice)
	ds.RemapText = util.StrPtr("myremaptext")
	ds.EdgeHeaderRewrite = nil
	ds.SigningAlgorithm = util.StrPtr("url_sig")
	ds.XMLID = util.StrPtr("mydsname")
	ds.QStringIgnore = util.IntPtr(int(tc.QStringIgnoreIgnoreInCacheKeyAndPassUp))
	ds.RegexRemap = util.StrPtr("myregexremap")
	ds.FQPacingRate = util.IntPtr(0)
	ds.DSCP = util.IntPtr(0)
	ds.RoutingName = util.StrPtr("myroutingname")
	ds.MultiSiteOrigin = util.BoolPtr(false)
	ds.OriginShield = util.StrPtr("myoriginshield")
	ds.ProfileID = util.IntPtr(49)
	ds.ProfileName = util.StrPtr("dsprofile")
	ds.Protocol = util.IntPtr(0)
	ds.AnonymousBlockingEnabled = util.BoolPtr(false)
	ds.Active = util.BoolPtr(true)

	ds2 := DeliveryService{}
	ds2.ID = util.IntPtr(48)
	dsType2 := tc.DSType("HTTP_LIVE_NATNL")
	ds2.Type = &dsType2
	ds2.OrgServerFQDN = util.StrPtr("origin.example.test")
	ds2.MidHeaderRewrite = util.StrPtr("")
	ds2.RangeRequestHandling = util.IntPtr(tc.RangeRequestHandlingSlice)
	ds2.RemapText = util.StrPtr("myremaptext")
	ds2.EdgeHeaderRewrite = nil
	ds2.SigningAlgorithm = util.StrPtr("url_sig")
	ds2.XMLID = util.StrPtr("mydsname")
	ds2.QStringIgnore = util.IntPtr(int(tc.QStringIgnoreIgnoreInCacheKeyAndPassUp))
	ds2.RegexRemap = util.StrPtr("myregexremap")
	ds2.FQPacingRate = util.IntPtr(0)
	ds2.DSCP = util.IntPtr(0)
	ds2.RoutingName = util.StrPtr("myroutingname")
	ds2.MultiSiteOrigin = util.BoolPtr(false)
	ds2.OriginShield = util.StrPtr("myoriginshield")
	ds2.ProfileID = util.IntPtr(49)
	ds2.ProfileName = util.StrPtr("dsprofile")
	ds2.Protocol = util.IntPtr(0)
	ds2.AnonymousBlockingEnabled = util.BoolPtr(false)
	ds2.Active = util.BoolPtr(true)

	dses := []DeliveryService{ds, ds2}

	dss := []DeliveryServiceServer{
		DeliveryServiceServer{
			Server:          *server.ID,
			DeliveryService: *ds.ID,
		},
	}

	dsRegexes := []tc.DeliveryServiceRegexes{
		tc.DeliveryServiceRegexes{
			DSName: *ds.XMLID,
			Regexes: []tc.DeliveryServiceRegex{
				tc.DeliveryServiceRegex{
					Type:      string(tc.DSMatchTypeHostRegex),
					SetNumber: 0,
					Pattern:   "myregexpattern",
				},
			},
		},
	}

	serverParams := []tc.Parameter{
		tc.Parameter{
			Name:       "trafficserver",
			ConfigFile: "package",
			Value:      "7",
			Profiles:   []byte(`["global"]`),
		},
		tc.Parameter{
			Name:       "serverpkgval",
			ConfigFile: "package",
			Value:      "serverpkgval __HOSTNAME__ foo",
			Profiles:   []byte(server.ProfileNames[0]),
		},
	}

	remapConfigParams := []tc.Parameter{
		tc.Parameter{
			Name:       "not_location",
			ConfigFile: "cachekey.config",
			Value:      "notinconfig",
			Profiles:   []byte(`["global"]`),
		},
	}

	cdn := &tc.CDN{
		DomainName: "cdndomain.example",
		Name:       "my-cdn-name",
	}

	topologies := []tc.Topology{}
	cgs := []tc.CacheGroupNullable{}
	serverCapabilities := map[int]map[ServerCapability]struct{}{}
	dsRequiredCapabilities := map[int]map[ServerCapability]struct{}{}
	configDir := `/opt/trafficserver/etc/trafficserver`

	cfg, err := MakeRemapDotConfig(server, dses, dss, dsRegexes, serverParams, cdn, remapConfigParams, topologies, cgs, serverCapabilities, dsRequiredCapabilities, configDir, &RemapDotConfigOpts{HdrComment: hdr})
	if err != nil {
		t.Fatal(err)
	}
	txt := cfg.Text

	txt = strings.TrimSpace(txt)

	testComment(t, txt, hdr)

	txtLines := strings.Split(txt, "\n")

	if len(txtLines) != 2 {
		t.Fatalf("expected one remap line for DS with origin, but not DS with empty Origin FQDN, actual: '%v' count %v", txt, len(txtLines))
	}
}

func TestMakeRemapDotConfigAnyMap(t *testing.T) {
	hdr := "myHeaderComment"

	server := makeTestRemapServer()
	server.Type = "EDGE"

	ds := DeliveryService{}
	ds.ID = util.IntPtr(48)
	dsType := tc.DSType("ANY_MAP")
	ds.Type = &dsType
	ds.OrgServerFQDN = util.StrPtr("")
	ds.MidHeaderRewrite = util.StrPtr("")
	ds.RangeRequestHandling = util.IntPtr(tc.RangeRequestHandlingSlice)
	ds.RemapText = util.StrPtr("") // should not be included, any map requires remap text
	ds.EdgeHeaderRewrite = nil
	ds.SigningAlgorithm = util.StrPtr("url_sig")
	ds.XMLID = util.StrPtr("mydsname")
	ds.QStringIgnore = util.IntPtr(int(tc.QStringIgnoreIgnoreInCacheKeyAndPassUp))
	ds.RegexRemap = util.StrPtr("myregexremap")
	ds.FQPacingRate = util.IntPtr(0)
	ds.DSCP = util.IntPtr(0)
	ds.RoutingName = util.StrPtr("myroutingname")
	ds.MultiSiteOrigin = util.BoolPtr(false)
	ds.OriginShield = util.StrPtr("myoriginshield")
	ds.ProfileID = util.IntPtr(49)
	ds.ProfileName = util.StrPtr("dsprofile")
	ds.Protocol = util.IntPtr(0)
	ds.AnonymousBlockingEnabled = util.BoolPtr(false)
	ds.Active = util.BoolPtr(true)

	ds2 := DeliveryService{}
	ds2.ID = util.IntPtr(49)
	dsType2 := tc.DSType("ANY_MAP")
	ds2.Type = &dsType2
	ds2.OrgServerFQDN = util.StrPtr("myorigin")
	ds2.MidHeaderRewrite = util.StrPtr("mymidrewrite")
	ds2.RangeRequestHandling = util.IntPtr(0)
	ds2.RemapText = util.StrPtr("myremaptext")
	ds2.EdgeHeaderRewrite = util.StrPtr("myedgerewrite")
	ds2.SigningAlgorithm = util.StrPtr("url_sig")
	ds2.XMLID = util.StrPtr("mydsname2")
	ds2.QStringIgnore = util.IntPtr(0)
	ds2.RegexRemap = util.StrPtr("myregexremap")
	ds2.FQPacingRate = util.IntPtr(0)
	ds2.DSCP = util.IntPtr(0)
	ds2.RoutingName = util.StrPtr("myroutingname")
	ds2.MultiSiteOrigin = util.BoolPtr(false)
	ds2.OriginShield = util.StrPtr("myoriginshield")
	ds2.ProfileID = util.IntPtr(49)
	ds2.ProfileName = util.StrPtr("dsprofile")
	ds2.Protocol = util.IntPtr(0)
	ds2.AnonymousBlockingEnabled = util.BoolPtr(false)
	ds2.Active = util.BoolPtr(true)

	dses := []DeliveryService{ds, ds2}

	dss := []DeliveryServiceServer{
		DeliveryServiceServer{
			Server:          *server.ID,
			DeliveryService: *ds.ID,
		},
		DeliveryServiceServer{
			Server:          *server.ID,
			DeliveryService: *ds2.ID,
		},
	}

	dsRegexes := []tc.DeliveryServiceRegexes{
		tc.DeliveryServiceRegexes{
			DSName: *ds.XMLID,
			Regexes: []tc.DeliveryServiceRegex{
				tc.DeliveryServiceRegex{
					Type:      string(tc.DSMatchTypeHostRegex),
					SetNumber: 0,
					Pattern:   "myregexpattern",
				},
			},
		},
		tc.DeliveryServiceRegexes{
			DSName: *ds2.XMLID,
			Regexes: []tc.DeliveryServiceRegex{
				tc.DeliveryServiceRegex{
					Type:      string(tc.DSMatchTypeHostRegex),
					SetNumber: 0,
					Pattern:   "myregexpattern2",
				},
			},
		},
	}

	serverParams := []tc.Parameter{
		tc.Parameter{
			Name:       "trafficserver",
			ConfigFile: "package",
			Value:      "7",
			Profiles:   []byte(`["global"]`),
		},
		tc.Parameter{
			Name:       "serverpkgval",
			ConfigFile: "package",
			Value:      "serverpkgval __HOSTNAME__ foo",
			Profiles:   []byte(server.ProfileNames[0]),
		},
	}

	remapConfigParams := []tc.Parameter{
		tc.Parameter{
			Name:       "not_location",
			ConfigFile: "cachekey.config",
			Value:      "notinconfig",
			Profiles:   []byte(`["global"]`),
		},
	}

	cdn := &tc.CDN{
		DomainName: "cdndomain.example",
		Name:       "my-cdn-name",
	}

	topologies := []tc.Topology{}
	cgs := []tc.CacheGroupNullable{}
	serverCapabilities := map[int]map[ServerCapability]struct{}{}
	dsRequiredCapabilities := map[int]map[ServerCapability]struct{}{}
	configDir := `/opt/trafficserver/etc/trafficserver`

	cfg, err := MakeRemapDotConfig(server, dses, dss, dsRegexes, serverParams, cdn, remapConfigParams, topologies, cgs, serverCapabilities, dsRequiredCapabilities, configDir, &RemapDotConfigOpts{HdrComment: hdr})
	if err != nil {
		t.Fatal(err)
	}
	txt := cfg.Text

	txt = strings.TrimSpace(txt)
	txt = strings.Replace(txt, "\n\n", "\n", -1)

	testComment(t, txt, hdr)

	txtLines := strings.Split(txt, "\n")

	if len(txtLines) != 2 {
		t.Fatalf("expected one remap line for ANY_MAP DS with remap text, but not ANY_MAP DS with nil remap text, actual: '%v' count %v", txt, len(txtLines))
	}

	remapLine := txtLines[1]

	if strings.HasPrefix(remapLine, "map") {
		t.Errorf("expected to any_map to not start with 'map' (should be raw ds.RemapText), actual '%v'", txt)
	}

	if !strings.Contains(remapLine, "myremaptext") {
		t.Errorf("expected to contain ANY_MAP DS remap text, actual '%v'", txt)
	}

}

func TestMakeRemapDotConfigEdgeMissingRemapData(t *testing.T) {
	hdr := "myHeaderComment"

	server := makeTestRemapServer()
	server.Type = "EDGE"

	dses := []DeliveryService{}
	{ // see regexes - has invalid regex type
		ds := DeliveryService{}
		ds.ID = util.IntPtr(1)
		dsType := tc.DSType("HTTP_LIVE_NATNL")
		ds.Type = &dsType
		ds.OrgServerFQDN = util.StrPtr("myorigin")
		ds.MidHeaderRewrite = util.StrPtr("mymidrewrite")
		ds.RangeRequestHandling = util.IntPtr(0)
		ds.RemapText = util.StrPtr("myreamptext")
		ds.EdgeHeaderRewrite = util.StrPtr("myedgeheaderrewrite")
		ds.SigningAlgorithm = util.StrPtr("url_sig")
		ds.XMLID = util.StrPtr("ds")
		ds.QStringIgnore = util.IntPtr(0)
		ds.RegexRemap = util.StrPtr("myregexremap")
		ds.FQPacingRate = util.IntPtr(0)
		ds.DSCP = util.IntPtr(0)
		ds.RoutingName = util.StrPtr("myroutingname")
		ds.MultiSiteOrigin = util.BoolPtr(false)
		ds.OriginShield = util.StrPtr("myoriginshield")
		ds.ProfileID = util.IntPtr(49)
		ds.ProfileName = util.StrPtr("dsprofile")
		ds.Protocol = util.IntPtr(0)
		ds.AnonymousBlockingEnabled = util.BoolPtr(false)
		ds.Active = util.BoolPtr(true)
		dses = append(dses, ds)
	}
	{ // see regexes - has invalid regex type
		ds := DeliveryService{}
		ds.ID = util.IntPtr(2)
		dsType := tc.DSType("HTTP_LIVE_NATNL")
		ds.Type = &dsType
		ds.OrgServerFQDN = util.StrPtr("myorigin")
		ds.MidHeaderRewrite = util.StrPtr("mymidrewrite")
		ds.RangeRequestHandling = util.IntPtr(0)
		ds.RemapText = util.StrPtr("myremaptext")
		ds.EdgeHeaderRewrite = util.StrPtr("myedgeheaderrewrite")
		ds.SigningAlgorithm = util.StrPtr("url_sig")
		ds.XMLID = util.StrPtr("ds2")
		ds.QStringIgnore = util.IntPtr(0)
		ds.RegexRemap = util.StrPtr("myregexremap")
		ds.FQPacingRate = util.IntPtr(0)
		ds.DSCP = util.IntPtr(0)
		ds.RoutingName = util.StrPtr("myroutingname")
		ds.MultiSiteOrigin = util.BoolPtr(false)
		ds.OriginShield = util.StrPtr("myoriginshield")
		ds.ProfileID = util.IntPtr(49)
		ds.ProfileName = util.StrPtr("dsprofile")
		ds.Protocol = util.IntPtr(0)
		ds.AnonymousBlockingEnabled = util.BoolPtr(false)
		ds.Active = util.BoolPtr(true)
		dses = append(dses, ds)
	}
	{ // see regexes - has invalid regex type
		ds := DeliveryService{}
		ds.ID = util.IntPtr(3)
		dsType := tc.DSType("HTTP_LIVE_NATNL")
		ds.Type = &dsType
		ds.OrgServerFQDN = util.StrPtr("myorigin")
		ds.MidHeaderRewrite = util.StrPtr("mymidrewrite")
		ds.RangeRequestHandling = util.IntPtr(0)
		ds.RemapText = util.StrPtr("myremaptext")
		ds.EdgeHeaderRewrite = util.StrPtr("myedgeheaderrewrite")
		ds.SigningAlgorithm = util.StrPtr("url_sig")
		ds.XMLID = util.StrPtr("ds3")
		ds.QStringIgnore = util.IntPtr(0)
		ds.RegexRemap = util.StrPtr("myregexremap")
		ds.FQPacingRate = util.IntPtr(0)
		ds.DSCP = util.IntPtr(0)
		ds.RoutingName = util.StrPtr("myroutingname")
		ds.MultiSiteOrigin = util.BoolPtr(false)
		ds.OriginShield = util.StrPtr("myoriginshield")
		ds.ProfileID = util.IntPtr(49)
		ds.ProfileName = util.StrPtr("dsprofile")
		ds.Protocol = util.IntPtr(0)
		ds.AnonymousBlockingEnabled = util.BoolPtr(false)
		ds.Active = util.BoolPtr(true)
		dses = append(dses, ds)
	}
	{ // see regexes - has invalid regex type
		ds := DeliveryService{}
		ds.ID = util.IntPtr(4)
		dsType := tc.DSType("HTTP_LIVE_NATNL")
		ds.Type = &dsType
		ds.OrgServerFQDN = util.StrPtr("myorigin")
		ds.MidHeaderRewrite = util.StrPtr("mymidrewrite")
		ds.RangeRequestHandling = util.IntPtr(0)
		ds.RemapText = util.StrPtr("myremaptext")
		ds.EdgeHeaderRewrite = util.StrPtr("myedgeheaderrewrite")
		ds.SigningAlgorithm = util.StrPtr("url_sig")
		ds.XMLID = util.StrPtr("ds4")
		ds.QStringIgnore = util.IntPtr(0)
		ds.RegexRemap = util.StrPtr("myregexremap")
		ds.FQPacingRate = util.IntPtr(0)
		ds.DSCP = util.IntPtr(0)
		ds.RoutingName = util.StrPtr("myroutingname")
		ds.MultiSiteOrigin = util.BoolPtr(false)
		ds.OriginShield = util.StrPtr("myoriginshield")
		ds.ProfileID = util.IntPtr(49)
		ds.ProfileName = util.StrPtr("dsprofile")
		ds.Protocol = util.IntPtr(0)
		ds.AnonymousBlockingEnabled = util.BoolPtr(false)
		ds.Active = util.BoolPtr(true)
		dses = append(dses, ds)
	}
	{ // see regexes - has invalid regex type
		ds := DeliveryService{}
		ds.ID = util.IntPtr(5)
		dsType := tc.DSType("HTTP_LIVE_NATNL")
		ds.Type = &dsType
		ds.OrgServerFQDN = util.StrPtr("myorigin")
		ds.MidHeaderRewrite = util.StrPtr("mymidrewrite")
		ds.RangeRequestHandling = util.IntPtr(0)
		ds.RemapText = util.StrPtr("myremaptext")
		ds.EdgeHeaderRewrite = util.StrPtr("myedgeheaderrewrite")
		ds.SigningAlgorithm = util.StrPtr("url_sig")
		ds.XMLID = util.StrPtr("ds5")
		ds.QStringIgnore = util.IntPtr(0)
		ds.RegexRemap = util.StrPtr("myregexremap")
		ds.FQPacingRate = util.IntPtr(0)
		ds.DSCP = util.IntPtr(0)
		ds.RoutingName = util.StrPtr("myroutingname")
		ds.MultiSiteOrigin = util.BoolPtr(false)
		ds.OriginShield = util.StrPtr("myoriginshield")
		ds.ProfileID = util.IntPtr(49)
		ds.ProfileName = util.StrPtr("dsprofile")
		ds.Protocol = util.IntPtr(0)
		ds.AnonymousBlockingEnabled = util.BoolPtr(false)
		ds.Active = util.BoolPtr(true)
		dses = append(dses, ds)
	}
	{
		ds := DeliveryService{}
		ds.ID = util.IntPtr(6)
		dsType := tc.DSType("HTTP_LIVE_NATNL")
		ds.Type = &dsType
		ds.OrgServerFQDN = nil // nil origin should not be included
		ds.MidHeaderRewrite = util.StrPtr("mymidrewrite")
		ds.RangeRequestHandling = util.IntPtr(0)
		ds.RemapText = util.StrPtr("myremaptext")
		ds.EdgeHeaderRewrite = util.StrPtr("myedgeheaderrewrite")
		ds.SigningAlgorithm = util.StrPtr("url_sig")
		ds.XMLID = util.StrPtr("ds6")
		ds.QStringIgnore = util.IntPtr(0)
		ds.RegexRemap = util.StrPtr("myregexremap")
		ds.FQPacingRate = util.IntPtr(0)
		ds.DSCP = util.IntPtr(0)
		ds.RoutingName = util.StrPtr("myroutingname")
		ds.MultiSiteOrigin = util.BoolPtr(false)
		ds.OriginShield = util.StrPtr("myoriginshield")
		ds.ProfileID = util.IntPtr(49)
		ds.ProfileName = util.StrPtr("dsprofile")
		ds.Protocol = util.IntPtr(0)
		ds.AnonymousBlockingEnabled = util.BoolPtr(false)
		ds.Active = util.BoolPtr(true)
		dses = append(dses, ds)
	}
	{
		ds := DeliveryService{}
		ds.ID = util.IntPtr(7)
		dsType := tc.DSType("HTTP_LIVE_NATNL")
		ds.Type = &dsType
		ds.OrgServerFQDN = util.StrPtr("") // empty origin should not be included
		ds.MidHeaderRewrite = util.StrPtr("mymidrewrite")
		ds.RangeRequestHandling = util.IntPtr(0)
		ds.RemapText = util.StrPtr("myremaptext")
		ds.EdgeHeaderRewrite = util.StrPtr("myedgeheaderrewrite")
		ds.SigningAlgorithm = util.StrPtr("url_sig")
		ds.XMLID = util.StrPtr("ds7")
		ds.QStringIgnore = util.IntPtr(0)
		ds.RegexRemap = util.StrPtr("myregexremap")
		ds.FQPacingRate = util.IntPtr(0)
		ds.DSCP = util.IntPtr(0)
		ds.RoutingName = util.StrPtr("myroutingname")
		ds.MultiSiteOrigin = util.BoolPtr(false)
		ds.OriginShield = util.StrPtr("myoriginshield")
		ds.ProfileID = util.IntPtr(49)
		ds.ProfileName = util.StrPtr("dsprofile")
		ds.Protocol = util.IntPtr(0)
		ds.AnonymousBlockingEnabled = util.BoolPtr(false)
		ds.Active = util.BoolPtr(true)
		dses = append(dses, ds)
	}
	{ // see regexes - nil pattern
		ds := DeliveryService{}
		ds.ID = util.IntPtr(8)
		dsType := tc.DSType("HTTP_LIVE_NATNL")
		ds.Type = &dsType
		ds.OrgServerFQDN = util.StrPtr("") // empty origin should not be included
		ds.MidHeaderRewrite = util.StrPtr("mymidrewrite")
		ds.RangeRequestHandling = util.IntPtr(0)
		ds.RemapText = util.StrPtr("myremaptext")
		ds.EdgeHeaderRewrite = util.StrPtr("myedgeheaderrewrite")
		ds.SigningAlgorithm = util.StrPtr("url_sig")
		ds.XMLID = util.StrPtr("ds8")
		ds.QStringIgnore = util.IntPtr(0)
		ds.RegexRemap = util.StrPtr("myregexremap")
		ds.FQPacingRate = util.IntPtr(0)
		ds.DSCP = util.IntPtr(0)
		ds.RoutingName = util.StrPtr("myroutingname")
		ds.MultiSiteOrigin = util.BoolPtr(false)
		ds.OriginShield = util.StrPtr("myoriginshield")
		ds.ProfileID = util.IntPtr(49)
		ds.ProfileName = util.StrPtr("dsprofile")
		ds.Protocol = nil // nil protocol shouldn't be included
		ds.AnonymousBlockingEnabled = util.BoolPtr(false)
		ds.Active = util.BoolPtr(true)
		dses = append(dses, ds)
	}

	dss := []DeliveryServiceServer{
		DeliveryServiceServer{
			Server:          *server.ID,
			DeliveryService: 1,
		},
		DeliveryServiceServer{
			Server:          *server.ID,
			DeliveryService: 2,
		},
		DeliveryServiceServer{
			Server:          *server.ID,
			DeliveryService: 3,
		},
		DeliveryServiceServer{
			Server:          *server.ID,
			DeliveryService: 4,
		},
		DeliveryServiceServer{
			Server:          *server.ID,
			DeliveryService: 5,
		},
		DeliveryServiceServer{
			Server:          *server.ID,
			DeliveryService: 6,
		},
		DeliveryServiceServer{
			Server:          *server.ID,
			DeliveryService: 7,
		},
		DeliveryServiceServer{
			Server:          *server.ID,
			DeliveryService: 8,
		},
	}

	dsRegexes := []tc.DeliveryServiceRegexes{
		tc.DeliveryServiceRegexes{
			DSName: "ds",
			Regexes: []tc.DeliveryServiceRegex{
				tc.DeliveryServiceRegex{
					Type:      string(tc.DSMatchTypePathRegex),
					SetNumber: 0,
					Pattern:   "myregexpattern",
				},
			},
		},
		tc.DeliveryServiceRegexes{
			DSName: "ds2",
			Regexes: []tc.DeliveryServiceRegex{
				tc.DeliveryServiceRegex{
					Type:      string(tc.DSMatchTypeSteeringRegex),
					SetNumber: 0,
					Pattern:   "myregexpattern2",
				},
			},
		},
		tc.DeliveryServiceRegexes{
			DSName: "ds3",
			Regexes: []tc.DeliveryServiceRegex{
				tc.DeliveryServiceRegex{
					Type:      string(tc.DSMatchTypeHeaderRegex),
					SetNumber: 0,
					Pattern:   "myregexpattern3",
				},
			},
		},
		tc.DeliveryServiceRegexes{
			DSName: "ds4",
			Regexes: []tc.DeliveryServiceRegex{
				tc.DeliveryServiceRegex{
					Type:      "",
					SetNumber: 0,
					Pattern:   "myregexpattern4",
				},
			},
		},
		tc.DeliveryServiceRegexes{
			DSName: "ds5",
			Regexes: []tc.DeliveryServiceRegex{
				tc.DeliveryServiceRegex{
					Type:      "nonexistenttype",
					SetNumber: 0,
					Pattern:   "myregexpattern5",
				},
			},
		},
		tc.DeliveryServiceRegexes{
			DSName: "ds6",
			Regexes: []tc.DeliveryServiceRegex{
				tc.DeliveryServiceRegex{
					Type:      string(tc.DSMatchTypeHostRegex),
					SetNumber: 0,
					Pattern:   "myregexpattern6",
				},
			},
		},
		tc.DeliveryServiceRegexes{
			DSName: "ds7",
			Regexes: []tc.DeliveryServiceRegex{
				tc.DeliveryServiceRegex{
					Type:      string(tc.DSMatchTypeHostRegex),
					SetNumber: 0,
					Pattern:   "myregexpattern7",
				},
			},
		},
		tc.DeliveryServiceRegexes{
			DSName: "ds8",
			Regexes: []tc.DeliveryServiceRegex{
				tc.DeliveryServiceRegex{
					Type:      string(tc.DSMatchTypeHostRegex),
					SetNumber: 0,
					Pattern:   "",
				},
			},
		},
	}

	serverParams := []tc.Parameter{
		tc.Parameter{
			Name:       "trafficserver",
			ConfigFile: "package",
			Value:      "7",
			Profiles:   []byte(`["global"]`),
		},
		tc.Parameter{
			Name:       "serverpkgval",
			ConfigFile: "package",
			Value:      "serverpkgval __HOSTNAME__ foo",
			Profiles:   []byte(server.ProfileNames[0]),
		},
	}

	remapConfigParams := []tc.Parameter{
		tc.Parameter{
			Name:       "not_location",
			ConfigFile: "cachekey.config",
			Value:      "notinconfig",
			Profiles:   []byte(`["global"]`),
		},
	}

	cdn := &tc.CDN{
		DomainName: "cdndomain.example",
		Name:       "my-cdn-name",
	}

	topologies := []tc.Topology{}
	cgs := []tc.CacheGroupNullable{}
	serverCapabilities := map[int]map[ServerCapability]struct{}{}
	dsRequiredCapabilities := map[int]map[ServerCapability]struct{}{}
	configDir := `/opt/trafficserver/etc/trafficserver`

	cfg, err := MakeRemapDotConfig(server, dses, dss, dsRegexes, serverParams, cdn, remapConfigParams, topologies, cgs, serverCapabilities, dsRequiredCapabilities, configDir, &RemapDotConfigOpts{HdrComment: hdr})
	if err != nil {
		t.Fatal(err)
	}
	txt := cfg.Text

	txt = strings.TrimSpace(txt)

	testComment(t, txt, hdr)

	txtLines := strings.Split(txt, "\n")

	if len(txtLines) != 1 {
		t.Fatalf("expected no remaps from DSes with missing data, actual: '%v' count %v", txt, len(txtLines))
	}

}

func TestMakeRemapDotConfigEdgeHostRegexReplacement(t *testing.T) {
	hdr := "myHeaderComment"

	server := makeTestRemapServer()
	server.Type = "EDGE"

	ds := DeliveryService{}
	ds.ID = util.IntPtr(48)
	dsType := tc.DSType("HTTP_LIVE_NATNL")
	ds.Type = &dsType
	ds.OrgServerFQDN = util.StrPtr("origin.example.test")
	ds.MidHeaderRewrite = util.StrPtr("")
	ds.RangeRequestHandling = util.IntPtr(int(tc.RangeRequestHandlingCacheRangeRequest))
	ds.RemapText = util.StrPtr("myremaptext")
	ds.EdgeHeaderRewrite = nil
	ds.SigningAlgorithm = util.StrPtr("url_sig")
	ds.XMLID = util.StrPtr("mydsname")
	ds.QStringIgnore = util.IntPtr(int(tc.QStringIgnoreIgnoreInCacheKeyAndPassUp))
	ds.RegexRemap = util.StrPtr("myregexremap")
	ds.FQPacingRate = util.IntPtr(0)
	ds.DSCP = util.IntPtr(0)
	ds.RoutingName = util.StrPtr("myroutingname")
	ds.MultiSiteOrigin = util.BoolPtr(false)
	ds.OriginShield = util.StrPtr("myoriginshield")
	ds.ProfileID = util.IntPtr(49)
	ds.ProfileName = util.StrPtr("dsprofile")
	ds.Protocol = util.IntPtr(int(tc.DSProtocolHTTPAndHTTPS))
	ds.AnonymousBlockingEnabled = util.BoolPtr(false)
	ds.Active = util.BoolPtr(true)

	dses := []DeliveryService{ds}

	dss := []DeliveryServiceServer{
		DeliveryServiceServer{
			Server:          *server.ID,
			DeliveryService: *ds.ID,
		},
	}

	dsRegexes := []tc.DeliveryServiceRegexes{
		tc.DeliveryServiceRegexes{
			DSName: *ds.XMLID,
			Regexes: []tc.DeliveryServiceRegex{
				tc.DeliveryServiceRegex{
					Type:      string(tc.DSMatchTypeHostRegex),
					SetNumber: 0,
					Pattern:   `.*\.mypattern\..*`, // common host regex syntax, should be replaced
				},
			},
		},
	}

	serverParams := []tc.Parameter{
		tc.Parameter{
			Name:       "trafficserver",
			ConfigFile: "package",
			Value:      "7",
			Profiles:   []byte(`["global"]`),
		},
		tc.Parameter{
			Name:       "serverpkgval",
			ConfigFile: "package",
			Value:      "serverpkgval __HOSTNAME__ foo",
			Profiles:   []byte(server.ProfileNames[0]),
		},
	}

	remapConfigParams := []tc.Parameter{
		tc.Parameter{
			Name:       "not_location",
			ConfigFile: "cachekey.config",
			Value:      "notinconfig",
			Profiles:   []byte(`["global"]`),
		},
	}

	cdn := &tc.CDN{
		DomainName: "cdndomain.example",
		Name:       "my-cdn-name",
	}

	topologies := []tc.Topology{}
	cgs := []tc.CacheGroupNullable{}
	serverCapabilities := map[int]map[ServerCapability]struct{}{}
	dsRequiredCapabilities := map[int]map[ServerCapability]struct{}{}
	configDir := `/opt/trafficserver/etc/trafficserver`

	cfg, err := MakeRemapDotConfig(server, dses, dss, dsRegexes, serverParams, cdn, remapConfigParams, topologies, cgs, serverCapabilities, dsRequiredCapabilities, configDir, &RemapDotConfigOpts{HdrComment: hdr})
	if err != nil {
		t.Fatal(err)
	}
	txt := cfg.Text

	txt = strings.TrimSpace(txt)

	testComment(t, txt, hdr)

	txtLines := strings.Split(txt, "\n")

	if len(txtLines) != 3 {
		t.Fatalf("expected 3 remaps from HTTP_AND_HTTPS DS, actual: '%v' count %v", txt, len(txtLines))
	}

	if strings.Count(txt, "mypattern") != 2 {
		t.Errorf("expected 2 pattern occurences from HTTP_AND_HTTPS DS, actual: '%v' count %v", txt, len(txtLines))
	}

	remapLine := txtLines[1]

	if !strings.HasPrefix(remapLine, "map") {
		t.Errorf("expected to start with 'map', actual '%v'", txt)
	}

	if strings.Contains(txt, `\`) {
		t.Errorf(`expected regex pattern '\' to be replaced and not exist in remap, actual: '%v'`, txtLines)
	}

	if strings.Contains(txt, `.*`) {
		t.Errorf(`expected regex pattern '.*' to be replaced and not exist in remap, actual: '%v'`, txtLines)
	}
}

func TestMakeRemapDotConfigEdgeHostRegexReplacementHTTP(t *testing.T) {
	hdr := "myHeaderComment"

	server := makeTestRemapServer()
	server.Type = "EDGE"

	ds := DeliveryService{}
	ds.ID = util.IntPtr(48)
	dsType := tc.DSType("HTTP_LIVE_NATNL")
	ds.Type = &dsType
	ds.OrgServerFQDN = util.StrPtr("origin.example.test")
	ds.MidHeaderRewrite = util.StrPtr("")
	ds.RangeRequestHandling = util.IntPtr(int(tc.RangeRequestHandlingCacheRangeRequest))
	ds.RemapText = util.StrPtr("myremaptext")
	ds.EdgeHeaderRewrite = nil
	ds.SigningAlgorithm = util.StrPtr("url_sig")
	ds.XMLID = util.StrPtr("mydsname")
	ds.QStringIgnore = util.IntPtr(int(tc.QStringIgnoreIgnoreInCacheKeyAndPassUp))
	ds.RegexRemap = util.StrPtr("myregexremap")
	ds.FQPacingRate = util.IntPtr(0)
	ds.DSCP = util.IntPtr(0)
	ds.RoutingName = util.StrPtr("myroutingname")
	ds.MultiSiteOrigin = util.BoolPtr(false)
	ds.OriginShield = util.StrPtr("myoriginshield")
	ds.ProfileID = util.IntPtr(49)
	ds.ProfileName = util.StrPtr("dsprofile")
	ds.Protocol = util.IntPtr(int(tc.DSProtocolHTTP))
	ds.AnonymousBlockingEnabled = util.BoolPtr(false)
	ds.Active = util.BoolPtr(true)

	dses := []DeliveryService{ds}

	dss := []DeliveryServiceServer{
		DeliveryServiceServer{
			Server:          *server.ID,
			DeliveryService: *ds.ID,
		},
	}

	dsRegexes := []tc.DeliveryServiceRegexes{
		tc.DeliveryServiceRegexes{
			DSName: *ds.XMLID,
			Regexes: []tc.DeliveryServiceRegex{
				tc.DeliveryServiceRegex{
					Type:      string(tc.DSMatchTypeHostRegex),
					SetNumber: 0,
					Pattern:   `.*\.mypattern\..*`, // common host regex syntax, should be replaced
				},
			},
		},
	}

	serverParams := []tc.Parameter{
		tc.Parameter{
			Name:       "trafficserver",
			ConfigFile: "package",
			Value:      "7",
			Profiles:   []byte(`["global"]`),
		},
		tc.Parameter{
			Name:       "serverpkgval",
			ConfigFile: "package",
			Value:      "serverpkgval __HOSTNAME__ foo",
			Profiles:   []byte(server.ProfileNames[0]),
		},
	}

	remapConfigParams := []tc.Parameter{
		tc.Parameter{
			Name:       "not_location",
			ConfigFile: "cachekey.config",
			Value:      "notinconfig",
			Profiles:   []byte(`["global"]`),
		},
	}

	cdn := &tc.CDN{
		DomainName: "cdndomain.example",
		Name:       "my-cdn-name",
	}

	topologies := []tc.Topology{}
	cgs := []tc.CacheGroupNullable{}
	serverCapabilities := map[int]map[ServerCapability]struct{}{}
	dsRequiredCapabilities := map[int]map[ServerCapability]struct{}{}
	configDir := `/opt/trafficserver/etc/trafficserver`

	cfg, err := MakeRemapDotConfig(server, dses, dss, dsRegexes, serverParams, cdn, remapConfigParams, topologies, cgs, serverCapabilities, dsRequiredCapabilities, configDir, &RemapDotConfigOpts{HdrComment: hdr})
	if err != nil {
		t.Fatal(err)
	}
	txt := cfg.Text

	txt = strings.TrimSpace(txt)

	testComment(t, txt, hdr)

	txtLines := strings.Split(txt, "\n")

	if len(txtLines) != 2 {
		t.Fatalf("expected 1 remap from HTTP DS, actual: '%v' count %v", txt, len(txtLines))
	}

	if strings.Count(txt, "mypattern") != 1 {
		t.Errorf("expected 1 pattern occurences from HTTP DS, actual: '%v' count %v", txt, len(txtLines))
	}

	remapLine := txtLines[1]

	if !strings.HasPrefix(remapLine, "map") {
		t.Errorf("expected to start with 'map', actual '%v'", txt)
	}

	if strings.Contains(txt, `\`) {
		t.Errorf(`expected regex pattern '\' to be replaced and not exist in remap, actual: '%v'`, txtLines)
	}

	if strings.Contains(txt, `.*`) {
		t.Errorf(`expected regex pattern '.*' to be replaced and not exist in remap, actual: '%v'`, txtLines)
	}
}

func TestMakeRemapDotConfigEdgeHostRegexReplacementHTTPS(t *testing.T) {
	hdr := "myHeaderComment"

	server := makeTestRemapServer()
	server.Type = "EDGE"

	ds := DeliveryService{}
	ds.ID = util.IntPtr(48)
	dsType := tc.DSType("HTTP_LIVE_NATNL")
	ds.Type = &dsType
	ds.OrgServerFQDN = util.StrPtr("origin.example.test")
	ds.MidHeaderRewrite = util.StrPtr("")
	ds.RangeRequestHandling = util.IntPtr(int(tc.RangeRequestHandlingCacheRangeRequest))
	ds.RemapText = util.StrPtr("myremaptext")
	ds.EdgeHeaderRewrite = nil
	ds.SigningAlgorithm = util.StrPtr("url_sig")
	ds.XMLID = util.StrPtr("mydsname")
	ds.QStringIgnore = util.IntPtr(int(tc.QStringIgnoreIgnoreInCacheKeyAndPassUp))
	ds.RegexRemap = util.StrPtr("myregexremap")
	ds.FQPacingRate = util.IntPtr(0)
	ds.DSCP = util.IntPtr(0)
	ds.RoutingName = util.StrPtr("myroutingname")
	ds.MultiSiteOrigin = util.BoolPtr(false)
	ds.OriginShield = util.StrPtr("myoriginshield")
	ds.ProfileID = util.IntPtr(49)
	ds.ProfileName = util.StrPtr("dsprofile")
	ds.Protocol = util.IntPtr(int(tc.DSProtocolHTTPS))
	ds.AnonymousBlockingEnabled = util.BoolPtr(false)
	ds.Active = util.BoolPtr(true)

	dses := []DeliveryService{ds}

	dss := []DeliveryServiceServer{
		DeliveryServiceServer{
			Server:          *server.ID,
			DeliveryService: *ds.ID,
		},
	}

	dsRegexes := []tc.DeliveryServiceRegexes{
		tc.DeliveryServiceRegexes{
			DSName: *ds.XMLID,
			Regexes: []tc.DeliveryServiceRegex{
				tc.DeliveryServiceRegex{
					Type:      string(tc.DSMatchTypeHostRegex),
					SetNumber: 0,
					Pattern:   `.*\.mypattern\..*`, // common host regex syntax, should be replaced
				},
			},
		},
	}

	serverParams := []tc.Parameter{
		tc.Parameter{
			Name:       "trafficserver",
			ConfigFile: "package",
			Value:      "7",
			Profiles:   []byte(`["global"]`),
		},
		tc.Parameter{
			Name:       "serverpkgval",
			ConfigFile: "package",
			Value:      "serverpkgval __HOSTNAME__ foo",
			Profiles:   []byte(server.ProfileNames[0]),
		},
	}

	remapConfigParams := []tc.Parameter{
		tc.Parameter{
			Name:       "not_location",
			ConfigFile: "cachekey.config",
			Value:      "notinconfig",
			Profiles:   []byte(`["global"]`),
		},
	}

	cdn := &tc.CDN{
		DomainName: "cdndomain.example",
		Name:       "my-cdn-name",
	}

	topologies := []tc.Topology{}
	cgs := []tc.CacheGroupNullable{}
	serverCapabilities := map[int]map[ServerCapability]struct{}{}
	dsRequiredCapabilities := map[int]map[ServerCapability]struct{}{}
	configDir := `/opt/trafficserver/etc/trafficserver`

	cfg, err := MakeRemapDotConfig(server, dses, dss, dsRegexes, serverParams, cdn, remapConfigParams, topologies, cgs, serverCapabilities, dsRequiredCapabilities, configDir, &RemapDotConfigOpts{HdrComment: hdr})
	if err != nil {
		t.Fatal(err)
	}
	txt := cfg.Text

	txt = strings.TrimSpace(txt)

	testComment(t, txt, hdr)

	txtLines := strings.Split(txt, "\n")

	if len(txtLines) != 2 {
		t.Fatalf("expected 1 remaps from HTTPS DS, actual: '%v' count %v", txt, len(txtLines))
	}

	if strings.Count(txt, "mypattern") != 1 {
		t.Errorf("expected 1 pattern occurences from HTTP DS, actual: '%v' count %v", txt, len(txtLines))
	}

	remapLine := txtLines[1]

	if !strings.HasPrefix(remapLine, "map") {
		t.Errorf("expected to start with 'map', actual '%v'", txt)
	}

	if strings.Contains(txt, `\`) {
		t.Errorf(`expected regex pattern '\' to be replaced and not exist in remap, actual: '%v'`, txtLines)
	}

	if strings.Contains(txt, `.*`) {
		t.Errorf(`expected regex pattern '.*' to be replaced and not exist in remap, actual: '%v'`, txtLines)
	}
}

func TestMakeRemapDotConfigEdgeHostRegexReplacementHTTPToHTTPS(t *testing.T) {
	hdr := "myHeaderComment"

	server := makeTestRemapServer()
	server.Type = "EDGE"

	ds := DeliveryService{}
	ds.ID = util.IntPtr(48)
	dsType := tc.DSType("HTTP_LIVE_NATNL")
	ds.Type = &dsType
	ds.OrgServerFQDN = util.StrPtr("origin.example.test")
	ds.MidHeaderRewrite = util.StrPtr("")
	ds.RangeRequestHandling = util.IntPtr(int(tc.RangeRequestHandlingCacheRangeRequest))
	ds.RemapText = util.StrPtr("myremaptext")
	ds.EdgeHeaderRewrite = nil
	ds.SigningAlgorithm = util.StrPtr("url_sig")
	ds.XMLID = util.StrPtr("mydsname")
	ds.QStringIgnore = util.IntPtr(int(tc.QStringIgnoreIgnoreInCacheKeyAndPassUp))
	ds.RegexRemap = util.StrPtr("myregexremap")
	ds.FQPacingRate = util.IntPtr(0)
	ds.DSCP = util.IntPtr(0)
	ds.RoutingName = util.StrPtr("myroutingname")
	ds.MultiSiteOrigin = util.BoolPtr(false)
	ds.OriginShield = util.StrPtr("myoriginshield")
	ds.ProfileID = util.IntPtr(49)
	ds.ProfileName = util.StrPtr("dsprofile")
	ds.Protocol = util.IntPtr(int(tc.DSProtocolHTTPToHTTPS))
	ds.AnonymousBlockingEnabled = util.BoolPtr(false)
	ds.Active = util.BoolPtr(true)

	dses := []DeliveryService{ds}

	dss := []DeliveryServiceServer{
		DeliveryServiceServer{
			Server:          *server.ID,
			DeliveryService: *ds.ID,
		},
	}

	dsRegexes := []tc.DeliveryServiceRegexes{
		tc.DeliveryServiceRegexes{
			DSName: *ds.XMLID,
			Regexes: []tc.DeliveryServiceRegex{
				tc.DeliveryServiceRegex{
					Type:      string(tc.DSMatchTypeHostRegex),
					SetNumber: 0,
					Pattern:   `.*\.mypattern\..*`, // common host regex syntax, should be replaced
				},
			},
		},
	}

	serverParams := []tc.Parameter{
		tc.Parameter{
			Name:       "trafficserver",
			ConfigFile: "package",
			Value:      "7",
			Profiles:   []byte(`["global"]`),
		},
		tc.Parameter{
			Name:       "serverpkgval",
			ConfigFile: "package",
			Value:      "serverpkgval __HOSTNAME__ foo",
			Profiles:   []byte(server.ProfileNames[0]),
		},
	}

	remapConfigParams := []tc.Parameter{
		tc.Parameter{
			Name:       "not_location",
			ConfigFile: "cachekey.config",
			Value:      "notinconfig",
			Profiles:   []byte(`["global"]`),
		},
	}

	cdn := &tc.CDN{
		DomainName: "cdndomain.example",
		Name:       "my-cdn-name",
	}

	topologies := []tc.Topology{}
	cgs := []tc.CacheGroupNullable{}
	serverCapabilities := map[int]map[ServerCapability]struct{}{}
	dsRequiredCapabilities := map[int]map[ServerCapability]struct{}{}
	configDir := `/opt/trafficserver/etc/trafficserver`

	cfg, err := MakeRemapDotConfig(server, dses, dss, dsRegexes, serverParams, cdn, remapConfigParams, topologies, cgs, serverCapabilities, dsRequiredCapabilities, configDir, &RemapDotConfigOpts{HdrComment: hdr})
	if err != nil {
		t.Fatal(err)
	}
	txt := cfg.Text

	txt = strings.TrimSpace(txt)

	testComment(t, txt, hdr)

	txtLines := strings.Split(txt, "\n")

	if len(txtLines) != 2 {
		t.Fatalf("expected 1 remaps from HTTP_TO_HTTPS DS, actual: '%v' count %v", txt, len(txtLines))
	}

	if strings.Count(txt, "mypattern") != 1 {
		t.Errorf("expected 1 pattern occurences from HTTP_TO_HTTPS DS, actual: '%v' count %v", txt, len(txtLines))
	}

	remapLine := txtLines[1]

	if !strings.HasPrefix(remapLine, "map") {
		t.Errorf("expected to start with 'map', actual '%v'", txt)
	}

	if strings.Contains(txt, `\`) {
		t.Errorf(`expected regex pattern '\' to be replaced and not exist in remap, actual: '%v'`, txtLines)
	}

	if strings.Contains(txt, `.*`) {
		t.Errorf(`expected regex pattern '.*' to be replaced and not exist in remap, actual: '%v'`, txtLines)
	}
}

func TestMakeRemapDotConfigEdgeRemapUnderscoreHTTPReplace(t *testing.T) {
	hdr := "myHeaderComment"

	server := makeTestRemapServer()
	server.Type = "EDGE"

	ds := DeliveryService{}
	ds.ID = util.IntPtr(48)
	dsType := tc.DSType("HTTP_LIVE_NATNL")
	ds.Type = &dsType
	ds.OrgServerFQDN = util.StrPtr("origin.example.test")
	ds.MidHeaderRewrite = util.StrPtr("")
	ds.RangeRequestHandling = util.IntPtr(int(tc.RangeRequestHandlingCacheRangeRequest))
	ds.RemapText = util.StrPtr("myremaptext")
	ds.EdgeHeaderRewrite = nil
	ds.SigningAlgorithm = util.StrPtr("url_sig")
	ds.XMLID = util.StrPtr("mydsname")
	ds.QStringIgnore = util.IntPtr(int(tc.QStringIgnoreIgnoreInCacheKeyAndPassUp))
	ds.RegexRemap = util.StrPtr("myregexremap")
	ds.FQPacingRate = util.IntPtr(0)
	ds.DSCP = util.IntPtr(0)
	ds.RoutingName = util.StrPtr("myroutingname")
	ds.MultiSiteOrigin = util.BoolPtr(false)
	ds.OriginShield = util.StrPtr("myoriginshield")
	ds.ProfileID = util.IntPtr(49)
	ds.ProfileName = util.StrPtr("dsprofile")
	ds.Protocol = util.IntPtr(int(tc.DSProtocolHTTPToHTTPS))
	ds.AnonymousBlockingEnabled = util.BoolPtr(false)
	ds.Active = util.BoolPtr(true)

	dses := []DeliveryService{ds}

	dss := []DeliveryServiceServer{
		DeliveryServiceServer{
			Server:          *server.ID,
			DeliveryService: *ds.ID,
		},
	}

	dsRegexes := []tc.DeliveryServiceRegexes{
		tc.DeliveryServiceRegexes{
			DSName: *ds.XMLID,
			Regexes: []tc.DeliveryServiceRegex{
				tc.DeliveryServiceRegex{
					Type:      string(tc.DSMatchTypeHostRegex),
					SetNumber: 0,
					Pattern:   `myliteralpattern__http__foo`,
				},
			},
		},
	}

	serverParams := []tc.Parameter{
		tc.Parameter{
			Name:       "trafficserver",
			ConfigFile: "package",
			Value:      "7",
			Profiles:   []byte(`["global"]`),
		},
		tc.Parameter{
			Name:       "serverpkgval",
			ConfigFile: "package",
			Value:      "serverpkgval __HOSTNAME__ foo",
			Profiles:   []byte(server.ProfileNames[0]),
		},
	}

	remapConfigParams := []tc.Parameter{
		tc.Parameter{
			Name:       "not_location",
			ConfigFile: "cachekey.config",
			Value:      "notinconfig",
			Profiles:   []byte(`["global"]`),
		},
	}

	cdn := &tc.CDN{
		DomainName: "cdndomain.example",
		Name:       "my-cdn-name",
	}

	topologies := []tc.Topology{}
	cgs := []tc.CacheGroupNullable{}
	serverCapabilities := map[int]map[ServerCapability]struct{}{}
	dsRequiredCapabilities := map[int]map[ServerCapability]struct{}{}
	configDir := `/opt/trafficserver/etc/trafficserver`

	cfg, err := MakeRemapDotConfig(server, dses, dss, dsRegexes, serverParams, cdn, remapConfigParams, topologies, cgs, serverCapabilities, dsRequiredCapabilities, configDir, &RemapDotConfigOpts{HdrComment: hdr})
	if err != nil {
		t.Fatal(err)
	}
	txt := cfg.Text

	txt = strings.TrimSpace(txt)

	testComment(t, txt, hdr)

	txtLines := strings.Split(txt, "\n")

	if len(txtLines) != 2 {
		t.Fatalf("expected 1 remaps from HTTP_TO_HTTPS DS, actual: '%v' count %v", txt, len(txtLines))
	}

	remapLine := txtLines[1]

	if !strings.HasPrefix(remapLine, "map") {
		t.Errorf("expected to start with 'map', actual '%v'", txt)
	}

	if strings.Contains(remapLine, "__http__") {
		t.Errorf("expected literal pattern to replace '__http__', actual '%v'", txt)
	}

	if !strings.Contains(remapLine, "myliteralpattern"+*server.HostName+"foo") {
		t.Errorf("expected literal pattern to replace __http__ with server name, actual '%v'", txt)
	}
}

func TestMakeRemapDotConfigEdgeDSCPRemap(t *testing.T) {
	hdr := "myHeaderComment"

	server := makeTestRemapServer()
	server.Type = "EDGE"

	ds := DeliveryService{}
	ds.ID = util.IntPtr(48)
	dsType := tc.DSType("HTTP_LIVE_NATNL")
	ds.Type = &dsType
	ds.OrgServerFQDN = util.StrPtr("origin.example.test")
	ds.MidHeaderRewrite = util.StrPtr("")
	ds.RangeRequestHandling = util.IntPtr(int(tc.RangeRequestHandlingCacheRangeRequest))
	ds.RemapText = util.StrPtr("myremaptext")
	ds.EdgeHeaderRewrite = nil
	ds.SigningAlgorithm = util.StrPtr("url_sig")
	ds.XMLID = util.StrPtr("mydsname")
	ds.QStringIgnore = util.IntPtr(int(tc.QStringIgnoreIgnoreInCacheKeyAndPassUp))
	ds.RegexRemap = util.StrPtr("myregexremap")
	ds.FQPacingRate = util.IntPtr(0)
	ds.DSCP = util.IntPtr(0)
	ds.RoutingName = util.StrPtr("myroutingname")
	ds.MultiSiteOrigin = util.BoolPtr(false)
	ds.OriginShield = util.StrPtr("myoriginshield")
	ds.ProfileID = util.IntPtr(49)
	ds.ProfileName = util.StrPtr("dsprofile")
	ds.Protocol = util.IntPtr(int(tc.DSProtocolHTTPToHTTPS))
	ds.AnonymousBlockingEnabled = util.BoolPtr(false)
	ds.Active = util.BoolPtr(true)

	dses := []DeliveryService{ds}

	dss := []DeliveryServiceServer{
		DeliveryServiceServer{
			Server:          *server.ID,
			DeliveryService: *ds.ID,
		},
	}

	dsRegexes := []tc.DeliveryServiceRegexes{
		tc.DeliveryServiceRegexes{
			DSName: *ds.XMLID,
			Regexes: []tc.DeliveryServiceRegex{
				tc.DeliveryServiceRegex{
					Type:      string(tc.DSMatchTypeHostRegex),
					SetNumber: 0,
					Pattern:   `myliteralpattern__http__foo`,
				},
			},
		},
	}

	serverParams := []tc.Parameter{
		tc.Parameter{
			Name:       "trafficserver",
			ConfigFile: "package",
			Value:      "7",
			Profiles:   []byte(`["global"]`),
		},
		tc.Parameter{
			Name:       "serverpkgval",
			ConfigFile: "package",
			Value:      "serverpkgval __HOSTNAME__ foo",
			Profiles:   []byte(server.ProfileNames[0]),
		},
		tc.Parameter{
			Name:       "dscp_remap",
			ConfigFile: "package",
			Value:      "notused",
			Profiles:   []byte(server.ProfileNames[0]),
		},
	}

	remapConfigParams := []tc.Parameter{
		tc.Parameter{
			Name:       "not_location",
			ConfigFile: "cachekey.config",
			Value:      "notinconfig",
			Profiles:   []byte(`["global"]`),
		},
	}

	cdn := &tc.CDN{
		DomainName: "cdndomain.example",
		Name:       "my-cdn-name",
	}

	topologies := []tc.Topology{}
	cgs := []tc.CacheGroupNullable{}
	serverCapabilities := map[int]map[ServerCapability]struct{}{}
	dsRequiredCapabilities := map[int]map[ServerCapability]struct{}{}
	configDir := `/opt/trafficserver/etc/trafficserver`

	cfg, err := MakeRemapDotConfig(server, dses, dss, dsRegexes, serverParams, cdn, remapConfigParams, topologies, cgs, serverCapabilities, dsRequiredCapabilities, configDir, &RemapDotConfigOpts{HdrComment: hdr})
	if err != nil {
		t.Fatal(err)
	}
	txt := cfg.Text

	txt = strings.TrimSpace(txt)

	testComment(t, txt, hdr)

	txtLines := strings.Split(txt, "\n")

	if len(txtLines) != 2 {
		t.Fatalf("expected 1 remaps from HTTP_TO_HTTPS DS, actual: '%v' count %v", txt, len(txtLines))
	}

	remapLine := txtLines[1]

	if !strings.HasPrefix(remapLine, "map") {
		t.Errorf("expected to start with 'map', actual '%v'", txt)
	}

	if strings.Contains(remapLine, "set_dscp_") {
		t.Errorf("expected remap with dscp_remap parameter to not have set_dscp header rewrite, actual '%v'", txt)
	}

	if !strings.Contains(remapLine, "dscp_remap") {
		t.Errorf("expected remap with dscp_remap parameter to have dscp_remap text, actual '%v'", txt)
	}
}

func TestMakeRemapDotConfigEdgeNoDSCPRemap(t *testing.T) {
	hdr := "myHeaderComment"

	server := makeTestRemapServer()
	server.Type = "EDGE"

	ds := DeliveryService{}
	ds.ID = util.IntPtr(48)
	dsType := tc.DSType("HTTP_LIVE_NATNL")
	ds.Type = &dsType
	ds.OrgServerFQDN = util.StrPtr("origin.example.test")
	ds.MidHeaderRewrite = util.StrPtr("")
	ds.RangeRequestHandling = util.IntPtr(int(tc.RangeRequestHandlingCacheRangeRequest))
	ds.RemapText = util.StrPtr("myremaptext")
	ds.EdgeHeaderRewrite = nil
	ds.SigningAlgorithm = util.StrPtr("url_sig")
	ds.XMLID = util.StrPtr("mydsname")
	ds.QStringIgnore = util.IntPtr(int(tc.QStringIgnoreIgnoreInCacheKeyAndPassUp))
	ds.RegexRemap = util.StrPtr("myregexremap")
	ds.FQPacingRate = util.IntPtr(0)
	ds.DSCP = util.IntPtr(0)
	ds.RoutingName = util.StrPtr("myroutingname")
	ds.MultiSiteOrigin = util.BoolPtr(false)
	ds.OriginShield = util.StrPtr("myoriginshield")
	ds.ProfileID = util.IntPtr(49)
	ds.ProfileName = util.StrPtr("dsprofile")
	ds.Protocol = util.IntPtr(int(tc.DSProtocolHTTPToHTTPS))
	ds.AnonymousBlockingEnabled = util.BoolPtr(false)
	ds.Active = util.BoolPtr(true)

	dses := []DeliveryService{ds}

	dss := []DeliveryServiceServer{
		DeliveryServiceServer{
			Server:          *server.ID,
			DeliveryService: *ds.ID,
		},
	}

	dsRegexes := []tc.DeliveryServiceRegexes{
		tc.DeliveryServiceRegexes{
			DSName: *ds.XMLID,
			Regexes: []tc.DeliveryServiceRegex{
				tc.DeliveryServiceRegex{
					Type:      string(tc.DSMatchTypeHostRegex),
					SetNumber: 0,
					Pattern:   `myliteralpattern__http__foo`,
				},
			},
		},
	}

	serverParams := []tc.Parameter{
		tc.Parameter{
			Name:       "trafficserver",
			ConfigFile: "package",
			Value:      "7",
			Profiles:   []byte(`["global"]`),
		},
		tc.Parameter{
			Name:       "serverpkgval",
			ConfigFile: "package",
			Value:      "serverpkgval __HOSTNAME__ foo",
			Profiles:   []byte(server.ProfileNames[0]),
		},
		tc.Parameter{
			Name:       "dscp_remap_no",
			ConfigFile: "package",
			Value:      "notused",
			Profiles:   []byte(server.ProfileNames[0]),
		},
	}

	remapConfigParams := []tc.Parameter{
		tc.Parameter{
			Name:       "not_location",
			ConfigFile: "cachekey.config",
			Value:      "notinconfig",
			Profiles:   []byte(`["global"]`),
		},
	}

	cdn := &tc.CDN{
		DomainName: "cdndomain.example",
		Name:       "my-cdn-name",
	}

	topologies := []tc.Topology{}
	cgs := []tc.CacheGroupNullable{}
	serverCapabilities := map[int]map[ServerCapability]struct{}{}
	dsRequiredCapabilities := map[int]map[ServerCapability]struct{}{}
	configDir := `/opt/trafficserver/etc/trafficserver`

	cfg, err := MakeRemapDotConfig(server, dses, dss, dsRegexes, serverParams, cdn, remapConfigParams, topologies, cgs, serverCapabilities, dsRequiredCapabilities, configDir, &RemapDotConfigOpts{HdrComment: hdr})
	if err != nil {
		t.Fatal(err)
	}
	txt := cfg.Text

	txt = strings.TrimSpace(txt)

	testComment(t, txt, hdr)

	txtLines := strings.Split(txt, "\n")

	if len(txtLines) != 2 {
		t.Fatalf("expected 1 remaps from HTTP_TO_HTTPS DS, actual: '%v' count %v", txt, len(txtLines))
	}

	remapLine := txtLines[1]

	if !strings.HasPrefix(remapLine, "map") {
		t.Errorf("expected to start with 'map', actual '%v'", txt)
	}

	if !strings.Contains(remapLine, "set_dscp_") {
		t.Errorf("expected remap with no dscp_remap parameter to have set_dscp header rewrite, actual '%v'", txt)
	}

	if strings.Contains(remapLine, "dscp_remap") {
		t.Errorf("expected remap with no dscp_remap parameter to not have dscp_remap text, actual '%v'", txt)
	}
}

func TestMakeRemapDotConfigEdgeHeaderRewrite(t *testing.T) {
	hdr := "myHeaderComment"

	server := makeTestRemapServer()
	server.Type = "EDGE"

	ds := DeliveryService{}
	ds.ID = util.IntPtr(48)
	dsType := tc.DSType("HTTP_LIVE_NATNL")
	ds.Type = &dsType
	ds.OrgServerFQDN = util.StrPtr("origin.example.test")
	ds.MidHeaderRewrite = util.StrPtr("")
	ds.RangeRequestHandling = util.IntPtr(int(tc.RangeRequestHandlingCacheRangeRequest))
	ds.RemapText = util.StrPtr("myremaptext")
	ds.EdgeHeaderRewrite = util.StrPtr("myedgeheaderrewrite")
	ds.SigningAlgorithm = util.StrPtr("url_sig")
	ds.XMLID = util.StrPtr("mydsname")
	ds.QStringIgnore = util.IntPtr(int(tc.QStringIgnoreIgnoreInCacheKeyAndPassUp))
	ds.RegexRemap = util.StrPtr("myregexremap")
	ds.FQPacingRate = util.IntPtr(0)
	ds.DSCP = util.IntPtr(0)
	ds.RoutingName = util.StrPtr("myroutingname")
	ds.MultiSiteOrigin = util.BoolPtr(false)
	ds.OriginShield = util.StrPtr("myoriginshield")
	ds.ProfileID = util.IntPtr(49)
	ds.ProfileName = util.StrPtr("dsprofile")
	ds.Protocol = util.IntPtr(int(tc.DSProtocolHTTPToHTTPS))
	ds.AnonymousBlockingEnabled = util.BoolPtr(false)
	ds.Active = util.BoolPtr(true)

	dses := []DeliveryService{ds}

	dss := []DeliveryServiceServer{
		DeliveryServiceServer{
			Server:          *server.ID,
			DeliveryService: *ds.ID,
		},
	}

	dsRegexes := []tc.DeliveryServiceRegexes{
		tc.DeliveryServiceRegexes{
			DSName: *ds.XMLID,
			Regexes: []tc.DeliveryServiceRegex{
				tc.DeliveryServiceRegex{
					Type:      string(tc.DSMatchTypeHostRegex),
					SetNumber: 0,
					Pattern:   `myliteralpattern__http__foo`,
				},
			},
		},
	}

	serverParams := []tc.Parameter{
		tc.Parameter{
			Name:       "trafficserver",
			ConfigFile: "package",
			Value:      "7",
			Profiles:   []byte(`["global"]`),
		},
		tc.Parameter{
			Name:       "serverpkgval",
			ConfigFile: "package",
			Value:      "serverpkgval __HOSTNAME__ foo",
			Profiles:   []byte(server.ProfileNames[0]),
		},
		tc.Parameter{
			Name:       "dscp_remap_no",
			ConfigFile: "package",
			Value:      "notused",
			Profiles:   []byte(server.ProfileNames[0]),
		},
	}

	remapConfigParams := []tc.Parameter{
		tc.Parameter{
			Name:       "not_location",
			ConfigFile: "cachekey.config",
			Value:      "notinconfig",
			Profiles:   []byte(`["global"]`),
		},
	}

	cdn := &tc.CDN{
		DomainName: "cdndomain.example",
		Name:       "my-cdn-name",
	}

	topologies := []tc.Topology{}
	cgs := []tc.CacheGroupNullable{}
	serverCapabilities := map[int]map[ServerCapability]struct{}{}
	dsRequiredCapabilities := map[int]map[ServerCapability]struct{}{}
	configDir := `/opt/trafficserver/etc/trafficserver`

	cfg, err := MakeRemapDotConfig(server, dses, dss, dsRegexes, serverParams, cdn, remapConfigParams, topologies, cgs, serverCapabilities, dsRequiredCapabilities, configDir, &RemapDotConfigOpts{HdrComment: hdr})
	if err != nil {
		t.Fatal(err)
	}
	txt := cfg.Text

	txt = strings.TrimSpace(txt)

	testComment(t, txt, hdr)

	txtLines := strings.Split(txt, "\n")

	if len(txtLines) != 2 {
		t.Fatalf("expected 1 remaps from HTTP_TO_HTTPS DS, actual: '%v' count %v", txt, len(txtLines))
	}

	remapLine := txtLines[1]

	if !strings.HasPrefix(remapLine, "map") {
		t.Errorf("expected to start with 'map', actual '%v'", txt)
	}

	if !strings.Contains(remapLine, "hdr_rw_") {
		t.Errorf("expected remap on edge server with edge header rewrite to contain rewrite file, actual '%v'", txt)
	}

	if strings.Contains(remapLine, "mymidrewrite") {
		t.Errorf("expected remap on edge server to not contain mid rewrite, actual '%v'", txt)
	}

	if strings.Contains(remapLine, "hdr_rw_mid") {
		t.Errorf("expected remap on edge server to not contain mid rewrite file, actual '%v'", txt)
	}
}

func TestMakeRemapDotConfigEdgeHeaderRewriteEmpty(t *testing.T) {
	hdr := "myHeaderComment"

	server := makeTestRemapServer()
	server.Type = "EDGE"

	ds := DeliveryService{}
	ds.ID = util.IntPtr(48)
	dsType := tc.DSType("HTTP_LIVE_NATNL")
	ds.Type = &dsType
	ds.OrgServerFQDN = util.StrPtr("origin.example.test")
	ds.MidHeaderRewrite = util.StrPtr("")
	ds.RangeRequestHandling = util.IntPtr(int(tc.RangeRequestHandlingCacheRangeRequest))
	ds.RemapText = util.StrPtr("myremaptext")
	ds.EdgeHeaderRewrite = util.StrPtr("")
	ds.SigningAlgorithm = util.StrPtr("url_sig")
	ds.XMLID = util.StrPtr("mydsname")
	ds.QStringIgnore = util.IntPtr(int(tc.QStringIgnoreIgnoreInCacheKeyAndPassUp))
	ds.RegexRemap = util.StrPtr("myregexremap")
	ds.FQPacingRate = util.IntPtr(0)
	ds.DSCP = util.IntPtr(0)
	ds.RoutingName = util.StrPtr("myroutingname")
	ds.MultiSiteOrigin = util.BoolPtr(false)
	ds.OriginShield = util.StrPtr("myoriginshield")
	ds.ProfileID = util.IntPtr(49)
	ds.ProfileName = util.StrPtr("dsprofile")
	ds.Protocol = util.IntPtr(int(tc.DSProtocolHTTPToHTTPS))
	ds.AnonymousBlockingEnabled = util.BoolPtr(false)
	ds.Active = util.BoolPtr(true)

	dses := []DeliveryService{ds}

	dss := []DeliveryServiceServer{
		DeliveryServiceServer{
			Server:          *server.ID,
			DeliveryService: *ds.ID,
		},
	}

	dsRegexes := []tc.DeliveryServiceRegexes{
		tc.DeliveryServiceRegexes{
			DSName: *ds.XMLID,
			Regexes: []tc.DeliveryServiceRegex{
				tc.DeliveryServiceRegex{
					Type:      string(tc.DSMatchTypeHostRegex),
					SetNumber: 0,
					Pattern:   `myliteralpattern__http__foo`,
				},
			},
		},
	}

	serverParams := []tc.Parameter{
		tc.Parameter{
			Name:       "trafficserver",
			ConfigFile: "package",
			Value:      "7",
			Profiles:   []byte(`["global"]`),
		},
		tc.Parameter{
			Name:       "serverpkgval",
			ConfigFile: "package",
			Value:      "serverpkgval __HOSTNAME__ foo",
			Profiles:   []byte(server.ProfileNames[0]),
		},
		tc.Parameter{
			Name:       "dscp_remap_no",
			ConfigFile: "package",
			Value:      "notused",
			Profiles:   []byte(server.ProfileNames[0]),
		},
	}

	remapConfigParams := []tc.Parameter{
		tc.Parameter{
			Name:       "not_location",
			ConfigFile: "cachekey.config",
			Value:      "notinconfig",
			Profiles:   []byte(`["global"]`),
		},
	}

	cdn := &tc.CDN{
		DomainName: "cdndomain.example",
		Name:       "my-cdn-name",
	}

	topologies := []tc.Topology{}
	cgs := []tc.CacheGroupNullable{}
	serverCapabilities := map[int]map[ServerCapability]struct{}{}
	dsRequiredCapabilities := map[int]map[ServerCapability]struct{}{}
	configDir := `/opt/trafficserver/etc/trafficserver`

	cfg, err := MakeRemapDotConfig(server, dses, dss, dsRegexes, serverParams, cdn, remapConfigParams, topologies, cgs, serverCapabilities, dsRequiredCapabilities, configDir, &RemapDotConfigOpts{HdrComment: hdr})
	if err != nil {
		t.Fatal(err)
	}
	txt := cfg.Text

	txt = strings.TrimSpace(txt)

	testComment(t, txt, hdr)

	txtLines := strings.Split(txt, "\n")

	if len(txtLines) != 2 {
		t.Fatalf("expected 1 remaps from HTTP_TO_HTTPS DS, actual: '%v' count %v", txt, len(txtLines))
	}

	remapLine := txtLines[1]

	if !strings.HasPrefix(remapLine, "map") {
		t.Errorf("expected to start with 'map', actual '%v'", txt)
	}

	if strings.Contains(remapLine, "hdr_rw_") {
		t.Errorf("expected remap on edge server with empty edge header rewrite to not contain rewrite file, actual '%v'", txt)
	}

	if strings.Contains(remapLine, "mymidrewrite") {
		t.Errorf("expected remap on edge server to not contain mid rewrite, actual '%v'", txt)
	}

	if strings.Contains(remapLine, "hdr_rw_mid") {
		t.Errorf("expected remap on edge server to not contain mid rewrite file, actual '%v'", txt)
	}
}

func TestMakeRemapDotConfigEdgeHeaderRewriteNil(t *testing.T) {
	hdr := "myHeaderComment"

	server := makeTestRemapServer()
	server.Type = "EDGE"

	ds := DeliveryService{}
	ds.ID = util.IntPtr(48)
	dsType := tc.DSType("HTTP_LIVE_NATNL")
	ds.Type = &dsType
	ds.OrgServerFQDN = util.StrPtr("origin.example.test")
	ds.MidHeaderRewrite = util.StrPtr("")
	ds.RangeRequestHandling = util.IntPtr(int(tc.RangeRequestHandlingCacheRangeRequest))
	ds.RemapText = util.StrPtr("myremaptext")
	ds.EdgeHeaderRewrite = nil
	ds.SigningAlgorithm = util.StrPtr("url_sig")
	ds.XMLID = util.StrPtr("mydsname")
	ds.QStringIgnore = util.IntPtr(int(tc.QStringIgnoreIgnoreInCacheKeyAndPassUp))
	ds.RegexRemap = util.StrPtr("myregexremap")
	ds.FQPacingRate = util.IntPtr(0)
	ds.DSCP = util.IntPtr(0)
	ds.RoutingName = util.StrPtr("myroutingname")
	ds.MultiSiteOrigin = util.BoolPtr(false)
	ds.OriginShield = util.StrPtr("myoriginshield")
	ds.ProfileID = util.IntPtr(49)
	ds.ProfileName = util.StrPtr("dsprofile")
	ds.Protocol = util.IntPtr(int(tc.DSProtocolHTTPToHTTPS))
	ds.AnonymousBlockingEnabled = util.BoolPtr(false)
	ds.Active = util.BoolPtr(true)

	dses := []DeliveryService{ds}

	dss := []DeliveryServiceServer{
		DeliveryServiceServer{
			Server:          *server.ID,
			DeliveryService: *ds.ID,
		},
	}

	dsRegexes := []tc.DeliveryServiceRegexes{
		tc.DeliveryServiceRegexes{
			DSName: *ds.XMLID,
			Regexes: []tc.DeliveryServiceRegex{
				tc.DeliveryServiceRegex{
					Type:      string(tc.DSMatchTypeHostRegex),
					SetNumber: 0,
					Pattern:   `myliteralpattern__http__foo`,
				},
			},
		},
	}

	serverParams := []tc.Parameter{
		tc.Parameter{
			Name:       "trafficserver",
			ConfigFile: "package",
			Value:      "7",
			Profiles:   []byte(`["global"]`),
		},
		tc.Parameter{
			Name:       "serverpkgval",
			ConfigFile: "package",
			Value:      "serverpkgval __HOSTNAME__ foo",
			Profiles:   []byte(server.ProfileNames[0]),
		},
		tc.Parameter{
			Name:       "dscp_remap_no",
			ConfigFile: "package",
			Value:      "notused",
			Profiles:   []byte(server.ProfileNames[0]),
		},
	}

	remapConfigParams := []tc.Parameter{
		tc.Parameter{
			Name:       "not_location",
			ConfigFile: "cachekey.config",
			Value:      "notinconfig",
			Profiles:   []byte(`["global"]`),
		},
	}

	cdn := &tc.CDN{
		DomainName: "cdndomain.example",
		Name:       "my-cdn-name",
	}

	topologies := []tc.Topology{}
	cgs := []tc.CacheGroupNullable{}
	serverCapabilities := map[int]map[ServerCapability]struct{}{}
	dsRequiredCapabilities := map[int]map[ServerCapability]struct{}{}
	configDir := `/opt/trafficserver/etc/trafficserver`

	cfg, err := MakeRemapDotConfig(server, dses, dss, dsRegexes, serverParams, cdn, remapConfigParams, topologies, cgs, serverCapabilities, dsRequiredCapabilities, configDir, &RemapDotConfigOpts{HdrComment: hdr})
	if err != nil {
		t.Fatal(err)
	}
	txt := cfg.Text

	txt = strings.TrimSpace(txt)

	testComment(t, txt, hdr)

	txtLines := strings.Split(txt, "\n")

	if len(txtLines) != 2 {
		t.Fatalf("expected 1 remaps from HTTP_TO_HTTPS DS, actual: '%v' count %v", txt, len(txtLines))
	}

	remapLine := txtLines[1]

	if !strings.HasPrefix(remapLine, "map") {
		t.Errorf("expected to start with 'map', actual '%v'", txt)
	}

	if strings.Contains(remapLine, "hdr_rw_") {
		t.Errorf("expected remap on edge server with nil edge header rewrite to not contain rewrite file, actual '%v'", txt)
	}

	if strings.Contains(remapLine, "mymidrewrite") {
		t.Errorf("expected remap on edge server to not contain mid rewrite, actual '%v'", txt)
	}

	if strings.Contains(remapLine, "hdr_rw_mid") {
		t.Errorf("expected remap on edge server to not contain mid rewrite file, actual '%v'", txt)
	}
}

func TestMakeRemapDotConfigEdgeSigningURLSig(t *testing.T) {
	hdr := "myHeaderComment"

	server := makeTestRemapServer()
	server.Type = "EDGE"

	ds := DeliveryService{}
	ds.ID = util.IntPtr(48)
	dsType := tc.DSType("HTTP_LIVE_NATNL")
	ds.Type = &dsType
	ds.OrgServerFQDN = util.StrPtr("origin.example.test")
	ds.MidHeaderRewrite = util.StrPtr("")
	ds.RangeRequestHandling = util.IntPtr(int(tc.RangeRequestHandlingCacheRangeRequest))
	ds.RemapText = util.StrPtr("myremaptext")
	ds.EdgeHeaderRewrite = nil
	ds.SigningAlgorithm = util.StrPtr("url_sig")
	ds.XMLID = util.StrPtr("mydsname")
	ds.QStringIgnore = util.IntPtr(int(tc.QStringIgnoreIgnoreInCacheKeyAndPassUp))
	ds.RegexRemap = util.StrPtr("myregexremap")
	ds.FQPacingRate = util.IntPtr(0)
	ds.DSCP = util.IntPtr(0)
	ds.RoutingName = util.StrPtr("myroutingname")
	ds.MultiSiteOrigin = util.BoolPtr(false)
	ds.OriginShield = util.StrPtr("myoriginshield")
	ds.ProfileID = util.IntPtr(49)
	ds.ProfileName = util.StrPtr("dsprofile")
	ds.Protocol = util.IntPtr(int(tc.DSProtocolHTTPToHTTPS))
	ds.AnonymousBlockingEnabled = util.BoolPtr(false)
	ds.Active = util.BoolPtr(true)

	dses := []DeliveryService{ds}

	dss := []DeliveryServiceServer{
		DeliveryServiceServer{
			Server:          *server.ID,
			DeliveryService: *ds.ID,
		},
	}

	dsRegexes := []tc.DeliveryServiceRegexes{
		tc.DeliveryServiceRegexes{
			DSName: *ds.XMLID,
			Regexes: []tc.DeliveryServiceRegex{
				tc.DeliveryServiceRegex{
					Type:      string(tc.DSMatchTypeHostRegex),
					SetNumber: 0,
					Pattern:   `myliteralpattern__http__foo`,
				},
			},
		},
	}

	serverParams := []tc.Parameter{
		tc.Parameter{
			Name:       "trafficserver",
			ConfigFile: "package",
			Value:      "7",
			Profiles:   []byte(`["global"]`),
		},
		tc.Parameter{
			Name:       "serverpkgval",
			ConfigFile: "package",
			Value:      "serverpkgval __HOSTNAME__ foo",
			Profiles:   []byte(server.ProfileNames[0]),
		},
		tc.Parameter{
			Name:       "dscp_remap_no",
			ConfigFile: "package",
			Value:      "notused",
			Profiles:   []byte(server.ProfileNames[0]),
		},
	}

	remapConfigParams := []tc.Parameter{
		tc.Parameter{
			Name:       "not_location",
			ConfigFile: "cachekey.config",
			Value:      "notinconfig",
			Profiles:   []byte(`["global"]`),
		},
		tc.Parameter{
			Name:       "url_sig.pparam",
			ConfigFile: "remap.config",
			Value:      "pristine",
			Profiles:   []byte(`["dsprofile"]`),
		},
	}

	cdn := &tc.CDN{
		DomainName: "cdndomain.example",
		Name:       "my-cdn-name",
	}

	topologies := []tc.Topology{}
	cgs := []tc.CacheGroupNullable{}
	serverCapabilities := map[int]map[ServerCapability]struct{}{}
	dsRequiredCapabilities := map[int]map[ServerCapability]struct{}{}
	configDir := `/opt/trafficserver/etc/trafficserver`

	cfg, err := MakeRemapDotConfig(server, dses, dss, dsRegexes, serverParams, cdn, remapConfigParams, topologies, cgs, serverCapabilities, dsRequiredCapabilities, configDir, &RemapDotConfigOpts{HdrComment: hdr})
	if err != nil {
		t.Fatal(err)
	}
	txt := cfg.Text

	txt = strings.TrimSpace(txt)

	testComment(t, txt, hdr)

	txtLines := strings.Split(txt, "\n")

	if len(txtLines) != 2 {
		t.Fatalf("expected 1 remaps from HTTP_TO_HTTPS DS, actual: '%v' count %v", txt, len(txtLines))
	}

	remapLine := txtLines[1]

	if !strings.HasPrefix(remapLine, "map") {
		t.Errorf("expected to start with 'map', actual '%v'", txt)
	}

	if 1 != strings.Count(remapLine, "url_sig.so") {
		t.Errorf("expected remap on edge server with URL Sig to contain url_sig.so, actual '%v'", txt)
	} else if !strings.Contains(remapLine, "url_sig_") {
		t.Errorf("expected remap on edge server with URL Sig to contain url sig file, actual '%v'", txt)
	} else if !strings.Contains(remapLine, "pristine") {
		t.Errorf("expected remap on edge server with URL Sig to contain pristine arg, actual '%v'", txt)
	}

	if strings.Contains(remapLine, "uri_signing") {
		t.Errorf("expected remap on edge server with URL Sig to not contain uri signing file, actual '%v'", txt)
	}
}

func TestMakeRemapDotConfigEdgeSigningURISigning(t *testing.T) {
	hdr := "myHeaderComment"

	server := makeTestRemapServer()
	server.Type = "EDGE"

	ds := DeliveryService{}
	ds.ID = util.IntPtr(48)
	dsType := tc.DSType("HTTP_LIVE_NATNL")
	ds.Type = &dsType
	ds.OrgServerFQDN = util.StrPtr("origin.example.test")
	ds.MidHeaderRewrite = util.StrPtr("")
	ds.RangeRequestHandling = util.IntPtr(int(tc.RangeRequestHandlingCacheRangeRequest))
	ds.RemapText = util.StrPtr("myremaptext")
	ds.EdgeHeaderRewrite = nil
	ds.SigningAlgorithm = util.StrPtr("uri_signing")
	ds.XMLID = util.StrPtr("mydsname")
	ds.QStringIgnore = util.IntPtr(int(tc.QStringIgnoreIgnoreInCacheKeyAndPassUp))
	ds.RegexRemap = util.StrPtr("myregexremap")
	ds.FQPacingRate = util.IntPtr(0)
	ds.DSCP = util.IntPtr(0)
	ds.RoutingName = util.StrPtr("myroutingname")
	ds.MultiSiteOrigin = util.BoolPtr(false)
	ds.OriginShield = util.StrPtr("myoriginshield")
	ds.ProfileID = util.IntPtr(49)
	ds.ProfileName = util.StrPtr("dsprofile")
	ds.Protocol = util.IntPtr(int(tc.DSProtocolHTTPToHTTPS))
	ds.AnonymousBlockingEnabled = util.BoolPtr(false)
	ds.Active = util.BoolPtr(true)

	dses := []DeliveryService{ds}

	dss := []DeliveryServiceServer{
		DeliveryServiceServer{
			Server:          *server.ID,
			DeliveryService: *ds.ID,
		},
	}

	dsRegexes := []tc.DeliveryServiceRegexes{
		tc.DeliveryServiceRegexes{
			DSName: *ds.XMLID,
			Regexes: []tc.DeliveryServiceRegex{
				tc.DeliveryServiceRegex{
					Type:      string(tc.DSMatchTypeHostRegex),
					SetNumber: 0,
					Pattern:   `myliteralpattern__http__foo`,
				},
			},
		},
	}

	serverParams := []tc.Parameter{
		tc.Parameter{
			Name:       "trafficserver",
			ConfigFile: "package",
			Value:      "7",
			Profiles:   []byte(`["global"]`),
		},
		tc.Parameter{
			Name:       "serverpkgval",
			ConfigFile: "package",
			Value:      "serverpkgval __HOSTNAME__ foo",
			Profiles:   []byte(server.ProfileNames[0]),
		},
		tc.Parameter{
			Name:       "dscp_remap_no",
			ConfigFile: "package",
			Value:      "notused",
			Profiles:   []byte(server.ProfileNames[0]),
		},
	}

	remapConfigParams := []tc.Parameter{
		tc.Parameter{
			Name:       "not_location",
			ConfigFile: "cachekey.config",
			Value:      "notinconfig",
			Profiles:   []byte(`["global"]`),
		},
	}

	cdn := &tc.CDN{
		DomainName: "cdndomain.example",
		Name:       "my-cdn-name",
	}

	topologies := []tc.Topology{}
	cgs := []tc.CacheGroupNullable{}
	serverCapabilities := map[int]map[ServerCapability]struct{}{}
	dsRequiredCapabilities := map[int]map[ServerCapability]struct{}{}
	configDir := `/opt/trafficserver/etc/trafficserver`

	cfg, err := MakeRemapDotConfig(server, dses, dss, dsRegexes, serverParams, cdn, remapConfigParams, topologies, cgs, serverCapabilities, dsRequiredCapabilities, configDir, &RemapDotConfigOpts{HdrComment: hdr})
	if err != nil {
		t.Fatal(err)
	}
	txt := cfg.Text

	txt = strings.TrimSpace(txt)

	testComment(t, txt, hdr)

	txtLines := strings.Split(txt, "\n")

	if len(txtLines) != 2 {
		t.Fatalf("expected 1 remaps from HTTP_TO_HTTPS DS, actual: '%v' count %v", txt, len(txtLines))
	}

	remapLine := txtLines[1]

	if !strings.HasPrefix(remapLine, "map") {
		t.Errorf("expected to start with 'map', actual '%v'", txt)
	}

	if strings.Contains(remapLine, "url_sig_") {
		t.Errorf("expected remap on edge server with URL Sig to not contain url sig file, actual '%v'", txt)
	}
	if !strings.Contains(remapLine, "uri_signing") {
		t.Errorf("expected remap on edge server with URL Sig to contain uri signing file, actual '%v'", txt)
	}
}

func TestMakeRemapDotConfigEdgeSigningNone(t *testing.T) {
	hdr := "myHeaderComment"

	server := makeTestRemapServer()
	server.Type = "EDGE"

	ds := DeliveryService{}
	ds.ID = util.IntPtr(48)
	dsType := tc.DSType("HTTP_LIVE_NATNL")
	ds.Type = &dsType
	ds.OrgServerFQDN = util.StrPtr("origin.example.test")
	ds.MidHeaderRewrite = util.StrPtr("")
	ds.RangeRequestHandling = util.IntPtr(int(tc.RangeRequestHandlingCacheRangeRequest))
	ds.RemapText = util.StrPtr("myremaptext")
	ds.EdgeHeaderRewrite = nil
	ds.SigningAlgorithm = nil
	ds.XMLID = util.StrPtr("mydsname")
	ds.QStringIgnore = util.IntPtr(int(tc.QStringIgnoreIgnoreInCacheKeyAndPassUp))
	ds.RegexRemap = util.StrPtr("myregexremap")
	ds.FQPacingRate = util.IntPtr(0)
	ds.DSCP = util.IntPtr(0)
	ds.RoutingName = util.StrPtr("myroutingname")
	ds.MultiSiteOrigin = util.BoolPtr(false)
	ds.OriginShield = util.StrPtr("myoriginshield")
	ds.ProfileID = util.IntPtr(49)
	ds.ProfileName = util.StrPtr("dsprofile")
	ds.Protocol = util.IntPtr(int(tc.DSProtocolHTTPToHTTPS))
	ds.AnonymousBlockingEnabled = util.BoolPtr(false)
	ds.Active = util.BoolPtr(true)

	dses := []DeliveryService{ds}

	dss := []DeliveryServiceServer{
		DeliveryServiceServer{
			Server:          *server.ID,
			DeliveryService: *ds.ID,
		},
	}

	dsRegexes := []tc.DeliveryServiceRegexes{
		tc.DeliveryServiceRegexes{
			DSName: *ds.XMLID,
			Regexes: []tc.DeliveryServiceRegex{
				tc.DeliveryServiceRegex{
					Type:      string(tc.DSMatchTypeHostRegex),
					SetNumber: 0,
					Pattern:   `myliteralpattern__http__foo`,
				},
			},
		},
	}

	serverParams := []tc.Parameter{
		tc.Parameter{
			Name:       "trafficserver",
			ConfigFile: "package",
			Value:      "7",
			Profiles:   []byte(`["global"]`),
		},
		tc.Parameter{
			Name:       "serverpkgval",
			ConfigFile: "package",
			Value:      "serverpkgval __HOSTNAME__ foo",
			Profiles:   []byte(server.ProfileNames[0]),
		},
		tc.Parameter{
			Name:       "dscp_remap_no",
			ConfigFile: "package",
			Value:      "notused",
			Profiles:   []byte(server.ProfileNames[0]),
		},
	}

	remapConfigParams := []tc.Parameter{
		tc.Parameter{
			Name:       "not_location",
			ConfigFile: "cachekey.config",
			Value:      "notinconfig",
			Profiles:   []byte(`["global"]`),
		},
	}

	cdn := &tc.CDN{
		DomainName: "cdndomain.example",
		Name:       "my-cdn-name",
	}

	topologies := []tc.Topology{}
	cgs := []tc.CacheGroupNullable{}
	serverCapabilities := map[int]map[ServerCapability]struct{}{}
	dsRequiredCapabilities := map[int]map[ServerCapability]struct{}{}
	configDir := `/opt/trafficserver/etc/trafficserver`

	cfg, err := MakeRemapDotConfig(server, dses, dss, dsRegexes, serverParams, cdn, remapConfigParams, topologies, cgs, serverCapabilities, dsRequiredCapabilities, configDir, &RemapDotConfigOpts{HdrComment: hdr})
	if err != nil {
		t.Fatal(err)
	}
	txt := cfg.Text

	txt = strings.TrimSpace(txt)

	testComment(t, txt, hdr)

	txtLines := strings.Split(txt, "\n")

	if len(txtLines) != 2 {
		t.Fatalf("expected 1 remaps from HTTP_TO_HTTPS DS, actual: '%v' count %v", txt, len(txtLines))
	}

	remapLine := txtLines[1]

	if !strings.HasPrefix(remapLine, "map") {
		t.Errorf("expected to start with 'map', actual '%v'", txt)
	}

	if strings.Contains(remapLine, "url_sig") {
		t.Errorf("expected remap on edge server with nil signing to not contain url sig file, actual '%v'", txt)
	}
	if strings.Contains(remapLine, "uri_signing") {
		t.Errorf("expected remap on edge server with nil signing to not contain uri signing file, actual '%v'", txt)
	}
}

func TestMakeRemapDotConfigEdgeSigningEmpty(t *testing.T) {
	hdr := "myHeaderComment"

	server := makeTestRemapServer()
	server.Type = "EDGE"

	ds := DeliveryService{}
	ds.ID = util.IntPtr(48)
	dsType := tc.DSType("HTTP_LIVE_NATNL")
	ds.Type = &dsType
	ds.OrgServerFQDN = util.StrPtr("origin.example.test")
	ds.MidHeaderRewrite = util.StrPtr("")
	ds.RangeRequestHandling = util.IntPtr(int(tc.RangeRequestHandlingCacheRangeRequest))
	ds.RemapText = util.StrPtr("myremaptext")
	ds.EdgeHeaderRewrite = nil
	ds.SigningAlgorithm = util.StrPtr("")
	ds.XMLID = util.StrPtr("mydsname")
	ds.QStringIgnore = util.IntPtr(int(tc.QStringIgnoreIgnoreInCacheKeyAndPassUp))
	ds.RegexRemap = util.StrPtr("myregexremap")
	ds.FQPacingRate = util.IntPtr(0)
	ds.DSCP = util.IntPtr(0)
	ds.RoutingName = util.StrPtr("myroutingname")
	ds.MultiSiteOrigin = util.BoolPtr(false)
	ds.OriginShield = util.StrPtr("myoriginshield")
	ds.ProfileID = util.IntPtr(49)
	ds.ProfileName = util.StrPtr("dsprofile")
	ds.Protocol = util.IntPtr(int(tc.DSProtocolHTTPToHTTPS))
	ds.AnonymousBlockingEnabled = util.BoolPtr(false)
	ds.Active = util.BoolPtr(true)

	dses := []DeliveryService{ds}

	dss := []DeliveryServiceServer{
		DeliveryServiceServer{
			Server:          *server.ID,
			DeliveryService: *ds.ID,
		},
	}

	dsRegexes := []tc.DeliveryServiceRegexes{
		tc.DeliveryServiceRegexes{
			DSName: *ds.XMLID,
			Regexes: []tc.DeliveryServiceRegex{
				tc.DeliveryServiceRegex{
					Type:      string(tc.DSMatchTypeHostRegex),
					SetNumber: 0,
					Pattern:   `myliteralpattern__http__foo`,
				},
			},
		},
	}

	serverParams := []tc.Parameter{
		tc.Parameter{
			Name:       "trafficserver",
			ConfigFile: "package",
			Value:      "7",
			Profiles:   []byte(`["global"]`),
		},
		tc.Parameter{
			Name:       "serverpkgval",
			ConfigFile: "package",
			Value:      "serverpkgval __HOSTNAME__ foo",
			Profiles:   []byte(server.ProfileNames[0]),
		},
		tc.Parameter{
			Name:       "dscp_remap_no",
			ConfigFile: "package",
			Value:      "notused",
			Profiles:   []byte(server.ProfileNames[0]),
		},
	}

	remapConfigParams := []tc.Parameter{
		tc.Parameter{
			Name:       "not_location",
			ConfigFile: "cachekey.config",
			Value:      "notinconfig",
			Profiles:   []byte(`["global"]`),
		},
	}

	cdn := &tc.CDN{
		DomainName: "cdndomain.example",
		Name:       "my-cdn-name",
	}

	topologies := []tc.Topology{}
	cgs := []tc.CacheGroupNullable{}
	serverCapabilities := map[int]map[ServerCapability]struct{}{}
	dsRequiredCapabilities := map[int]map[ServerCapability]struct{}{}
	configDir := `/opt/trafficserver/etc/trafficserver`

	cfg, err := MakeRemapDotConfig(server, dses, dss, dsRegexes, serverParams, cdn, remapConfigParams, topologies, cgs, serverCapabilities, dsRequiredCapabilities, configDir, &RemapDotConfigOpts{HdrComment: hdr})
	if err != nil {
		t.Fatal(err)
	}
	txt := cfg.Text

	txt = strings.TrimSpace(txt)

	testComment(t, txt, hdr)

	txtLines := strings.Split(txt, "\n")

	if len(txtLines) != 2 {
		t.Fatalf("expected 1 remaps from HTTP_TO_HTTPS DS, actual: '%v' count %v", txt, len(txtLines))
	}

	remapLine := txtLines[1]

	if !strings.HasPrefix(remapLine, "map") {
		t.Errorf("expected to start with 'map', actual '%v'", txt)
	}

	if strings.Contains(remapLine, "url_sig") {
		t.Errorf("expected remap on edge server with empty signing to not contain url sig file, actual '%v'", txt)
	}
	if strings.Contains(remapLine, "uri_signing") {
		t.Errorf("expected remap on edge server with empty signing to not contain uri signing file, actual '%v'", txt)
	}
}

func TestMakeRemapDotConfigEdgeSigningWrong(t *testing.T) {
	hdr := "myHeaderComment"

	server := makeTestRemapServer()
	server.Type = "EDGE"

	ds := DeliveryService{}
	ds.ID = util.IntPtr(48)
	dsType := tc.DSType("HTTP_LIVE_NATNL")
	ds.Type = &dsType
	ds.OrgServerFQDN = util.StrPtr("origin.example.test")
	ds.MidHeaderRewrite = util.StrPtr("")
	ds.RangeRequestHandling = util.IntPtr(int(tc.RangeRequestHandlingCacheRangeRequest))
	ds.RemapText = util.StrPtr("myremaptext")
	ds.EdgeHeaderRewrite = nil
	ds.SigningAlgorithm = util.StrPtr("foo")
	ds.XMLID = util.StrPtr("mydsname")
	ds.QStringIgnore = util.IntPtr(int(tc.QStringIgnoreIgnoreInCacheKeyAndPassUp))
	ds.RegexRemap = util.StrPtr("myregexremap")
	ds.FQPacingRate = util.IntPtr(0)
	ds.DSCP = util.IntPtr(0)
	ds.RoutingName = util.StrPtr("myroutingname")
	ds.MultiSiteOrigin = util.BoolPtr(false)
	ds.OriginShield = util.StrPtr("myoriginshield")
	ds.ProfileID = util.IntPtr(49)
	ds.ProfileName = util.StrPtr("dsprofile")
	ds.Protocol = util.IntPtr(int(tc.DSProtocolHTTPToHTTPS))
	ds.AnonymousBlockingEnabled = util.BoolPtr(false)
	ds.Active = util.BoolPtr(true)

	dses := []DeliveryService{ds}

	dss := []DeliveryServiceServer{
		DeliveryServiceServer{
			Server:          *server.ID,
			DeliveryService: *ds.ID,
		},
	}

	dsRegexes := []tc.DeliveryServiceRegexes{
		tc.DeliveryServiceRegexes{
			DSName: *ds.XMLID,
			Regexes: []tc.DeliveryServiceRegex{
				tc.DeliveryServiceRegex{
					Type:      string(tc.DSMatchTypeHostRegex),
					SetNumber: 0,
					Pattern:   `myliteralpattern__http__foo`,
				},
			},
		},
	}

	serverParams := []tc.Parameter{
		tc.Parameter{
			Name:       "trafficserver",
			ConfigFile: "package",
			Value:      "7",
			Profiles:   []byte(`["global"]`),
		},
		tc.Parameter{
			Name:       "serverpkgval",
			ConfigFile: "package",
			Value:      "serverpkgval __HOSTNAME__ foo",
			Profiles:   []byte(server.ProfileNames[0]),
		},
		tc.Parameter{
			Name:       "dscp_remap_no",
			ConfigFile: "package",
			Value:      "notused",
			Profiles:   []byte(server.ProfileNames[0]),
		},
	}

	remapConfigParams := []tc.Parameter{
		tc.Parameter{
			Name:       "not_location",
			ConfigFile: "cachekey.config",
			Value:      "notinconfig",
			Profiles:   []byte(`["global"]`),
		},
	}

	cdn := &tc.CDN{
		DomainName: "cdndomain.example",
		Name:       "my-cdn-name",
	}

	topologies := []tc.Topology{}
	cgs := []tc.CacheGroupNullable{}
	serverCapabilities := map[int]map[ServerCapability]struct{}{}
	dsRequiredCapabilities := map[int]map[ServerCapability]struct{}{}
	configDir := `/opt/trafficserver/etc/trafficserver`

	cfg, err := MakeRemapDotConfig(server, dses, dss, dsRegexes, serverParams, cdn, remapConfigParams, topologies, cgs, serverCapabilities, dsRequiredCapabilities, configDir, &RemapDotConfigOpts{HdrComment: hdr})
	if err != nil {
		t.Fatal(err)
	}
	txt := cfg.Text

	txt = strings.TrimSpace(txt)

	testComment(t, txt, hdr)

	txtLines := strings.Split(txt, "\n")

	if len(txtLines) != 2 {
		t.Fatalf("expected 1 remaps from HTTP_TO_HTTPS DS, actual: '%v' count %v", txt, len(txtLines))
	}

	remapLine := txtLines[1]

	if !strings.HasPrefix(remapLine, "map") {
		t.Errorf("expected to start with 'map', actual '%v'", txt)
	}

	if strings.Contains(remapLine, "url_sig") {
		t.Errorf("expected remap on edge server with wrong signing to not contain url sig file, actual '%v'", txt)
	}
	if strings.Contains(remapLine, "uri_signing") {
		t.Errorf("expected remap on edge server with wrong signing to not contain uri signing file, actual '%v'", txt)
	}
}

func TestMakeRemapDotConfigEdgeQStringDropAtEdge(t *testing.T) {
	hdr := "myHeaderComment"

	server := makeTestRemapServer()
	server.Type = "EDGE"

	ds := DeliveryService{}
	ds.ID = util.IntPtr(48)
	dsType := tc.DSType("HTTP_LIVE_NATNL")
	ds.Type = &dsType
	ds.OrgServerFQDN = util.StrPtr("origin.example.test")
	ds.MidHeaderRewrite = util.StrPtr("")
	ds.RangeRequestHandling = util.IntPtr(int(tc.RangeRequestHandlingCacheRangeRequest))
	ds.RemapText = util.StrPtr("myremaptext")
	ds.EdgeHeaderRewrite = nil
	ds.SigningAlgorithm = util.StrPtr("foo")
	ds.XMLID = util.StrPtr("mydsname")
	ds.QStringIgnore = util.IntPtr(int(tc.QueryStringIgnoreDropAtEdge))
	ds.RegexRemap = util.StrPtr("myregexremap")
	ds.FQPacingRate = util.IntPtr(0)
	ds.DSCP = util.IntPtr(0)
	ds.RoutingName = util.StrPtr("myroutingname")
	ds.MultiSiteOrigin = util.BoolPtr(false)
	ds.OriginShield = util.StrPtr("myoriginshield")
	ds.ProfileID = util.IntPtr(49)
	ds.ProfileName = util.StrPtr("dsprofile")
	ds.Protocol = util.IntPtr(int(tc.DSProtocolHTTPToHTTPS))
	ds.AnonymousBlockingEnabled = util.BoolPtr(false)
	ds.Active = util.BoolPtr(true)

	dses := []DeliveryService{ds}

	dss := []DeliveryServiceServer{
		DeliveryServiceServer{
			Server:          *server.ID,
			DeliveryService: *ds.ID,
		},
	}

	dsRegexes := []tc.DeliveryServiceRegexes{
		tc.DeliveryServiceRegexes{
			DSName: *ds.XMLID,
			Regexes: []tc.DeliveryServiceRegex{
				tc.DeliveryServiceRegex{
					Type:      string(tc.DSMatchTypeHostRegex),
					SetNumber: 0,
					Pattern:   `myliteralpattern__http__foo`,
				},
			},
		},
	}

	serverParams := []tc.Parameter{
		tc.Parameter{
			Name:       "trafficserver",
			ConfigFile: "package",
			Value:      "7",
			Profiles:   []byte(`["global"]`),
		},
		tc.Parameter{
			Name:       "serverpkgval",
			ConfigFile: "package",
			Value:      "serverpkgval __HOSTNAME__ foo",
			Profiles:   []byte(server.ProfileNames[0]),
		},
		tc.Parameter{
			Name:       "dscp_remap_no",
			ConfigFile: "package",
			Value:      "notused",
			Profiles:   []byte(server.ProfileNames[0]),
		},
	}

	remapConfigParams := []tc.Parameter{
		tc.Parameter{
			Name:       "not_location",
			ConfigFile: "cachekey.config",
			Value:      "notinconfig",
			Profiles:   []byte(`["global"]`),
		},
	}

	cdn := &tc.CDN{
		DomainName: "cdndomain.example",
		Name:       "my-cdn-name",
	}

	topologies := []tc.Topology{}
	cgs := []tc.CacheGroupNullable{}
	serverCapabilities := map[int]map[ServerCapability]struct{}{}
	dsRequiredCapabilities := map[int]map[ServerCapability]struct{}{}
	configDir := `/opt/trafficserver/etc/trafficserver`

	cfg, err := MakeRemapDotConfig(server, dses, dss, dsRegexes, serverParams, cdn, remapConfigParams, topologies, cgs, serverCapabilities, dsRequiredCapabilities, configDir, &RemapDotConfigOpts{HdrComment: hdr})
	if err != nil {
		t.Fatal(err)
	}
	txt := cfg.Text

	txt = strings.TrimSpace(txt)

	testComment(t, txt, hdr)

	txtLines := strings.Split(txt, "\n")

	if len(txtLines) != 2 {
		t.Fatalf("expected 1 remaps from HTTP_TO_HTTPS DS, actual: '%v' count %v", txt, len(txtLines))
	}

	remapLine := txtLines[1]

	if !strings.HasPrefix(remapLine, "map") {
		t.Errorf("expected to start with 'map', actual '%v'", txt)
	}

	if !strings.Contains(remapLine, "drop_qstring.config") {
		t.Errorf("expected remap on edge server with qstring drop at edge to contain drop qstring config, actual '%v'", txt)
	}

}

func TestMakeRemapDotConfigEdgeQStringIgnorePassUp(t *testing.T) {
	hdr := "myHeaderComment"

	server := makeTestRemapServer()
	server.Type = "EDGE"

	ds := DeliveryService{}
	ds.ID = util.IntPtr(48)
	dsType := tc.DSType("HTTP_LIVE_NATNL")
	ds.Type = &dsType
	ds.OrgServerFQDN = util.StrPtr("origin.example.test")
	ds.MidHeaderRewrite = util.StrPtr("")
	ds.RangeRequestHandling = util.IntPtr(int(tc.RangeRequestHandlingCacheRangeRequest))
	ds.RemapText = util.StrPtr("myremaptext")
	ds.EdgeHeaderRewrite = nil
	ds.SigningAlgorithm = util.StrPtr("foo")
	ds.XMLID = util.StrPtr("mydsname")
	ds.QStringIgnore = util.IntPtr(int(tc.QueryStringIgnoreIgnoreInCacheKeyAndPassUp))
	ds.RegexRemap = util.StrPtr("myregexremap")
	ds.FQPacingRate = util.IntPtr(0)
	ds.DSCP = util.IntPtr(0)
	ds.RoutingName = util.StrPtr("myroutingname")
	ds.MultiSiteOrigin = util.BoolPtr(false)
	ds.OriginShield = util.StrPtr("myoriginshield")
	ds.ProfileID = util.IntPtr(49)
	ds.ProfileName = util.StrPtr("dsprofile")
	ds.Protocol = util.IntPtr(int(tc.DSProtocolHTTPToHTTPS))
	ds.AnonymousBlockingEnabled = util.BoolPtr(false)
	ds.Active = util.BoolPtr(true)

	dses := []DeliveryService{ds}

	dss := []DeliveryServiceServer{
		DeliveryServiceServer{
			Server:          *server.ID,
			DeliveryService: *ds.ID,
		},
	}

	dsRegexes := []tc.DeliveryServiceRegexes{
		tc.DeliveryServiceRegexes{
			DSName: *ds.XMLID,
			Regexes: []tc.DeliveryServiceRegex{
				tc.DeliveryServiceRegex{
					Type:      string(tc.DSMatchTypeHostRegex),
					SetNumber: 0,
					Pattern:   `myliteralpattern__http__foo`,
				},
			},
		},
	}

	serverParams := []tc.Parameter{
		tc.Parameter{
			Name:       "trafficserver",
			ConfigFile: "package",
			Value:      "7",
			Profiles:   []byte(`["global"]`),
		},
		tc.Parameter{
			Name:       "serverpkgval",
			ConfigFile: "package",
			Value:      "serverpkgval __HOSTNAME__ foo",
			Profiles:   []byte(server.ProfileNames[0]),
		},
		tc.Parameter{
			Name:       "dscp_remap_no",
			ConfigFile: "package",
			Value:      "notused",
			Profiles:   []byte(server.ProfileNames[0]),
		},
	}

	remapConfigParams := []tc.Parameter{
		tc.Parameter{
			Name:       "not_location",
			ConfigFile: "cachekey.config",
			Value:      "notinconfig",
			Profiles:   []byte(`["global"]`),
		},
	}

	cdn := &tc.CDN{
		DomainName: "cdndomain.example",
		Name:       "my-cdn-name",
	}

	topologies := []tc.Topology{}
	cgs := []tc.CacheGroupNullable{}
	serverCapabilities := map[int]map[ServerCapability]struct{}{}
	dsRequiredCapabilities := map[int]map[ServerCapability]struct{}{}
	configDir := `/opt/trafficserver/etc/trafficserver`

	cfg, err := MakeRemapDotConfig(server, dses, dss, dsRegexes, serverParams, cdn, remapConfigParams, topologies, cgs, serverCapabilities, dsRequiredCapabilities, configDir, &RemapDotConfigOpts{HdrComment: hdr})
	if err != nil {
		t.Fatal(err)
	}
	txt := cfg.Text

	txt = strings.TrimSpace(txt)

	testComment(t, txt, hdr)

	txtLines := strings.Split(txt, "\n")

	if len(txtLines) != 2 {
		t.Fatalf("expected 1 remaps from HTTP_TO_HTTPS DS, actual: '%v' count %v", txt, len(txtLines))
	}

	remapLine := txtLines[1]

	if !strings.HasPrefix(remapLine, "map") {
		t.Errorf("expected to start with 'map', actual '%v'", txt)
	}

	if !strings.Contains(remapLine, "cachekey.so") {
		t.Errorf("expected remap on edge server with qstring ignore pass up to contain cachekey plugin, actual '%v'", txt)
	}
}

func TestMakeRemapDotConfigEdgeQStringIgnorePassUpWithCacheKeyParameter(t *testing.T) {
	// ATS doesn't allow multiple inclusions of the same plugin.
	// Currently, if there's both a QString cachekey inclusion, and a cache key parameter,
	// the make func adds both, and logs a warning.

	hdr := "myHeaderComment"

	server := makeTestRemapServer()
	server.Type = "EDGE"

	ds := DeliveryService{}
	ds.ID = util.IntPtr(48)
	dsType := tc.DSType("HTTP_LIVE_NATNL")
	ds.Type = &dsType
	ds.OrgServerFQDN = util.StrPtr("origin.example.test")
	ds.MidHeaderRewrite = util.StrPtr("")
	ds.RangeRequestHandling = util.IntPtr(int(tc.RangeRequestHandlingCacheRangeRequest))
	ds.RemapText = util.StrPtr("myremaptext")
	ds.EdgeHeaderRewrite = nil
	ds.SigningAlgorithm = util.StrPtr("foo")
	ds.XMLID = util.StrPtr("mydsname")
	ds.QStringIgnore = util.IntPtr(int(tc.QueryStringIgnoreIgnoreInCacheKeyAndPassUp))
	ds.RegexRemap = util.StrPtr("myregexremap")
	ds.FQPacingRate = util.IntPtr(0)
	ds.DSCP = util.IntPtr(0)
	ds.RoutingName = util.StrPtr("myroutingname")
	ds.MultiSiteOrigin = util.BoolPtr(false)
	ds.OriginShield = util.StrPtr("myoriginshield")
	ds.ProfileID = util.IntPtr(49)
	ds.ProfileName = util.StrPtr("dsprofile")
	ds.Protocol = util.IntPtr(int(tc.DSProtocolHTTPToHTTPS))
	ds.AnonymousBlockingEnabled = util.BoolPtr(false)
	ds.Active = util.BoolPtr(true)

	dses := []DeliveryService{ds}

	dss := []DeliveryServiceServer{
		DeliveryServiceServer{
			Server:          *server.ID,
			DeliveryService: *ds.ID,
		},
	}

	dsRegexes := []tc.DeliveryServiceRegexes{
		tc.DeliveryServiceRegexes{
			DSName: *ds.XMLID,
			Regexes: []tc.DeliveryServiceRegex{
				tc.DeliveryServiceRegex{
					Type:      string(tc.DSMatchTypeHostRegex),
					SetNumber: 0,
					Pattern:   `myliteralpattern__http__foo`,
				},
			},
		},
	}

	serverParams := []tc.Parameter{
		tc.Parameter{
			Name:       "trafficserver",
			ConfigFile: "package",
			Value:      "7",
			Profiles:   []byte(`["global"]`),
		},
		tc.Parameter{
			Name:       "serverpkgval",
			ConfigFile: "package",
			Value:      "serverpkgval __HOSTNAME__ foo",
			Profiles:   []byte(server.ProfileNames[0]),
		},
		tc.Parameter{
			Name:       "dscp_remap_no",
			ConfigFile: "package",
			Value:      "notused",
			Profiles:   []byte(server.ProfileNames[0]),
		},
	}

	remapConfigParams := []tc.Parameter{
		tc.Parameter{
			Name:       "cachekey.pparam",
			ConfigFile: "remap.config",
			Value:      "--ckeypp=",
			Profiles:   []byte(`["dsprofile"]`),
		},
		tc.Parameter{
			Name:       "ckeycc",
			ConfigFile: "cachekey.config",
			Value:      "",
			Profiles:   []byte(`["dsprofile"]`),
		},
		tc.Parameter{
			Name:       "not_location",
			ConfigFile: "cachekey.config",
			Value:      "notinconfig",
			Profiles:   []byte(`["global"]`),
		},
	}

	cdn := &tc.CDN{
		DomainName: "cdndomain.example",
		Name:       "my-cdn-name",
	}

	topologies := []tc.Topology{}
	cgs := []tc.CacheGroupNullable{}
	serverCapabilities := map[int]map[ServerCapability]struct{}{}
	dsRequiredCapabilities := map[int]map[ServerCapability]struct{}{}
	configDir := `/opt/trafficserver/etc/trafficserver`

	cfg, err := MakeRemapDotConfig(server, dses, dss, dsRegexes, serverParams, cdn, remapConfigParams, topologies, cgs, serverCapabilities, dsRequiredCapabilities, configDir, &RemapDotConfigOpts{HdrComment: hdr})
	if err != nil {
		t.Fatal(err)
	}
	txt := cfg.Text

	txt = strings.TrimSpace(txt)

	testComment(t, txt, hdr)

	txtLines := strings.Split(txt, "\n")

	if len(txtLines) != 2 {
		t.Fatalf("expected 1 remaps from HTTP_TO_HTTPS DS, actual: '%v' count %v", txt, len(txtLines))
	}

	remapLine := txtLines[1]

	if !strings.HasPrefix(remapLine, "map") {
		t.Errorf("expected to start with 'map', actual '%v'", txt)
	}

	if !strings.Contains(remapLine, "cachekey.so") {
		t.Errorf("expected remap on edge server with qstring ignore pass up to contain cachekey plugin, actual '%v'", txt)
	}

	if 1 != strings.Count(remapLine, "cachekey.so") {
		t.Errorf("expected only single cachekey.so plugin, actual '%v'", txt)
	} else if !strings.Contains(remapLine, "--remove-all-params=true") {
		t.Errorf("expected remap on edge server with qstring ignore to have cachekey parameters, actual '%v'", txt)
	} else if !strings.Contains(remapLine, "--ckeypp=") {
		t.Errorf("expected cachekey plugin to have '--ckeypp=', actual '%v'", txt)
	} else if !strings.Contains(remapLine, "--ckeycc=") {
		t.Errorf("expected cachekey plugin to have '--ckeycc=', actual '%v'", txt)
	}

	if !warningsContains(cfg.Warnings, "Both new cachekey.pparam and old cachekey.config parameters assigned") {
		t.Errorf("expected to contain warning about using both cachekey.config and cachekey.pparam, actual '%v', '%v'", cfg.Warnings, txt)
	}
}

func TestMakeRemapDotConfigEdgeQStringIgnorePassUpCacheURLParamCacheURL(t *testing.T) {

	hdr := "myHeaderComment"

	server := makeTestRemapServer()
	server.Type = "EDGE"

	ds := DeliveryService{}
	ds.ID = util.IntPtr(48)
	dsType := tc.DSType("HTTP_LIVE_NATNL")
	ds.Type = &dsType
	ds.OrgServerFQDN = util.StrPtr("origin.example.test")
	ds.MidHeaderRewrite = util.StrPtr("")
	ds.RangeRequestHandling = util.IntPtr(int(tc.RangeRequestHandlingCacheRangeRequest))
	ds.RemapText = util.StrPtr("myremaptext")
	ds.EdgeHeaderRewrite = nil
	ds.SigningAlgorithm = util.StrPtr("foo")
	ds.XMLID = util.StrPtr("mydsname")
	ds.QStringIgnore = util.IntPtr(int(tc.QueryStringIgnoreIgnoreInCacheKeyAndPassUp))
	ds.RegexRemap = util.StrPtr("myregexremap")
	ds.FQPacingRate = util.IntPtr(0)
	ds.DSCP = util.IntPtr(0)
	ds.RoutingName = util.StrPtr("myroutingname")
	ds.MultiSiteOrigin = util.BoolPtr(false)
	ds.OriginShield = util.StrPtr("myoriginshield")
	ds.ProfileID = util.IntPtr(49)
	ds.ProfileName = util.StrPtr("dsprofile")
	ds.Protocol = util.IntPtr(int(tc.DSProtocolHTTPToHTTPS))
	ds.AnonymousBlockingEnabled = util.BoolPtr(false)
	ds.Active = util.BoolPtr(true)

	dses := []DeliveryService{ds}

	dss := []DeliveryServiceServer{
		DeliveryServiceServer{
			Server:          *server.ID,
			DeliveryService: *ds.ID,
		},
	}

	dsRegexes := []tc.DeliveryServiceRegexes{
		tc.DeliveryServiceRegexes{
			DSName: *ds.XMLID,
			Regexes: []tc.DeliveryServiceRegex{
				tc.DeliveryServiceRegex{
					Type:      string(tc.DSMatchTypeHostRegex),
					SetNumber: 0,
					Pattern:   `myliteralpattern__http__foo`,
				},
			},
		},
	}

	serverParams := []tc.Parameter{
		tc.Parameter{
			Name:       "trafficserver",
			ConfigFile: "package",
			Value:      "5",
			Profiles:   []byte(`["global"]`),
		},
		tc.Parameter{
			Name:       "serverpkgval",
			ConfigFile: "package",
			Value:      "serverpkgval __HOSTNAME__ foo",
			Profiles:   []byte(server.ProfileNames[0]),
		},
		tc.Parameter{
			Name:       "dscp_remap_no",
			ConfigFile: "package",
			Value:      "notused",
			Profiles:   []byte(server.ProfileNames[0]),
		},
	}

	remapConfigParams := []tc.Parameter{}

	cdn := &tc.CDN{
		DomainName: "cdndomain.example",
		Name:       "my-cdn-name",
	}

	topologies := []tc.Topology{}
	cgs := []tc.CacheGroupNullable{}
	serverCapabilities := map[int]map[ServerCapability]struct{}{}
	dsRequiredCapabilities := map[int]map[ServerCapability]struct{}{}
	configDir := `/opt/trafficserver/etc/trafficserver`

	cfg, err := MakeRemapDotConfig(server, dses, dss, dsRegexes, serverParams, cdn, remapConfigParams, topologies, cgs, serverCapabilities, dsRequiredCapabilities, configDir, &RemapDotConfigOpts{HdrComment: hdr})
	if err != nil {
		t.Fatal(err)
	}
	txt := cfg.Text

	txt = strings.TrimSpace(txt)

	testComment(t, txt, hdr)

	txtLines := strings.Split(txt, "\n")

	if len(txtLines) != 2 {
		t.Fatalf("expected 1 remaps from HTTP_TO_HTTPS DS, actual: '%v' count %v", txt, len(txtLines))
	}

	remapLine := txtLines[1]

	if !strings.HasPrefix(remapLine, "map") {
		t.Errorf("expected to start with 'map', actual '%v'", txt)
	}

	if strings.Contains(remapLine, "cachekey.so") {
		t.Errorf("expected remap on edge server with ats<5 to not contain cachekey plugin, actual '%v'", txt)
	}

	if strings.Contains(remapLine, "cacheurl.so") {
		t.Errorf("expected remap on edge server with ats<5 to not contain cacheurl plugin, actual '%v'", txt)
	}
}

func TestMakeRemapDotConfigEdgeCacheKeyParams(t *testing.T) {
	hdr := "myHeaderComment"

	server := makeTestRemapServer()
	server.Type = "EDGE"

	ds := DeliveryService{}
	ds.ID = util.IntPtr(48)
	dsType := tc.DSType("HTTP_LIVE_NATNL")
	ds.Type = &dsType
	ds.OrgServerFQDN = util.StrPtr("origin.example.test")
	ds.MidHeaderRewrite = util.StrPtr("")
	ds.RangeRequestHandling = util.IntPtr(int(tc.RangeRequestHandlingCacheRangeRequest))
	ds.RemapText = util.StrPtr("myremaptext")
	ds.EdgeHeaderRewrite = nil
	ds.SigningAlgorithm = util.StrPtr("foo")
	ds.XMLID = util.StrPtr("mydsname")
	ds.QStringIgnore = util.IntPtr(int(tc.QueryStringIgnoreIgnoreInCacheKeyAndPassUp))
	ds.RegexRemap = util.StrPtr("myregexremap")
	ds.FQPacingRate = util.IntPtr(0)
	ds.DSCP = util.IntPtr(0)
	ds.RoutingName = util.StrPtr("myroutingname")
	ds.MultiSiteOrigin = util.BoolPtr(false)
	ds.OriginShield = util.StrPtr("myoriginshield")
	ds.ProfileID = util.IntPtr(49)
	ds.ProfileName = util.StrPtr("dsprofile")
	ds.Protocol = util.IntPtr(int(tc.DSProtocolHTTPToHTTPS))
	ds.AnonymousBlockingEnabled = util.BoolPtr(false)
	ds.Active = util.BoolPtr(true)

	dses := []DeliveryService{ds}

	dss := []DeliveryServiceServer{
		DeliveryServiceServer{
			Server:          *server.ID,
			DeliveryService: *ds.ID,
		},
	}

	dsRegexes := []tc.DeliveryServiceRegexes{
		tc.DeliveryServiceRegexes{
			DSName: *ds.XMLID,
			Regexes: []tc.DeliveryServiceRegex{
				tc.DeliveryServiceRegex{
					Type:      string(tc.DSMatchTypeHostRegex),
					SetNumber: 0,
					Pattern:   `myliteralpattern__http__foo`,
				},
			},
		},
	}

	serverParams := []tc.Parameter{
		tc.Parameter{
			Name:       "trafficserver",
			ConfigFile: "package",
			Value:      "7",
			Profiles:   []byte(`["global"]`),
		},
		tc.Parameter{
			Name:       "serverpkgval",
			ConfigFile: "package",
			Value:      "serverpkgval __HOSTNAME__ foo",
			Profiles:   []byte(server.ProfileNames[0]),
		},
		tc.Parameter{
			Name:       "dscp_remap_no",
			ConfigFile: "package",
			Value:      "notused",
			Profiles:   []byte(server.ProfileNames[0]),
		},
	}

	remapConfigParams := []tc.Parameter{
		tc.Parameter{
			Name:       "cachekey.pparam",
			ConfigFile: "remap.config",
			Value:      "--ckeypp=cvalpp",
			Profiles:   []byte(`["dsprofile"]`),
		},
		tc.Parameter{
			Name:       "ckeycc",
			ConfigFile: "cachekey.config",
			Value:      "cvalcc",
			Profiles:   []byte(`["dsprofile"]`),
		},
		tc.Parameter{
			Name:       "not_location",
			ConfigFile: "cachekey.config",
			Value:      "notinconfig",
			Profiles:   []byte(`["global"]`),
		},
	}

	cdn := &tc.CDN{
		DomainName: "cdndomain.example",
		Name:       "my-cdn-name",
	}

	topologies := []tc.Topology{}
	cgs := []tc.CacheGroupNullable{}
	serverCapabilities := map[int]map[ServerCapability]struct{}{}
	dsRequiredCapabilities := map[int]map[ServerCapability]struct{}{}
	configDir := `/opt/trafficserver/etc/trafficserver`

	cfg, err := MakeRemapDotConfig(server, dses, dss, dsRegexes, serverParams, cdn, remapConfigParams, topologies, cgs, serverCapabilities, dsRequiredCapabilities, configDir, &RemapDotConfigOpts{HdrComment: hdr})
	if err != nil {
		t.Fatal(err)
	}
	txt := cfg.Text

	txt = strings.TrimSpace(txt)

	testComment(t, txt, hdr)

	txtLines := strings.Split(txt, "\n")

	if len(txtLines) != 2 {
		t.Fatalf("expected 1 remaps from HTTP_TO_HTTPS DS, actual: '%v' count %v", txt, len(txtLines))
	}

	remapLine := txtLines[1]

	if !strings.HasPrefix(remapLine, "map") {
		t.Errorf("expected to start with 'map', actual '%v'", txt)
	}

	if !strings.Contains(remapLine, "cachekey.so") {
		t.Errorf("expected remap on edge server with ds cache key params to contain cachekey plugin, actual '%v'", txt)
	}

	if !strings.Contains(remapLine, "--ckeypp=cvalpp") {
		t.Errorf("expected remap on edge server with ds cache key params to contain cachekey.pparam keys, actual '%v'", txt)
	}
	if !strings.Contains(remapLine, "--ckeycc=cvalcc") {
		t.Errorf("expected remap on edge server with ds cache key params to contain cachekey.config vals, actual '%v'", txt)
	}
}

func TestMakeRemapDotConfigEdgeRegexRemap(t *testing.T) {
	hdr := "myHeaderComment"

	server := makeTestRemapServer()
	server.Type = "EDGE"

	ds := DeliveryService{}
	ds.ID = util.IntPtr(48)
	dsType := tc.DSType("HTTP_LIVE_NATNL")
	ds.Type = &dsType
	ds.OrgServerFQDN = util.StrPtr("origin.example.test")
	ds.MidHeaderRewrite = util.StrPtr("")
	ds.RangeRequestHandling = util.IntPtr(int(tc.RangeRequestHandlingCacheRangeRequest))
	ds.RemapText = util.StrPtr("myremaptext")
	ds.EdgeHeaderRewrite = nil
	ds.SigningAlgorithm = util.StrPtr("foo")
	ds.XMLID = util.StrPtr("mydsname")
	ds.QStringIgnore = util.IntPtr(int(tc.QueryStringIgnoreIgnoreInCacheKeyAndPassUp))
	ds.RegexRemap = util.StrPtr("myregexremap")
	ds.FQPacingRate = util.IntPtr(0)
	ds.DSCP = util.IntPtr(0)
	ds.RoutingName = util.StrPtr("myroutingname")
	ds.MultiSiteOrigin = util.BoolPtr(false)
	ds.OriginShield = util.StrPtr("myoriginshield")
	ds.ProfileID = util.IntPtr(49)
	ds.ProfileName = util.StrPtr("dsprofile")
	ds.Protocol = util.IntPtr(int(tc.DSProtocolHTTPToHTTPS))
	ds.AnonymousBlockingEnabled = util.BoolPtr(false)
	ds.Active = util.BoolPtr(true)

	dses := []DeliveryService{ds}

	dss := []DeliveryServiceServer{
		DeliveryServiceServer{
			Server:          *server.ID,
			DeliveryService: *ds.ID,
		},
	}

	dsRegexes := []tc.DeliveryServiceRegexes{
		tc.DeliveryServiceRegexes{
			DSName: *ds.XMLID,
			Regexes: []tc.DeliveryServiceRegex{
				tc.DeliveryServiceRegex{
					Type:      string(tc.DSMatchTypeHostRegex),
					SetNumber: 0,
					Pattern:   `myliteralpattern__http__foo`,
				},
			},
		},
	}

	serverParams := []tc.Parameter{
		tc.Parameter{
			Name:       "trafficserver",
			ConfigFile: "package",
			Value:      "7",
			Profiles:   []byte(`["global"]`),
		},
		tc.Parameter{
			Name:       "serverpkgval",
			ConfigFile: "package",
			Value:      "serverpkgval __HOSTNAME__ foo",
			Profiles:   []byte(server.ProfileNames[0]),
		},
		tc.Parameter{
			Name:       "dscp_remap_no",
			ConfigFile: "package",
			Value:      "notused",
			Profiles:   []byte(server.ProfileNames[0]),
		},
	}

	remapConfigParams := []tc.Parameter{
		tc.Parameter{
			Name:       "not_location",
			ConfigFile: "cachekey.config",
			Value:      "notinconfig",
			Profiles:   []byte(`["global"]`),
		},
	}

	cdn := &tc.CDN{
		DomainName: "cdndomain.example",
		Name:       "my-cdn-name",
	}

	topologies := []tc.Topology{}
	cgs := []tc.CacheGroupNullable{}
	serverCapabilities := map[int]map[ServerCapability]struct{}{}
	dsRequiredCapabilities := map[int]map[ServerCapability]struct{}{}
	configDir := `/opt/trafficserver/etc/trafficserver`

	cfg, err := MakeRemapDotConfig(server, dses, dss, dsRegexes, serverParams, cdn, remapConfigParams, topologies, cgs, serverCapabilities, dsRequiredCapabilities, configDir, &RemapDotConfigOpts{HdrComment: hdr})
	if err != nil {
		t.Fatal(err)
	}
	txt := cfg.Text

	txt = strings.TrimSpace(txt)

	testComment(t, txt, hdr)

	txtLines := strings.Split(txt, "\n")

	if len(txtLines) != 2 {
		t.Fatalf("expected 1 remaps from HTTP_TO_HTTPS DS, actual: '%v' count %v", txt, len(txtLines))
	}

	remapLine := txtLines[1]

	if !strings.HasPrefix(remapLine, "map") {
		t.Errorf("expected to start with 'map', actual '%v'", txt)
	}

	if !strings.Contains(remapLine, "regex_remap_") {
		t.Errorf("expected remap on edge server with ds regex remap to contain regex remap file, actual '%v'", txt)
	}

	if strings.Contains(remapLine, "myregexremap") {
		t.Errorf("expected remap on edge server with ds regex remap to contain regex remap file, but not actual text, actual '%v'", txt)
	}
}

func TestMakeRemapDotConfigEdgeRegexRemapEmpty(t *testing.T) {
	hdr := "myHeaderComment"

	server := makeTestRemapServer()
	server.Type = "EDGE"

	ds := DeliveryService{}
	ds.ID = util.IntPtr(48)
	dsType := tc.DSType("HTTP_LIVE_NATNL")
	ds.Type = &dsType
	ds.OrgServerFQDN = util.StrPtr("origin.example.test")
	ds.MidHeaderRewrite = util.StrPtr("")
	ds.RangeRequestHandling = util.IntPtr(int(tc.RangeRequestHandlingCacheRangeRequest))
	ds.RemapText = util.StrPtr("myremaptext")
	ds.EdgeHeaderRewrite = nil
	ds.SigningAlgorithm = util.StrPtr("foo")
	ds.XMLID = util.StrPtr("mydsname")
	ds.QStringIgnore = util.IntPtr(int(tc.QueryStringIgnoreIgnoreInCacheKeyAndPassUp))
	ds.RegexRemap = util.StrPtr("")
	ds.FQPacingRate = util.IntPtr(0)
	ds.DSCP = util.IntPtr(0)
	ds.RoutingName = util.StrPtr("myroutingname")
	ds.MultiSiteOrigin = util.BoolPtr(false)
	ds.OriginShield = util.StrPtr("myoriginshield")
	ds.ProfileID = util.IntPtr(49)
	ds.ProfileName = util.StrPtr("dsprofile")
	ds.Protocol = util.IntPtr(int(tc.DSProtocolHTTPToHTTPS))
	ds.AnonymousBlockingEnabled = util.BoolPtr(false)
	ds.Active = util.BoolPtr(true)

	dses := []DeliveryService{ds}

	dss := []DeliveryServiceServer{
		DeliveryServiceServer{
			Server:          *server.ID,
			DeliveryService: *ds.ID,
		},
	}

	dsRegexes := []tc.DeliveryServiceRegexes{
		tc.DeliveryServiceRegexes{
			DSName: *ds.XMLID,
			Regexes: []tc.DeliveryServiceRegex{
				tc.DeliveryServiceRegex{
					Type:      string(tc.DSMatchTypeHostRegex),
					SetNumber: 0,
					Pattern:   `myliteralpattern__http__foo`,
				},
			},
		},
	}

	serverParams := []tc.Parameter{
		tc.Parameter{
			Name:       "trafficserver",
			ConfigFile: "package",
			Value:      "7",
			Profiles:   []byte(`["global"]`),
		},
		tc.Parameter{
			Name:       "serverpkgval",
			ConfigFile: "package",
			Value:      "serverpkgval __HOSTNAME__ foo",
			Profiles:   []byte(server.ProfileNames[0]),
		},
		tc.Parameter{
			Name:       "dscp_remap_no",
			ConfigFile: "package",
			Value:      "notused",
			Profiles:   []byte(server.ProfileNames[0]),
		},
	}

	remapConfigParams := []tc.Parameter{
		tc.Parameter{
			Name:       "not_location",
			ConfigFile: "cachekey.config",
			Value:      "notinconfig",
			Profiles:   []byte(`["global"]`),
		},
	}

	cdn := &tc.CDN{
		DomainName: "cdndomain.example",
		Name:       "my-cdn-name",
	}

	topologies := []tc.Topology{}
	cgs := []tc.CacheGroupNullable{}
	serverCapabilities := map[int]map[ServerCapability]struct{}{}
	dsRequiredCapabilities := map[int]map[ServerCapability]struct{}{}
	configDir := `/opt/trafficserver/etc/trafficserver`

	cfg, err := MakeRemapDotConfig(server, dses, dss, dsRegexes, serverParams, cdn, remapConfigParams, topologies, cgs, serverCapabilities, dsRequiredCapabilities, configDir, &RemapDotConfigOpts{HdrComment: hdr})
	if err != nil {
		t.Fatal(err)
	}
	txt := cfg.Text

	txt = strings.TrimSpace(txt)

	testComment(t, txt, hdr)

	txtLines := strings.Split(txt, "\n")

	if len(txtLines) != 2 {
		t.Fatalf("expected 1 remaps from HTTP_TO_HTTPS DS, actual: '%v' count %v", txt, len(txtLines))
	}

	remapLine := txtLines[1]

	if !strings.HasPrefix(remapLine, "map") {
		t.Errorf("expected to start with 'map', actual '%v'", txt)
	}

	if strings.Contains(remapLine, "regex_remap_") {
		t.Errorf("expected remap on edge server with empty ds regex remap to not contain regex remap file, actual '%v'", txt)
	}
}

func TestMakeRemapDotConfigEdgeRangeRequestNil(t *testing.T) {
	hdr := "myHeaderComment"

	server := makeTestRemapServer()
	server.Type = "EDGE"

	ds := DeliveryService{}
	ds.ID = util.IntPtr(48)
	dsType := tc.DSType("HTTP_LIVE_NATNL")
	ds.Type = &dsType
	ds.OrgServerFQDN = util.StrPtr("origin.example.test")
	ds.MidHeaderRewrite = util.StrPtr("")
	ds.RangeRequestHandling = nil
	ds.RemapText = util.StrPtr("myremaptext")
	ds.EdgeHeaderRewrite = nil
	ds.SigningAlgorithm = util.StrPtr("foo")
	ds.XMLID = util.StrPtr("mydsname")
	ds.QStringIgnore = util.IntPtr(int(tc.QueryStringIgnoreIgnoreInCacheKeyAndPassUp))
	ds.RegexRemap = util.StrPtr("")
	ds.FQPacingRate = util.IntPtr(0)
	ds.DSCP = util.IntPtr(0)
	ds.RoutingName = util.StrPtr("myroutingname")
	ds.MultiSiteOrigin = util.BoolPtr(false)
	ds.OriginShield = util.StrPtr("myoriginshield")
	ds.ProfileID = util.IntPtr(49)
	ds.ProfileName = util.StrPtr("dsprofile")
	ds.Protocol = util.IntPtr(int(tc.DSProtocolHTTPToHTTPS))
	ds.AnonymousBlockingEnabled = util.BoolPtr(false)
	ds.Active = util.BoolPtr(true)

	dses := []DeliveryService{ds}

	dss := []DeliveryServiceServer{
		DeliveryServiceServer{
			Server:          *server.ID,
			DeliveryService: *ds.ID,
		},
	}

	dsRegexes := []tc.DeliveryServiceRegexes{
		tc.DeliveryServiceRegexes{
			DSName: *ds.XMLID,
			Regexes: []tc.DeliveryServiceRegex{
				tc.DeliveryServiceRegex{
					Type:      string(tc.DSMatchTypeHostRegex),
					SetNumber: 0,
					Pattern:   `myliteralpattern__http__foo`,
				},
			},
		},
	}

	serverParams := []tc.Parameter{
		tc.Parameter{
			Name:       "trafficserver",
			ConfigFile: "package",
			Value:      "7",
			Profiles:   []byte(`["global"]`),
		},
		tc.Parameter{
			Name:       "serverpkgval",
			ConfigFile: "package",
			Value:      "serverpkgval __HOSTNAME__ foo",
			Profiles:   []byte(server.ProfileNames[0]),
		},
		tc.Parameter{
			Name:       "dscp_remap_no",
			ConfigFile: "package",
			Value:      "notused",
			Profiles:   []byte(server.ProfileNames[0]),
		},
	}

	remapConfigParams := []tc.Parameter{
		tc.Parameter{
			Name:       "not_location",
			ConfigFile: "cachekey.config",
			Value:      "notinconfig",
			Profiles:   []byte(`["global"]`),
		},
	}

	cdn := &tc.CDN{
		DomainName: "cdndomain.example",
		Name:       "my-cdn-name",
	}

	topologies := []tc.Topology{}
	cgs := []tc.CacheGroupNullable{}
	serverCapabilities := map[int]map[ServerCapability]struct{}{}
	dsRequiredCapabilities := map[int]map[ServerCapability]struct{}{}
	configDir := `/opt/trafficserver/etc/trafficserver`

	cfg, err := MakeRemapDotConfig(server, dses, dss, dsRegexes, serverParams, cdn, remapConfigParams, topologies, cgs, serverCapabilities, dsRequiredCapabilities, configDir, &RemapDotConfigOpts{HdrComment: hdr})
	if err != nil {
		t.Fatal(err)
	}
	txt := cfg.Text

	txt = strings.TrimSpace(txt)

	testComment(t, txt, hdr)

	txtLines := strings.Split(txt, "\n")

	if len(txtLines) != 2 {
		t.Fatalf("expected 1 remaps from HTTP_TO_HTTPS DS, actual: '%v' count %v", txt, len(txtLines))
	}

	remapLine := txtLines[1]

	if !strings.HasPrefix(remapLine, "map") {
		t.Errorf("expected to start with 'map', actual '%v'", txt)
	}

	if strings.Contains(remapLine, "background_fetch.so") {
		t.Errorf("expected remap on edge server with ds nil range request handling to not contain background fetch plugin, actual '%v'", txt)
	}

	if strings.Contains(remapLine, "cache_range_requests.so") {
		t.Errorf("expected remap on edge server with ds nil range request handling to not contain cache_range_requests plugin, actual '%v'", txt)
	}
}

func TestMakeRemapDotConfigEdgeRangeRequestDontCache(t *testing.T) {
	hdr := "myHeaderComment"

	server := makeTestRemapServer()
	server.Type = "EDGE"

	ds := DeliveryService{}
	ds.ID = util.IntPtr(48)
	dsType := tc.DSType("HTTP_LIVE_NATNL")
	ds.Type = &dsType
	ds.OrgServerFQDN = util.StrPtr("origin.example.test")
	ds.MidHeaderRewrite = util.StrPtr("")
	ds.RangeRequestHandling = util.IntPtr(tc.RangeRequestHandlingDontCache)
	ds.RemapText = util.StrPtr("myremaptext")
	ds.EdgeHeaderRewrite = nil
	ds.SigningAlgorithm = util.StrPtr("foo")
	ds.XMLID = util.StrPtr("mydsname")
	ds.QStringIgnore = util.IntPtr(int(tc.QueryStringIgnoreIgnoreInCacheKeyAndPassUp))
	ds.RegexRemap = util.StrPtr("")
	ds.FQPacingRate = util.IntPtr(0)
	ds.DSCP = util.IntPtr(0)
	ds.RoutingName = util.StrPtr("myroutingname")
	ds.MultiSiteOrigin = util.BoolPtr(false)
	ds.OriginShield = util.StrPtr("myoriginshield")
	ds.ProfileID = util.IntPtr(49)
	ds.ProfileName = util.StrPtr("dsprofile")
	ds.Protocol = util.IntPtr(int(tc.DSProtocolHTTPToHTTPS))
	ds.AnonymousBlockingEnabled = util.BoolPtr(false)
	ds.Active = util.BoolPtr(true)

	dses := []DeliveryService{ds}

	dss := []DeliveryServiceServer{
		DeliveryServiceServer{
			Server:          *server.ID,
			DeliveryService: *ds.ID,
		},
	}

	dsRegexes := []tc.DeliveryServiceRegexes{
		tc.DeliveryServiceRegexes{
			DSName: *ds.XMLID,
			Regexes: []tc.DeliveryServiceRegex{
				tc.DeliveryServiceRegex{
					Type:      string(tc.DSMatchTypeHostRegex),
					SetNumber: 0,
					Pattern:   `myliteralpattern__http__foo`,
				},
			},
		},
	}

	serverParams := []tc.Parameter{
		tc.Parameter{
			Name:       "trafficserver",
			ConfigFile: "package",
			Value:      "7",
			Profiles:   []byte(`["global"]`),
		},
		tc.Parameter{
			Name:       "serverpkgval",
			ConfigFile: "package",
			Value:      "serverpkgval __HOSTNAME__ foo",
			Profiles:   []byte(server.ProfileNames[0]),
		},
		tc.Parameter{
			Name:       "dscp_remap_no",
			ConfigFile: "package",
			Value:      "notused",
			Profiles:   []byte(server.ProfileNames[0]),
		},
	}

	remapConfigParams := []tc.Parameter{
		tc.Parameter{
			ConfigFile: "cacheurl.config",
			Profiles:   []byte(`["not-dsprofile"]`),
		},
		tc.Parameter{
			Name:       "cachekeykey",
			ConfigFile: "cachekey.config",
			Value:      "cachekeyval",
			Profiles:   []byte(`["dsprofile"]`),
		},
		tc.Parameter{
			Name:       "not_location",
			ConfigFile: "cachekey.config",
			Value:      "notinconfig",
			Profiles:   []byte(`["dsprofile"]`),
		},
		tc.Parameter{
			Name:       "not_location",
			ConfigFile: "cachekey.config",
			Value:      "notinconfig",
			Profiles:   []byte(`["dsprofile"]`),
		},
	}

	cdn := &tc.CDN{
		DomainName: "cdndomain.example",
		Name:       "my-cdn-name",
	}

	topologies := []tc.Topology{}
	cgs := []tc.CacheGroupNullable{}
	serverCapabilities := map[int]map[ServerCapability]struct{}{}
	dsRequiredCapabilities := map[int]map[ServerCapability]struct{}{}
	configDir := `/opt/trafficserver/etc/trafficserver`

	cfg, err := MakeRemapDotConfig(server, dses, dss, dsRegexes, serverParams, cdn, remapConfigParams, topologies, cgs, serverCapabilities, dsRequiredCapabilities, configDir, &RemapDotConfigOpts{HdrComment: hdr})
	if err != nil {
		t.Fatal(err)
	}
	txt := cfg.Text

	txt = strings.TrimSpace(txt)

	testComment(t, txt, hdr)

	txtLines := strings.Split(txt, "\n")

	if len(txtLines) != 2 {
		t.Fatalf("expected 1 remaps from HTTP_TO_HTTPS DS, actual: '%v' count %v", txt, len(txtLines))
	}

	remapLine := txtLines[1]

	if !strings.HasPrefix(remapLine, "map") {
		t.Errorf("expected to start with 'map', actual '%v'", txt)
	}

	if !strings.Contains(remapLine, "cachekey.so") {
		t.Errorf("expected remap on edge server with ds cache key params to contain cachekey plugin, actual '%v'", txt)
	}

	if !strings.Contains(remapLine, "cachekeykey") {
		t.Errorf("expected remap on edge server with ds cache key params to contain param keys, actual '%v'", txt)
	}
	if !strings.Contains(remapLine, "cachekeyval") {
		t.Errorf("expected remap on edge server with ds cache key params to contain param vals, actual '%v'", txt)
	}

	if strings.Contains(remapLine, "shouldnotinclude") {
		t.Errorf("expected remap on edge server to not include different ds cache key params, actual '%v'", txt)
	}

}

func TestMakeRemapDotConfigEdgeRangeRequestBGFetch(t *testing.T) {
	hdr := "myHeaderComment"

	server := makeTestRemapServer()
	server.Type = "EDGE"

	ds := DeliveryService{}
	ds.ID = util.IntPtr(48)
	dsType := tc.DSType("HTTP_LIVE_NATNL")
	ds.Type = &dsType
	ds.OrgServerFQDN = util.StrPtr("origin.example.test")
	ds.MidHeaderRewrite = util.StrPtr("")
	ds.RangeRequestHandling = util.IntPtr(tc.RangeRequestHandlingBackgroundFetch)
	ds.RemapText = util.StrPtr("myremaptext")
	ds.EdgeHeaderRewrite = nil
	ds.SigningAlgorithm = util.StrPtr("foo")
	ds.XMLID = util.StrPtr("mydsname")
	ds.QStringIgnore = util.IntPtr(int(tc.QueryStringIgnoreIgnoreInCacheKeyAndPassUp))
	ds.RegexRemap = util.StrPtr("")
	ds.FQPacingRate = util.IntPtr(0)
	ds.DSCP = util.IntPtr(0)
	ds.RoutingName = util.StrPtr("myroutingname")
	ds.MultiSiteOrigin = util.BoolPtr(false)
	ds.OriginShield = util.StrPtr("myoriginshield")
	ds.ProfileID = util.IntPtr(49)
	ds.ProfileName = util.StrPtr("dsprofile")
	ds.Protocol = util.IntPtr(int(tc.DSProtocolHTTPToHTTPS))
	ds.AnonymousBlockingEnabled = util.BoolPtr(false)
	ds.Active = util.BoolPtr(true)

	dses := []DeliveryService{ds}

	dss := []DeliveryServiceServer{
		DeliveryServiceServer{
			Server:          *server.ID,
			DeliveryService: *ds.ID,
		},
	}

	dsRegexes := []tc.DeliveryServiceRegexes{
		tc.DeliveryServiceRegexes{
			DSName: *ds.XMLID,
			Regexes: []tc.DeliveryServiceRegex{
				tc.DeliveryServiceRegex{
					Type:      string(tc.DSMatchTypeHostRegex),
					SetNumber: 0,
					Pattern:   `myliteralpattern__http__foo`,
				},
			},
		},
	}

	serverParams := []tc.Parameter{
		tc.Parameter{
			Name:       "trafficserver",
			ConfigFile: "package",
			Value:      "7",
			Profiles:   []byte(`["global"]`),
		},
		tc.Parameter{
			Name:       "serverpkgval",
			ConfigFile: "package",
			Value:      "serverpkgval __HOSTNAME__ foo",
			Profiles:   []byte(server.ProfileNames[0]),
		},
		tc.Parameter{
			Name:       "dscp_remap_no",
			ConfigFile: "package",
			Value:      "notused",
			Profiles:   []byte(server.ProfileNames[0]),
		},
	}

	remapConfigParams := []tc.Parameter{
		tc.Parameter{
			Name:       "not_location",
			ConfigFile: "cachekey.config",
			Value:      "notinconfig",
			Profiles:   []byte(`["global"]`),
		},
		tc.Parameter{
			Name:       "background_fetch.pparam",
			ConfigFile: "remap.config",
			Value:      "--log=regex_revalidate.log",
			Profiles:   []byte(`["dsprofile"]`),
		},
		tc.Parameter{
			Name:       "background_fetch.pparam",
			ConfigFile: "remap.config",
			Value:      "--log=regex_revalidate.log",
			Profiles:   []byte(`["dsprofile"]`),
		},
	}

	cdn := &tc.CDN{
		DomainName: "cdndomain.example",
		Name:       "my-cdn-name",
	}

	topologies := []tc.Topology{}
	cgs := []tc.CacheGroupNullable{}
	serverCapabilities := map[int]map[ServerCapability]struct{}{}
	dsRequiredCapabilities := map[int]map[ServerCapability]struct{}{}
	configDir := `/opt/trafficserver/etc/trafficserver`

	cfg, err := MakeRemapDotConfig(server, dses, dss, dsRegexes, serverParams, cdn, remapConfigParams, topologies, cgs, serverCapabilities, dsRequiredCapabilities, configDir, &RemapDotConfigOpts{HdrComment: hdr})
	if err != nil {
		t.Fatal(err)
	}

	txt := cfg.Text

	txt = strings.TrimSpace(txt)

	testComment(t, txt, hdr)

	txtLines := strings.Split(txt, "\n")

	if len(txtLines) != 2 {
		t.Fatalf("expected 1 remaps from HTTP_TO_HTTPS DS, actual: '%v' count %v", txt, len(txtLines))
	}

	remapLine := txtLines[1]

	if !strings.HasPrefix(remapLine, "map") {
		t.Errorf("expected to start with 'map', actual '%v'", txt)
	}

	if !strings.Contains(remapLine, "background_fetch.so") {
		t.Errorf("expected remap on edge server with ds bg-fetch range request handling to contain background fetch plugin, actual '%v'", txt)
	} else if !strings.Contains(remapLine, "@pparam=--log=regex_revalidate.log") {
		t.Errorf("expected remap on edge server to contain background fetch parameter for log, actual '%v'", txt)
	} else if 2 != strings.Count(remapLine, "@pparam=--log=regex_revalidate.log") {
		t.Errorf("expected remap on edge server to contain repeated background fetch parameter for log, actual '%v'", txt)
	}

	if !warningsContains(cfg.Warnings, "Multiple repeated arguments") {
		t.Errorf("expected multiple releated arguments warning, actual '%v'", cfg.Warnings)
	}

	if strings.Contains(remapLine, "cache_range_requests.so") {
		t.Errorf("expected remap on edge server with ds bg-fetch range request handling to not contain cache_range_requests plugin, actual '%v'", txt)
	}
}

func TestMakeRemapDotConfigEdgeRangeRequestSlice(t *testing.T) {
	hdr := "myHeaderComment"

	server := makeTestRemapServer()
	server.Type = "EDGE"

	ds := DeliveryService{}
	ds.ID = util.IntPtr(48)
	dsType := tc.DSType("HTTP_LIVE_NATNL")
	ds.Type = &dsType
	ds.OrgServerFQDN = util.StrPtr("origin.example.test")
	ds.MidHeaderRewrite = util.StrPtr("")
	ds.RangeRequestHandling = util.IntPtr(tc.RangeRequestHandlingSlice)
	ds.RemapText = util.StrPtr("myremaptext")
	ds.EdgeHeaderRewrite = nil
	ds.SigningAlgorithm = util.StrPtr("foo")
	ds.XMLID = util.StrPtr("mydsname")
	ds.QStringIgnore = util.IntPtr(int(tc.QueryStringIgnoreIgnoreInCacheKeyAndPassUp))
	ds.RegexRemap = util.StrPtr("")
	ds.FQPacingRate = util.IntPtr(0)
	ds.DSCP = util.IntPtr(0)
	ds.RoutingName = util.StrPtr("myroutingname")
	ds.MultiSiteOrigin = util.BoolPtr(false)
	ds.OriginShield = util.StrPtr("myoriginshield")
	ds.ProfileID = util.IntPtr(49)
	ds.ProfileName = util.StrPtr("dsprofile")
	ds.Protocol = util.IntPtr(int(tc.DSProtocolHTTPToHTTPS))
	ds.AnonymousBlockingEnabled = util.BoolPtr(false)
	ds.Active = util.BoolPtr(true)
	ds.RangeSliceBlockSize = util.IntPtr(262144)

	dses := []DeliveryService{ds}

	dss := []DeliveryServiceServer{
		DeliveryServiceServer{
			Server:          *server.ID,
			DeliveryService: *ds.ID,
		},
	}

	dsRegexes := []tc.DeliveryServiceRegexes{
		tc.DeliveryServiceRegexes{
			DSName: *ds.XMLID,
			Regexes: []tc.DeliveryServiceRegex{
				tc.DeliveryServiceRegex{
					Type:      string(tc.DSMatchTypeHostRegex),
					SetNumber: 0,
					Pattern:   `myliteralpattern__http__foo`,
				},
			},
		},
	}

	serverParams := []tc.Parameter{
		tc.Parameter{
			Name:       "trafficserver",
			ConfigFile: "package",
			Value:      "7",
			Profiles:   []byte(`["global"]`),
		},
		tc.Parameter{
			Name:       "serverpkgval",
			ConfigFile: "package",
			Value:      "serverpkgval __HOSTNAME__ foo",
			Profiles:   []byte(server.ProfileNames[0]),
		},
		tc.Parameter{
			Name:       "dscp_remap_no",
			ConfigFile: "package",
			Value:      "notused",
			Profiles:   []byte(server.ProfileNames[0]),
		},
	}

	remapConfigParams := []tc.Parameter{
		tc.Parameter{
			Name:       "not_location",
			ConfigFile: "cachekey.config",
			Value:      "notinconfig",
			Profiles:   []byte(`["global"]`),
		},
	}

	cdn := &tc.CDN{
		DomainName: "cdndomain.example",
		Name:       "my-cdn-name",
	}

	topologies := []tc.Topology{}
	cgs := []tc.CacheGroupNullable{}
	serverCapabilities := map[int]map[ServerCapability]struct{}{}
	dsRequiredCapabilities := map[int]map[ServerCapability]struct{}{}
	configDir := `/opt/trafficserver/etc/trafficserver`

	cfg, err := MakeRemapDotConfig(server, dses, dss, dsRegexes, serverParams, cdn, remapConfigParams, topologies, cgs, serverCapabilities, dsRequiredCapabilities, configDir, &RemapDotConfigOpts{HdrComment: hdr})
	if err != nil {
		t.Fatal(err)
	}
	txt := cfg.Text

	txt = strings.TrimSpace(txt)

	testComment(t, txt, hdr)

	txtLines := strings.Split(txt, "\n")

	if len(txtLines) != 2 {
		t.Fatalf("expected 1 remaps from HTTP_TO_HTTPS DS, actual: '%v' count %v", txt, len(txtLines))
	}

	remapLine := txtLines[1]

	if !strings.HasPrefix(remapLine, "map") {
		t.Errorf("expected to start with 'map', actual '%v'", txt)
	}

	if !strings.Contains(remapLine, "slice.so") {
		t.Errorf("expected remap on edge server with ds slice range request handling to contain background fetch plugin, actual '%v'", txt)
	}

	if !strings.Contains(remapLine, "cache_range_requests.so") {
		t.Errorf("expected remap on edge server with ds slice range request handling to contain cache_range_requests plugin, actual '%v'", txt)
	}

	if !strings.Contains(remapLine, "pparam=--blockbytes=262144") {
		t.Errorf("expected remap on edge server with ds slice range request handling to contain block size for the slice plugin, actual '%v'", txt)
	}
}

func TestMakeRemapDotConfigMidRangeRequestSlicePparam(t *testing.T) {
	hdr := "myHeaderComment"

	server := makeTestRemapServer()
	server.Type = "MID"

	ds := DeliveryService{}
	ds.ID = util.IntPtr(48)
	dsType := tc.DSType("HTTP_LIVE_NATNL")
	ds.Type = &dsType
	ds.OrgServerFQDN = util.StrPtr("origin.example.test")
	ds.MidHeaderRewrite = util.StrPtr("")
	ds.RangeRequestHandling = util.IntPtr(tc.RangeRequestHandlingSlice)
	ds.RemapText = util.StrPtr("myremaptext")
	ds.EdgeHeaderRewrite = nil
	ds.SigningAlgorithm = util.StrPtr("foo")
	ds.XMLID = util.StrPtr("mydsname")
	ds.QStringIgnore = util.IntPtr(int(tc.QueryStringIgnoreIgnoreInCacheKeyAndPassUp))
	ds.RegexRemap = util.StrPtr("")
	ds.FQPacingRate = util.IntPtr(0)
	ds.DSCP = util.IntPtr(0)
	ds.RoutingName = util.StrPtr("myroutingname")
	ds.MultiSiteOrigin = util.BoolPtr(false)
	ds.OriginShield = util.StrPtr("myoriginshield")
	ds.ProfileID = util.IntPtr(49)
	ds.ProfileName = util.StrPtr("dsprofile")
	ds.Protocol = util.IntPtr(int(tc.DSProtocolHTTPToHTTPS))
	ds.AnonymousBlockingEnabled = util.BoolPtr(false)
	ds.Active = util.BoolPtr(true)
	ds.RangeSliceBlockSize = util.IntPtr(262144)

	dses := []DeliveryService{ds}

	dss := []DeliveryServiceServer{
		DeliveryServiceServer{
			Server:          *server.ID,
			DeliveryService: *ds.ID,
		},
	}

	dsRegexes := []tc.DeliveryServiceRegexes{
		tc.DeliveryServiceRegexes{
			DSName: *ds.XMLID,
			Regexes: []tc.DeliveryServiceRegex{
				tc.DeliveryServiceRegex{
					Type:      string(tc.DSMatchTypeHostRegex),
					SetNumber: 0,
					Pattern:   `myliteralpattern__http__foo`,
				},
			},
		},
	}

	serverParams := []tc.Parameter{
		tc.Parameter{
			Name:       "trafficserver",
			ConfigFile: "package",
			Value:      "7",
			Profiles:   []byte(`["global"]`),
		},
		tc.Parameter{
			Name:       "serverpkgval",
			ConfigFile: "package",
			Value:      "serverpkgval __HOSTNAME__ foo",
			Profiles:   []byte(server.ProfileNames[0]),
		},
		tc.Parameter{
			Name:       "dscp_remap_no",
			ConfigFile: "package",
			Value:      "notused",
			Profiles:   []byte(server.ProfileNames[0]),
		},
	}

	remapConfigParams := []tc.Parameter{
		tc.Parameter{
			Name:       "cache_range_requests.pparam",
			ConfigFile: "remap.config",
			Value:      "--consider-ims",
			Profiles:   []byte(`["dsprofile"]`),
		},
		tc.Parameter{
			Name:       "not_location",
			ConfigFile: "cachekey.config",
			Value:      "notinconfig",
			Profiles:   []byte(`["global"]`),
		},
	}

	cdn := &tc.CDN{
		DomainName: "cdndomain.example",
		Name:       "my-cdn-name",
	}

	topologies := []tc.Topology{}
	cgs := []tc.CacheGroupNullable{}
	serverCapabilities := map[int]map[ServerCapability]struct{}{}
	dsRequiredCapabilities := map[int]map[ServerCapability]struct{}{}
	configDir := `/opt/trafficserver/etc/trafficserver`

	cfg, err := MakeRemapDotConfig(server, dses, dss, dsRegexes, serverParams, cdn, remapConfigParams, topologies, cgs, serverCapabilities, dsRequiredCapabilities, configDir, &RemapDotConfigOpts{HdrComment: hdr})
	if err != nil {
		t.Fatal(err)
	}
	txt := cfg.Text

	txt = strings.TrimSpace(txt)

	testComment(t, txt, hdr)

	txtLines := strings.Split(txt, "\n")

	if len(txtLines) != 2 {
		t.Fatalf("expected 1 remaps from HTTP_TO_HTTPS DS, actual: '%v' count %v", txt, len(txtLines))
	}

	remapLine := txtLines[1]

	if !strings.HasPrefix(remapLine, "map") {
		t.Errorf("expected to start with 'map', actual '%v'", txt)
	}

	if strings.Contains(remapLine, "slice.so") {
		t.Errorf("did not expected remap on mid server with ds slice range request handling to contain slice plugin, actual '%v'", txt)
	}

	if !strings.Contains(remapLine, "cache_range_requests.so") {
		t.Errorf("expected remap on mid server with ds slice range request handling to contain cache_range_requests plugin, actual '%v'", txt)
	}

	if !strings.Contains(remapLine, "--consider-ims") {
		t.Errorf("expected remap on mid server with ds slice range request handling to contain cache_range_requests plugin arg --consider-ims, actual '%v'", txt)
	}

	if strings.Contains(remapLine, "pparam=--blockbytes") {
		t.Errorf("did not expected remap on edge server with ds slice range request handling to contain block size for the slice plugin, actual '%v'", txt)
	}
}

func TestMakeRemapDotConfigEdgeRangeRequestSlicePparam(t *testing.T) {
	hdr := "myHeaderComment"

	server := makeTestRemapServer()
	server.Type = "EDGE"

	ds := DeliveryService{}
	ds.ID = util.IntPtr(48)
	dsType := tc.DSType("HTTP_LIVE_NATNL")
	ds.Type = &dsType
	ds.OrgServerFQDN = util.StrPtr("origin.example.test")
	ds.MidHeaderRewrite = util.StrPtr("")
	ds.RangeRequestHandling = util.IntPtr(tc.RangeRequestHandlingSlice)
	ds.RemapText = util.StrPtr("myremaptext")
	ds.EdgeHeaderRewrite = nil
	ds.SigningAlgorithm = util.StrPtr("foo")
	ds.XMLID = util.StrPtr("mydsname")
	ds.QStringIgnore = util.IntPtr(int(tc.QueryStringIgnoreIgnoreInCacheKeyAndPassUp))
	ds.RegexRemap = util.StrPtr("")
	ds.FQPacingRate = util.IntPtr(0)
	ds.DSCP = util.IntPtr(0)
	ds.RoutingName = util.StrPtr("myroutingname")
	ds.MultiSiteOrigin = util.BoolPtr(false)
	ds.OriginShield = util.StrPtr("myoriginshield")
	ds.ProfileID = util.IntPtr(49)
	ds.ProfileName = util.StrPtr("dsprofile")
	ds.Protocol = util.IntPtr(int(tc.DSProtocolHTTPToHTTPS))
	ds.AnonymousBlockingEnabled = util.BoolPtr(false)
	ds.Active = util.BoolPtr(true)
	ds.RangeSliceBlockSize = util.IntPtr(262144)

	dses := []DeliveryService{ds}

	dss := []DeliveryServiceServer{
		DeliveryServiceServer{
			Server:          *server.ID,
			DeliveryService: *ds.ID,
		},
	}

	dsRegexes := []tc.DeliveryServiceRegexes{
		tc.DeliveryServiceRegexes{
			DSName: *ds.XMLID,
			Regexes: []tc.DeliveryServiceRegex{
				tc.DeliveryServiceRegex{
					Type:      string(tc.DSMatchTypeHostRegex),
					SetNumber: 0,
					Pattern:   `myliteralpattern__http__foo`,
				},
			},
		},
	}

	serverParams := []tc.Parameter{
		tc.Parameter{
			Name:       "trafficserver",
			ConfigFile: "package",
			Value:      "7",
			Profiles:   []byte(`["global"]`),
		},
		tc.Parameter{
			Name:       "serverpkgval",
			ConfigFile: "package",
			Value:      "serverpkgval __HOSTNAME__ foo",
			Profiles:   []byte(server.ProfileNames[0]),
		},
		tc.Parameter{
			Name:       "dscp_remap_no",
			ConfigFile: "package",
			Value:      "notused",
			Profiles:   []byte(server.ProfileNames[0]),
		},
	}

	remapConfigParams := []tc.Parameter{
		tc.Parameter{
			Name:       "cache_range_requests.pparam",
			ConfigFile: "remap.config",
			Value:      "--consider-ims",
			Profiles:   []byte(`["dsprofile"]`),
		},
		tc.Parameter{
			Name:       "cache_range_requests.pparam",
			ConfigFile: "remap.config",
			Value:      "--no-modify-cachekey",
			Profiles:   []byte(`["dsprofile"]`),
		},
		tc.Parameter{
			Name:       "not_location",
			ConfigFile: "cachekey.config",
			Value:      "notinconfig",
			Profiles:   []byte(`["global"]`),
		},
	}

	cdn := &tc.CDN{
		DomainName: "cdndomain.example",
		Name:       "my-cdn-name",
	}

	topologies := []tc.Topology{}
	cgs := []tc.CacheGroupNullable{}
	serverCapabilities := map[int]map[ServerCapability]struct{}{}
	dsRequiredCapabilities := map[int]map[ServerCapability]struct{}{}
	configDir := `/opt/trafficserver/etc/trafficserver`

	cfg, err := MakeRemapDotConfig(server, dses, dss, dsRegexes, serverParams, cdn, remapConfigParams, topologies, cgs, serverCapabilities, dsRequiredCapabilities, configDir, &RemapDotConfigOpts{HdrComment: hdr})
	if err != nil {
		t.Fatal(err)
	}
	txt := cfg.Text

	txt = strings.TrimSpace(txt)

	testComment(t, txt, hdr)

	txtLines := strings.Split(txt, "\n")

	if len(txtLines) != 2 {
		t.Fatalf("expected 1 remaps from HTTP_TO_HTTPS DS, actual: '%v' count %v", txt, len(txtLines))
	}

	remapLine := txtLines[1]

	if !strings.HasPrefix(remapLine, "map") {
		t.Errorf("expected to start with 'map', actual '%v'", txt)
	}

	if 1 != strings.Count(remapLine, "cachekey.so") {
		t.Errorf("expected remap on edge server to contain a single cachekey plugin, actual '%v'", txt)
	}

	if !strings.Contains(remapLine, "slice.so") {
		t.Errorf("expected remap on edge server with ds slice range request handling to contain background fetch plugin, actual '%v'", txt)
	}

	if !strings.Contains(remapLine, "cache_range_requests.so") {
		t.Errorf("expected remap on edge server with ds slice range request handling to contain cache_range_requests plugin, actual '%v'", txt)
	}

	if !strings.Contains(remapLine, "--consider-ims") {
		t.Errorf("expected remap on edge server with ds slice range request handling to contain cache_range_requests plugin arg --consider-ims, actual '%v'", txt)
	}

	if !strings.Contains(remapLine, "--no-modify-cachekey") {
		t.Errorf("expected remap on edge server with ds slice range request handling to contain cache_range_requests plugin arg --no-modify-cachekey, actual '%v'", txt)
	}

	if !strings.Contains(remapLine, "pparam=--blockbytes=262144") {
		t.Errorf("expected remap on edge server with ds slice range request handling to contain block size for the slice plugin, actual '%v'", txt)
	}
}

func TestMakeRemapDotConfigRawRemapRangeDirective(t *testing.T) {
	hdr := "myHeaderComment"

	server := makeTestRemapServer()
	server.Type = "EDGE"

	ds := DeliveryService{}
	ds.ID = util.IntPtr(48)
	dsType := tc.DSType("HTTP_LIVE_NATNL")
	ds.Type = &dsType
	ds.OrgServerFQDN = util.StrPtr("origin.example.test")
	ds.MidHeaderRewrite = util.StrPtr("")
	ds.RangeRequestHandling = util.IntPtr(tc.RangeRequestHandlingSlice)
	ds.RemapText = util.StrPtr("@plugin=tslua.so @pparam=my-range-manipulator.lua __RANGE_DIRECTIVE__")
	ds.EdgeHeaderRewrite = nil
	ds.SigningAlgorithm = util.StrPtr("foo")
	ds.XMLID = util.StrPtr("mydsname")
	ds.QStringIgnore = util.IntPtr(int(tc.QueryStringIgnoreIgnoreInCacheKeyAndPassUp))
	ds.RegexRemap = util.StrPtr("")
	ds.FQPacingRate = util.IntPtr(0)
	ds.DSCP = util.IntPtr(0)
	ds.RoutingName = util.StrPtr("myroutingname")
	ds.MultiSiteOrigin = util.BoolPtr(false)
	ds.OriginShield = util.StrPtr("myoriginshield")
	ds.ProfileID = util.IntPtr(49)
	ds.ProfileName = util.StrPtr("dsprofile")
	ds.Protocol = util.IntPtr(int(tc.DSProtocolHTTPAndHTTPS))
	ds.AnonymousBlockingEnabled = util.BoolPtr(false)
	ds.Active = util.BoolPtr(true)
	ds.RangeSliceBlockSize = util.IntPtr(262144)

	dses := []DeliveryService{ds}

	dss := []DeliveryServiceServer{
		DeliveryServiceServer{
			Server:          *server.ID,
			DeliveryService: *ds.ID,
		},
	}

	dsRegexes := []tc.DeliveryServiceRegexes{
		tc.DeliveryServiceRegexes{
			DSName: *ds.XMLID,
			Regexes: []tc.DeliveryServiceRegex{
				tc.DeliveryServiceRegex{
					Type:      string(tc.DSMatchTypeHostRegex),
					SetNumber: 0,
					Pattern:   `myliteralpattern__http__foo`,
				},
			},
		},
	}

	serverParams := []tc.Parameter{
		tc.Parameter{
			Name:       "trafficserver",
			ConfigFile: "package",
			Value:      "7",
			Profiles:   []byte(`["global"]`),
		},
		tc.Parameter{
			Name:       "serverpkgval",
			ConfigFile: "package",
			Value:      "serverpkgval __HOSTNAME__ foo",
			Profiles:   []byte(server.ProfileNames[0]),
		},
		tc.Parameter{
			Name:       "dscp_remap_no",
			ConfigFile: "package",
			Value:      "notused",
			Profiles:   []byte(server.ProfileNames[0]),
		},
	}

	remapConfigParams := []tc.Parameter{
		tc.Parameter{
			Name:       "not_location",
			ConfigFile: "cachekey.config",
			Value:      "notinconfig",
			Profiles:   []byte(`["global"]`),
		},
	}

	cdn := &tc.CDN{
		DomainName: "cdndomain.example",
		Name:       "my-cdn-name",
	}

	topologies := []tc.Topology{}
	cgs := []tc.CacheGroupNullable{}
	serverCapabilities := map[int]map[ServerCapability]struct{}{}
	dsRequiredCapabilities := map[int]map[ServerCapability]struct{}{}
	configDir := `/opt/trafficserver/etc/trafficserver`

	cfg, err := MakeRemapDotConfig(server, dses, dss, dsRegexes, serverParams, cdn, remapConfigParams, topologies, cgs, serverCapabilities, dsRequiredCapabilities, configDir, &RemapDotConfigOpts{HdrComment: hdr})
	if err != nil {
		t.Fatal(err)
	}
	txt := cfg.Text

	txt = strings.TrimSpace(txt)

	testComment(t, txt, hdr)

	txtLines := strings.Split(txt, "\n")

	if len(txtLines) != 3 { // 2 remaps plus header comment
		t.Fatalf("expected 2 remaps from HTTP_AND_HTTPS DS, actual: '%v' count %v", txt, len(txtLines))
	}

	remapLine := txtLines[1]

	if !strings.HasPrefix(remapLine, "map") {
		t.Errorf("expected to start with 'map', actual '%v'", txt)
	}

	if 1 != strings.Count(remapLine, "cachekey.so") {
		t.Errorf("expected remap on edge server to contain a single cachekey plugin, actual '%v'", txt)
	}

	if !strings.Contains(remapLine, "slice.so") {
		t.Errorf("expected remap on edge server with ds slice range request handling to contain background fetch plugin, actual '%v'", txt)
	}

	if !strings.Contains(remapLine, "cache_range_requests.so") {
		t.Errorf("expected remap on edge server with ds slice range request handling to contain cache_range_requests plugin, actual '%v'", txt)
	}

	if !strings.Contains(remapLine, "pparam=--blockbytes=262144") {
		t.Errorf("expected remap on edge server with ds slice range request handling to contain block size for the slice plugin, actual '%v'", txt)
	}

	if !strings.Contains(remapLine, "@plugin=tslua.so @pparam=my-range-manipulator.lua  @plugin=slice.so @pparam=--blockbytes=262144 @plugin=cache_range_requests.so") {
		t.Errorf("expected raw remap to come after range directive, actual '%v'", txt)
	}
	if strings.Contains(remapLine, "__RANGE_DIRECTIVE__") {
		t.Errorf("expected raw remap range directive to be replaced, actual '%v'", txt)
	}
	if count := strings.Count(remapLine, "slice.so"); count != 1 { // Individual line should only have 1 slice.so
		t.Errorf("expected raw remap range directive to be replaced not duplicated, actual count %v '%v'", count, txt)
	}
	if count := strings.Count(txt, "slice.so"); count != 2 { // All lines should have 2 slice.so - HTTP and HTTPS lines
		t.Errorf("expected raw remap range directive to have one slice.so for HTTP and one for HTTPS remap, actual count %v '%v'", count, txt)
	}
}

func TestMakeRemapDotConfigRawRemapWithoutRangeDirective(t *testing.T) {
	hdr := "myHeaderComment"

	server := makeTestRemapServer()
	server.Type = "EDGE"

	ds := DeliveryService{}
	ds.ID = util.IntPtr(48)
	dsType := tc.DSType("HTTP_LIVE_NATNL")
	ds.Type = &dsType
	ds.OrgServerFQDN = util.StrPtr("origin.example.test")
	ds.MidHeaderRewrite = util.StrPtr("")
	ds.RangeRequestHandling = util.IntPtr(tc.RangeRequestHandlingSlice)
	ds.RemapText = util.StrPtr("@plugin=tslua.so @pparam=my-range-manipulator.lua")
	ds.EdgeHeaderRewrite = nil
	ds.SigningAlgorithm = util.StrPtr("foo")
	ds.XMLID = util.StrPtr("mydsname")
	ds.QStringIgnore = util.IntPtr(int(tc.QueryStringIgnoreIgnoreInCacheKeyAndPassUp))
	ds.RegexRemap = util.StrPtr("")
	ds.FQPacingRate = util.IntPtr(0)
	ds.DSCP = util.IntPtr(0)
	ds.RoutingName = util.StrPtr("myroutingname")
	ds.MultiSiteOrigin = util.BoolPtr(false)
	ds.OriginShield = util.StrPtr("myoriginshield")
	ds.ProfileID = util.IntPtr(49)
	ds.ProfileName = util.StrPtr("dsprofile")
	ds.Protocol = util.IntPtr(int(tc.DSProtocolHTTPToHTTPS))
	ds.AnonymousBlockingEnabled = util.BoolPtr(false)
	ds.Active = util.BoolPtr(true)
	ds.RangeSliceBlockSize = util.IntPtr(262144)

	dses := []DeliveryService{ds}

	dss := []DeliveryServiceServer{
		DeliveryServiceServer{
			Server:          *server.ID,
			DeliveryService: *ds.ID,
		},
	}

	dsRegexes := []tc.DeliveryServiceRegexes{
		tc.DeliveryServiceRegexes{
			DSName: *ds.XMLID,
			Regexes: []tc.DeliveryServiceRegex{
				tc.DeliveryServiceRegex{
					Type:      string(tc.DSMatchTypeHostRegex),
					SetNumber: 0,
					Pattern:   `myliteralpattern__http__foo`,
				},
			},
		},
	}

	serverParams := []tc.Parameter{
		tc.Parameter{
			Name:       "trafficserver",
			ConfigFile: "package",
			Value:      "7",
			Profiles:   []byte(`["global"]`),
		},
		tc.Parameter{
			Name:       "serverpkgval",
			ConfigFile: "package",
			Value:      "serverpkgval __HOSTNAME__ foo",
			Profiles:   []byte(server.ProfileNames[0]),
		},
		tc.Parameter{
			Name:       "dscp_remap_no",
			ConfigFile: "package",
			Value:      "notused",
			Profiles:   []byte(server.ProfileNames[0]),
		},
	}

	remapConfigParams := []tc.Parameter{
		tc.Parameter{
			Name:       "not_location",
			ConfigFile: "cachekey.config",
			Value:      "notinconfig",
			Profiles:   []byte(`["global"]`),
		},
	}

	cdn := &tc.CDN{
		DomainName: "cdndomain.example",
		Name:       "my-cdn-name",
	}

	topologies := []tc.Topology{}
	cgs := []tc.CacheGroupNullable{}
	serverCapabilities := map[int]map[ServerCapability]struct{}{}
	dsRequiredCapabilities := map[int]map[ServerCapability]struct{}{}
	configDir := `/opt/trafficserver/etc/trafficserver`

	cfg, err := MakeRemapDotConfig(server, dses, dss, dsRegexes, serverParams, cdn, remapConfigParams, topologies, cgs, serverCapabilities, dsRequiredCapabilities, configDir, &RemapDotConfigOpts{HdrComment: hdr})
	if err != nil {
		t.Fatal(err)
	}
	txt := cfg.Text

	txt = strings.TrimSpace(txt)

	testComment(t, txt, hdr)

	txtLines := strings.Split(txt, "\n")

	if len(txtLines) != 2 {
		t.Fatalf("expected 1 remaps from HTTP_TO_HTTPS DS, actual: '%v' count %v", txt, len(txtLines))
	}

	remapLine := txtLines[1]

	if !strings.HasPrefix(remapLine, "map") {
		t.Errorf("expected to start with 'map', actual '%v'", txt)
	}

	if 1 != strings.Count(remapLine, "cachekey.so") {
		t.Errorf("expected remap on edge server to contain a single cachekey plugin, actual '%v'", txt)
	}

	if !strings.Contains(remapLine, "slice.so") {
		t.Errorf("expected remap on edge server with ds slice range request handling to contain background fetch plugin, actual '%v'", txt)
	}

	if !strings.Contains(remapLine, "cache_range_requests.so") {
		t.Errorf("expected remap on edge server with ds slice range request handling to contain cache_range_requests plugin, actual '%v'", txt)
	}

	if !strings.Contains(remapLine, "pparam=--blockbytes=262144") {
		t.Errorf("expected remap on edge server with ds slice range request handling to contain block size for the slice plugin, actual '%v'", txt)
	}

	if !strings.HasSuffix(remapLine, "@plugin=tslua.so @pparam=my-range-manipulator.lua") {
		t.Errorf("expected raw remap without range directive at end of remap line, actual '%v'", txt)
	}
	if strings.Count(remapLine, "slice.so") != 1 {
		t.Errorf("expected raw remap range directive to not be duplicated, actual '%v'", txt)
	}
}

func TestMakeRemapDotConfigEdgeRangeRequestCache(t *testing.T) {
	hdr := "myHeaderComment"

	server := makeTestRemapServer()
	server.Type = "EDGE"

	ds := DeliveryService{}
	ds.ID = util.IntPtr(48)
	dsType := tc.DSType("HTTP_LIVE_NATNL")
	ds.Type = &dsType
	ds.OrgServerFQDN = util.StrPtr("origin.example.test")
	ds.MidHeaderRewrite = util.StrPtr("")
	ds.RangeRequestHandling = util.IntPtr(tc.RangeRequestHandlingCacheRangeRequest)
	ds.RemapText = util.StrPtr("@plugin=tslua.so @pparam=my-range-manipulator.lua")
	ds.EdgeHeaderRewrite = nil
	ds.SigningAlgorithm = util.StrPtr("foo")
	ds.XMLID = util.StrPtr("mydsname")
	ds.QStringIgnore = util.IntPtr(int(tc.QueryStringIgnoreIgnoreInCacheKeyAndPassUp))
	ds.RegexRemap = util.StrPtr("")
	ds.FQPacingRate = util.IntPtr(0)
	ds.DSCP = util.IntPtr(0)
	ds.RoutingName = util.StrPtr("myroutingname")
	ds.MultiSiteOrigin = util.BoolPtr(false)
	ds.OriginShield = util.StrPtr("myoriginshield")
	ds.ProfileID = util.IntPtr(49)
	ds.ProfileName = util.StrPtr("dsprofile")
	ds.Protocol = util.IntPtr(int(tc.DSProtocolHTTPToHTTPS))
	ds.AnonymousBlockingEnabled = util.BoolPtr(false)
	ds.Active = util.BoolPtr(true)

	dses := []DeliveryService{ds}

	dss := []DeliveryServiceServer{
		DeliveryServiceServer{
			Server:          *server.ID,
			DeliveryService: *ds.ID,
		},
	}

	dsRegexes := []tc.DeliveryServiceRegexes{
		tc.DeliveryServiceRegexes{
			DSName: *ds.XMLID,
			Regexes: []tc.DeliveryServiceRegex{
				tc.DeliveryServiceRegex{
					Type:      string(tc.DSMatchTypeHostRegex),
					SetNumber: 0,
					Pattern:   `myliteralpattern__http__foo`,
				},
			},
		},
	}

	serverParams := []tc.Parameter{
		tc.Parameter{
			Name:       "trafficserver",
			ConfigFile: "package",
			Value:      "7",
			Profiles:   []byte(`["global"]`),
		},
		tc.Parameter{
			Name:       "serverpkgval",
			ConfigFile: "package",
			Value:      "serverpkgval __HOSTNAME__ foo",
			Profiles:   []byte(server.ProfileNames[0]),
		},
		tc.Parameter{
			Name:       "dscp_remap_no",
			ConfigFile: "package",
			Value:      "notused",
			Profiles:   []byte(server.ProfileNames[0]),
		},
	}

	remapConfigParams := []tc.Parameter{
		tc.Parameter{
			Name:       "not_location",
			ConfigFile: "cachekey.config",
			Value:      "notinconfig",
			Profiles:   []byte(`["global"]`),
		},
	}

	cdn := &tc.CDN{
		DomainName: "cdndomain.example",
		Name:       "my-cdn-name",
	}

	topologies := []tc.Topology{}
	cgs := []tc.CacheGroupNullable{}
	serverCapabilities := map[int]map[ServerCapability]struct{}{}
	dsRequiredCapabilities := map[int]map[ServerCapability]struct{}{}
	configDir := `/opt/trafficserver/etc/trafficserver`

	cfg, err := MakeRemapDotConfig(server, dses, dss, dsRegexes, serverParams, cdn, remapConfigParams, topologies, cgs, serverCapabilities, dsRequiredCapabilities, configDir, &RemapDotConfigOpts{HdrComment: hdr})
	if err != nil {
		t.Fatal(err)
	}
	txt := cfg.Text

	txt = strings.TrimSpace(txt)

	testComment(t, txt, hdr)

	txtLines := strings.Split(txt, "\n")

	if len(txtLines) != 2 {
		t.Fatalf("expected 1 remaps from HTTP_TO_HTTPS DS, actual: '%v' count %v", txt, len(txtLines))
	}

	remapLine := txtLines[1]

	if !strings.HasPrefix(remapLine, "map") {
		t.Errorf("expected to start with 'map', actual '%v'", txt)
	}

	if 1 != strings.Count(remapLine, "cachekey.so") {
		t.Errorf("expected remap on edge server to contain a single cachekey plugin, actual '%v'", txt)
	}

	if strings.Contains(remapLine, "background_fetch.so") {
		t.Errorf("expected remap on edge server with ds cache range request handling to not contain background fetch plugin, actual '%v'", txt)
	}

	if 1 != strings.Count(remapLine, "cache_range_requests.so") {
		t.Errorf("expected remap on edge server with ds cache range request handling to contain cache_range_requests plugin, actual '%v'", txt)
	}
}

func TestMakeRemapDotConfigEdgeFQPacingNil(t *testing.T) {
	hdr := "myHeaderComment"

	server := makeTestRemapServer()
	server.Type = "EDGE"

	ds := DeliveryService{}
	ds.ID = util.IntPtr(48)
	dsType := tc.DSType("HTTP_LIVE_NATNL")
	ds.Type = &dsType
	ds.OrgServerFQDN = util.StrPtr("origin.example.test")
	ds.MidHeaderRewrite = util.StrPtr("")
	ds.RangeRequestHandling = util.IntPtr(tc.RangeRequestHandlingCacheRangeRequest)
	ds.RemapText = util.StrPtr("@plugin=tslua.so @pparam=my-range-manipulator.lua")
	ds.EdgeHeaderRewrite = nil
	ds.SigningAlgorithm = util.StrPtr("foo")
	ds.XMLID = util.StrPtr("mydsname")
	ds.QStringIgnore = util.IntPtr(int(tc.QueryStringIgnoreIgnoreInCacheKeyAndPassUp))
	ds.RegexRemap = util.StrPtr("")
	ds.FQPacingRate = nil
	ds.DSCP = util.IntPtr(0)
	ds.RoutingName = util.StrPtr("myroutingname")
	ds.MultiSiteOrigin = util.BoolPtr(false)
	ds.OriginShield = util.StrPtr("myoriginshield")
	ds.ProfileID = util.IntPtr(49)
	ds.ProfileName = util.StrPtr("dsprofile")
	ds.Protocol = util.IntPtr(int(tc.DSProtocolHTTPToHTTPS))
	ds.AnonymousBlockingEnabled = util.BoolPtr(false)
	ds.Active = util.BoolPtr(true)

	dses := []DeliveryService{ds}

	dss := []DeliveryServiceServer{
		DeliveryServiceServer{
			Server:          *server.ID,
			DeliveryService: *ds.ID,
		},
	}

	dsRegexes := []tc.DeliveryServiceRegexes{
		tc.DeliveryServiceRegexes{
			DSName: *ds.XMLID,
			Regexes: []tc.DeliveryServiceRegex{
				tc.DeliveryServiceRegex{
					Type:      string(tc.DSMatchTypeHostRegex),
					SetNumber: 0,
					Pattern:   `myliteralpattern__http__foo`,
				},
			},
		},
	}

	serverParams := []tc.Parameter{
		tc.Parameter{
			Name:       "trafficserver",
			ConfigFile: "package",
			Value:      "7",
			Profiles:   []byte(`["global"]`),
		},
		tc.Parameter{
			Name:       "serverpkgval",
			ConfigFile: "package",
			Value:      "serverpkgval __HOSTNAME__ foo",
			Profiles:   []byte(server.ProfileNames[0]),
		},
		tc.Parameter{
			Name:       "dscp_remap_no",
			ConfigFile: "package",
			Value:      "notused",
			Profiles:   []byte(server.ProfileNames[0]),
		},
	}

	remapConfigParams := []tc.Parameter{
		tc.Parameter{
			Name:       "not_location",
			ConfigFile: "cachekey.config",
			Value:      "notinconfig",
			Profiles:   []byte(`["global"]`),
		},
	}

	cdn := &tc.CDN{
		DomainName: "cdndomain.example",
		Name:       "my-cdn-name",
	}

	topologies := []tc.Topology{}
	cgs := []tc.CacheGroupNullable{}
	serverCapabilities := map[int]map[ServerCapability]struct{}{}
	dsRequiredCapabilities := map[int]map[ServerCapability]struct{}{}
	configDir := `/opt/trafficserver/etc/trafficserver`

	cfg, err := MakeRemapDotConfig(server, dses, dss, dsRegexes, serverParams, cdn, remapConfigParams, topologies, cgs, serverCapabilities, dsRequiredCapabilities, configDir, &RemapDotConfigOpts{HdrComment: hdr})
	if err != nil {
		t.Fatal(err)
	}
	txt := cfg.Text

	txt = strings.TrimSpace(txt)

	testComment(t, txt, hdr)

	txtLines := strings.Split(txt, "\n")

	if len(txtLines) != 2 {
		t.Fatalf("expected 1 remaps from HTTP_TO_HTTPS DS, actual: '%v' count %v", txt, len(txtLines))
	}

	remapLine := txtLines[1]

	if !strings.HasPrefix(remapLine, "map") {
		t.Errorf("expected to start with 'map', actual '%v'", txt)
	}

	if strings.Contains(remapLine, "fq_pacing.so") {
		t.Errorf("expected remap on edge server with ds nil fq pacing to not contain fq_pacing plugin, actual '%v'", txt)
	}
}

func TestMakeRemapDotConfigEdgeFQPacingNegative(t *testing.T) {
	hdr := "myHeaderComment"

	server := makeTestRemapServer()
	server.Type = "EDGE"

	ds := DeliveryService{}
	ds.ID = util.IntPtr(48)
	dsType := tc.DSType("HTTP_LIVE_NATNL")
	ds.Type = &dsType
	ds.OrgServerFQDN = util.StrPtr("origin.example.test")
	ds.MidHeaderRewrite = util.StrPtr("")
	ds.RangeRequestHandling = util.IntPtr(tc.RangeRequestHandlingCacheRangeRequest)
	ds.RemapText = util.StrPtr("@plugin=tslua.so @pparam=my-range-manipulator.lua")
	ds.EdgeHeaderRewrite = nil
	ds.SigningAlgorithm = util.StrPtr("foo")
	ds.XMLID = util.StrPtr("mydsname")
	ds.QStringIgnore = util.IntPtr(int(tc.QueryStringIgnoreIgnoreInCacheKeyAndPassUp))
	ds.RegexRemap = util.StrPtr("")
	ds.FQPacingRate = util.IntPtr(-42)
	ds.DSCP = util.IntPtr(0)
	ds.RoutingName = util.StrPtr("myroutingname")
	ds.MultiSiteOrigin = util.BoolPtr(false)
	ds.OriginShield = util.StrPtr("myoriginshield")
	ds.ProfileID = util.IntPtr(49)
	ds.ProfileName = util.StrPtr("dsprofile")
	ds.Protocol = util.IntPtr(int(tc.DSProtocolHTTPToHTTPS))
	ds.AnonymousBlockingEnabled = util.BoolPtr(false)
	ds.Active = util.BoolPtr(true)

	dses := []DeliveryService{ds}

	dss := []DeliveryServiceServer{
		DeliveryServiceServer{
			Server:          *server.ID,
			DeliveryService: *ds.ID,
		},
	}

	dsRegexes := []tc.DeliveryServiceRegexes{
		tc.DeliveryServiceRegexes{
			DSName: *ds.XMLID,
			Regexes: []tc.DeliveryServiceRegex{
				tc.DeliveryServiceRegex{
					Type:      string(tc.DSMatchTypeHostRegex),
					SetNumber: 0,
					Pattern:   `myliteralpattern__http__foo`,
				},
			},
		},
	}

	serverParams := []tc.Parameter{
		tc.Parameter{
			Name:       "trafficserver",
			ConfigFile: "package",
			Value:      "7",
			Profiles:   []byte(`["global"]`),
		},
		tc.Parameter{
			Name:       "serverpkgval",
			ConfigFile: "package",
			Value:      "serverpkgval __HOSTNAME__ foo",
			Profiles:   []byte(server.ProfileNames[0]),
		},
		tc.Parameter{
			Name:       "dscp_remap_no",
			ConfigFile: "package",
			Value:      "notused",
			Profiles:   []byte(server.ProfileNames[0]),
		},
	}

	remapConfigParams := []tc.Parameter{
		tc.Parameter{
			Name:       "not_location",
			ConfigFile: "cachekey.config",
			Value:      "notinconfig",
			Profiles:   []byte(`["global"]`),
		},
	}

	cdn := &tc.CDN{
		DomainName: "cdndomain.example",
		Name:       "my-cdn-name",
	}

	topologies := []tc.Topology{}
	cgs := []tc.CacheGroupNullable{}
	serverCapabilities := map[int]map[ServerCapability]struct{}{}
	dsRequiredCapabilities := map[int]map[ServerCapability]struct{}{}
	configDir := `/opt/trafficserver/etc/trafficserver`

	cfg, err := MakeRemapDotConfig(server, dses, dss, dsRegexes, serverParams, cdn, remapConfigParams, topologies, cgs, serverCapabilities, dsRequiredCapabilities, configDir, &RemapDotConfigOpts{HdrComment: hdr})
	if err != nil {
		t.Fatal(err)
	}
	txt := cfg.Text

	txt = strings.TrimSpace(txt)

	testComment(t, txt, hdr)

	txtLines := strings.Split(txt, "\n")

	if len(txtLines) != 2 {
		t.Fatalf("expected 1 remaps from HTTP_TO_HTTPS DS, actual: '%v' count %v", txt, len(txtLines))
	}

	remapLine := txtLines[1]

	if !strings.HasPrefix(remapLine, "map") {
		t.Errorf("expected to start with 'map', actual '%v'", txt)
	}

	if strings.Contains(remapLine, "fq_pacing.so") {
		t.Errorf("expected remap on edge server with ds negative fq pacing to not contain fq_pacing plugin, actual '%v'", txt)
	}
}

func TestMakeRemapDotConfigEdgeFQPacingZero(t *testing.T) {
	hdr := "myHeaderComment"

	server := makeTestRemapServer()
	server.Type = "EDGE"

	ds := DeliveryService{}
	ds.ID = util.IntPtr(48)
	dsType := tc.DSType("HTTP_LIVE_NATNL")
	ds.Type = &dsType
	ds.OrgServerFQDN = util.StrPtr("origin.example.test")
	ds.MidHeaderRewrite = util.StrPtr("")
	ds.RangeRequestHandling = util.IntPtr(tc.RangeRequestHandlingCacheRangeRequest)
	ds.RemapText = util.StrPtr("@plugin=tslua.so @pparam=my-range-manipulator.lua")
	ds.EdgeHeaderRewrite = nil
	ds.SigningAlgorithm = util.StrPtr("foo")
	ds.XMLID = util.StrPtr("mydsname")
	ds.QStringIgnore = util.IntPtr(int(tc.QueryStringIgnoreIgnoreInCacheKeyAndPassUp))
	ds.RegexRemap = util.StrPtr("")
	ds.FQPacingRate = util.IntPtr(0)
	ds.DSCP = util.IntPtr(0)
	ds.RoutingName = util.StrPtr("myroutingname")
	ds.MultiSiteOrigin = util.BoolPtr(false)
	ds.OriginShield = util.StrPtr("myoriginshield")
	ds.ProfileID = util.IntPtr(49)
	ds.ProfileName = util.StrPtr("dsprofile")
	ds.Protocol = util.IntPtr(int(tc.DSProtocolHTTPToHTTPS))
	ds.AnonymousBlockingEnabled = util.BoolPtr(false)
	ds.Active = util.BoolPtr(true)

	dses := []DeliveryService{ds}

	dss := []DeliveryServiceServer{
		DeliveryServiceServer{
			Server:          *server.ID,
			DeliveryService: *ds.ID,
		},
	}

	dsRegexes := []tc.DeliveryServiceRegexes{
		tc.DeliveryServiceRegexes{
			DSName: *ds.XMLID,
			Regexes: []tc.DeliveryServiceRegex{
				tc.DeliveryServiceRegex{
					Type:      string(tc.DSMatchTypeHostRegex),
					SetNumber: 0,
					Pattern:   `myliteralpattern__http__foo`,
				},
			},
		},
	}

	serverParams := []tc.Parameter{
		tc.Parameter{
			Name:       "trafficserver",
			ConfigFile: "package",
			Value:      "7",
			Profiles:   []byte(`["global"]`),
		},
		tc.Parameter{
			Name:       "serverpkgval",
			ConfigFile: "package",
			Value:      "serverpkgval __HOSTNAME__ foo",
			Profiles:   []byte(server.ProfileNames[0]),
		},
		tc.Parameter{
			Name:       "dscp_remap_no",
			ConfigFile: "package",
			Value:      "notused",
			Profiles:   []byte(server.ProfileNames[0]),
		},
	}

	remapConfigParams := []tc.Parameter{
		tc.Parameter{
			Name:       "not_location",
			ConfigFile: "cachekey.config",
			Value:      "notinconfig",
			Profiles:   []byte(`["global"]`),
		},
	}

	cdn := &tc.CDN{
		DomainName: "cdndomain.example",
		Name:       "my-cdn-name",
	}

	topologies := []tc.Topology{}
	cgs := []tc.CacheGroupNullable{}
	serverCapabilities := map[int]map[ServerCapability]struct{}{}
	dsRequiredCapabilities := map[int]map[ServerCapability]struct{}{}
	configDir := `/opt/trafficserver/etc/trafficserver`

	cfg, err := MakeRemapDotConfig(server, dses, dss, dsRegexes, serverParams, cdn, remapConfigParams, topologies, cgs, serverCapabilities, dsRequiredCapabilities, configDir, &RemapDotConfigOpts{HdrComment: hdr})
	if err != nil {
		t.Fatal(err)
	}
	txt := cfg.Text

	txt = strings.TrimSpace(txt)

	testComment(t, txt, hdr)

	txtLines := strings.Split(txt, "\n")

	if len(txtLines) != 2 {
		t.Fatalf("expected 1 remaps from HTTP_TO_HTTPS DS, actual: '%v' count %v", txt, len(txtLines))
	}

	remapLine := txtLines[1]

	if !strings.HasPrefix(remapLine, "map") {
		t.Errorf("expected to start with 'map', actual '%v'", txt)
	}

	if strings.Contains(remapLine, "fq_pacing.so") {
		t.Errorf("expected remap on edge server with ds zero fq pacing to not contain fq_pacing plugin, actual '%v'", txt)
	}
}

func TestMakeRemapDotConfigEdgeFQPacingPositive(t *testing.T) {
	hdr := "myHeaderComment"

	server := makeTestRemapServer()
	server.Type = "EDGE"

	ds := DeliveryService{}
	ds.ID = util.IntPtr(48)
	dsType := tc.DSType("HTTP_LIVE_NATNL")
	ds.Type = &dsType
	ds.OrgServerFQDN = util.StrPtr("origin.example.test")
	ds.MidHeaderRewrite = util.StrPtr("")
	ds.RangeRequestHandling = util.IntPtr(tc.RangeRequestHandlingCacheRangeRequest)
	ds.RemapText = util.StrPtr("@plugin=tslua.so @pparam=my-range-manipulator.lua")
	ds.EdgeHeaderRewrite = nil
	ds.SigningAlgorithm = util.StrPtr("foo")
	ds.XMLID = util.StrPtr("mydsname")
	ds.QStringIgnore = util.IntPtr(int(tc.QueryStringIgnoreIgnoreInCacheKeyAndPassUp))
	ds.RegexRemap = util.StrPtr("")
	ds.FQPacingRate = util.IntPtr(314159)
	ds.DSCP = util.IntPtr(0)
	ds.RoutingName = util.StrPtr("myroutingname")
	ds.MultiSiteOrigin = util.BoolPtr(false)
	ds.OriginShield = util.StrPtr("myoriginshield")
	ds.ProfileID = util.IntPtr(49)
	ds.ProfileName = util.StrPtr("dsprofile")
	ds.Protocol = util.IntPtr(int(tc.DSProtocolHTTPToHTTPS))
	ds.AnonymousBlockingEnabled = util.BoolPtr(false)
	ds.Active = util.BoolPtr(true)

	dses := []DeliveryService{ds}

	dss := []DeliveryServiceServer{
		DeliveryServiceServer{
			Server:          *server.ID,
			DeliveryService: *ds.ID,
		},
	}

	dsRegexes := []tc.DeliveryServiceRegexes{
		tc.DeliveryServiceRegexes{
			DSName: *ds.XMLID,
			Regexes: []tc.DeliveryServiceRegex{
				tc.DeliveryServiceRegex{
					Type:      string(tc.DSMatchTypeHostRegex),
					SetNumber: 0,
					Pattern:   `myliteralpattern__http__foo`,
				},
			},
		},
	}

	serverParams := []tc.Parameter{
		tc.Parameter{
			Name:       "trafficserver",
			ConfigFile: "package",
			Value:      "7",
			Profiles:   []byte(`["global"]`),
		},
		tc.Parameter{
			Name:       "serverpkgval",
			ConfigFile: "package",
			Value:      "serverpkgval __HOSTNAME__ foo",
			Profiles:   []byte(server.ProfileNames[0]),
		},
		tc.Parameter{
			Name:       "dscp_remap_no",
			ConfigFile: "package",
			Value:      "notused",
			Profiles:   []byte(server.ProfileNames[0]),
		},
	}

	remapConfigParams := []tc.Parameter{
		tc.Parameter{
			Name:       "not_location",
			ConfigFile: "cachekey.config",
			Value:      "notinconfig",
			Profiles:   []byte(`["global"]`),
		},
	}

	cdn := &tc.CDN{
		DomainName: "cdndomain.example",
		Name:       "my-cdn-name",
	}

	topologies := []tc.Topology{}
	cgs := []tc.CacheGroupNullable{}
	serverCapabilities := map[int]map[ServerCapability]struct{}{}
	dsRequiredCapabilities := map[int]map[ServerCapability]struct{}{}
	configDir := `/opt/trafficserver/etc/trafficserver`

	cfg, err := MakeRemapDotConfig(server, dses, dss, dsRegexes, serverParams, cdn, remapConfigParams, topologies, cgs, serverCapabilities, dsRequiredCapabilities, configDir, &RemapDotConfigOpts{HdrComment: hdr})
	if err != nil {
		t.Fatal(err)
	}
	txt := cfg.Text

	txt = strings.TrimSpace(txt)

	testComment(t, txt, hdr)

	txtLines := strings.Split(txt, "\n")

	if len(txtLines) != 2 {
		t.Fatalf("expected 1 remaps from HTTP_TO_HTTPS DS, actual: '%v' count %v", txt, len(txtLines))
	}

	remapLine := txtLines[1]

	if !strings.HasPrefix(remapLine, "map") {
		t.Errorf("expected to start with 'map', actual '%v'", txt)
	}

	if !strings.Contains(remapLine, "fq_pacing.so") {
		t.Errorf("expected remap on edge server with ds positive fq pacing to contain fq_pacing plugin, actual '%v'", txt)
	}

	if !strings.Contains(remapLine, "314159") {
		t.Errorf("expected remap on edge server with ds positive fq pacing to contain fq_pacing number, actual '%v'", txt)
	}
}

func TestMakeRemapDotConfigEdgeDNS(t *testing.T) {
	hdr := "myHeaderComment"

	server := makeTestRemapServer()
	server.Type = "EDGE"

	ds := DeliveryService{}
	ds.ID = util.IntPtr(48)
	dsType := tc.DSType("DNS_LIVE")
	ds.Type = &dsType
	ds.OrgServerFQDN = util.StrPtr("origin.example.test")
	ds.MidHeaderRewrite = util.StrPtr("")
	ds.RangeRequestHandling = util.IntPtr(tc.RangeRequestHandlingCacheRangeRequest)
	ds.RemapText = util.StrPtr("@plugin=tslua.so @pparam=my-range-manipulator.lua")
	ds.EdgeHeaderRewrite = nil
	ds.SigningAlgorithm = util.StrPtr("foo")
	ds.XMLID = util.StrPtr("mydsname")
	ds.QStringIgnore = util.IntPtr(int(tc.QueryStringIgnoreIgnoreInCacheKeyAndPassUp))
	ds.RegexRemap = util.StrPtr("")
	ds.FQPacingRate = util.IntPtr(314159)
	ds.DSCP = util.IntPtr(0)
	ds.RoutingName = util.StrPtr("myroutingname")
	ds.MultiSiteOrigin = util.BoolPtr(false)
	ds.OriginShield = util.StrPtr("myoriginshield")
	ds.ProfileID = util.IntPtr(49)
	ds.ProfileName = util.StrPtr("dsprofile")
	ds.Protocol = util.IntPtr(int(tc.DSProtocolHTTPToHTTPS))
	ds.AnonymousBlockingEnabled = util.BoolPtr(false)
	ds.Active = util.BoolPtr(true)

	dses := []DeliveryService{ds}

	dss := []DeliveryServiceServer{
		DeliveryServiceServer{
			Server:          *server.ID,
			DeliveryService: *ds.ID,
		},
	}

	dsRegexes := []tc.DeliveryServiceRegexes{
		tc.DeliveryServiceRegexes{
			DSName: *ds.XMLID,
			Regexes: []tc.DeliveryServiceRegex{
				tc.DeliveryServiceRegex{
					Type:      string(tc.DSMatchTypeHostRegex),
					SetNumber: 0,
					Pattern:   `.*\.mypattern\..*`,
				},
			},
		},
	}

	serverParams := []tc.Parameter{
		tc.Parameter{
			Name:       "trafficserver",
			ConfigFile: "package",
			Value:      "7",
			Profiles:   []byte(`["global"]`),
		},
		tc.Parameter{
			Name:       "serverpkgval",
			ConfigFile: "package",
			Value:      "serverpkgval __HOSTNAME__ foo",
			Profiles:   []byte(server.ProfileNames[0]),
		},
		tc.Parameter{
			Name:       "dscp_remap_no",
			ConfigFile: "package",
			Value:      "notused",
			Profiles:   []byte(server.ProfileNames[0]),
		},
	}

	remapConfigParams := []tc.Parameter{
		tc.Parameter{
			Name:       "not_location",
			ConfigFile: "cachekey.config",
			Value:      "notinconfig",
			Profiles:   []byte(`["global"]`),
		},
	}

	cdn := &tc.CDN{
		DomainName: "cdndomain.example",
		Name:       "my-cdn-name",
	}

	topologies := []tc.Topology{}
	cgs := []tc.CacheGroupNullable{}
	serverCapabilities := map[int]map[ServerCapability]struct{}{}
	dsRequiredCapabilities := map[int]map[ServerCapability]struct{}{}
	configDir := `/opt/trafficserver/etc/trafficserver`

	cfg, err := MakeRemapDotConfig(server, dses, dss, dsRegexes, serverParams, cdn, remapConfigParams, topologies, cgs, serverCapabilities, dsRequiredCapabilities, configDir, &RemapDotConfigOpts{HdrComment: hdr})
	if err != nil {
		t.Fatal(err)
	}
	txt := cfg.Text

	txt = strings.TrimSpace(txt)

	testComment(t, txt, hdr)

	txtLines := strings.Split(txt, "\n")

	if len(txtLines) != 2 {
		t.Fatalf("expected 1 remaps from HTTP_TO_HTTPS DS, actual: '%v' count %v", txt, len(txtLines))
	}

	remapLine := txtLines[1]

	if !strings.HasPrefix(remapLine, "map") {
		t.Errorf("expected to start with 'map', actual '%v'", txt)
	}

	if !strings.Contains(remapLine, "myroutingname") {
		t.Errorf("expected remap on edge server with ds dns to contain routing name, actual '%v'", txt)
	}
}

func TestMakeRemapDotConfigEdgeDNSNoRoutingName(t *testing.T) {
	hdr := "myHeaderComment"

	server := makeTestRemapServer()
	server.Type = "EDGE"

	ds := DeliveryService{}
	ds.ID = util.IntPtr(48)
	dsType := tc.DSType("DNS_LIVE")
	ds.Type = &dsType
	ds.OrgServerFQDN = util.StrPtr("origin.example.test")
	ds.MidHeaderRewrite = util.StrPtr("")
	ds.RangeRequestHandling = util.IntPtr(tc.RangeRequestHandlingCacheRangeRequest)
	ds.RemapText = util.StrPtr("@plugin=tslua.so @pparam=my-range-manipulator.lua")
	ds.EdgeHeaderRewrite = nil
	ds.SigningAlgorithm = util.StrPtr("foo")
	ds.XMLID = util.StrPtr("mydsname")
	ds.QStringIgnore = util.IntPtr(int(tc.QueryStringIgnoreIgnoreInCacheKeyAndPassUp))
	ds.RegexRemap = util.StrPtr("")
	ds.FQPacingRate = util.IntPtr(314159)
	ds.DSCP = util.IntPtr(0)
	ds.RoutingName = nil
	ds.MultiSiteOrigin = util.BoolPtr(false)
	ds.OriginShield = util.StrPtr("myoriginshield")
	ds.ProfileID = util.IntPtr(49)
	ds.ProfileName = util.StrPtr("dsprofile")
	ds.Protocol = util.IntPtr(int(tc.DSProtocolHTTPToHTTPS))
	ds.AnonymousBlockingEnabled = util.BoolPtr(false)
	ds.Active = util.BoolPtr(true)

	dses := []DeliveryService{ds}

	dss := []DeliveryServiceServer{
		DeliveryServiceServer{
			Server:          *server.ID,
			DeliveryService: *ds.ID,
		},
	}

	dsRegexes := []tc.DeliveryServiceRegexes{
		tc.DeliveryServiceRegexes{
			DSName: *ds.XMLID,
			Regexes: []tc.DeliveryServiceRegex{
				tc.DeliveryServiceRegex{
					Type:      string(tc.DSMatchTypeHostRegex),
					SetNumber: 0,
					Pattern:   `.*\.mypattern\..*`,
				},
			},
		},
	}

	serverParams := []tc.Parameter{
		tc.Parameter{
			Name:       "trafficserver",
			ConfigFile: "package",
			Value:      "7",
			Profiles:   []byte(`["global"]`),
		},
		tc.Parameter{
			Name:       "serverpkgval",
			ConfigFile: "package",
			Value:      "serverpkgval __HOSTNAME__ foo",
			Profiles:   []byte(server.ProfileNames[0]),
		},
		tc.Parameter{
			Name:       "dscp_remap_no",
			ConfigFile: "package",
			Value:      "notused",
			Profiles:   []byte(server.ProfileNames[0]),
		},
	}

	remapConfigParams := []tc.Parameter{
		tc.Parameter{
			Name:       "not_location",
			ConfigFile: "cachekey.config",
			Value:      "notinconfig",
			Profiles:   []byte(`["global"]`),
		},
	}

	cdn := &tc.CDN{
		DomainName: "cdndomain.example",
		Name:       "my-cdn-name",
	}

	topologies := []tc.Topology{}
	cgs := []tc.CacheGroupNullable{}
	serverCapabilities := map[int]map[ServerCapability]struct{}{}
	dsRequiredCapabilities := map[int]map[ServerCapability]struct{}{}
	configDir := `/opt/trafficserver/etc/trafficserver`

	cfg, err := MakeRemapDotConfig(server, dses, dss, dsRegexes, serverParams, cdn, remapConfigParams, topologies, cgs, serverCapabilities, dsRequiredCapabilities, configDir, &RemapDotConfigOpts{HdrComment: hdr})
	if err != nil {
		t.Fatal(err)
	}
	txt := cfg.Text

	txt = strings.TrimSpace(txt)

	testComment(t, txt, hdr)

	txtLines := strings.Split(txt, "\n")

	if len(txtLines) != 1 {
		t.Fatalf("expected no remaps from DNS DS with nil routing name, actual: '%v' count %v", txt, len(txtLines))
	}
}

func TestMakeRemapDotConfigEdgeRegexTypeNil(t *testing.T) {
	hdr := "myHeaderComment"

	server := makeTestRemapServer()
	server.Type = "EDGE"

	ds := DeliveryService{}
	ds.ID = util.IntPtr(48)
	dsType := tc.DSType("DNS_LIVE")
	ds.Type = &dsType
	ds.OrgServerFQDN = util.StrPtr("origin.example.test")
	ds.MidHeaderRewrite = util.StrPtr("")
	ds.RangeRequestHandling = util.IntPtr(tc.RangeRequestHandlingCacheRangeRequest)
	ds.RemapText = util.StrPtr("@plugin=tslua.so @pparam=my-range-manipulator.lua")
	ds.EdgeHeaderRewrite = nil
	ds.SigningAlgorithm = util.StrPtr("foo")
	ds.XMLID = util.StrPtr("mydsname")
	ds.QStringIgnore = util.IntPtr(int(tc.QueryStringIgnoreIgnoreInCacheKeyAndPassUp))
	ds.RegexRemap = util.StrPtr("")
	ds.FQPacingRate = util.IntPtr(314159)
	ds.DSCP = util.IntPtr(0)
	ds.RoutingName = nil
	ds.MultiSiteOrigin = util.BoolPtr(false)
	ds.OriginShield = util.StrPtr("myoriginshield")
	ds.ProfileID = util.IntPtr(49)
	ds.ProfileName = util.StrPtr("dsprofile")
	ds.Protocol = util.IntPtr(int(tc.DSProtocolHTTPToHTTPS))
	ds.AnonymousBlockingEnabled = util.BoolPtr(false)
	ds.Active = util.BoolPtr(true)

	dses := []DeliveryService{ds}

	dss := []DeliveryServiceServer{
		DeliveryServiceServer{
			Server:          *server.ID,
			DeliveryService: *ds.ID,
		},
	}

	dsRegexes := []tc.DeliveryServiceRegexes{
		tc.DeliveryServiceRegexes{
			DSName: *ds.XMLID,
			Regexes: []tc.DeliveryServiceRegex{
				tc.DeliveryServiceRegex{
					Type:      "",
					SetNumber: 0,
					Pattern:   `.*\.mypattern\..*`,
				},
			},
		},
	}

	serverParams := []tc.Parameter{
		tc.Parameter{
			Name:       "trafficserver",
			ConfigFile: "package",
			Value:      "7",
			Profiles:   []byte(`["global"]`),
		},
		tc.Parameter{
			Name:       "serverpkgval",
			ConfigFile: "package",
			Value:      "serverpkgval __HOSTNAME__ foo",
			Profiles:   []byte(server.ProfileNames[0]),
		},
		tc.Parameter{
			Name:       "dscp_remap_no",
			ConfigFile: "package",
			Value:      "notused",
			Profiles:   []byte(server.ProfileNames[0]),
		},
	}

	remapConfigParams := []tc.Parameter{
		tc.Parameter{
			Name:       "not_location",
			ConfigFile: "cachekey.config",
			Value:      "notinconfig",
			Profiles:   []byte(`["global"]`),
		},
	}

	cdn := &tc.CDN{
		DomainName: "cdndomain.example",
		Name:       "my-cdn-name",
	}

	topologies := []tc.Topology{}
	cgs := []tc.CacheGroupNullable{}
	serverCapabilities := map[int]map[ServerCapability]struct{}{}
	dsRequiredCapabilities := map[int]map[ServerCapability]struct{}{}
	configDir := `/opt/trafficserver/etc/trafficserver`

	cfg, err := MakeRemapDotConfig(server, dses, dss, dsRegexes, serverParams, cdn, remapConfigParams, topologies, cgs, serverCapabilities, dsRequiredCapabilities, configDir, &RemapDotConfigOpts{HdrComment: hdr})
	if err != nil {
		t.Fatal(err)
	}
	txt := cfg.Text

	txt = strings.TrimSpace(txt)

	testComment(t, txt, hdr)

	txtLines := strings.Split(txt, "\n")

	if len(txtLines) != 1 {
		t.Fatalf("expected no remaps for DS with nil regex type, actual: '%v' count %v", txt, len(txtLines))
	}

}

func TestMakeRemapDotConfigNoHeaderRewrite(t *testing.T) {
	hdr := "myHeaderComment"

	server := makeTestRemapServer()
	server.Type = "EDGE"

	ds := DeliveryService{}
	ds.ID = util.IntPtr(48)
	dsType := tc.DSType("DNS_LIVE")
	ds.Type = &dsType
	ds.OrgServerFQDN = util.StrPtr("origin.example.test")
	ds.RangeRequestHandling = util.IntPtr(tc.RangeRequestHandlingCacheRangeRequest)
	ds.RemapText = util.StrPtr("@plugin=tslua.so @pparam=my-range-manipulator.lua")
	ds.SigningAlgorithm = util.StrPtr("foo")
	ds.XMLID = util.StrPtr("mydsname")
	ds.QStringIgnore = util.IntPtr(int(tc.QueryStringIgnoreIgnoreInCacheKeyAndPassUp))
	ds.RegexRemap = util.StrPtr("")
	ds.FQPacingRate = util.IntPtr(314159)
	ds.DSCP = util.IntPtr(0)
	ds.RoutingName = util.StrPtr("myroutingname")
	ds.MultiSiteOrigin = util.BoolPtr(false)
	ds.OriginShield = util.StrPtr("myoriginshield")
	ds.ProfileID = util.IntPtr(49)
	ds.ProfileName = util.StrPtr("dsprofile")
	ds.Protocol = util.IntPtr(int(tc.DSProtocolHTTPToHTTPS))
	ds.AnonymousBlockingEnabled = util.BoolPtr(false)
	ds.Active = util.BoolPtr(true)

	// non-nil default values should not trigger header rewrite plugin directive
	ds.EdgeHeaderRewrite = util.StrPtr("")
	ds.MidHeaderRewrite = util.StrPtr("")
	ds.ServiceCategory = util.StrPtr("")
	ds.MaxOriginConnections = util.IntPtr(0)

	dses := []DeliveryService{ds}

	dss := []DeliveryServiceServer{
		DeliveryServiceServer{
			Server:          *server.ID,
			DeliveryService: *ds.ID,
		},
	}

	dsRegexes := []tc.DeliveryServiceRegexes{
		tc.DeliveryServiceRegexes{
			DSName: *ds.XMLID,
			Regexes: []tc.DeliveryServiceRegex{
				tc.DeliveryServiceRegex{
					Type:      string(tc.DSMatchTypeHostRegex),
					SetNumber: 0,
					Pattern:   `.*\.mypattern\..*`,
				},
			},
		},
	}

	serverParams := []tc.Parameter{
		tc.Parameter{
			Name:       "trafficserver",
			ConfigFile: "package",
			Value:      "7",
			Profiles:   []byte(`["global"]`),
		},
		tc.Parameter{
			Name:       "serverpkgval",
			ConfigFile: "package",
			Value:      "serverpkgval __HOSTNAME__ foo",
			Profiles:   []byte(server.ProfileNames[0]),
		},
		tc.Parameter{
			Name:       "dscp_remap_no",
			ConfigFile: "package",
			Value:      "notused",
			Profiles:   []byte(server.ProfileNames[0]),
		},
	}

	remapConfigParams := []tc.Parameter{
		tc.Parameter{
			Name:       "not_location",
			ConfigFile: "cachekey.config",
			Value:      "notinconfig",
			Profiles:   []byte(`["global"]`),
		},
	}

	cdn := &tc.CDN{
		DomainName: "cdndomain.example",
		Name:       "my-cdn-name",
	}

	topologies := []tc.Topology{}
	cgs := []tc.CacheGroupNullable{}
	serverCapabilities := map[int]map[ServerCapability]struct{}{}
	dsRequiredCapabilities := map[int]map[ServerCapability]struct{}{}
	configDir := `/opt/trafficserver/etc/trafficserver`

	cfg, err := MakeRemapDotConfig(server, dses, dss, dsRegexes, serverParams, cdn, remapConfigParams, topologies, cgs, serverCapabilities, dsRequiredCapabilities, configDir, &RemapDotConfigOpts{HdrComment: hdr})
	if err != nil {
		t.Fatal(err)
	}
	txt := cfg.Text

	txt = strings.TrimSpace(txt)

	testComment(t, txt, hdr)

	txtLines := strings.Split(txt, "\n")

	if len(txtLines) != 2 {
		t.Fatalf("expected 1 remaps from HTTP_TO_HTTPS DS, actual: '%v' count %v", txt, len(txtLines))
	}

	remapLine := txtLines[1]

	if strings.Contains(remapLine, "hdr_rw") {
		t.Errorf("expected remap with default header rewrites to not have header rewrite directive for a file that won't exist, actual '%v'", txt)
	}
}

func TestMakeRemapDotConfigMidNoHeaderRewrite(t *testing.T) {
	hdr := "myHeaderComment"

	server := makeTestRemapServer()
	server.Type = "MID"

	ds := DeliveryService{}
	ds.ID = util.IntPtr(48)
	dsType := tc.DSType("DNS")
	ds.Type = &dsType
	ds.OrgServerFQDN = util.StrPtr("origin.example.test")
	ds.RangeRequestHandling = util.IntPtr(tc.RangeRequestHandlingCacheRangeRequest)
	ds.RemapText = util.StrPtr("@plugin=tslua.so @pparam=my-range-manipulator.lua")
	ds.SigningAlgorithm = util.StrPtr("foo")
	ds.XMLID = util.StrPtr("mydsname")
	ds.QStringIgnore = util.IntPtr(int(tc.QueryStringIgnoreIgnoreInCacheKeyAndPassUp))
	ds.RegexRemap = util.StrPtr("")
	ds.FQPacingRate = util.IntPtr(314159)
	ds.DSCP = util.IntPtr(0)
	ds.RoutingName = util.StrPtr("myroutingname")
	ds.MultiSiteOrigin = util.BoolPtr(false)
	ds.OriginShield = util.StrPtr("myoriginshield")
	ds.ProfileID = util.IntPtr(49)
	ds.ProfileName = util.StrPtr("dsprofile")
	ds.Protocol = util.IntPtr(int(tc.DSProtocolHTTPToHTTPS))
	ds.AnonymousBlockingEnabled = util.BoolPtr(false)
	ds.Active = util.BoolPtr(true)

	// non-nil default values should not trigger header rewrite plugin directive
	ds.EdgeHeaderRewrite = util.StrPtr("")
	ds.MidHeaderRewrite = util.StrPtr("")
	ds.ServiceCategory = util.StrPtr("")
	ds.MaxOriginConnections = util.IntPtr(0)

	dses := []DeliveryService{ds}

	dss := []DeliveryServiceServer{
		DeliveryServiceServer{
			Server:          *server.ID,
			DeliveryService: *ds.ID,
		},
	}

	dsRegexes := []tc.DeliveryServiceRegexes{
		tc.DeliveryServiceRegexes{
			DSName: *ds.XMLID,
			Regexes: []tc.DeliveryServiceRegex{
				tc.DeliveryServiceRegex{
					Type:      string(tc.DSMatchTypeHostRegex),
					SetNumber: 0,
					Pattern:   `.*\.mypattern\..*`,
				},
			},
		},
	}

	serverParams := []tc.Parameter{
		tc.Parameter{
			Name:       "trafficserver",
			ConfigFile: "package",
			Value:      "7",
			Profiles:   []byte(`["global"]`),
		},
		tc.Parameter{
			Name:       "serverpkgval",
			ConfigFile: "package",
			Value:      "serverpkgval __HOSTNAME__ foo",
			Profiles:   []byte(server.ProfileNames[0]),
		},
		tc.Parameter{
			Name:       "dscp_remap_no",
			ConfigFile: "package",
			Value:      "notused",
			Profiles:   []byte(server.ProfileNames[0]),
		},
	}

	remapConfigParams := []tc.Parameter{
		tc.Parameter{
			Name:       "not_location",
			ConfigFile: "cachekey.config",
			Value:      "notinconfig",
			Profiles:   []byte(`["global"]`),
		},
	}

	cdn := &tc.CDN{
		DomainName: "cdndomain.example",
		Name:       "my-cdn-name",
	}

	topologies := []tc.Topology{}
	cgs := []tc.CacheGroupNullable{}
	serverCapabilities := map[int]map[ServerCapability]struct{}{}
	dsRequiredCapabilities := map[int]map[ServerCapability]struct{}{}
	configDir := `/opt/trafficserver/etc/trafficserver`

	cfg, err := MakeRemapDotConfig(server, dses, dss, dsRegexes, serverParams, cdn, remapConfigParams, topologies, cgs, serverCapabilities, dsRequiredCapabilities, configDir, &RemapDotConfigOpts{HdrComment: hdr})
	if err != nil {
		t.Fatal(err)
	}
	txt := cfg.Text

	txt = strings.TrimSpace(txt)

	testComment(t, txt, hdr)

	txtLines := strings.Split(txt, "\n")

	if len(txtLines) != 2 {
		t.Fatalf("expected 1 remaps from HTTP_TO_HTTPS DS, actual: '%v' count %v", txt, len(txtLines))
	}

	remapLine := txtLines[1]

	if strings.Contains(remapLine, "hdr_rw") {
		t.Errorf("expected remap with default header rewrites to not have header rewrite directive for a file that won't exist, actual '%v'", txt)
	}
}

func TestMakeRemapDotConfigMidNoNoCacheRemapLine(t *testing.T) {
	hdr := "myHeaderComment"

	server := makeTestRemapServer()
	server.Type = "MID"

	ds := DeliveryService{}
	ds.ID = util.IntPtr(48)
	dsType := tc.DSType("HTTP_NO_CACHE")
	ds.Type = &dsType
	ds.OrgServerFQDN = util.StrPtr("origin.example.test")
	ds.RangeRequestHandling = util.IntPtr(tc.RangeRequestHandlingCacheRangeRequest)
	ds.RemapText = util.StrPtr("@plugin=tslua.so @pparam=my-range-manipulator.lua")
	ds.SigningAlgorithm = util.StrPtr("foo")
	ds.XMLID = util.StrPtr("mydsname")
	ds.QStringIgnore = util.IntPtr(int(tc.QueryStringIgnoreIgnoreInCacheKeyAndPassUp))
	ds.RegexRemap = util.StrPtr("")
	ds.FQPacingRate = util.IntPtr(314159)
	ds.DSCP = util.IntPtr(0)
	ds.RoutingName = util.StrPtr("myroutingname")
	ds.MultiSiteOrigin = util.BoolPtr(false)
	ds.OriginShield = util.StrPtr("myoriginshield")
	ds.ProfileID = util.IntPtr(49)
	ds.ProfileName = util.StrPtr("dsprofile")
	ds.Protocol = util.IntPtr(int(tc.DSProtocolHTTPToHTTPS))
	ds.AnonymousBlockingEnabled = util.BoolPtr(false)
	ds.Active = util.BoolPtr(true)

	// non-nil default values should not trigger header rewrite plugin directive
	ds.EdgeHeaderRewrite = util.StrPtr("")
	ds.MidHeaderRewrite = util.StrPtr("mid-header-rewrite")
	ds.ServiceCategory = util.StrPtr("")
	ds.MaxOriginConnections = util.IntPtr(0)

	dses := []DeliveryService{ds}

	dss := []DeliveryServiceServer{
		DeliveryServiceServer{
			Server:          *server.ID,
			DeliveryService: *ds.ID,
		},
	}

	dsRegexes := []tc.DeliveryServiceRegexes{
		tc.DeliveryServiceRegexes{
			DSName: *ds.XMLID,
			Regexes: []tc.DeliveryServiceRegex{
				tc.DeliveryServiceRegex{
					Type:      string(tc.DSMatchTypeHostRegex),
					SetNumber: 0,
					Pattern:   `.*\.mypattern\..*`,
				},
			},
		},
	}

	serverParams := []tc.Parameter{
		tc.Parameter{
			Name:       "trafficserver",
			ConfigFile: "package",
			Value:      "7",
			Profiles:   []byte(`["global"]`),
		},
		tc.Parameter{
			Name:       "serverpkgval",
			ConfigFile: "package",
			Value:      "serverpkgval __HOSTNAME__ foo",
			Profiles:   []byte(server.ProfileNames[0]),
		},
		tc.Parameter{
			Name:       "dscp_remap_no",
			ConfigFile: "package",
			Value:      "notused",
			Profiles:   []byte(server.ProfileNames[0]),
		},
	}

	remapConfigParams := []tc.Parameter{
		tc.Parameter{
			Name:       "not_location",
			ConfigFile: "cachekey.config",
			Value:      "notinconfig",
			Profiles:   []byte(`["global"]`),
		},
	}

	cdn := &tc.CDN{
		DomainName: "cdndomain.example",
		Name:       "my-cdn-name",
	}

	topologies := []tc.Topology{}
	cgs := []tc.CacheGroupNullable{}
	serverCapabilities := map[int]map[ServerCapability]struct{}{}
	dsRequiredCapabilities := map[int]map[ServerCapability]struct{}{}
	configDir := `/opt/trafficserver/etc/trafficserver`

	cfg, err := MakeRemapDotConfig(server, dses, dss, dsRegexes, serverParams, cdn, remapConfigParams, topologies, cgs, serverCapabilities, dsRequiredCapabilities, configDir, &RemapDotConfigOpts{HdrComment: hdr})
	if err != nil {
		t.Fatal(err)
	}
	txt := cfg.Text

	txt = strings.TrimSpace(txt)

	testComment(t, txt, hdr)

	txtLines := strings.Split(txt, "\n")

	if len(txtLines) != 1 {
		t.Fatalf("expected 0 remaps from HTTP_NO_CACHE DS on Mid, actual: '%v' count %v", txt, len(txtLines))
	}

	remapLine := txtLines[0]

	if strings.Contains(remapLine, "hdr_rw_mid_mydsname.config") {
		t.Errorf("expected remap line for HTTP_NO_CACHE to not exist on Mid server, regardless of Mid Header Rewrite, actual '%v'", txt)
	}
}

func TestMakeRemapDotConfigEdgeHTTPSOriginHTTPRemap(t *testing.T) {
	hdr := "myHeaderComment"

	server := makeTestRemapServer()
	server.Type = "EDGE"

	ds := DeliveryService{}
	ds.ID = util.IntPtr(48)
	dsType := tc.DSType("HTTP_LIVE_NATNL")
	ds.Type = &dsType
	ds.OrgServerFQDN = util.StrPtr("https://origin.example.test")
	ds.MidHeaderRewrite = util.StrPtr("")
	ds.RangeRequestHandling = util.IntPtr(tc.RangeRequestHandlingCacheRangeRequest)
	ds.RemapText = util.StrPtr("@plugin=tslua.so @pparam=my-range-manipulator.lua")
	ds.EdgeHeaderRewrite = nil
	ds.SigningAlgorithm = util.StrPtr("foo")
	ds.XMLID = util.StrPtr("mydsname")
	ds.QStringIgnore = util.IntPtr(int(tc.QueryStringIgnoreIgnoreInCacheKeyAndPassUp))
	ds.RegexRemap = util.StrPtr("")
	ds.FQPacingRate = util.IntPtr(314159)
	ds.DSCP = util.IntPtr(0)
	ds.RoutingName = util.StrPtr("myroutingname")
	ds.MultiSiteOrigin = util.BoolPtr(false)
	ds.OriginShield = util.StrPtr("myoriginshield")
	ds.ProfileID = util.IntPtr(49)
	ds.ProfileName = util.StrPtr("dsprofile")
	ds.Protocol = util.IntPtr(int(tc.DSProtocolHTTPToHTTPS))
	ds.AnonymousBlockingEnabled = util.BoolPtr(false)
	ds.Active = util.BoolPtr(true)

	dses := []DeliveryService{ds}

	dss := []DeliveryServiceServer{
		DeliveryServiceServer{
			Server:          *server.ID,
			DeliveryService: *ds.ID,
		},
	}

	dsRegexes := []tc.DeliveryServiceRegexes{
		tc.DeliveryServiceRegexes{
			DSName: *ds.XMLID,
			Regexes: []tc.DeliveryServiceRegex{
				tc.DeliveryServiceRegex{
					Type:      string(tc.DSMatchTypeHostRegex),
					SetNumber: 0,
					Pattern:   `myliteralpattern__http__foo`,
				},
			},
		},
	}

	serverParams := []tc.Parameter{
		tc.Parameter{
			Name:       "trafficserver",
			ConfigFile: "package",
			Value:      "7",
			Profiles:   []byte(`["global"]`),
		},
		tc.Parameter{
			Name:       "serverpkgval",
			ConfigFile: "package",
			Value:      "serverpkgval __HOSTNAME__ foo",
			Profiles:   []byte(server.ProfileNames[0]),
		},
		tc.Parameter{
			Name:       "dscp_remap_no",
			ConfigFile: "package",
			Value:      "notused",
			Profiles:   []byte(server.ProfileNames[0]),
		},
	}

	remapConfigParams := []tc.Parameter{
		tc.Parameter{
			Name:       "not_location",
			ConfigFile: "cachekey.config",
			Value:      "notinconfig",
			Profiles:   []byte(`["global"]`),
		},
	}

	cdn := &tc.CDN{
		DomainName: "cdndomain.example",
		Name:       "my-cdn-name",
	}

	topologies := []tc.Topology{}
	cgs := []tc.CacheGroupNullable{}
	serverCapabilities := map[int]map[ServerCapability]struct{}{}
	dsRequiredCapabilities := map[int]map[ServerCapability]struct{}{}
	configDir := `/opt/trafficserver/etc/trafficserver`

	cfg, err := MakeRemapDotConfig(server, dses, dss, dsRegexes, serverParams, cdn, remapConfigParams, topologies, cgs, serverCapabilities, dsRequiredCapabilities, configDir, &RemapDotConfigOpts{HdrComment: hdr})
	if err != nil {
		t.Fatal(err)
	}
	txt := cfg.Text

	txt = strings.TrimSpace(txt)

	testComment(t, txt, hdr)

	txtLines := strings.Split(txt, "\n")

	if len(txtLines) != 2 {
		t.Fatalf("expected 1 remaps from HTTP_TO_HTTPS DS, actual: '%v' count %v", txt, len(txtLines))
	}

	remapLine := txtLines[1]

	if !strings.HasPrefix(remapLine, "map") {
		t.Errorf("expected to start with 'map', actual '%v'", txt)
	}

	if strings.Contains(remapLine, "https://origin.example.test") {
		t.Errorf("expected https origin to create http remap target not https (edge->mid communication always uses http), actual: ''%v'''", txt)
	}

	if !strings.Contains(remapLine, "http://origin.example.test") {
		t.Errorf("expected https origin to create http remap target (edge->mid communication always uses http), actual: ''%v'''", txt)
	}

	if strings.Contains(remapLine, "443") {
		t.Errorf("expected https origin to create http remap target not using 443 (edge->mid communication always uses http), actual: ''%v'''", txt)
	}
}

func TestMakeRemapDotConfigMidHTTPSOriginHTTPRemap(t *testing.T) {
	hdr := "myHeaderComment"

	server := makeTestRemapServer()
	server.Type = "MID"

	ds := DeliveryService{}
	ds.ID = util.IntPtr(48)
	dsType := tc.DSType("DNS")
	ds.Type = &dsType
	ds.OrgServerFQDN = util.StrPtr("https://origin.example.test")
	ds.RangeRequestHandling = util.IntPtr(tc.RangeRequestHandlingCacheRangeRequest)
	ds.RemapText = util.StrPtr("@plugin=tslua.so @pparam=my-range-manipulator.lua")
	ds.SigningAlgorithm = util.StrPtr("foo")
	ds.XMLID = util.StrPtr("mydsname")
	ds.QStringIgnore = util.IntPtr(int(tc.QueryStringIgnoreIgnoreInCacheKeyAndPassUp))
	ds.RegexRemap = util.StrPtr("")
	ds.FQPacingRate = util.IntPtr(314159)
	ds.DSCP = util.IntPtr(0)
	ds.RoutingName = util.StrPtr("myroutingname")
	ds.MultiSiteOrigin = util.BoolPtr(false)
	ds.OriginShield = util.StrPtr("myoriginshield")
	ds.ProfileID = util.IntPtr(49)
	ds.ProfileName = util.StrPtr("dsprofile")
	ds.Protocol = util.IntPtr(int(tc.DSProtocolHTTP))
	ds.AnonymousBlockingEnabled = util.BoolPtr(false)
	ds.Active = util.BoolPtr(true)

	// non-nil default values should not trigger header rewrite plugin directive
	ds.EdgeHeaderRewrite = util.StrPtr("")
	ds.MidHeaderRewrite = util.StrPtr("")
	ds.ServiceCategory = util.StrPtr("")
	ds.MaxOriginConnections = util.IntPtr(0)

	dses := []DeliveryService{ds}

	dss := []DeliveryServiceServer{
		DeliveryServiceServer{
			Server:          *server.ID,
			DeliveryService: *ds.ID,
		},
	}

	dsRegexes := []tc.DeliveryServiceRegexes{
		tc.DeliveryServiceRegexes{
			DSName: *ds.XMLID,
			Regexes: []tc.DeliveryServiceRegex{
				tc.DeliveryServiceRegex{
					Type:      string(tc.DSMatchTypeHostRegex),
					SetNumber: 0,
					Pattern:   `.*\.mypattern\..*`,
				},
			},
		},
	}

	serverParams := []tc.Parameter{
		tc.Parameter{
			Name:       "trafficserver",
			ConfigFile: "package",
			Value:      "7",
			Profiles:   []byte(`["global"]`),
		},
		tc.Parameter{
			Name:       "serverpkgval",
			ConfigFile: "package",
			Value:      "serverpkgval __HOSTNAME__ foo",
			Profiles:   []byte(server.ProfileNames[0]),
		},
		tc.Parameter{
			Name:       "dscp_remap_no",
			ConfigFile: "package",
			Value:      "notused",
			Profiles:   []byte(server.ProfileNames[0]),
		},
	}

	remapConfigParams := []tc.Parameter{
		tc.Parameter{
			Name:       "not_location",
			ConfigFile: "cachekey.config",
			Value:      "notinconfig",
			Profiles:   []byte(`["global"]`),
		},
	}

	cdn := &tc.CDN{
		DomainName: "cdndomain.example",
		Name:       "my-cdn-name",
	}

	topologies := []tc.Topology{}
	cgs := []tc.CacheGroupNullable{}
	serverCapabilities := map[int]map[ServerCapability]struct{}{}
	dsRequiredCapabilities := map[int]map[ServerCapability]struct{}{}
	configDir := `/opt/trafficserver/etc/trafficserver`

	cfg, err := MakeRemapDotConfig(server, dses, dss, dsRegexes, serverParams, cdn, remapConfigParams, topologies, cgs, serverCapabilities, dsRequiredCapabilities, configDir, &RemapDotConfigOpts{HdrComment: hdr})
	if err != nil {
		t.Fatal(err)
	}
	txt := cfg.Text

	txt = strings.TrimSpace(txt)

	testComment(t, txt, hdr)

	txtLines := strings.Split(txt, "\n")

	if len(txtLines) != 2 {
		t.Fatalf("expected 1 remaps from HTTP_TO_HTTPS DS, actual: '%v' count %v", txt, len(txtLines))
	}

	remapLine := txtLines[1]

	if !strings.HasPrefix(remapLine, "map") {
		t.Errorf("expected to start with 'map', actual '%v'", txt)
	}

	if !strings.Contains(remapLine, "map http://origin.example.test https://origin.example.test") {
		t.Errorf("expected mid https origin to create remap from http to https (edge->mid communication always uses http, but the origin needs to still be https), actual: ''%v'''", txt)
	}
}

func TestMakeRemapDotConfigEdgeHTTPSOriginHTTPRemapTopology(t *testing.T) {
	hdr := "myHeaderComment"

	server := makeTestRemapServer()
	server.Type = "EDGE"
	server.Cachegroup = util.StrPtr("edgeCG")

	ds := DeliveryService{}
	ds.ID = util.IntPtr(48)
	dsType := tc.DSType("HTTP_LIVE_NATNL")
	ds.Type = &dsType
	ds.OrgServerFQDN = util.StrPtr("https://origin.example.test")
	ds.MidHeaderRewrite = util.StrPtr("")
	ds.RangeRequestHandling = util.IntPtr(tc.RangeRequestHandlingCacheRangeRequest)
	ds.RemapText = util.StrPtr("@plugin=tslua.so @pparam=my-range-manipulator.lua")
	ds.EdgeHeaderRewrite = nil
	ds.SigningAlgorithm = util.StrPtr("foo")
	ds.XMLID = util.StrPtr("mydsname")
	ds.QStringIgnore = util.IntPtr(int(tc.QueryStringIgnoreIgnoreInCacheKeyAndPassUp))
	ds.RegexRemap = util.StrPtr("")
	ds.FQPacingRate = util.IntPtr(314159)
	ds.DSCP = util.IntPtr(0)
	ds.RoutingName = util.StrPtr("myroutingname")
	ds.MultiSiteOrigin = util.BoolPtr(false)
	ds.OriginShield = util.StrPtr("myoriginshield")
	ds.ProfileID = util.IntPtr(49)
	ds.ProfileName = util.StrPtr("dsprofile")
	ds.Protocol = util.IntPtr(int(tc.DSProtocolHTTPToHTTPS))
	ds.AnonymousBlockingEnabled = util.BoolPtr(false)
	ds.Active = util.BoolPtr(true)
	ds.Topology = util.StrPtr("t0")

	dses := []DeliveryService{ds}

	dss := []DeliveryServiceServer{
		DeliveryServiceServer{
			Server:          *server.ID,
			DeliveryService: *ds.ID,
		},
	}

	dsRegexes := []tc.DeliveryServiceRegexes{
		tc.DeliveryServiceRegexes{
			DSName: *ds.XMLID,
			Regexes: []tc.DeliveryServiceRegex{
				tc.DeliveryServiceRegex{
					Type:      string(tc.DSMatchTypeHostRegex),
					SetNumber: 0,
					Pattern:   `myliteralpattern__http__foo`,
				},
			},
		},
	}

	serverParams := []tc.Parameter{
		tc.Parameter{
			Name:       "trafficserver",
			ConfigFile: "package",
			Value:      "7",
			Profiles:   []byte(`["global"]`),
		},
		tc.Parameter{
			Name:       "serverpkgval",
			ConfigFile: "package",
			Value:      "serverpkgval __HOSTNAME__ foo",
			Profiles:   []byte(server.ProfileNames[0]),
		},
		tc.Parameter{
			Name:       "dscp_remap_no",
			ConfigFile: "package",
			Value:      "notused",
			Profiles:   []byte(server.ProfileNames[0]),
		},
	}

	remapConfigParams := []tc.Parameter{
		tc.Parameter{
			Name:       "not_location",
			ConfigFile: "cachekey.config",
			Value:      "notinconfig",
			Profiles:   []byte(`["global"]`),
		},
	}

	cdn := &tc.CDN{
		DomainName: "cdndomain.example",
		Name:       "my-cdn-name",
	}

	topologies := []tc.Topology{
		{
			Name: "t0",
			Nodes: []tc.TopologyNode{
				{
					Cachegroup: "edgeCG",
					Parents:    []int{1, 2},
				},
				{
					Cachegroup: "midCG",
				},
				{
					Cachegroup: "midCG2",
				},
			},
		},
	}

	mid0 := makeTestParentServer()
	mid0.Cachegroup = util.StrPtr("midCG")
	mid0.HostName = util.StrPtr("mymid0")
	mid0.ID = util.IntPtr(45)
	setIP(mid0, "192.168.2.2")

	mid1 := makeTestParentServer()
	mid1.Cachegroup = util.StrPtr("midCG")
	mid1.HostName = util.StrPtr("mymid1")
	mid1.ID = util.IntPtr(46)
	setIP(mid1, "192.168.2.3")

	eCG := &tc.CacheGroupNullable{}
	eCG.Name = server.Cachegroup
	eCG.ID = server.CachegroupID
	eCG.ParentName = mid0.Cachegroup
	eCG.ParentCachegroupID = mid0.CachegroupID
	eCG.SecondaryParentName = mid1.Cachegroup
	eCG.SecondaryParentCachegroupID = mid1.CachegroupID
	eCGType := tc.CacheGroupEdgeTypeName
	eCG.Type = &eCGType

	mCG := &tc.CacheGroupNullable{}
	mCG.Name = mid0.Cachegroup
	mCG.ID = mid0.CachegroupID
	mCGType := tc.CacheGroupMidTypeName
	mCG.Type = &mCGType

	mCG2 := &tc.CacheGroupNullable{}
	mCG2.Name = mid1.Cachegroup
	mCG2.ID = mid1.CachegroupID
	mCGType2 := tc.CacheGroupMidTypeName
	mCG2.Type = &mCGType2

	cgs := []tc.CacheGroupNullable{*eCG, *mCG, *mCG2}
	serverCapabilities := map[int]map[ServerCapability]struct{}{}
	dsRequiredCapabilities := map[int]map[ServerCapability]struct{}{}
	configDir := `/opt/trafficserver/etc/trafficserver`

	cfg, err := MakeRemapDotConfig(server, dses, dss, dsRegexes, serverParams, cdn, remapConfigParams, topologies, cgs, serverCapabilities, dsRequiredCapabilities, configDir, &RemapDotConfigOpts{HdrComment: hdr})
	if err != nil {
		t.Fatal(err)
	}
	txt := cfg.Text

	txt = strings.TrimSpace(txt)

	testComment(t, txt, hdr)

	txtLines := strings.Split(txt, "\n")

	if len(txtLines) != 2 {
		t.Fatalf("expected 1 remaps from HTTP_TO_HTTPS DS, actual: '%v' count %v", txt, len(txtLines))
	}

	remapLine := txtLines[1]

	if !strings.HasPrefix(remapLine, "map") {
		t.Errorf("expected to start with 'map', actual '%v'", txt)
	}

	if strings.Contains(remapLine, "https://origin.example.test") {
		t.Errorf("expected https origin to create http remap target not https (edge->mid communication always uses http), actual: ''%v'''", txt)
	}

	if !strings.Contains(remapLine, "http://origin.example.test") {
		t.Errorf("expected https origin to create http remap target (edge->mid communication always uses http), actual: ''%v'''", txt)
	}

	if strings.Contains(remapLine, "443") {
		t.Errorf("expected topology edge https origin to create http remap target not using 443 (edge->mid communication always uses http), actual: ''%v'''", txt)
	}
}

func TestMakeRemapDotConfigMidHTTPSOriginHTTPRemapTopology(t *testing.T) {
	hdr := "myHeaderComment"

	server := makeTestRemapServer()
	server.Type = "MID"
	server.Cachegroup = util.StrPtr("midCG")

	ds := DeliveryService{}
	ds.ID = util.IntPtr(48)
	dsType := tc.DSType("DNS")
	ds.Type = &dsType
	ds.OrgServerFQDN = util.StrPtr("https://origin.example.test")
	ds.RangeRequestHandling = util.IntPtr(tc.RangeRequestHandlingCacheRangeRequest)
	ds.RemapText = util.StrPtr("@plugin=tslua.so @pparam=my-range-manipulator.lua")
	ds.SigningAlgorithm = util.StrPtr("foo")
	ds.XMLID = util.StrPtr("mydsname")
	ds.QStringIgnore = util.IntPtr(int(tc.QueryStringIgnoreIgnoreInCacheKeyAndPassUp))
	ds.RegexRemap = util.StrPtr("")
	ds.FQPacingRate = util.IntPtr(314159)
	ds.DSCP = util.IntPtr(0)
	ds.RoutingName = util.StrPtr("myroutingname")
	ds.MultiSiteOrigin = util.BoolPtr(false)
	ds.OriginShield = util.StrPtr("myoriginshield")
	ds.ProfileID = util.IntPtr(49)
	ds.ProfileName = util.StrPtr("dsprofile")
	ds.Protocol = util.IntPtr(int(tc.DSProtocolHTTP))
	ds.AnonymousBlockingEnabled = util.BoolPtr(false)
	ds.Active = util.BoolPtr(true)
	ds.Topology = util.StrPtr("t0")

	// non-nil default values should not trigger header rewrite plugin directive
	ds.EdgeHeaderRewrite = util.StrPtr("")
	ds.MidHeaderRewrite = util.StrPtr("")
	ds.ServiceCategory = util.StrPtr("")
	ds.MaxOriginConnections = util.IntPtr(0)

	dses := []DeliveryService{ds}

	dss := []DeliveryServiceServer{
		DeliveryServiceServer{
			Server:          *server.ID,
			DeliveryService: *ds.ID,
		},
	}

	dsRegexes := []tc.DeliveryServiceRegexes{
		tc.DeliveryServiceRegexes{
			DSName: *ds.XMLID,
			Regexes: []tc.DeliveryServiceRegex{
				tc.DeliveryServiceRegex{
					Type:      string(tc.DSMatchTypeHostRegex),
					SetNumber: 0,
					Pattern:   `.*\.mypattern\..*`,
				},
			},
		},
	}

	serverParams := []tc.Parameter{
		tc.Parameter{
			Name:       "trafficserver",
			ConfigFile: "package",
			Value:      "7",
			Profiles:   []byte(`["global"]`),
		},
		tc.Parameter{
			Name:       "serverpkgval",
			ConfigFile: "package",
			Value:      "serverpkgval __HOSTNAME__ foo",
			Profiles:   []byte(server.ProfileNames[0]),
		},
		tc.Parameter{
			Name:       "dscp_remap_no",
			ConfigFile: "package",
			Value:      "notused",
			Profiles:   []byte(server.ProfileNames[0]),
		},
	}

	remapConfigParams := []tc.Parameter{
		tc.Parameter{
			Name:       "not_location",
			ConfigFile: "cachekey.config",
			Value:      "notinconfig",
			Profiles:   []byte(`["global"]`),
		},
	}

	cdn := &tc.CDN{
		DomainName: "cdndomain.example",
		Name:       "my-cdn-name",
	}

	topologies := []tc.Topology{
		{
			Name: "t0",
			Nodes: []tc.TopologyNode{
				{
					Cachegroup: "edgeCG",
					Parents:    []int{1, 2},
				},
				{
					Cachegroup: "midCG",
				},
				{
					Cachegroup: "midCG2",
				},
			},
		},
	}

	mid0 := makeTestParentServer()
	mid0.Cachegroup = util.StrPtr("midCG")
	mid0.HostName = util.StrPtr("mymid0")
	mid0.ID = util.IntPtr(45)
	setIP(mid0, "192.168.2.2")

	mid1 := makeTestParentServer()
	mid1.Cachegroup = util.StrPtr("midCG")
	mid1.HostName = util.StrPtr("mymid1")
	mid1.ID = util.IntPtr(46)
	setIP(mid1, "192.168.2.3")

	eCG := &tc.CacheGroupNullable{}
	eCG.Name = server.Cachegroup
	eCG.ID = server.CachegroupID
	eCG.ParentName = mid0.Cachegroup
	eCG.ParentCachegroupID = mid0.CachegroupID
	eCG.SecondaryParentName = mid1.Cachegroup
	eCG.SecondaryParentCachegroupID = mid1.CachegroupID
	eCGType := tc.CacheGroupEdgeTypeName
	eCG.Type = &eCGType

	mCG := &tc.CacheGroupNullable{}
	mCG.Name = mid0.Cachegroup
	mCG.ID = mid0.CachegroupID
	mCGType := tc.CacheGroupMidTypeName
	mCG.Type = &mCGType

	mCG2 := &tc.CacheGroupNullable{}
	mCG2.Name = mid1.Cachegroup
	mCG2.ID = mid1.CachegroupID
	mCGType2 := tc.CacheGroupMidTypeName
	mCG2.Type = &mCGType2

	cgs := []tc.CacheGroupNullable{*eCG, *mCG, *mCG2}
	serverCapabilities := map[int]map[ServerCapability]struct{}{}
	dsRequiredCapabilities := map[int]map[ServerCapability]struct{}{}
	configDir := `/opt/trafficserver/etc/trafficserver`

	cfg, err := MakeRemapDotConfig(server, dses, dss, dsRegexes, serverParams, cdn, remapConfigParams, topologies, cgs, serverCapabilities, dsRequiredCapabilities, configDir, &RemapDotConfigOpts{HdrComment: hdr})
	if err != nil {
		t.Fatal(err)
	}
	txt := cfg.Text

	txt = strings.TrimSpace(txt)

	testComment(t, txt, hdr)

	txtLines := strings.Split(txt, "\n")

	if len(txtLines) != 2 {
		t.Fatalf("expected 1 remaps from HTTP_TO_HTTPS DS, actual: '%v' count %v", txt, len(txtLines))
	}

	remapLine := txtLines[1]

	if !strings.HasPrefix(remapLine, "map") {
		t.Errorf("expected to start with 'map', actual '%v'", txt)
	}

	if !strings.Contains(remapLine, "map http://origin.example.test https://origin.example.test") {
		t.Errorf("expected topology mid https origin to create remap from http to https (edge->mid communication always uses http, but the origin needs to still be https), actual: ''%v'''", txt)
	}
}

func TestMakeRemapDotConfigMidLastRawRemap(t *testing.T) {
	hdr := "myHeaderComment"

	server := makeTestRemapServer()
	server.Type = "MID"
	server.Cachegroup = util.StrPtr("midCG")

	ds := DeliveryService{}
	ds.ID = util.IntPtr(48)
	dsType := tc.DSType("DNS")
	ds.Type = &dsType
	ds.OrgServerFQDN = util.StrPtr("http://origin.example.test")
	/*
		ds.RangeRequestHandling = util.IntPtr(tc.RangeRequestHandlingCacheRangeRequest)
		ds.RemapText = util.StrPtr("@plugin=tslua.so @pparam=my-range-manipulator.lua")
	*/
	ds.SigningAlgorithm = util.StrPtr("foo")
	ds.XMLID = util.StrPtr("mydsname")
	ds.QStringIgnore = util.IntPtr(int(tc.QueryStringIgnoreIgnoreInCacheKeyAndPassUp))
	ds.RegexRemap = util.StrPtr("")
	ds.FQPacingRate = util.IntPtr(314159)
	ds.DSCP = util.IntPtr(0)
	ds.RoutingName = util.StrPtr("myroutingname")
	ds.MultiSiteOrigin = util.BoolPtr(false)
	ds.OriginShield = util.StrPtr("myoriginshield")
	ds.ProfileID = util.IntPtr(49)
	ds.ProfileName = util.StrPtr("dsprofile")
	ds.Protocol = util.IntPtr(int(tc.DSProtocolHTTP))
	ds.AnonymousBlockingEnabled = util.BoolPtr(false)
	ds.Active = util.BoolPtr(true)
	ds.Topology = util.StrPtr("t0")

	// non-nil default values should not trigger header rewrite plugin directive
	ds.EdgeHeaderRewrite = util.StrPtr("")
	ds.MidHeaderRewrite = util.StrPtr("")
	ds.ServiceCategory = util.StrPtr("")
	ds.MaxOriginConnections = util.IntPtr(0)

	dses := []DeliveryService{ds}

	dss := []DeliveryServiceServer{
		DeliveryServiceServer{
			Server:          *server.ID,
			DeliveryService: *ds.ID,
		},
	}

	dsRegexes := []tc.DeliveryServiceRegexes{
		tc.DeliveryServiceRegexes{
			DSName: *ds.XMLID,
			Regexes: []tc.DeliveryServiceRegex{
				tc.DeliveryServiceRegex{
					Type:      string(tc.DSMatchTypeHostRegex),
					SetNumber: 0,
					Pattern:   `.*\.mypattern\..*`,
				},
			},
		},
	}

	serverParams := []tc.Parameter{
		tc.Parameter{
			Name:       "trafficserver",
			ConfigFile: "package",
			Value:      "7",
			Profiles:   []byte(`["global"]`),
		},
		tc.Parameter{
			Name:       "serverpkgval",
			ConfigFile: "package",
			Value:      "serverpkgval __HOSTNAME__ foo",
			Profiles:   []byte(server.ProfileNames[0]),
		},
		tc.Parameter{
			Name:       "dscp_remap_no",
			ConfigFile: "package",
			Value:      "notused",
			Profiles:   []byte(server.ProfileNames[0]),
		},
	}

	remapConfigParams := []tc.Parameter{
		tc.Parameter{
			Name:       "not_location",
			ConfigFile: "cachekey.config",
			Value:      "notinconfig",
			Profiles:   []byte(`["global"]`),
		},
		tc.Parameter{
			Name:       "LastRawRemapPost",
			ConfigFile: "remap.config",
			Value:      "remap http://penraw/ http://penraw0/",
			Profiles:   []byte(`["dsprofile"]`),
		},
		tc.Parameter{
			Name:       "LastRawRemapPost",
			ConfigFile: "remap.config",
			Value:      "remap http://lastraw/ http://lastraw0/",
			Profiles:   []byte(`["dsprofile"]`),
		},
		tc.Parameter{
			Name:       "LastRawRemapPre",
			ConfigFile: "remap.config",
			Value:      "map_with_recp_port http://firstraw:8000/ http://firstraw0/",
			Profiles:   []byte(`["dsprofile"]`),
		},
	}

	cdn := &tc.CDN{
		DomainName: "cdndomain.example",
		Name:       "my-cdn-name",
	}

	topologies := []tc.Topology{
		{
			Name: "t0",
			Nodes: []tc.TopologyNode{
				{
					Cachegroup: "edgeCG",
					Parents:    []int{1, 2},
				},
				{
					Cachegroup: "midCG",
				},
				{
					Cachegroup: "midCG2",
				},
			},
		},
	}

	mid0 := makeTestParentServer()
	mid0.Cachegroup = util.StrPtr("midCG")
	mid0.HostName = util.StrPtr("mymid0")
	mid0.ID = util.IntPtr(45)
	setIP(mid0, "192.168.2.2")

	mid1 := makeTestParentServer()
	mid1.Cachegroup = util.StrPtr("midCG")
	mid1.HostName = util.StrPtr("mymid1")
	mid1.ID = util.IntPtr(46)
	setIP(mid1, "192.168.2.3")

	eCG := &tc.CacheGroupNullable{}
	eCG.Name = server.Cachegroup
	eCG.ID = server.CachegroupID
	eCG.ParentName = mid0.Cachegroup
	eCG.ParentCachegroupID = mid0.CachegroupID
	eCG.SecondaryParentName = mid1.Cachegroup
	eCG.SecondaryParentCachegroupID = mid1.CachegroupID
	eCGType := tc.CacheGroupEdgeTypeName
	eCG.Type = &eCGType

	mCG := &tc.CacheGroupNullable{}
	mCG.Name = mid0.Cachegroup
	mCG.ID = mid0.CachegroupID
	mCGType := tc.CacheGroupMidTypeName
	mCG.Type = &mCGType

	mCG2 := &tc.CacheGroupNullable{}
	mCG2.Name = mid1.Cachegroup
	mCG2.ID = mid1.CachegroupID
	mCGType2 := tc.CacheGroupMidTypeName
	mCG2.Type = &mCGType2

	cgs := []tc.CacheGroupNullable{*eCG, *mCG, *mCG2}
	serverCapabilities := map[int]map[ServerCapability]struct{}{}
	dsRequiredCapabilities := map[int]map[ServerCapability]struct{}{}

	configDir := `/opt/trafficserver/etc/trafficserver`

	cfg, err := MakeRemapDotConfig(server, dses, dss, dsRegexes, serverParams, cdn, remapConfigParams, topologies, cgs, serverCapabilities, dsRequiredCapabilities, configDir, &RemapDotConfigOpts{HdrComment: hdr})
	if err != nil {
		t.Fatal(err)
	}
	txt := cfg.Text

	txt = strings.TrimSpace(txt)

	testComment(t, txt, hdr)

	txtLines := strings.Split(txt, "\n")

	linesexp := 5

	if len(txtLines) != linesexp {
		t.Fatalf("expected %d lines in comment, actual: '%v' count %v", linesexp, txt, len(txtLines))
	} else {
		var commentstr string

		commentstr = txtLines[0]
		if len(commentstr) == 0 || '#' != commentstr[0] {
			t.Fatalf("expected [1] as comment, actual: \n'%v' got %v", txt, commentstr)
		}

		firststr := txtLines[1]
		if !strings.Contains(firststr, "firstraw") {
			t.Fatalf("expected [1] with 'firstraw', actual: '%v' got %v", txt, firststr)
		}
		laststr := txtLines[len(txtLines)-2]
		if !strings.Contains(laststr, "last") {
			t.Fatalf("expected [-2] last with 'lastraw', actual: '%v' got %v", txt, laststr)
		}
		penstr := txtLines[len(txtLines)-1]
		if !strings.Contains(penstr, "penraw") {
			t.Fatalf("expected [-1] with 'penraw', actual: '%v' got %v", txt, penstr)
		}
	}
}

func TestMakeRemapDotConfigStrategies(t *testing.T) {
	opt := &RemapDotConfigOpts{
		HdrComment:    "myHeaderComment",
		UseStrategies: true,
	}

	server := makeTestRemapServer()
	server.Type = "MID"
	server.Cachegroup = util.StrPtr("midCG")

	ds := DeliveryService{}
	ds.ID = util.IntPtr(48)
	dsType := tc.DSType("DNS")
	ds.Type = &dsType
	ds.OrgServerFQDN = util.StrPtr("http://origin.example.test")
	/*
		ds.RangeRequestHandling = util.IntPtr(tc.RangeRequestHandlingCacheRangeRequest)
		ds.RemapText = util.StrPtr("@plugin=tslua.so @pparam=my-range-manipulator.lua")
	*/
	ds.SigningAlgorithm = util.StrPtr("foo")
	ds.XMLID = util.StrPtr("mydsname")
	ds.QStringIgnore = util.IntPtr(int(tc.QueryStringIgnoreIgnoreInCacheKeyAndPassUp))
	ds.RegexRemap = util.StrPtr("")
	ds.FQPacingRate = util.IntPtr(314159)
	ds.DSCP = util.IntPtr(0)
	ds.RoutingName = util.StrPtr("myroutingname")
	ds.MultiSiteOrigin = util.BoolPtr(false)
	ds.OriginShield = util.StrPtr("myoriginshield")
	ds.ProfileID = util.IntPtr(49)
	ds.ProfileName = util.StrPtr("dsprofile")
	ds.Protocol = util.IntPtr(int(tc.DSProtocolHTTP))
	ds.AnonymousBlockingEnabled = util.BoolPtr(false)
	ds.Active = util.BoolPtr(true)
	ds.Topology = util.StrPtr("t0")

	// non-nil default values should not trigger header rewrite plugin directive
	ds.EdgeHeaderRewrite = util.StrPtr("")
	ds.MidHeaderRewrite = util.StrPtr("")
	ds.ServiceCategory = util.StrPtr("")
	ds.MaxOriginConnections = util.IntPtr(0)

	dses := []DeliveryService{ds}

	dss := []DeliveryServiceServer{
		DeliveryServiceServer{
			Server:          *server.ID,
			DeliveryService: *ds.ID,
		},
	}

	dsRegexes := []tc.DeliveryServiceRegexes{
		tc.DeliveryServiceRegexes{
			DSName: *ds.XMLID,
			Regexes: []tc.DeliveryServiceRegex{
				tc.DeliveryServiceRegex{
					Type:      string(tc.DSMatchTypeHostRegex),
					SetNumber: 0,
					Pattern:   `.*\.mypattern\..*`,
				},
			},
		},
	}

	serverParams := []tc.Parameter{
		tc.Parameter{
			Name:       "trafficserver",
			ConfigFile: "package",
			Value:      "7",
			Profiles:   []byte(`["global"]`),
		},
		tc.Parameter{
			Name:       "serverpkgval",
			ConfigFile: "package",
			Value:      "serverpkgval __HOSTNAME__ foo",
<<<<<<< HEAD
			Profiles:   []byte(`["` + server.ProfileNames[0] + `"]`),
=======
			Profiles:   []byte(server.ProfileNames[0]),
>>>>>>> acce8f18
		},
		tc.Parameter{
			Name:       "dscp_remap_no",
			ConfigFile: "package",
			Value:      "notused",
<<<<<<< HEAD
			Profiles:   []byte(`["` + server.ProfileNames[0] + `"]`),
=======
			Profiles:   []byte(server.ProfileNames[0]),
>>>>>>> acce8f18
		},
	}

	remapConfigParams := []tc.Parameter{
		tc.Parameter{
			Name:       "not_location",
			ConfigFile: "cachekey.config",
			Value:      "notinconfig",
			Profiles:   []byte(`["global"]`),
		},
		tc.Parameter{
			Name:       "LastRawRemapPost",
			ConfigFile: "remap.config",
			Value:      "remap http://penraw/ http://penraw0/",
			Profiles:   []byte(`["dsprofile"]`),
		},
		tc.Parameter{
			Name:       "LastRawRemapPost",
			ConfigFile: "remap.config",
			Value:      "remap http://lastraw/ http://lastraw0/",
			Profiles:   []byte(`["dsprofile"]`),
		},
		tc.Parameter{
			Name:       "LastRawRemapPre",
			ConfigFile: "remap.config",
			Value:      "map_with_recp_port http://firstraw:8000/ http://firstraw0/",
			Profiles:   []byte(`["dsprofile"]`),
		},
	}

	cdn := &tc.CDN{
		DomainName: "cdndomain.example",
		Name:       "my-cdn-name",
	}

	topologies := []tc.Topology{
		{
			Name: "t0",
			Nodes: []tc.TopologyNode{
				{
					Cachegroup: "edgeCG",
					Parents:    []int{1, 2},
				},
				{
					Cachegroup: "midCG",
				},
				{
					Cachegroup: "midCG2",
				},
			},
		},
	}

	mid0 := makeTestParentServer()
	mid0.Cachegroup = util.StrPtr("midCG")
	mid0.HostName = util.StrPtr("mymid0")
	mid0.ID = util.IntPtr(45)
	setIP(mid0, "192.168.2.2")

	mid1 := makeTestParentServer()
	mid1.Cachegroup = util.StrPtr("midCG")
	mid1.HostName = util.StrPtr("mymid1")
	mid1.ID = util.IntPtr(46)
	setIP(mid1, "192.168.2.3")

	eCG := &tc.CacheGroupNullable{}
	eCG.Name = server.Cachegroup
	eCG.ID = server.CachegroupID
	eCG.ParentName = mid0.Cachegroup
	eCG.ParentCachegroupID = mid0.CachegroupID
	eCG.SecondaryParentName = mid1.Cachegroup
	eCG.SecondaryParentCachegroupID = mid1.CachegroupID
	eCGType := tc.CacheGroupEdgeTypeName
	eCG.Type = &eCGType

	mCG := &tc.CacheGroupNullable{}
	mCG.Name = mid0.Cachegroup
	mCG.ID = mid0.CachegroupID
	mCGType := tc.CacheGroupMidTypeName
	mCG.Type = &mCGType

	mCG2 := &tc.CacheGroupNullable{}
	mCG2.Name = mid1.Cachegroup
	mCG2.ID = mid1.CachegroupID
	mCGType2 := tc.CacheGroupMidTypeName
	mCG2.Type = &mCGType2

	cgs := []tc.CacheGroupNullable{*eCG, *mCG, *mCG2}
	serverCapabilities := map[int]map[ServerCapability]struct{}{}
	dsRequiredCapabilities := map[int]map[ServerCapability]struct{}{}

	configDir := `/opt/trafficserver/etc/trafficserver`

	cfg, err := MakeRemapDotConfig(server, dses, dss, dsRegexes, serverParams, cdn, remapConfigParams, topologies, cgs, serverCapabilities, dsRequiredCapabilities, configDir, opt)
	if err != nil {
		t.Fatal(err)
	}
	txt := cfg.Text

	txt = strings.TrimSpace(txt)

	testComment(t, txt, opt.HdrComment)

	if !strings.Contains(txt, `@plugin=parent_select.so @pparam=/opt/trafficserver/etc/trafficserver/strategies.yaml @pparam=strategy-mydsname`) {
		t.Fatalf("expected parent_select plugin for opt.UseStrategies, actual: %v", txt)
	}
}

func TestMakeRemapDotConfigStrategiesFalseButCoreUnused(t *testing.T) {
	opt := &RemapDotConfigOpts{
		HdrComment:        "myHeaderComment",
		UseStrategies:     false,
		UseStrategiesCore: true,
	}

	server := makeTestRemapServer()
	server.Type = "MID"
	server.Cachegroup = util.StrPtr("midCG")

	ds := DeliveryService{}
	ds.ID = util.IntPtr(48)
	dsType := tc.DSType("DNS")
	ds.Type = &dsType
	ds.OrgServerFQDN = util.StrPtr("http://origin.example.test")
	/*
		ds.RangeRequestHandling = util.IntPtr(tc.RangeRequestHandlingCacheRangeRequest)
		ds.RemapText = util.StrPtr("@plugin=tslua.so @pparam=my-range-manipulator.lua")
	*/
	ds.SigningAlgorithm = util.StrPtr("foo")
	ds.XMLID = util.StrPtr("mydsname")
	ds.QStringIgnore = util.IntPtr(int(tc.QueryStringIgnoreIgnoreInCacheKeyAndPassUp))
	ds.RegexRemap = util.StrPtr("")
	ds.FQPacingRate = util.IntPtr(314159)
	ds.DSCP = util.IntPtr(0)
	ds.RoutingName = util.StrPtr("myroutingname")
	ds.MultiSiteOrigin = util.BoolPtr(false)
	ds.OriginShield = util.StrPtr("myoriginshield")
	ds.ProfileID = util.IntPtr(49)
	ds.ProfileName = util.StrPtr("dsprofile")
	ds.Protocol = util.IntPtr(int(tc.DSProtocolHTTP))
	ds.AnonymousBlockingEnabled = util.BoolPtr(false)
	ds.Active = util.BoolPtr(true)
	ds.Topology = util.StrPtr("t0")

	// non-nil default values should not trigger header rewrite plugin directive
	ds.EdgeHeaderRewrite = util.StrPtr("")
	ds.MidHeaderRewrite = util.StrPtr("")
	ds.ServiceCategory = util.StrPtr("")
	ds.MaxOriginConnections = util.IntPtr(0)

	dses := []DeliveryService{ds}

	dss := []DeliveryServiceServer{
		DeliveryServiceServer{
			Server:          *server.ID,
			DeliveryService: *ds.ID,
		},
	}

	dsRegexes := []tc.DeliveryServiceRegexes{
		tc.DeliveryServiceRegexes{
			DSName: *ds.XMLID,
			Regexes: []tc.DeliveryServiceRegex{
				tc.DeliveryServiceRegex{
					Type:      string(tc.DSMatchTypeHostRegex),
					SetNumber: 0,
					Pattern:   `.*\.mypattern\..*`,
				},
			},
		},
	}

	serverParams := []tc.Parameter{
		tc.Parameter{
			Name:       "trafficserver",
			ConfigFile: "package",
			Value:      "7",
			Profiles:   []byte(`["global"]`),
		},
		tc.Parameter{
			Name:       "serverpkgval",
			ConfigFile: "package",
			Value:      "serverpkgval __HOSTNAME__ foo",
<<<<<<< HEAD
			Profiles:   []byte(`["` + server.ProfileNames[0] + `"]`),
=======
			Profiles:   []byte(server.ProfileNames[0]),
>>>>>>> acce8f18
		},
		tc.Parameter{
			Name:       "dscp_remap_no",
			ConfigFile: "package",
			Value:      "notused",
<<<<<<< HEAD
			Profiles:   []byte(`["` + server.ProfileNames[0] + `"]`),
=======
			Profiles:   []byte(server.ProfileNames[0]),
>>>>>>> acce8f18
		},
	}

	remapConfigParams := []tc.Parameter{
		tc.Parameter{
			Name:       "not_location",
			ConfigFile: "cachekey.config",
			Value:      "notinconfig",
			Profiles:   []byte(`["global"]`),
		},
		tc.Parameter{
			Name:       "LastRawRemapPost",
			ConfigFile: "remap.config",
			Value:      "remap http://penraw/ http://penraw0/",
			Profiles:   []byte(`["dsprofile"]`),
		},
		tc.Parameter{
			Name:       "LastRawRemapPost",
			ConfigFile: "remap.config",
			Value:      "remap http://lastraw/ http://lastraw0/",
			Profiles:   []byte(`["dsprofile"]`),
		},
		tc.Parameter{
			Name:       "LastRawRemapPre",
			ConfigFile: "remap.config",
			Value:      "map_with_recp_port http://firstraw:8000/ http://firstraw0/",
			Profiles:   []byte(`["dsprofile"]`),
		},
	}

	cdn := &tc.CDN{
		DomainName: "cdndomain.example",
		Name:       "my-cdn-name",
	}

	topologies := []tc.Topology{
		{
			Name: "t0",
			Nodes: []tc.TopologyNode{
				{
					Cachegroup: "edgeCG",
					Parents:    []int{1, 2},
				},
				{
					Cachegroup: "midCG",
				},
				{
					Cachegroup: "midCG2",
				},
			},
		},
	}

	mid0 := makeTestParentServer()
	mid0.Cachegroup = util.StrPtr("midCG")
	mid0.HostName = util.StrPtr("mymid0")
	mid0.ID = util.IntPtr(45)
	setIP(mid0, "192.168.2.2")

	mid1 := makeTestParentServer()
	mid1.Cachegroup = util.StrPtr("midCG")
	mid1.HostName = util.StrPtr("mymid1")
	mid1.ID = util.IntPtr(46)
	setIP(mid1, "192.168.2.3")

	eCG := &tc.CacheGroupNullable{}
	eCG.Name = server.Cachegroup
	eCG.ID = server.CachegroupID
	eCG.ParentName = mid0.Cachegroup
	eCG.ParentCachegroupID = mid0.CachegroupID
	eCG.SecondaryParentName = mid1.Cachegroup
	eCG.SecondaryParentCachegroupID = mid1.CachegroupID
	eCGType := tc.CacheGroupEdgeTypeName
	eCG.Type = &eCGType

	mCG := &tc.CacheGroupNullable{}
	mCG.Name = mid0.Cachegroup
	mCG.ID = mid0.CachegroupID
	mCGType := tc.CacheGroupMidTypeName
	mCG.Type = &mCGType

	mCG2 := &tc.CacheGroupNullable{}
	mCG2.Name = mid1.Cachegroup
	mCG2.ID = mid1.CachegroupID
	mCGType2 := tc.CacheGroupMidTypeName
	mCG2.Type = &mCGType2

	cgs := []tc.CacheGroupNullable{*eCG, *mCG, *mCG2}
	serverCapabilities := map[int]map[ServerCapability]struct{}{}
	dsRequiredCapabilities := map[int]map[ServerCapability]struct{}{}

	configDir := `/opt/trafficserver/etc/trafficserver`

	cfg, err := MakeRemapDotConfig(server, dses, dss, dsRegexes, serverParams, cdn, remapConfigParams, topologies, cgs, serverCapabilities, dsRequiredCapabilities, configDir, opt)
	if err != nil {
		t.Fatal(err)
	}
	txt := cfg.Text

	txt = strings.TrimSpace(txt)

	testComment(t, txt, opt.HdrComment)

	if strings.Contains(txt, `strategy`) {
		t.Fatalf("expected no strategy core directive for !opt.UseStrategies but useless opt.UseStrategiesCores, actual: %v", txt)
	}

	if strings.Contains(txt, `parent_select`) {
		t.Fatalf("expected no strategy plugin directive for !opt.UseStrategies but useless opt.UseStrategiesCores, actual: %v", txt)
	}

	if !warningsContains(cfg.Warnings, "ot using strategies") {
		t.Errorf("expected warning about not using strategies with useless opt UseStrategiesCore but no UseStrategies, actual '%v'", cfg.Warnings)
	}
}

func TestMakeRemapDotConfigMidCacheParentHTTPSOrigin(t *testing.T) {
	opt := &RemapDotConfigOpts{
		HdrComment:        "myHeaderComment",
		UseStrategies:     false,
		UseStrategiesCore: true,
	}

	server := makeTestRemapServer()
	server.Type = "MID"
	server.Cachegroup = util.StrPtr("midCG")

	ds := DeliveryService{}
	ds.ID = util.IntPtr(48)
	dsType := tc.DSType("DNS")
	ds.Type = &dsType
	ds.OrgServerFQDN = util.StrPtr("https://origin.example.test")
	/*
		ds.RangeRequestHandling = util.IntPtr(tc.RangeRequestHandlingCacheRangeRequest)
		ds.RemapText = util.StrPtr("@plugin=tslua.so @pparam=my-range-manipulator.lua")
	*/
	ds.SigningAlgorithm = util.StrPtr("foo")
	ds.XMLID = util.StrPtr("mydsname")
	ds.QStringIgnore = util.IntPtr(int(tc.QueryStringIgnoreIgnoreInCacheKeyAndPassUp))
	ds.RegexRemap = util.StrPtr("")
	ds.FQPacingRate = util.IntPtr(314159)
	ds.DSCP = util.IntPtr(0)
	ds.RoutingName = util.StrPtr("myroutingname")
	ds.MultiSiteOrigin = util.BoolPtr(false)
	ds.OriginShield = util.StrPtr("myoriginshield")
	ds.ProfileID = util.IntPtr(49)
	ds.ProfileName = util.StrPtr("dsprofile")
	ds.Protocol = util.IntPtr(int(tc.DSProtocolHTTP))
	ds.AnonymousBlockingEnabled = util.BoolPtr(false)
	ds.Active = util.BoolPtr(true)
	ds.Topology = util.StrPtr("t0")

	// non-nil default values should not trigger header rewrite plugin directive
	ds.EdgeHeaderRewrite = util.StrPtr("")
	ds.MidHeaderRewrite = util.StrPtr("")
	ds.ServiceCategory = util.StrPtr("")
	ds.MaxOriginConnections = util.IntPtr(0)

	dses := []DeliveryService{ds}

	dss := []DeliveryServiceServer{
		DeliveryServiceServer{
			Server:          *server.ID,
			DeliveryService: *ds.ID,
		},
	}

	dsRegexes := []tc.DeliveryServiceRegexes{
		tc.DeliveryServiceRegexes{
			DSName: *ds.XMLID,
			Regexes: []tc.DeliveryServiceRegex{
				tc.DeliveryServiceRegex{
					Type:      string(tc.DSMatchTypeHostRegex),
					SetNumber: 0,
					Pattern:   `.*\.mypattern\..*`,
				},
			},
		},
	}

	serverParams := []tc.Parameter{
		tc.Parameter{
			Name:       "trafficserver",
			ConfigFile: "package",
			Value:      "7",
			Profiles:   []byte(`["global"]`),
		},
		tc.Parameter{
			Name:       "serverpkgval",
			ConfigFile: "package",
			Value:      "serverpkgval __HOSTNAME__ foo",
<<<<<<< HEAD
			Profiles:   []byte(`["` + server.ProfileNames[0] + `"]`),
=======
			Profiles:   []byte(server.ProfileNames[0]),
>>>>>>> acce8f18
		},
		tc.Parameter{
			Name:       "dscp_remap_no",
			ConfigFile: "package",
			Value:      "notused",
<<<<<<< HEAD
			Profiles:   []byte(`["` + server.ProfileNames[0] + `"]`),
=======
			Profiles:   []byte(server.ProfileNames[0]),
>>>>>>> acce8f18
		},
	}

	remapConfigParams := []tc.Parameter{
		tc.Parameter{
			Name:       "not_location",
			ConfigFile: "cachekey.config",
			Value:      "notinconfig",
			Profiles:   []byte(`["global"]`),
		},
		tc.Parameter{
			Name:       "LastRawRemapPost",
			ConfigFile: "remap.config",
			Value:      "remap http://penraw/ http://penraw0/",
			Profiles:   []byte(`["dsprofile"]`),
		},
		tc.Parameter{
			Name:       "LastRawRemapPost",
			ConfigFile: "remap.config",
			Value:      "remap http://lastraw/ http://lastraw0/",
			Profiles:   []byte(`["dsprofile"]`),
		},
		tc.Parameter{
			Name:       "LastRawRemapPre",
			ConfigFile: "remap.config",
			Value:      "map_with_recp_port http://firstraw:8000/ http://firstraw0/",
			Profiles:   []byte(`["dsprofile"]`),
		},
	}

	cdn := &tc.CDN{
		DomainName: "cdndomain.example",
		Name:       "my-cdn-name",
	}

	topologies := []tc.Topology{
		{
			Name: "t0",
			Nodes: []tc.TopologyNode{
				{
					Cachegroup: "edgeCG",
					Parents:    []int{1},
				},
				{
					Cachegroup: "midCG",
					Parents:    []int{2},
				},
				{
					Cachegroup: "midCG2",
				},
			},
		},
	}

	mid0 := makeTestParentServer()
	mid0.Cachegroup = util.StrPtr("midCG")
	mid0.HostName = util.StrPtr("mymid0")
	mid0.ID = util.IntPtr(45)
	setIP(mid0, "192.168.2.2")

	mid1 := makeTestParentServer()
	mid1.Cachegroup = util.StrPtr("midCG2")
	mid1.HostName = util.StrPtr("mymid1")
	mid1.ID = util.IntPtr(46)
	setIP(mid1, "192.168.2.3")

	eCG := &tc.CacheGroupNullable{}
	eCG.Name = server.Cachegroup
	eCG.ID = server.CachegroupID
	eCG.ParentName = mid0.Cachegroup
	eCG.ParentCachegroupID = mid0.CachegroupID
	eCG.SecondaryParentName = mid1.Cachegroup
	eCG.SecondaryParentCachegroupID = mid1.CachegroupID
	eCGType := tc.CacheGroupEdgeTypeName
	eCG.Type = &eCGType

	mCG := &tc.CacheGroupNullable{}
	mCG.Name = mid0.Cachegroup
	mCG.ID = mid0.CachegroupID
	mCGType := tc.CacheGroupMidTypeName
	mCG.Type = &mCGType

	mCG2 := &tc.CacheGroupNullable{}
	mCG2.Name = mid1.Cachegroup
	mCG2.ID = mid1.CachegroupID
	mCGType2 := tc.CacheGroupMidTypeName
	mCG2.Type = &mCGType2

	cgs := []tc.CacheGroupNullable{*eCG, *mCG, *mCG2}
	serverCapabilities := map[int]map[ServerCapability]struct{}{}
	dsRequiredCapabilities := map[int]map[ServerCapability]struct{}{}

	configDir := `/opt/trafficserver/etc/trafficserver`

	cfg, err := MakeRemapDotConfig(server, dses, dss, dsRegexes, serverParams, cdn, remapConfigParams, topologies, cgs, serverCapabilities, dsRequiredCapabilities, configDir, opt)
	if err != nil {
		t.Fatal(err)
	}
	txt := cfg.Text

	txt = strings.TrimSpace(txt)

	testComment(t, txt, opt.HdrComment)

	if strings.Contains(txt, `https://origin.example.test`) {
		t.Errorf("expected mid with a parent mid cache to set remap target scheme to http and not origin https, actual: %v", txt)
	}
	if !strings.Contains(txt, `http://origin.example.test`) {
		t.Errorf("expected mid with a parent mid cache to set remap target scheme to http, actual: %v", txt)
	}
}<|MERGE_RESOLUTION|>--- conflicted
+++ resolved
@@ -8073,21 +8073,13 @@
 			Name:       "serverpkgval",
 			ConfigFile: "package",
 			Value:      "serverpkgval __HOSTNAME__ foo",
-<<<<<<< HEAD
-			Profiles:   []byte(`["` + server.ProfileNames[0] + `"]`),
-=======
-			Profiles:   []byte(server.ProfileNames[0]),
->>>>>>> acce8f18
+			Profiles:   []byte(server.ProfileNames[0]),
 		},
 		tc.Parameter{
 			Name:       "dscp_remap_no",
 			ConfigFile: "package",
 			Value:      "notused",
-<<<<<<< HEAD
-			Profiles:   []byte(`["` + server.ProfileNames[0] + `"]`),
-=======
-			Profiles:   []byte(server.ProfileNames[0]),
->>>>>>> acce8f18
+			Profiles:   []byte(server.ProfileNames[0]),
 		},
 	}
 
@@ -8271,21 +8263,13 @@
 			Name:       "serverpkgval",
 			ConfigFile: "package",
 			Value:      "serverpkgval __HOSTNAME__ foo",
-<<<<<<< HEAD
-			Profiles:   []byte(`["` + server.ProfileNames[0] + `"]`),
-=======
-			Profiles:   []byte(server.ProfileNames[0]),
->>>>>>> acce8f18
+			Profiles:   []byte(server.ProfileNames[0]),
 		},
 		tc.Parameter{
 			Name:       "dscp_remap_no",
 			ConfigFile: "package",
 			Value:      "notused",
-<<<<<<< HEAD
-			Profiles:   []byte(`["` + server.ProfileNames[0] + `"]`),
-=======
-			Profiles:   []byte(server.ProfileNames[0]),
->>>>>>> acce8f18
+			Profiles:   []byte(server.ProfileNames[0]),
 		},
 	}
 
@@ -8477,21 +8461,13 @@
 			Name:       "serverpkgval",
 			ConfigFile: "package",
 			Value:      "serverpkgval __HOSTNAME__ foo",
-<<<<<<< HEAD
-			Profiles:   []byte(`["` + server.ProfileNames[0] + `"]`),
-=======
-			Profiles:   []byte(server.ProfileNames[0]),
->>>>>>> acce8f18
+			Profiles:   []byte(server.ProfileNames[0]),
 		},
 		tc.Parameter{
 			Name:       "dscp_remap_no",
 			ConfigFile: "package",
 			Value:      "notused",
-<<<<<<< HEAD
-			Profiles:   []byte(`["` + server.ProfileNames[0] + `"]`),
-=======
-			Profiles:   []byte(server.ProfileNames[0]),
->>>>>>> acce8f18
+			Profiles:   []byte(server.ProfileNames[0]),
 		},
 	}
 
