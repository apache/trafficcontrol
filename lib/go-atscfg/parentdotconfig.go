package atscfg

/*
 * Licensed to the Apache Software Foundation (ASF) under one
 * or more contributor license agreements.  See the NOTICE file
 * distributed with this work for additional information
 * regarding copyright ownership.  The ASF licenses this file
 * to you under the Apache License, Version 2.0 (the
 * "License"); you may not use this file except in compliance
 * with the License.  You may obtain a copy of the License at
 *
 *   http://www.apache.org/licenses/LICENSE-2.0
 *
 * Unless required by applicable law or agreed to in writing,
 * software distributed under the License is distributed on an
 * "AS IS" BASIS, WITHOUT WARRANTIES OR CONDITIONS OF ANY
 * KIND, either express or implied.  See the License for the
 * specific language governing permissions and limitations
 * under the License.
 */

import (
	"bytes"
	"errors"
	"fmt"
	"net/url"
	"regexp"
	"sort"
	"strconv"
	"strings"

	"github.com/apache/trafficcontrol/lib/go-tc"
	"github.com/apache/trafficcontrol/lib/go-util"
)

const ContentTypeParentDotConfig = ContentTypeTextASCII
const LineCommentParentDotConfig = LineCommentHash

const ParentConfigFileName = "parent.config"

const ParentConfigParamQStringHandling = "psel.qstring_handling"
const ParentConfigParamMSOAlgorithm = "mso.algorithm"
const ParentConfigParamMSOParentRetry = "mso.parent_retry"
const ParentConfigParamMSOUnavailableServerRetryResponses = "mso.unavailable_server_retry_responses"
const ParentConfigParamMSOMaxSimpleRetries = "mso.max_simple_retries"
const ParentConfigParamMSOMaxUnavailableServerRetries = "mso.max_unavailable_server_retries"
const ParentConfigParamMergeGroups = "merge_parent_groups"
const ParentConfigParamAlgorithm = "algorithm"
const ParentConfigParamQString = "qstring"
const ParentConfigParamSecondaryMode = "try_all_primaries_before_secondary"

const ParentConfigParamParentRetry = "parent_retry"
const ParentConfigParamUnavailableServerRetryResponses = "unavailable_server_retry_responses"
const ParentConfigParamMaxSimpleRetries = "max_simple_retries"
const ParentConfigParamMaxUnavailableServerRetries = "max_unavailable_server_retries"

const ParentConfigDSParamDefaultMSOAlgorithm = ParentAbstractionServiceRetryPolicyConsistentHash
const ParentConfigDSParamDefaultMSOParentRetry = "both"
const ParentConfigDSParamDefaultMSOUnavailableServerRetryResponses = ""
const ParentConfigDSParamDefaultMaxSimpleRetries = 1
const ParentConfigDSParamDefaultMaxUnavailableServerRetries = 1

const ParentConfigCacheParamWeight = "weight"
const ParentConfigCacheParamPort = "port"
const ParentConfigCacheParamUseIP = "use_ip_address"
const ParentConfigCacheParamRank = "rank"
const ParentConfigCacheParamNotAParent = "not_a_parent"

type OriginHost string
type OriginFQDN string

// ParentConfigOpts contains settings to configure parent.config generation options.
type ParentConfigOpts struct {
	// AddComments is whether to add informative comments to the generated file, about what was generated and why.
	// Note this does not include the header comment, which is configured separately with HdrComment.
	// These comments are human-readable and not guarnateed to be consistent between versions. Automating anything based on them is strongly discouraged.
	AddComments bool

	// HdrComment is the header comment to include at the beginning of the file.
	// This should be the text desired, without comment syntax (like # or //). The file's comment syntax will be added.
	// To omit the header comment, pass the empty string.
	HdrComment string
}

func MakeParentDotConfig(
	dses []DeliveryService,
	server *Server,
	servers []Server,
	topologies []tc.Topology,
	tcServerParams []tc.Parameter,
	tcParentConfigParams []tc.Parameter,
	serverCapabilities map[int]map[ServerCapability]struct{},
	dsRequiredCapabilities map[int]map[ServerCapability]struct{},
	cacheGroupArr []tc.CacheGroupNullable,
	dss []DeliveryServiceServer,
	cdn *tc.CDN,
	opt *ParentConfigOpts,
) (Cfg, error) {
	parentAbstraction, warnings, err := makeParentDotConfigData(
		dses,
		server,
		servers,
		topologies,
		tcServerParams,
		tcParentConfigParams,
		serverCapabilities,
		dsRequiredCapabilities,
		cacheGroupArr,
		dss,
		cdn,
		opt,
	)
	if err != nil {
		return Cfg{}, makeErr(warnings, err.Error())
	}

	atsMajorVer, verWarns := getATSMajorVersion(tcServerParams)
	warnings = append(warnings, verWarns...)

	text, paWarns, err := parentAbstractionToParentDotConfig(parentAbstraction, opt, atsMajorVer)
	warnings = append(warnings, paWarns...)
	if err != nil {
		return Cfg{}, makeErr(warnings, err.Error())
	}

	hdr := ""
	if opt.HdrComment != "" {
		hdr = makeHdrComment(opt.HdrComment)
	}

	return Cfg{
		Text:        hdr + text,
		ContentType: ContentTypeParentDotConfig,
		LineComment: LineCommentParentDotConfig,
		Warnings:    warnings,
	}, nil
}

func makeParentDotConfigData(
	dses []DeliveryService,
	server *Server,
	servers []Server,
	topologies []tc.Topology,
	tcServerParams []tc.Parameter,
	tcParentConfigParams []tc.Parameter,
	serverCapabilities map[int]map[ServerCapability]struct{},
	dsRequiredCapabilities map[int]map[ServerCapability]struct{},
	cacheGroupArr []tc.CacheGroupNullable,
	dss []DeliveryServiceServer,
	cdn *tc.CDN,
	opt *ParentConfigOpts,
) (*ParentAbstraction, []string, error) {
	if opt == nil {
		opt = &ParentConfigOpts{}
	}
	parentAbstraction := &ParentAbstraction{}
	warnings := []string{}

	if server.HostName == nil || *server.HostName == "" {
		return nil, warnings, errors.New("server HostName missing")
	} else if server.CDNName == nil || *server.CDNName == "" {
		return nil, warnings, errors.New("server CDNName missing")
	} else if server.Cachegroup == nil || *server.Cachegroup == "" {
		return nil, warnings, errors.New("server Cachegroup missing")
	} else if server.Profiles == nil || len(*server.Profiles) == 0 {
		return nil, warnings, errors.New("server Profile missing")
	} else if server.TCPPort == nil {
		return nil, warnings, errors.New("server TCPPort missing")
	}

	// TODO remove, the abstraction shouldn't depend on the ATS version
	atsMajorVer, verWarns := getATSMajorVersion(tcServerParams)
	warnings = append(warnings, verWarns...)

	cacheGroups, err := makeCGMap(cacheGroupArr)
	if err != nil {
		return nil, warnings, errors.New("making CacheGroup map: " + err.Error())
	}
	serverParentCGData, err := getParentCacheGroupData(server, cacheGroups)
	if err != nil {
		return nil, warnings, errors.New("getting server parent cachegroup data: " + err.Error())
	}
	cacheIsTopLevel := isTopLevelCache(serverParentCGData)
	serverCDNDomain := cdn.DomainName

	sort.Sort(dsesSortByName(dses))

	profileParentConfigParams, parentWarns := getProfileParentConfigParams(tcParentConfigParams)
	warnings = append(warnings, parentWarns...)

	parentConfigParamsWithProfiles, err := tcParamsToParamsWithProfiles(tcParentConfigParams)
	if err != nil {
		return nil, warnings, errors.New("adding profiles to parent config params: " + err.Error())
	}

	// parentConfigParams are the parent.config params for all profiles (needed for parents)
	parentConfigParams := parameterWithProfilesToMap(parentConfigParamsWithProfiles)

	// serverParams are the parent.config params for this particular server
	serverParams := getServerParentConfigParams(server, profileParentConfigParams)

	parentCacheGroups := map[string]struct{}{}
	if cacheIsTopLevel {
		for _, cg := range cacheGroups {
			if cg.Type == nil {
				return nil, warnings, errors.New("cachegroup type is nil!")
			}
			if cg.Name == nil {
				return nil, warnings, errors.New("cachegroup name is nil!")
			}

			if *cg.Type != tc.CacheGroupOriginTypeName {
				continue
			}
			parentCacheGroups[*cg.Name] = struct{}{}
		}
	} else {
		for _, cg := range cacheGroups {
			if cg.Type == nil {
				return nil, warnings, errors.New("cachegroup type is nil!")
			}
			if cg.Name == nil {
				return nil, warnings, errors.New("cachegroup name is nil!")
			}

			if *cg.Name == *server.Cachegroup {
				if cg.ParentName != nil && *cg.ParentName != "" {
					parentCacheGroups[*cg.ParentName] = struct{}{}
				}
				if cg.SecondaryParentName != nil && *cg.SecondaryParentName != "" {
					parentCacheGroups[*cg.SecondaryParentName] = struct{}{}
				}
				break
			}
		}
	}

	nameTopologies := makeTopologyNameMap(topologies)

	cgServers := map[int]Server{} // map[serverID]server
	for _, sv := range servers {
		if sv.ID == nil {
			warnings = append(warnings, "TO servers had server with missing ID, skipping!")
			continue
		} else if sv.CDNName == nil {
			warnings = append(warnings, "TO servers had server with missing CDNName, skipping!")
			continue
		} else if sv.Cachegroup == nil || *sv.Cachegroup == "" {
			warnings = append(warnings, "TO servers had server with missing Cachegroup, skipping!")
			continue
		} else if sv.Status == nil || *sv.Status == "" {
			warnings = append(warnings, "TO servers had server with missing Status, skipping!")
			continue
		} else if sv.Type == "" {
			warnings = append(warnings, "TO servers had server with missing Type, skipping!")
			continue
		}
		if *sv.CDNName != *server.CDNName {
			continue
		}
		if _, ok := parentCacheGroups[*sv.Cachegroup]; !ok {
			continue
		}
		if sv.Type != tc.OriginTypeName &&
			!strings.HasPrefix(sv.Type, tc.EdgeTypePrefix) &&
			!strings.HasPrefix(sv.Type, tc.MidTypePrefix) {
			continue
		}
		if *sv.Status != string(tc.CacheStatusReported) && *sv.Status != string(tc.CacheStatusOnline) {
			continue
		}
		cgServers[*sv.ID] = sv
	}

	cgServerIDs := map[int]struct{}{}
	for serverID, _ := range cgServers {
		cgServerIDs[serverID] = struct{}{}
	}
	cgServerIDs[*server.ID] = struct{}{}

	cgDSServers := filterDSS(dss, nil, cgServerIDs)
	parentServerDSes := map[int]map[int]struct{}{} // map[serverID][dsID]
	for _, dss := range cgDSServers {
		if parentServerDSes[dss.Server] == nil {
			parentServerDSes[dss.Server] = map[int]struct{}{}
		}
		parentServerDSes[dss.Server][dss.DeliveryService] = struct{}{}
	}

	originServers, profileCaches, orgProfWarns, err := getOriginServersAndProfileCaches(cgServers, parentServerDSes, profileParentConfigParams, dses, serverCapabilities)
	warnings = append(warnings, orgProfWarns...)
	if err != nil {
		return nil, warnings, errors.New("getting origin servers and profile caches: " + err.Error())
	}

	parentInfos, piWarns := makeParentInfo(serverParentCGData, serverCDNDomain, profileCaches, originServers)
	warnings = append(warnings, piWarns...)

	dsOrigins, dsOriginWarns := makeDSOrigins(dss, dses, servers)
	warnings = append(warnings, dsOriginWarns...)

	for _, ds := range dses {
		if ds.XMLID == nil || *ds.XMLID == "" {
			warnings = append(warnings, "got ds with missing XMLID, skipping!")
			continue
		} else if ds.ID == nil {
			warnings = append(warnings, "got ds with missing ID, skipping!")
			continue
		} else if ds.Type == nil {
			warnings = append(warnings, "got ds with missing Type, skipping!")
			continue
		}

		if !cacheIsTopLevel && ds.Topology == nil {
			if _, ok := parentServerDSes[*server.ID][*ds.ID]; !ok {
				continue // skip DSes not assigned to this server.
			}
		}

		if !ds.Type.IsHTTP() && !ds.Type.IsDNS() {
			continue // skip ANY_MAP, STEERING, etc
		}
		if ds.OrgServerFQDN == nil || *ds.OrgServerFQDN == "" {
			// this check needs to be after the HTTP|DNS check, because Steering DSes without origins are ok'
			warnings = append(warnings, "DS '"+*ds.XMLID+"' has no origin server! Skipping!")
			continue
		}

		// Note these Parameters are only used for MSO for legacy DeliveryServiceServers DeliveryServices (except QueryStringHandling which is used by all DeliveryServices).
		//      Topology DSes use them for all DSes, MSO and non-MSO.
		dsParams, dsParamsWarnings := getParentDSParams(ds, profileParentConfigParams)
		warnings = append(warnings, dsParamsWarnings...)

		// TODO put these in separate functions. No if-statement should be this long.
		if ds.Topology != nil && *ds.Topology != "" {
			txt, topoWarnings, err := getTopologyParentConfigLine(
				server,
				servers,
				&ds,
				serverParams,
				parentConfigParams,
				nameTopologies,
				serverCapabilities,
				dsRequiredCapabilities,
				cacheGroups,
				dsParams,
				atsMajorVer,
				dsOrigins[DeliveryServiceID(*ds.ID)],
				opt.AddComments,
			)
			warnings = append(warnings, topoWarnings...)
			if err != nil {
				// we don't want to fail generation with an error if one ds is malformed
				warnings = append(warnings, err.Error()) // getTopologyParentConfigLine includes error context
				continue
			}

			if txt != nil { // will be nil with no error if this server isn't in the Topology, or if it doesn't have the Required Capabilities
				parentAbstraction.Services = append(parentAbstraction.Services, txt)
			}
		} else if cacheIsTopLevel {
			parentQStr := false
			if dsParams.QueryStringHandling == "" && dsParams.Algorithm == tc.AlgorithmConsistentHash && ds.QStringIgnore != nil && tc.QStringIgnore(*ds.QStringIgnore) == tc.QStringIgnoreUseInCacheKeyAndPassUp {
				parentQStr = true
			}

			orgFQDNStr := *ds.OrgServerFQDN
			// if this cache isn't the last tier, i.e. we're not going to the origin, use http not https
			if isLastCacheTier := noTopologyServerIsLastCacheForDS(server, &ds); !isLastCacheTier {
				orgFQDNStr = strings.Replace(orgFQDNStr, `https://`, `http://`, -1)
			}
			orgURI, orgWarns, err := getOriginURI(orgFQDNStr)
			warnings = append(warnings, orgWarns...)
			if err != nil {
				warnings = append(warnings, "DS '"+*ds.XMLID+"' has malformed origin URI: '"+orgFQDNStr+"': skipping!"+err.Error())
				continue
			}

			textLine := &ParentAbstractionService{}
			textLine.Name = *ds.XMLID

			if ds.OriginShield != nil && *ds.OriginShield != "" {

				policy := ParentAbstractionServiceRetryPolicyConsistentHash
				if parentSelectAlg := serverParams[ParentConfigParamAlgorithm]; strings.TrimSpace(parentSelectAlg) != "" {
					paramPolicy := ParentSelectAlgorithmToParentAbstractionServiceRetryPolicy(parentSelectAlg)
					if paramPolicy != ParentAbstractionServiceRetryPolicyInvalid {
						policy = paramPolicy
					} else {
						warnings = append(warnings, "DS '"+*ds.XMLID+"' had malformed "+ParentConfigParamAlgorithm+" parameter '"+parentSelectAlg+"', not using!")
					}
				}
				textLine.Comment = makeParentComment(opt.AddComments, *ds.XMLID, "")
				textLine.DestDomain = orgURI.Hostname()
				textLine.Port, err = strconv.Atoi(orgURI.Port())
				if err != nil {
					if strings.ToLower(orgURI.Scheme) == "https" {
						textLine.Port = 443
					} else {
						textLine.Port = 80
					}
					warnings = append(warnings, "DS '"+*ds.XMLID+"' had malformed origin  port: '"+orgURI.Port()+"': using "+strconv.Itoa(textLine.Port)+"! : "+err.Error())
				}

				fqdnPort := strings.Split(*ds.OriginShield, ":")
				parent := &ParentAbstractionServiceParent{}
				parent.FQDN = fqdnPort[0]
				if len(fqdnPort) > 1 {
					parent.Port, err = strconv.Atoi(fqdnPort[1])
					if err != nil {
						parent.Port = 80
						warnings = append(warnings, "DS '"+*ds.XMLID+"' had malformed origin  port: '"+*ds.OriginShield+"': using "+strconv.Itoa(parent.Port)+"! : "+err.Error())
					}
				} else {
					parent.Port = 80
					warnings = append(warnings, "DS '"+*ds.XMLID+"' had no origin port: '"+*ds.OriginShield+"': using "+strconv.Itoa(parent.Port)+"!")
				}
				textLine.Parents = append(textLine.Parents, parent)
				textLine.RetryPolicy = policy
				textLine.GoDirect = true

				// textLine += "dest_domain=" + orgURI.Hostname() + " port=" + orgURI.Port() + " parent=" + *ds.OriginShield + " " + algorithm + " go_direct=true\n"

			} else if ds.MultiSiteOrigin != nil && *ds.MultiSiteOrigin {
				textLine.Comment = makeParentComment(opt.AddComments, *ds.XMLID, "")
				textLine.DestDomain = orgURI.Hostname()
				textLine.Port, err = strconv.Atoi(orgURI.Port())
				if err != nil {
					textLine.Port = 80
					warnings = append(warnings, "DS '"+*ds.XMLID+"' had malformed origin  port: '"+orgURI.Port()+"': using "+strconv.Itoa(textLine.Port)+"! : "+err.Error())
				}

				// textLine += "dest_domain=" + orgURI.Hostname() + " port=" + orgURI.Port() + " "
				if len(parentInfos) == 0 {
				}

				if len(parentInfos[OriginHost(orgURI.Hostname())]) == 0 {
					// TODO error? emulates Perl
					warnings = append(warnings, "DS "+*ds.XMLID+" has no parent servers")
				}

				parents, secondaryParents, secondaryMode, parentWarns := getMSOParentStrs(&ds, parentInfos[OriginHost(orgURI.Hostname())], atsMajorVer, dsParams.Algorithm, dsParams.TryAllPrimariesBeforeSecondary)
				warnings = append(warnings, parentWarns...)
				textLine.Parents = parents
				textLine.SecondaryParents = secondaryParents
				textLine.SecondaryMode = secondaryMode
				textLine.RetryPolicy = dsParams.Algorithm // TODO convert
				textLine.IgnoreQueryStringInParentSelection = !parentQStr
				textLine.GoDirect = true

				// textLine += parents + secondaryParents + ` round_robin=` + dsParams.Algorithm + ` qstring=` + parentQStr + ` go_direct=false parent_is_proxy=false`
				prWarns := []string{}
				textLine.MaxSimpleRetries, textLine.MaxMarkdownRetries, textLine.MarkdownResponseCodes, textLine.ErrorResponseCodes, prWarns = getParentRetryStr(true, atsMajorVer, dsParams.ParentRetry, dsParams.UnavailableServerRetryResponses, dsParams.MaxSimpleRetries, dsParams.MaxUnavailableServerRetries)
				warnings = append(warnings, prWarns...)

				parentAbstraction.Services = append(parentAbstraction.Services, textLine)
			}
		} else {
			queryStringHandling := ParentSelectParamQStringHandlingToBool(serverParams[ParentConfigParamQStringHandling]) // "qsh" in Perl
			if queryStringHandling == nil && serverParams[ParentConfigParamQStringHandling] != "" {
				warnings = append(warnings, "Server Parameter '"+ParentConfigParamQStringHandling+"' value '"+serverParams[ParentConfigParamQStringHandling]+"' malformed, not using!")
			}

			roundRobin := ParentAbstractionServiceRetryPolicyConsistentHash
			// roundRobin := `round_robin=consistent_hash`
			goDirect := false
			// goDirect := `go_direct=false`

			parents, secondaryParents, secondaryMode, parentWarns := getParentStrs(&ds, dsRequiredCapabilities, parentInfos[deliveryServicesAllParentsKey], atsMajorVer, dsParams.TryAllPrimariesBeforeSecondary)
			warnings = append(warnings, parentWarns...)

			text := &ParentAbstractionService{}
			text.Name = *ds.XMLID

			orgFQDNStr := *ds.OrgServerFQDN
			// if this cache isn't the last tier, i.e. we're not going to the origin, use http not https
			if isLastCacheTier := noTopologyServerIsLastCacheForDS(server, &ds); !isLastCacheTier {
				orgFQDNStr = strings.Replace(orgFQDNStr, `https://`, `http://`, -1)
			}
			orgURI, orgWarns, err := getOriginURI(orgFQDNStr)
			warnings = append(warnings, orgWarns...)
			if err != nil {
				warnings = append(warnings, "DS '"+*ds.XMLID+"' had malformed origin  URI: '"+*ds.OrgServerFQDN+"': skipping!"+err.Error())
				continue
			}

			text.Comment = makeParentComment(opt.AddComments, *ds.XMLID, "")

			// TODO encode this in a DSType func, IsGoDirect() ?
			if *ds.Type == tc.DSTypeHTTPNoCache || *ds.Type == tc.DSTypeHTTPLive || *ds.Type == tc.DSTypeDNSLive {
				text.DestDomain = orgURI.Hostname()
				text.Port, err = strconv.Atoi(orgURI.Port())
				if err != nil {
					if strings.ToLower(orgURI.Scheme) == "https" {
						text.Port = 443
					} else {
						text.Port = 80
					}
					warnings = append(warnings, "DS '"+*ds.XMLID+"' had malformed origin  port: '"+orgURI.Port()+"': using "+strconv.Itoa(text.Port)+"! : "+err.Error())
				}
				text.GoDirect = true
				// text += `dest_domain=` + orgURI.Hostname() + ` port=` + orgURI.Port() + ` go_direct=true` + "\n"
			} else {

				// check for profile psel.qstring_handling.  If this parameter is assigned to the server profile,
				// then edges will use the qstring handling value specified in the parameter for all profiles.

				// If there is no defined parameter in the profile, then check the delivery service profile.
				// If psel.qstring_handling exists in the DS profile, then we use that value for the specified DS only.
				// This is used only if not overridden by a server profile qstring handling parameter.

				// TODO refactor this logic, hard to understand (transliterated from Perl)
				dsQSH := queryStringHandling
				if dsQSH == nil {
					dsQSH = ParentSelectParamQStringHandlingToBool(dsParams.QueryStringHandling)
					if dsQSH == nil && dsParams.QueryStringHandling != "" {
						warnings = append(warnings, "Delivery Service parameter '"+ParentConfigParamQStringHandling+"' value '"+dsParams.QueryStringHandling+"' malformed, not using!")
					}

				}
				parentQStr := dsQSH
				if parentQStr == nil {
					v := false
					parentQStr = &v
				}
				if ds.QStringIgnore != nil && tc.QStringIgnore(*ds.QStringIgnore) == tc.QStringIgnoreUseInCacheKeyAndPassUp && dsQSH == nil {
					v := true
					parentQStr = &v
				}
				if parentQStr == nil {
					b := !DefaultIgnoreQueryStringInParentSelection
					parentQStr = &b
				}

				text.DestDomain = orgURI.Hostname()
				text.Port, err = strconv.Atoi(orgURI.Port())
				if err != nil {
					if strings.ToLower(orgURI.Scheme) == "https" {
						text.Port = 443
					} else {
						text.Port = 80
					}
					warnings = append(warnings, "DS '"+*ds.XMLID+"' had malformed origin  port: '"+orgURI.Port()+"': using "+strconv.Itoa(text.Port)+"! : "+err.Error())
				}
				text.Parents = parents
				text.SecondaryParents = secondaryParents
				text.SecondaryMode = secondaryMode
				text.RetryPolicy = roundRobin
				text.GoDirect = goDirect
				text.IgnoreQueryStringInParentSelection = !*parentQStr
				// text += `dest_domain=` + orgURI.Hostname() + ` port=` + orgURI.Port() + ` ` + parents + ` ` + secondaryParents + ` ` + roundRobin + ` ` + goDirect + ` qstring=` + parentQStr + "\n"
			}

			parentAbstraction.Services = append(parentAbstraction.Services, text)
		}
	}

	// TODO determine if this is necessary. It's super-dangerous, and moreover ignores Server Capabilitites.
	defaultDestText := (*ParentAbstractionService)(nil)
	if !isTopLevelCache(serverParentCGData) {
		defaultDestText = &ParentAbstractionService{}
		// magic uuid to prevent accidental DS name collision
		defaultDestText.Name = `default-destination-c3854be4-a859-41d6-815d-7b36297e48c6`
		invalidDS := &DeliveryService{}
		invalidDS.ID = util.IntPtr(-1)
		tryAllPrimariesBeforeSecondary := false
		parents, secondaryParents, secondaryMode, parentWarns := getParentStrs(invalidDS, dsRequiredCapabilities, parentInfos[deliveryServicesAllParentsKey], atsMajorVer, tryAllPrimariesBeforeSecondary)
		warnings = append(warnings, parentWarns...)

		defaultDestText.DestDomain = `.`
		defaultDestText.Parents = parents
		// defaultDestText = `dest_domain=. ` + parents
		if serverParams[ParentConfigParamAlgorithm] == tc.AlgorithmConsistentHash {
			defaultDestText.SecondaryParents = secondaryParents
			defaultDestText.SecondaryMode = secondaryMode
			// defaultDestText += secondaryParents
		}
		defaultDestText.RetryPolicy = ParentAbstractionServiceRetryPolicyConsistentHash
		defaultDestText.GoDirect = false
		// defaultDestText += ` round_robin=consistent_hash go_direct=false`

		if qStr := serverParams[ParentConfigParamQString]; qStr != "" {
			if v := ParentSelectParamQStringHandlingToBool(qStr); v != nil {
				defaultDestText.IgnoreQueryStringInParentSelection = !*v
			} else if qStr != "" {
				warnings = append(warnings, "Server parameter '"+ParentConfigParamQString+"' value '"+qStr+"' malformed, not using!")
			}
			// defaultDestText += ` qstring=` + qStr
		}
		defaultDestText.Comment = makeParentComment(opt.AddComments, "", "")
	}

	sort.Sort(ParentAbstractionServices(parentAbstraction.Services))
	if defaultDestText != nil {
		parentAbstraction.Services = append(parentAbstraction.Services, defaultDestText)
	}

	return parentAbstraction, warnings, nil
}

// makeParentComment creates the parent line comment and returns it.
// If addComments is false, returns the empty string. This exists for composability.
// Either dsName or topology may be the empty string.
// The returned comment includes a trailing newline.
func makeParentComment(addComments bool, dsName string, topology string) string {
	if !addComments {
		return ""
	}
	return "ds '" + dsName + "' topology '" + topology + "'"
}

type parentConfigDS struct {
	Name                 tc.DeliveryServiceName
	QStringIgnore        tc.QStringIgnore
	OriginFQDN           string
	MultiSiteOrigin      bool
	OriginShield         string
	Type                 tc.DSType
	QStringHandling      string
	RequiredCapabilities map[ServerCapability]struct{}
	Topology             string
}

type parentConfigDSTopLevel struct {
	parentConfigDS
	MSOAlgorithm                       string
	MSOParentRetry                     string
	MSOUnavailableServerRetryResponses string
	MSOMaxSimpleRetries                string
	MSOMaxUnavailableServerRetries     string
}

type parentInfo struct {
	Host            string
	Port            int
	Domain          string
	Weight          float64
	UseIP           bool
	Rank            int
	IP              string
	PrimaryParent   bool
	SecondaryParent bool
	Capabilities    map[ServerCapability]struct{}
}

func (p parentInfo) Format() string {
	host := ""
	if p.UseIP {
		host = p.IP
	} else {
		host = p.Host + "." + p.Domain
	}
	return host + ":" + strconv.Itoa(p.Port) + "|" + strconv.FormatFloat(p.Weight, 'f', 3, 64) + ";"
}

func (p parentInfo) ToAbstract() *ParentAbstractionServiceParent {
	host := ""
	if p.UseIP {
		host = p.IP
	} else {
		host = p.Host + "." + p.Domain
	}
	return &ParentAbstractionServiceParent{
		FQDN:   host,
		Port:   p.Port,
		Weight: p.Weight,
	}
}

type parentInfos map[OriginHost]parentInfo

type parentInfoSortByRank []parentInfo

func (s parentInfoSortByRank) Len() int      { return len(s) }
func (s parentInfoSortByRank) Swap(i, j int) { s[i], s[j] = s[j], s[i] }
func (s parentInfoSortByRank) Less(i, j int) bool {
	if s[i].Rank != s[j].Rank {
		return s[i].Rank < s[j].Rank
	} else if s[i].Host != s[j].Host {
		return s[i].Host < s[j].Host
	} else if s[i].Domain != s[j].Domain {
		return s[i].Domain < s[j].Domain
	} else if s[i].Port != s[j].Port {
		return s[i].Port < s[j].Port
	}
	return s[i].IP < s[j].IP
}

type serverWithParams struct {
	Server
	Params profileCache
}

type serversWithParamsSortByRank []serverWithParams

func (ss serversWithParamsSortByRank) Len() int      { return len(ss) }
func (ss serversWithParamsSortByRank) Swap(i, j int) { ss[i], ss[j] = ss[j], ss[i] }
func (ss serversWithParamsSortByRank) Less(i, j int) bool {
	if ss[i].Params.Rank != ss[j].Params.Rank {
		return ss[i].Params.Rank < ss[j].Params.Rank
	}

	if ss[i].HostName == nil {
		if ss[j].HostName != nil {
			return true
		}
	} else if ss[j].HostName == nil {
		return false
	} else if ss[i].HostName != ss[j].HostName {
		return *ss[i].HostName < *ss[j].HostName
	}

	if ss[i].DomainName == nil {
		if ss[j].DomainName != nil {
			return true
		}
	} else if ss[j].DomainName == nil {
		return false
	} else if ss[i].DomainName != ss[j].DomainName {
		return *ss[i].DomainName < *ss[j].DomainName
	}

	if ss[i].Params.Port != ss[j].Params.Port {
		return ss[i].Params.Port < ss[j].Params.Port
	}

	iIP := getServerIPAddress(&ss[i].Server)
	jIP := getServerIPAddress(&ss[j].Server)

	if iIP == nil {
		if jIP != nil {
			return true
		}
	} else if jIP == nil {
		return false
	}
	return bytes.Compare(iIP, jIP) <= 0
}

type parentConfigDSTopLevelSortByName []parentConfigDSTopLevel

func (s parentConfigDSTopLevelSortByName) Len() int      { return len(s) }
func (s parentConfigDSTopLevelSortByName) Swap(i, j int) { s[i], s[j] = s[j], s[i] }
func (s parentConfigDSTopLevelSortByName) Less(i, j int) bool {
	return strings.Compare(string(s[i].Name), string(s[j].Name)) < 0
}

type dsesSortByName []DeliveryService

func (s dsesSortByName) Len() int      { return len(s) }
func (s dsesSortByName) Swap(i, j int) { s[i], s[j] = s[j], s[i] }
func (s dsesSortByName) Less(i, j int) bool {
	if s[i].XMLID == nil {
		return true
	}
	if s[j].XMLID == nil {
		return false
	}
	return *s[i].XMLID < *s[j].XMLID
}

type profileCache struct {
	Weight     string
	Port       int
	UseIP      bool
	Rank       int
	NotAParent bool
}

const DefaultParentWeight = 0.999

func defaultProfileCache() profileCache {
	return profileCache{
		Weight:     strconv.FormatFloat(DefaultParentWeight, 'f', 3, 64),
		Port:       0,
		UseIP:      false,
		Rank:       1,
		NotAParent: false,
	}
}

// cgServer is the server table data needed when selecting the servers assigned to a cachegroup.
type cgServer struct {
	ServerID       ServerID
	ServerHost     string
	ServerIP       string
	ServerPort     int
	CacheGroupID   int
	CacheGroupName string
	Status         int
	Type           int
	ProfileID      ProfileID
	ProfileName    string
	CDN            int
	TypeName       string
	Domain         string
	Capabilities   map[ServerCapability]struct{}
}

type originURI struct {
	Scheme string
	Host   string
	Port   string
}

// TODO change, this is terrible practice, using a hard-coded key. What if there were a delivery service named "all_parents" (transliterated Perl)
const deliveryServicesAllParentsKey = "all_parents"

type parentDSParams struct {
	Algorithm                       ParentAbstractionServiceRetryPolicy
	ParentRetry                     string
	UnavailableServerRetryResponses string
	MaxSimpleRetries                string
	MaxUnavailableServerRetries     string
	QueryStringHandling             string
	TryAllPrimariesBeforeSecondary  bool
	MergeGroups                     []string
}

// getDSParams returns the Delivery Service Profile Parameters used in parent.config, and any warnings.
// If Parameters don't exist, defaults are returned. Non-MSO Delivery Services default to no custom retry logic (we should reevaluate that).
// Note these Parameters are only used for MSO for legacy DeliveryServiceServers DeliveryServices.
//      Topology DSes use them for all DSes, MSO and non-MSO.
func getParentDSParams(ds DeliveryService, profileParentConfigParams map[string]map[string]string) (parentDSParams, []string) {
	warnings := []string{}
	params := parentDSParams{}
	isMSO := ds.MultiSiteOrigin != nil && *ds.MultiSiteOrigin
	if isMSO {
		params.Algorithm = ParentConfigDSParamDefaultMSOAlgorithm
		params.ParentRetry = ParentConfigDSParamDefaultMSOParentRetry
		params.UnavailableServerRetryResponses = ParentConfigDSParamDefaultMSOUnavailableServerRetryResponses
		params.MaxSimpleRetries = strconv.Itoa(ParentConfigDSParamDefaultMaxSimpleRetries)
		params.MaxUnavailableServerRetries = strconv.Itoa(ParentConfigDSParamDefaultMaxUnavailableServerRetries)
	}
	if ds.ProfileName == nil || *ds.ProfileName == "" {
		return params, warnings
	}
	dsParams, ok := profileParentConfigParams[*ds.ProfileName]
	if !ok {
		return params, warnings
	}

	// the following may be blank, no default
	params.QueryStringHandling = dsParams[ParentConfigParamQStringHandling]
	params.MergeGroups = strings.Split(dsParams[ParentConfigParamMergeGroups], " ")
	if 0 < len(params.MergeGroups) {
		sort.Strings(params.MergeGroups)
	}

	// TODO deprecate & remove "mso." Parameters - there was never a reason to restrict these settings to MSO.
	if isMSO {
		if v, ok := dsParams[ParentConfigParamMSOAlgorithm]; ok && strings.TrimSpace(v) != "" {
			policy := ParentSelectAlgorithmToParentAbstractionServiceRetryPolicy(v)
			if policy != ParentAbstractionServiceRetryPolicyInvalid {
				params.Algorithm = policy
			} else {
				warnings = append(warnings, "DS '"+*ds.XMLID+"' had malformed "+ParentConfigParamMSOAlgorithm+" parameter '"+v+"', not using!")
			}
		}
		if v, ok := dsParams[ParentConfigParamMSOParentRetry]; ok {
			params.ParentRetry = v
		}
		if v, ok := dsParams[ParentConfigParamMSOUnavailableServerRetryResponses]; ok {
			if v != "" && !unavailableServerRetryResponsesValid(v) {
				warnings = append(warnings, "DS '"+*ds.XMLID+"' had malformed "+ParentConfigParamMSOUnavailableServerRetryResponses+" parameter '"+v+"', not using!")
			} else if v != "" {
				params.UnavailableServerRetryResponses = v
			}
		}
		if v, ok := dsParams[ParentConfigParamMSOMaxSimpleRetries]; ok {
			params.MaxSimpleRetries = v
		}
		if v, ok := dsParams[ParentConfigParamMSOMaxUnavailableServerRetries]; ok {
			params.MaxUnavailableServerRetries = v
		}
	}

	// Even if the DS is MSO, non-"mso." Parameters override "mso." ones, because they're newer.
	if v, ok := dsParams[ParentConfigParamAlgorithm]; ok && strings.TrimSpace(v) != "" {
		policy := ParentSelectAlgorithmToParentAbstractionServiceRetryPolicy(v)
		if policy != ParentAbstractionServiceRetryPolicyInvalid {
			params.Algorithm = policy
		} else {
			warnings = append(warnings, "DS '"+*ds.XMLID+"' had malformed "+ParentConfigParamAlgorithm+" parameter '"+v+"', not using!")
		}
	}
	if v, ok := dsParams[ParentConfigParamParentRetry]; ok {
		params.ParentRetry = v
	}
	if v, ok := dsParams[ParentConfigParamUnavailableServerRetryResponses]; ok {
		if v != "" && !unavailableServerRetryResponsesValid(v) {
			warnings = append(warnings, "DS '"+*ds.XMLID+"' had malformed "+ParentConfigParamUnavailableServerRetryResponses+" parameter '"+v+"', not using!")
		} else if v != "" {
			params.UnavailableServerRetryResponses = v
		}
	}
	if v, ok := dsParams[ParentConfigParamMaxSimpleRetries]; ok {
		params.MaxSimpleRetries = v
	}
	if v, ok := dsParams[ParentConfigParamMaxUnavailableServerRetries]; ok {
		params.MaxUnavailableServerRetries = v
	}
	if v, ok := dsParams[ParentConfigParamSecondaryMode]; ok {
		if v != "" {
			warnings = append(warnings, "DS '"+*ds.XMLID+"' had Parameter "+ParentConfigParamSecondaryMode+" which is used if it exists, the value is ignored! Non-empty value '"+v+"' will be ignored!")
		}
		params.TryAllPrimariesBeforeSecondary = true
	}

	return params, warnings
}

// getTopologyParentConfigLine returns the topology parent.config line, any warnings, and any error
// If the given DS is not used by the server, returns a nil ParentAbstractionService and nil error.
func getTopologyParentConfigLine(
	server *Server,
	servers []Server,
	ds *DeliveryService,
	serverParams map[string]string,
	parentConfigParams []parameterWithProfilesMap, // all params with configFile parent.config
	nameTopologies map[TopologyName]tc.Topology,
	serverCapabilities map[int]map[ServerCapability]struct{},
	dsRequiredCapabilities map[int]map[ServerCapability]struct{},
	cacheGroups map[tc.CacheGroupName]tc.CacheGroupNullable,
	dsParams parentDSParams,
	atsMajorVer int,
	dsOrigins map[ServerID]struct{},
	addComments bool,
) (*ParentAbstractionService, []string, error) {
	warnings := []string{}
	if !hasRequiredCapabilities(serverCapabilities[*server.ID], dsRequiredCapabilities[*ds.ID]) {
		return nil, warnings, nil
	}

	topology := nameTopologies[TopologyName(*ds.Topology)]
	if topology.Name == "" {
		return nil, warnings, errors.New("DS " + *ds.XMLID + " topology '" + *ds.Topology + "' not found in Topologies!")
	}

	serverPlacement, err := getTopologyPlacement(tc.CacheGroupName(*server.Cachegroup), topology, cacheGroups, ds)

	if err != nil {
		return nil, warnings, errors.New("getting topology placement: " + err.Error())
	}
	if !serverPlacement.InTopology {
		return nil, warnings, nil // server isn't in topology, no error
	}

	orgFQDNStr := *ds.OrgServerFQDN
	// if this cache isn't the last tier, i.e. we're not going to the origin, use http not https
	if !serverPlacement.IsLastCacheTier {
		orgFQDNStr = strings.Replace(orgFQDNStr, `https://`, `http://`, -1)
	}
	orgURI, orgWarns, err := getOriginURI(orgFQDNStr)
	warnings = append(warnings, orgWarns...)
	if err != nil {
		return nil, warnings, errors.New("DS '" + *ds.XMLID + "' has malformed origin URI: '" + *ds.OrgServerFQDN + "': skipping!" + err.Error())
	}

	txt := &ParentAbstractionService{}
	txt.Name = *ds.XMLID
	txt.Comment = makeParentComment(addComments, *ds.XMLID, *ds.Topology)
	txt.DestDomain = orgURI.Hostname()
	txt.Port, err = strconv.Atoi(orgURI.Port())
	if err != nil {
		return nil, warnings, fmt.Errorf("parent %v port '%v' was not an integer", orgURI, orgURI.Port())
	}
	// txt += "dest_domain=" + orgURI.Hostname() + " port=" + orgURI.Port()

<<<<<<< HEAD
	parents, secondaryParents, parentWarnings, err := getTopologyParents(server, ds, servers, serverParams, topology, serverPlacement.IsLastTier, serverCapabilities, dsRequiredCapabilities, dsOrigins, dsParams.MergeGroups)
=======
	parents, secondaryParents, parentWarnings, err := getTopologyParents(server, ds, servers, parentConfigParams, topology, serverPlacement.IsLastTier, serverCapabilities, dsRequiredCapabilities, dsOrigins, dsParams.MergeGroups)
>>>>>>> e9cbc854
	warnings = append(warnings, parentWarnings...)
	if err != nil {
		return nil, warnings, errors.New("getting topology parents for '" + *ds.XMLID + "': skipping! " + err.Error())
	}
	if len(parents) == 0 {
		return nil, warnings, errors.New("getting topology parents for '" + *ds.XMLID + "': no parents found! skipping! (Does your Topology have a CacheGroup with no servers in it?)")
	}

	txt.Parents = parents
	// txt += ` parent="` + strings.Join(parents, `;`) + `"`
	if len(secondaryParents) > 0 {
		txt.SecondaryParents = secondaryParents
		// txt += ` secondary_parent="` + strings.Join(secondaryParents, `;`) + `"`

		secondaryModeStr, secondaryModeWarnings := getSecondaryModeStr(dsParams.TryAllPrimariesBeforeSecondary, atsMajorVer, tc.DeliveryServiceName(*ds.XMLID))
		warnings = append(warnings, secondaryModeWarnings...)
		// txt += secondaryModeStr
		txt.SecondaryMode = secondaryModeStr // TODO convert
	}

	txt.RetryPolicy = getTopologyRoundRobin(ds, serverParams, serverPlacement.IsLastCacheTier, dsParams.Algorithm)
	// txt += ` round_robin=` + getTopologyRoundRobin(ds, serverParams, serverPlacement.IsLastCacheTier, dsParams.Algorithm)

	txt.GoDirect = getTopologyGoDirect(ds, serverPlacement.IsLastTier, serverPlacement.IsLastCacheTier)
	// txt += ` go_direct=` + getTopologyGoDirect(ds, serverPlacement.IsLastTier)

	// TODO convert
	useQueryStringInParentSelection := (*bool)(nil)
	if dsParams.QueryStringHandling != "" {
		qs := ParentSelectParamQStringHandlingToBool(dsParams.QueryStringHandling)
		if qs != nil {
			useQueryStringInParentSelection = qs
		} else if dsParams.QueryStringHandling != "" {
			warnings = append(warnings, fmt.Sprintf("DS '"+*ds.XMLID+"' has malformed query string handling param '"+dsParams.QueryStringHandling+"', using default %v", useQueryStringInParentSelection))
		}
	}

	tqWarns := []string{}
	txt.IgnoreQueryStringInParentSelection, tqWarns = getTopologyQueryStringIgnore(ds, serverParams, serverPlacement.IsLastCacheTier, dsParams.Algorithm, useQueryStringInParentSelection)
	warnings = append(warnings, tqWarns...)

	// txt += ` qstring=` + getTopologyQueryString(ds, serverParams, serverPlacement.IsLastCacheTier, dsParams.Algorithm, dsParams.QueryStringHandling)

	// TODO ensure value is always !goDirect, and determine what to do if not
	// txt += getTopologyParentIsProxyStr(serverPlacement.IsLastCacheTier)

	// TODO convert
	prWarns := []string{}
	txt.MaxSimpleRetries, txt.MaxMarkdownRetries, txt.MarkdownResponseCodes, txt.ErrorResponseCodes, prWarns = getParentRetryStr(serverPlacement.IsLastCacheTier, atsMajorVer, dsParams.ParentRetry, dsParams.UnavailableServerRetryResponses, dsParams.MaxSimpleRetries, dsParams.MaxUnavailableServerRetries)
	warnings = append(warnings, prWarns...)

	// txt += getParentRetryStr(serverPlacement.IsLastCacheTier, atsMajorVer, dsParams.ParentRetry, dsParams.UnavailableServerRetryResponses, dsParams.MaxSimpleRetries, dsParams.MaxUnavailableServerRetries)
	// txt += "\n"

	return txt, warnings, nil
}

// getParentRetryStr builds the parent retry directive(s).
//
// Returns the MaxSimpleRetries, MaxMarkdownRetries, MarkdownResponseCodes, and ErrorResponseCodes.
//
// If atsMajorVer < 6, "" is returned (ATS 5 and below don't support retry directives).
// If isLastCacheTier is false, "" is returned. This argument exists to simplify usage.
// If parentRetry is "", "" is returned (because the other directives are unused if parent_retry doesn't exist). This is allowed to simplify usage.
// If unavailableServerRetryResponses is not "", it must be valid. Use unavailableServerRetryResponsesValid to check.
// If maxSimpleRetries is "", ParentConfigDSParamDefaultMaxSimpleRetries will be used.
// If maxUnavailableServerRetries is "", ParentConfigDSParamDefaultMaxUnavailableServerRetries will be used.
//
// Does not return errors. If any input is malformed, warnings are returned and that value is set to -1.
//
func getParentRetryStr(isLastCacheTier bool, atsMajorVer int, parentRetry string, unavailableServerRetryResponses string, maxSimpleRetries string, maxUnavailableServerRetries string) (int, int, []int, []int, []string) {
	warnings := []string{}
	if !isLastCacheTier || // allow !isLastCacheTier, to simplify usage.
		parentRetry == "" || // allow parentRetry to be empty, to simplify usage.
		atsMajorVer < 6 { // ATS 5 and below don't support parent_retry directives
		// warnings = append(warnings, "ATS 5 doesn't support parent retry, not using parent retry values")
		return -1, -1, nil, nil, warnings // TODO move to formatter?
	}

	err := error(nil)

	maxSimpleRetriesInt := ParentConfigDSParamDefaultMaxSimpleRetries
	if maxSimpleRetries != "" {
		maxSimpleRetriesInt, err = strconv.Atoi(maxSimpleRetries)
		if err != nil {
			maxSimpleRetriesInt = ParentConfigDSParamDefaultMaxSimpleRetries
			warnings = append(warnings, "malformed maxSimpleRetries '"+maxSimpleRetries+"', using default "+strconv.Itoa(maxSimpleRetriesInt))
		}
	}

	maxUnavailableServerRetriesInt := ParentConfigDSParamDefaultMaxUnavailableServerRetries
	if maxUnavailableServerRetries != "" {
		maxUnavailableServerRetriesInt, err = strconv.Atoi(maxUnavailableServerRetries)
		if err != nil {
			maxUnavailableServerRetriesInt = ParentConfigDSParamDefaultMaxUnavailableServerRetries
			warnings = append(warnings, "malformed maxUnavailableServerRetries '"+maxUnavailableServerRetries+"', using default "+strconv.Itoa(maxUnavailableServerRetriesInt))
		}
	}

	unavailableServerRetryResponsesInts, err := ParseRetryResponses(unavailableServerRetryResponses)
	if err != nil {
		warnings = append(warnings, "malformed unavailableServerRetryResponses '"+unavailableServerRetryResponses+"', using default")
		unavailableServerRetryResponsesInts = []int{}
	}

	simpleRetryResponsesInts := []int{}
	// TODO add support for 9.1
	// simpleRetryResponsesInts, err := ParseRetryResponses(simpleRetryResponses)
	// if err != nil {
	// 	warnings = append(warnings, "malformed simpleRetryResponses '"+simpleRetryResponses+"', using default")
	// 	simpleRetryResponsesInts = []int{}
	// }

	// TODO make consts
	switch strings.ToLower(strings.TrimSpace(parentRetry)) {
	case "simple_retry":
		unavailableServerRetryResponsesInts = []int{}
		if len(simpleRetryResponsesInts) == 0 {
			simpleRetryResponsesInts = append(simpleRetryResponsesInts, DefaultSimpleRetryCodes...)
		}
	case "unavailable_server_retry":
		simpleRetryResponsesInts = []int{}
		if len(unavailableServerRetryResponsesInts) == 0 {
			unavailableServerRetryResponsesInts = append(unavailableServerRetryResponsesInts, DefaultUnavailableServerRetryCodes...)
		}
	case "both":
		if len(unavailableServerRetryResponsesInts) == 0 {
			unavailableServerRetryResponsesInts = append(unavailableServerRetryResponsesInts, DefaultUnavailableServerRetryCodes...)
		}
		if len(simpleRetryResponsesInts) == 0 {
			simpleRetryResponsesInts = append(simpleRetryResponsesInts, DefaultSimpleRetryCodes...)
		}
	default:
		unavailableServerRetryResponsesInts = []int{}
		simpleRetryResponsesInts = []int{}
	}

	// txt := ` parent_retry=` + parentRetry
	// if unavailableServerRetryResponses != "" {
	// 	txt += ` unavailable_server_retry_responses=` + unavailableServerRetryResponses
	// }
	// txt += ` max_simple_retries=` + maxSimpleRetries + ` max_unavailable_server_retries=` + maxUnavailableServerRetries
	return maxSimpleRetriesInt, maxUnavailableServerRetriesInt, unavailableServerRetryResponsesInts, simpleRetryResponsesInts, warnings
}

// getSecondaryModeStr returns the secondary_mode string, and any warnings.
func getSecondaryModeStr(tryAllPrimariesBeforeSecondary bool, atsMajorVer int, ds tc.DeliveryServiceName) (ParentAbstractionServiceParentSecondaryMode, []string) {
	warnings := []string{}
	if !tryAllPrimariesBeforeSecondary {
		return ParentAbstractionServiceParentSecondaryModeDefault, warnings
	}
	if atsMajorVer < 8 {
		warnings = append(warnings, "DS '"+string(ds)+"' had Parameter "+ParentConfigParamSecondaryMode+" but this cache is "+strconv.Itoa(atsMajorVer)+" and secondary_mode isn't supported in ATS until 8. Not using!")
		return ParentAbstractionServiceParentSecondaryModeDefault, warnings
	}

	// See https://docs.trafficserver.apache.org/en/8.0.x/admin-guide/files/parent.config.en.html
	return ParentAbstractionServiceParentSecondaryModeExhaust, warnings
}

func getTopologyParentIsProxyStr(serverIsLastCacheTier bool) string {
	if serverIsLastCacheTier {
		return ` parent_is_proxy=false`
	}
	return ""
}

// RetryPolicy
func getTopologyRoundRobin(
	ds *DeliveryService,
	serverParams map[string]string,
	serverIsLastTier bool,
	algorithm ParentAbstractionServiceRetryPolicy,
) ParentAbstractionServiceRetryPolicy {
	if !serverIsLastTier {
		return ParentAbstractionServiceRetryPolicyConsistentHash
	}
	if parentSelectAlg := serverParams[ParentConfigParamAlgorithm]; ds.OriginShield != nil && *ds.OriginShield != "" && strings.TrimSpace(parentSelectAlg) != "" {
		if policy := ParentSelectAlgorithmToParentAbstractionServiceRetryPolicy(parentSelectAlg); policy != ParentAbstractionServiceRetryPolicyInvalid {
			return policy
		}
	}
	if algorithm != "" {
		return algorithm
	}
	return ParentAbstractionServiceRetryPolicyConsistentHash
}

func getTopologyGoDirect(ds *DeliveryService, serverIsLastTier bool, serverIsLastCacheTier bool) bool {
	if serverIsLastCacheTier {
		return true
	}
	if !serverIsLastTier {
		return false
	}
	if ds.OriginShield != nil && *ds.OriginShield != "" {
		return true
	}
	if ds.MultiSiteOrigin != nil && *ds.MultiSiteOrigin {
		return false
	}
	return true
}

func getTopologyQueryStringIgnore(
	ds *DeliveryService,
	serverParams map[string]string,
	serverIsLastTier bool,
	algorithm ParentAbstractionServiceRetryPolicy,
	qStringHandling *bool,
) (bool, []string) {
	warnings := []string{}
	if serverIsLastTier {
		if ds.MultiSiteOrigin != nil && *ds.MultiSiteOrigin && qStringHandling == nil && algorithm == ParentAbstractionServiceRetryPolicyConsistentHash && ds.QStringIgnore != nil && tc.QStringIgnore(*ds.QStringIgnore) == tc.QStringIgnoreUseInCacheKeyAndPassUp {
			return false, warnings
		}

		if qStringHandling != nil {
			return !(*qStringHandling), warnings
		}

		return true, warnings
	}

	if param := serverParams[ParentConfigParamQStringHandling]; param != "" {
		if useQStr := ParentSelectParamQStringHandlingToBool(param); useQStr != nil {
			return !(*useQStr), warnings
		} else if param != "" {
			warnings = append(warnings, "Server param '"+ParentConfigParamQStringHandling+"' value '"+param+"' malformed, not using!")
		}
		// TODO warn if parsing fails?
	}
	if qStringHandling != nil {
		return !(*qStringHandling), warnings
	}
	if ds.QStringIgnore != nil && tc.QStringIgnore(*ds.QStringIgnore) == tc.QStringIgnoreUseInCacheKeyAndPassUp {
		return false, warnings
	}
	return true, warnings
}

// serverParentageParams gets the Parameters used for parent= line, or defaults if they don't exist
// Returns the Parameters used for parent= lines for the given server, and any warnings.
func serverParentageParams(sv *Server, params []parameterWithProfilesMap) (profileCache, []string) {
	warnings := []string{}
	// TODO deduplicate with atstccfg/parentdotconfig.go
	profileCache := defaultProfileCache()
	if sv.TCPPort != nil {
		profileCache.Port = *sv.TCPPort
	}
	for _, param := range params {
		if _, ok := param.ProfileNames[(*sv.Profiles)[0]]; !ok {
			continue
		}
		switch param.Name {
		case ParentConfigCacheParamWeight:
			profileCache.Weight = param.Value
		case ParentConfigCacheParamPort:
			if i, err := strconv.Atoi(param.Value); err != nil {
				warnings = append(warnings, "port param is not an integer, skipping! : "+err.Error())
			} else {
				profileCache.Port = i
			}
		case ParentConfigCacheParamUseIP:
			profileCache.UseIP = param.Value == "1"
		case ParentConfigCacheParamRank:

			if i, err := strconv.Atoi(param.Value); err != nil {
				warnings = append(warnings, "rank param is not an integer, skipping! : "+err.Error())
			} else {
				profileCache.Rank = i
			}
		case ParentConfigCacheParamNotAParent:
			profileCache.NotAParent = param.Value != "false"
		}
	}

	return profileCache, warnings
}

func serverParentStr(sv *Server, svParams profileCache) (*ParentAbstractionServiceParent, error) {
	if svParams.NotAParent {
		return nil, nil
	}
	host := ""
	if svParams.UseIP {
		// TODO get service interface here
		ip := getServerIPAddress(sv)
		if ip == nil {
			return nil, errors.New("server params Use IP, but has no valid IPv4 Service Address")
		}
		host = ip.String()
	} else {
		host = *sv.HostName + "." + *sv.DomainName
	}

	weight, err := strconv.ParseFloat(svParams.Weight, 64)
	if err != nil {
		// TODO warn? error?
		weight = DefaultParentWeight
	}

	return &ParentAbstractionServiceParent{
		FQDN:   host,
		Port:   svParams.Port,
		Weight: weight,
	}, nil
}

// GetTopologyParents returns the parents, secondary parents, any warnings, and any error.
func getTopologyParents(
	server *Server,
	ds *DeliveryService,
	servers []Server,
	parentConfigParams []parameterWithProfilesMap, // all params with configFile parent.config
	topology tc.Topology,
	serverIsLastTier bool,
	serverCapabilities map[int]map[ServerCapability]struct{},
	dsRequiredCapabilities map[int]map[ServerCapability]struct{},
	dsOrigins map[ServerID]struct{}, // for Topology DSes, MSO still needs DeliveryServiceServer assignments.
	dsMergeGroups []string, // sorted parent merge groups for this ds
) ([]*ParentAbstractionServiceParent, []*ParentAbstractionServiceParent, []string, error) {
	warnings := []string{}
	// If it's the last tier, then the parent is the origin.
	// Note this doesn't include MSO, whose final tier cachegroup points to the origin cachegroup.
	if serverIsLastTier {
		orgURI, orgWarns, err := getOriginURI(*ds.OrgServerFQDN) // TODO pass, instead of calling again
		warnings = append(warnings, orgWarns...)
		if err != nil {
			return nil, nil, warnings, err
		}

		orgPort, err := strconv.Atoi(orgURI.Port())
		if err != nil {
			warnings = append(warnings, "DS "+*ds.XMLID+" origin '"+*ds.OrgServerFQDN+"' failed to parse port, using 80!")
			orgPort = 80
		}
		parent := &ParentAbstractionServiceParent{
			FQDN:   orgURI.Hostname(),
			Port:   orgPort,
			Weight: DefaultParentWeight,
		}

		return []*ParentAbstractionServiceParent{parent}, nil, warnings, nil
	}

	svNode := tc.TopologyNode{}
	for _, node := range topology.Nodes {
		if node.Cachegroup == *server.Cachegroup {
			svNode = node
			break
		}
	}
	if svNode.Cachegroup == "" {
		return nil, nil, warnings, errors.New("This server '" + *server.HostName + "' not in DS " + *ds.XMLID + " topology, skipping")
	}

	if len(svNode.Parents) == 0 {
		return nil, nil, warnings, errors.New("DS " + *ds.XMLID + " topology '" + *ds.Topology + "' is last tier, but NonLastTier called! Should never happen")
	}
	if numParents := len(svNode.Parents); numParents > 2 {
		warnings = append(warnings, "DS "+*ds.XMLID+" topology '"+*ds.Topology+"' has "+strconv.Itoa(numParents)+" parent nodes, but Apache Traffic Server only supports Primary and Secondary (2) lists of parents. CacheGroup nodes after the first 2 will be ignored!")
	}
	if len(topology.Nodes) <= svNode.Parents[0] {
		return nil, nil, warnings, errors.New("DS " + *ds.XMLID + " topology '" + *ds.Topology + "' node parent " + strconv.Itoa(svNode.Parents[0]) + " greater than number of topology nodes " + strconv.Itoa(len(topology.Nodes)) + ". Cannot create parents!")
	}
	if len(svNode.Parents) > 1 && len(topology.Nodes) <= svNode.Parents[1] {
		warnings = append(warnings, "DS "+*ds.XMLID+" topology '"+*ds.Topology+"' node secondary parent "+strconv.Itoa(svNode.Parents[1])+" greater than number of topology nodes "+strconv.Itoa(len(topology.Nodes))+". Secondary parent will be ignored!")
	}

	parentCG := topology.Nodes[svNode.Parents[0]].Cachegroup
	secondaryParentCG := ""
	if len(svNode.Parents) > 1 && len(topology.Nodes) > svNode.Parents[1] {
		secondaryParentCG = topology.Nodes[svNode.Parents[1]].Cachegroup
	}

	if parentCG == "" {
		return nil, nil, warnings, errors.New("Server '" + *server.HostName + "' DS " + *ds.XMLID + " topology '" + *ds.Topology + "' cachegroup '" + *server.Cachegroup + "' topology node parent " + strconv.Itoa(svNode.Parents[0]) + " is not in the topology!")
	}

	parentStrs := []*ParentAbstractionServiceParent{}
	secondaryParentStrs := []*ParentAbstractionServiceParent{}

	serversWithParams := []serverWithParams{}
	for _, sv := range servers {
		serverParentParams, parentWarns := serverParentageParams(&sv, parentConfigParams)
		warnings = append(warnings, parentWarns...)
		serversWithParams = append(serversWithParams, serverWithParams{
			Server: sv,
			Params: serverParentParams,
		})
	}
	sort.Sort(serversWithParamsSortByRank(serversWithParams))

	for _, sv := range serversWithParams {
		if sv.ID == nil {
			warnings = append(warnings, "TO Servers server had nil ID, skipping")
			continue
		} else if sv.Cachegroup == nil {
			warnings = append(warnings, "TO Servers server had nil Cachegroup, skipping")
			continue
		} else if sv.CDNName == nil {
			warnings = append(warnings, "TO servers had server with missing CDNName, skipping!")
			continue
		} else if sv.Status == nil || *sv.Status == "" {
			warnings = append(warnings, "TO servers had server with missing Status, skipping!")
			continue
		}

		if !strings.HasPrefix(sv.Type, tc.EdgeTypePrefix) && !strings.HasPrefix(sv.Type, tc.MidTypePrefix) && sv.Type != tc.OriginTypeName {
			continue // only consider edges, mids, and origins in the CacheGroup.
		}
		if _, dsHasOrigin := dsOrigins[ServerID(*sv.ID)]; sv.Type == tc.OriginTypeName && !dsHasOrigin {
			continue
		}
		if *sv.CDNName != *server.CDNName {
			continue
		}
		if *sv.Status != string(tc.CacheStatusReported) && *sv.Status != string(tc.CacheStatusOnline) {
			continue
		}

		if sv.Type != tc.OriginTypeName && !hasRequiredCapabilities(serverCapabilities[*sv.ID], dsRequiredCapabilities[*ds.ID]) {
			continue
		}
		if *sv.Cachegroup == parentCG {
			parentStr, err := serverParentStr(&sv.Server, sv.Params)
			if err != nil {
				return nil, nil, warnings, errors.New("getting server parent string: " + err.Error())
			}
			if parentStr != nil { // will be nil if server is not_a_parent (possibly other reasons)
				parentStrs = append(parentStrs, parentStr)
			}
		}
		if *sv.Cachegroup == secondaryParentCG {
			parentStr, err := serverParentStr(&sv.Server, sv.Params)
			if err != nil {
				return nil, nil, warnings, errors.New("getting server parent string: " + err.Error())
			}
			secondaryParentStrs = append(secondaryParentStrs, parentStr)
		}
	}

	if 0 < len(dsMergeGroups) && 0 < len(secondaryParentStrs) {
		if sort.SearchStrings(dsMergeGroups, parentCG) < len(dsMergeGroups) &&
			sort.SearchStrings(dsMergeGroups, secondaryParentCG) < len(dsMergeGroups) {
			parentStrs = append(parentStrs, secondaryParentStrs...)
			secondaryParentStrs = nil
		}
	}

	return parentStrs, secondaryParentStrs, warnings, nil
}

// getOriginURI returns the URL, any warnings, and any error.
func getOriginURI(fqdn string) (*url.URL, []string, error) {
	warnings := []string{}

	orgURI, err := url.Parse(fqdn) // TODO verify origin is always a host:port
	if err != nil {
		return nil, warnings, errors.New("parsing: " + err.Error())
	}
	if orgURI.Port() == "" {
		if orgURI.Scheme == "http" {
			orgURI.Host += ":80"
		} else if orgURI.Scheme == "https" {
			orgURI.Host += ":443"
		} else {
			warnings = append(warnings, "non-top-level: origin '"+fqdn+"' is unknown scheme '"+orgURI.Scheme+"', but has no port! Using as-is! ")
		}
	}
	return orgURI, warnings, nil
}

// getParentStrs returns the primary parents, secondary parents, the secondary mode, and any warnings.
func getParentStrs(
	ds *DeliveryService,
	dsRequiredCapabilities map[int]map[ServerCapability]struct{},
	parentInfos []parentInfo,
	atsMajorVer int,
	tryAllPrimariesBeforeSecondary bool,
) ([]*ParentAbstractionServiceParent, []*ParentAbstractionServiceParent, ParentAbstractionServiceParentSecondaryMode, []string) {
	warnings := []string{}
	parentInfo := []*ParentAbstractionServiceParent{}
	secondaryParentInfo := []*ParentAbstractionServiceParent{}

	sort.Sort(parentInfoSortByRank(parentInfos))

	for _, parent := range parentInfos { // TODO fix magic key
		if !hasRequiredCapabilities(parent.Capabilities, dsRequiredCapabilities[*ds.ID]) {
			continue
		}

		pTxt := parent.ToAbstract()
		if parent.PrimaryParent {
			parentInfo = append(parentInfo, pTxt)
		} else if parent.SecondaryParent {
			secondaryParentInfo = append(secondaryParentInfo, pTxt)
		}
	}

	if len(parentInfo) == 0 {
		parentInfo = secondaryParentInfo
		secondaryParentInfo = []*ParentAbstractionServiceParent{}
	}

	// TODO remove duplicate code with top level if block
	seen := map[string]struct{}{} // TODO change to host+port? host isn't unique
	parentInfo, seen = RemoveParentDuplicates(parentInfo, seen)
	secondaryParentInfo, seen = RemoveParentDuplicates(secondaryParentInfo, seen)

	dsName := tc.DeliveryServiceName("")
	if ds != nil && ds.XMLID != nil {
		dsName = tc.DeliveryServiceName(*ds.XMLID)
	}

	// parents := ""
	// secondaryParents := "" // "secparents" in Perl

	// TODO the abstract->text needs to take this into account
	// if atsMajorVer >= 6 && len(secondaryParentInfo) > 0 {
	// parents = `parent="` + strings.Join(parentInfo, "") + `"`
	// secondaryParents = ` secondary_parent="` + strings.Join(secondaryParentInfo, "") + `"`
	secondaryMode, secondaryModeWarnings := getSecondaryModeStr(tryAllPrimariesBeforeSecondary, atsMajorVer, dsName)
	warnings = append(warnings, secondaryModeWarnings...)
	// 	secondaryParents += secondaryModeStr
	// } else {
	// 	parents = `parent="` + strings.Join(parentInfo, "") + strings.Join(secondaryParentInfo, "") + `"`
	// }

	return parentInfo, secondaryParentInfo, secondaryMode, warnings
}

// getMSOParentStrs returns the parents= and secondary_parents= strings for ATS parent.config lines for MSO, and any warnings.
func getMSOParentStrs(
	ds *DeliveryService,
	parentInfos []parentInfo,
	atsMajorVer int,
	msoAlgorithm ParentAbstractionServiceRetryPolicy,
	tryAllPrimariesBeforeSecondary bool,
) ([]*ParentAbstractionServiceParent, []*ParentAbstractionServiceParent, ParentAbstractionServiceParentSecondaryMode, []string) {
	warnings := []string{}
	// TODO determine why MSO is different, and if possible, combine with getParentAndSecondaryParentStrs.

	rankedParents := parentInfoSortByRank(parentInfos)
	sort.Sort(rankedParents)

	parentInfoTxt := []*ParentAbstractionServiceParent{}
	secondaryParentInfo := []*ParentAbstractionServiceParent{}
	nullParentInfo := []*ParentAbstractionServiceParent{}
	for _, parent := range ([]parentInfo)(rankedParents) {
		if parent.PrimaryParent {
			parentInfoTxt = append(parentInfoTxt, parent.ToAbstract())
		} else if parent.SecondaryParent {
			secondaryParentInfo = append(secondaryParentInfo, parent.ToAbstract())
		} else {
			nullParentInfo = append(nullParentInfo, parent.ToAbstract())
		}
	}

	if len(parentInfoTxt) == 0 {
		// If no parents are found in the secondary parent either, then set the null parent list (parents in neither secondary or primary)
		// as the secondary parent list and clear the null parent list.
		if len(secondaryParentInfo) == 0 {
			secondaryParentInfo = nullParentInfo
			nullParentInfo = []*ParentAbstractionServiceParent{}
		}
		parentInfoTxt = secondaryParentInfo
		secondaryParentInfo = []*ParentAbstractionServiceParent{} // TODO should this be '= secondary'? Currently emulates Perl
	}

	// TODO benchmark, verify this isn't slow. if it is, it could easily be made faster
	seen := map[string]struct{}{} // TODO change to host+port? host isn't unique
	parentInfoTxt, seen = RemoveParentDuplicates(parentInfoTxt, seen)
	secondaryParentInfo, seen = RemoveParentDuplicates(secondaryParentInfo, seen)
	nullParentInfo, seen = RemoveParentDuplicates(nullParentInfo, seen)

	// secondaryParentStr := strings.Join(secondaryParentInfo, "") + strings.Join(nullParentInfo, "")
	secondaryParentInfo = append(secondaryParentInfo, nullParentInfo...)

	dsName := tc.DeliveryServiceName("")
	if ds != nil && ds.XMLID != nil {
		dsName = tc.DeliveryServiceName(*ds.XMLID)
	}

	// If the ats version supports it and the algorithm is consistent hash, put secondary and non-primary parents into secondary parent group.
	// This will ensure that secondary and tertiary parents will be unused unless all hosts in the primary group are unavailable.

	// parents := ""
	// secondaryParents := ""

	// TODO add this logic to the abstraction->text converter
	// if atsMajorVer >= 6 && msoAlgorithm == "consistent_hash" && len(secondaryParentStr) > 0 {
	// parents = `parent="` + strings.Join(parentInfoTxt, "") + `"`
	// secondaryParents = ` secondary_parent="` + secondaryParentStr + `"`
	secondaryMode, secondaryModeWarnings := getSecondaryModeStr(tryAllPrimariesBeforeSecondary, atsMajorVer, dsName)
	warnings = append(warnings, secondaryModeWarnings...)
	// 	secondaryParents += secondaryModeStr
	// } else {
	// 	parents = `parent="` + strings.Join(parentInfoTxt, "") + secondaryParentStr + `"`
	// }
	return parentInfoTxt, secondaryParentInfo, secondaryMode, warnings
}

// makeParentInfo returns the parent info and any warnings
func makeParentInfo(
	serverParentCGData serverParentCacheGroupData,
	serverDomain string, // getCDNDomainByProfileID(tx, server.ProfileID)
	profileCaches map[ProfileID]profileCache, // getServerParentCacheGroupProfiles(tx, server)
	originServers map[OriginHost][]cgServer, // getServerParentCacheGroupProfiles(tx, server)
) (map[OriginHost][]parentInfo, []string) {
	warnings := []string{}
	parentInfos := map[OriginHost][]parentInfo{}

	// note servers also contains an "all" key
	for originHost, servers := range originServers {
		for _, row := range servers {
			profile := profileCaches[row.ProfileID]
			if profile.NotAParent {
				continue
			}
			// Perl has this check, but we only select servers ("deliveryServices" in Perl) with the right CDN in the first place
			// if profile.Domain != serverDomain {
			// 	continue
			// }

			weight, err := strconv.ParseFloat(profile.Weight, 64)
			if err != nil {
				warnings = append(warnings, "profile "+strconv.Itoa(int(row.ProfileID))+" had malformed weight, using default!")
				weight = DefaultParentWeight
			}

			parentInf := parentInfo{
				Host:            row.ServerHost,
				Port:            profile.Port,
				Domain:          row.Domain,
				Weight:          weight,
				UseIP:           profile.UseIP,
				Rank:            profile.Rank,
				IP:              row.ServerIP,
				PrimaryParent:   serverParentCGData.ParentID == row.CacheGroupID,
				SecondaryParent: serverParentCGData.SecondaryParentID == row.CacheGroupID,
				Capabilities:    row.Capabilities,
			}
			if parentInf.Port < 1 {
				parentInf.Port = row.ServerPort
			}
			parentInfos[originHost] = append(parentInfos[originHost], parentInf)
		}
	}
	return parentInfos, warnings
}

// unavailableServerRetryResponsesValid returns whether a unavailable_server_retry_responses parameter is valid for an ATS parent rule.
func unavailableServerRetryResponsesValid(s string) bool {
	// optimization if param is empty
	if s == "" {
		return false
	}
	re := regexp.MustCompile(`^"(:?\d{3},)+\d{3}"\s*$`) // TODO benchmark, cache if performance matters
	return re.MatchString(s)
}

// getOriginServersAndProfileCaches returns the origin servers, ProfileCaches, any warnings, and any error.
func getOriginServersAndProfileCaches(
	cgServers map[int]Server,
	parentServerDSes map[int]map[int]struct{},
	profileParentConfigParams map[string]map[string]string, // map[profileName][paramName]paramVal
	dses []DeliveryService,
	serverCapabilities map[int]map[ServerCapability]struct{},
) (map[OriginHost][]cgServer, map[ProfileID]profileCache, []string, error) {
	warnings := []string{}
	originServers := map[OriginHost][]cgServer{}  // "deliveryServices" in Perl
	profileCaches := map[ProfileID]profileCache{} // map[profileID]ProfileCache

	dsIDMap := map[int]DeliveryService{}
	for _, ds := range dses {
		if ds.ID == nil {
			return nil, nil, warnings, errors.New("delivery services got nil ID!")
		}
		if !ds.Type.IsHTTP() && !ds.Type.IsDNS() {
			continue // skip ANY_MAP, STEERING, etc
		}
		dsIDMap[*ds.ID] = ds
	}

	allDSMap := map[int]DeliveryService{} // all DSes for this server, NOT all dses in TO
	for _, dsIDs := range parentServerDSes {
		for dsID, _ := range dsIDs {
			if _, ok := dsIDMap[dsID]; !ok {
				// this is normal if the TO was too old to understand our /deliveryserviceserver?servers= query param
				// In which case, the DSS will include DSes from other CDNs, which aren't in the dsIDMap
				// If the server was new enough to respect the params, this should never happen.
				// warnings = append(warnings, ("getting delivery services: parent server DS %v not in dsIDMap\n", dsID)
				continue
			}
			if _, ok := allDSMap[dsID]; !ok {
				allDSMap[dsID] = dsIDMap[dsID]
			}
		}
	}

	dsOrigins, dsOriginWarns, err := getDSOrigins(allDSMap)
	warnings = append(warnings, dsOriginWarns...)
	if err != nil {
		return nil, nil, warnings, errors.New("getting DS origins: " + err.Error())
	}

	profileParams, profParamWarns := getParentConfigProfileParams(cgServers, profileParentConfigParams)
	warnings = append(warnings, profParamWarns...)

	for _, cgSv := range cgServers {
		if cgSv.ID == nil {
			warnings = append(warnings, "getting origin servers: got server with nil ID, skipping!")
			continue
		} else if cgSv.HostName == nil {
			warnings = append(warnings, "getting origin servers: got server with nil HostName, skipping!")
			continue
		} else if cgSv.TCPPort == nil {
			warnings = append(warnings, "getting origin servers: got server with nil TCPPort, skipping!")
			continue
		} else if cgSv.CachegroupID == nil {
			warnings = append(warnings, "getting origin servers: got server with nil CachegroupID, skipping!")
			continue
		} else if cgSv.StatusID == nil {
			warnings = append(warnings, "getting origin servers: got server with nil StatusID, skipping!")
			continue
		} else if cgSv.TypeID == nil {
			warnings = append(warnings, "getting origin servers: got server with nil TypeID, skipping!")
			continue
		} else if cgSv.CDNID == nil {
			warnings = append(warnings, "getting origin servers: got server with nil CDNID, skipping!")
			continue
		} else if cgSv.DomainName == nil {
			warnings = append(warnings, "getting origin servers: got server with nil DomainName, skipping!")
			continue
		}

		ipAddr := getServerIPAddress(&cgSv)
		if ipAddr == nil {
			warnings = append(warnings, "getting origin servers: got server with no valid IP Address, skipping!")
			continue
		}

		realCGServer := cgServer{
			ServerID:     ServerID(*cgSv.ID),
			ServerHost:   *cgSv.HostName,
			ServerIP:     ipAddr.String(),
			ServerPort:   *cgSv.TCPPort,
			CacheGroupID: *cgSv.CachegroupID,
			Status:       *cgSv.StatusID,
			Type:         *cgSv.TypeID,
			CDN:          *cgSv.CDNID,
			TypeName:     cgSv.Type,
			Domain:       *cgSv.DomainName,
			Capabilities: serverCapabilities[*cgSv.ID],
		}

		if cgSv.Type == tc.OriginTypeName {
			for dsID, _ := range parentServerDSes[*cgSv.ID] { // map[serverID][]dsID
				orgURI := dsOrigins[dsID]
				if orgURI == nil {
					// warnings = append(warnings, fmt.Sprintf(("ds %v has no origins! Skipping!\n", dsID) // TODO determine if this is normal
					continue
				}
				orgHost := OriginHost(orgURI.Host)
				originServers[orgHost] = append(originServers[orgHost], realCGServer)
			}
		} else {
			originServers[deliveryServicesAllParentsKey] = append(originServers[deliveryServicesAllParentsKey], realCGServer)
		}

		if _, profileCachesHasProfile := profileCaches[realCGServer.ProfileID]; !profileCachesHasProfile {
			if profileCache, profileParamsHasProfile := profileParams[(*cgSv.Profiles)[0]]; !profileParamsHasProfile {
				warnings = append(warnings, fmt.Sprintf("cachegroup has server with profile %+v but that profile has no parameters\n", (*cgSv.Profiles)[0]))
				profileCaches[realCGServer.ProfileID] = defaultProfileCache()
			} else {
				profileCaches[realCGServer.ProfileID] = profileCache
			}
		}
	}

	return originServers, profileCaches, warnings, nil
}

// GetParentConfigProfileParams returns the parent config profile params, and any warnings.
func getParentConfigProfileParams(
	cgServers map[int]Server,
	profileParentConfigParams map[string]map[string]string, // map[profileName][paramName]paramVal
) (map[string]profileCache, []string) {
	warnings := []string{}
	parentConfigServerCacheProfileParams := map[string]profileCache{} // map[profileName]ProfileCache
	for _, cgServer := range cgServers {
		if cgServer.Profiles == nil {
			warnings = append(warnings, "getting parent config profile params: server has nil profiles, skipping!")
			continue
		}
		profileCache, ok := parentConfigServerCacheProfileParams[(*cgServer.Profiles)[0]]
		if !ok {
			profileCache = defaultProfileCache()
		}
		params, ok := profileParentConfigParams[(*cgServer.Profiles)[0]]
		if !ok {
			parentConfigServerCacheProfileParams[(*cgServer.Profiles)[0]] = profileCache
			continue
		}
		for name, val := range params {
			switch name {
			case ParentConfigCacheParamWeight:
				// f, err := strconv.ParseFloat(param.Val, 64)
				// if err != nil {
				// 	warnings = append(warnings, "parent.config generation: weight param is not a float, skipping! : " + err.Error())
				// } else {
				// 	profileCache.Weight = f
				// }
				// TODO validate float?
				profileCache.Weight = val
			case ParentConfigCacheParamPort:
				if i, err := strconv.Atoi(val); err != nil {
					warnings = append(warnings, "port param is not an integer, skipping! : "+err.Error())
				} else {
					profileCache.Port = i
				}
			case ParentConfigCacheParamUseIP:
				profileCache.UseIP = val == "1"
			case ParentConfigCacheParamRank:
				if i, err := strconv.Atoi(val); err != nil {
					warnings = append(warnings, "rank param is not an integer, skipping! : "+err.Error())
				} else {
					profileCache.Rank = i
				}
			case ParentConfigCacheParamNotAParent:
				profileCache.NotAParent = val != "false"
			}
		}
		parentConfigServerCacheProfileParams[(*cgServer.Profiles)[0]] = profileCache
	}
	return parentConfigServerCacheProfileParams, warnings
}

// getDSOrigins takes a map[deliveryServiceID]DeliveryService, and returns a map[DeliveryServiceID]OriginURI, any warnings, and any error.
func getDSOrigins(dses map[int]DeliveryService) (map[int]*originURI, []string, error) {
	warnings := []string{}
	dsOrigins := map[int]*originURI{}
	for _, ds := range dses {
		if ds.ID == nil {
			return nil, warnings, errors.New("ds has nil ID")
		}
		if ds.XMLID == nil {
			return nil, warnings, errors.New("ds has nil XMLID")
		}
		if ds.OrgServerFQDN == nil {
			warnings = append(warnings, fmt.Sprintf("GetDSOrigins ds %v got nil OrgServerFQDN, skipping!\n", *ds.XMLID))
			continue
		}
		orgURL, err := url.Parse(*ds.OrgServerFQDN)
		if err != nil {
			return nil, warnings, errors.New("parsing ds '" + *ds.XMLID + "' OrgServerFQDN '" + *ds.OrgServerFQDN + "': " + err.Error())
		}
		if orgURL.Scheme == "" {
			return nil, warnings, errors.New("parsing ds '" + *ds.XMLID + "' OrgServerFQDN '" + *ds.OrgServerFQDN + "': " + "missing scheme")
		}
		if orgURL.Host == "" {
			return nil, warnings, errors.New("parsing ds '" + *ds.XMLID + "' OrgServerFQDN '" + *ds.OrgServerFQDN + "': " + "missing scheme")
		}

		scheme := orgURL.Scheme
		host := orgURL.Hostname()
		port := orgURL.Port()
		if port == "" {
			if scheme == "http" {
				port = "80"
			} else if scheme == "https" {
				port = "443"
			} else {
				warnings = append(warnings, "parsing ds '"+*ds.XMLID+"' OrgServerFQDN '"+*ds.OrgServerFQDN+"': "+"unknown scheme '"+scheme+"' and no port, leaving port empty!")
			}
		}
		dsOrigins[*ds.ID] = &originURI{Scheme: scheme, Host: host, Port: port}
	}
	return dsOrigins, warnings, nil
}

// makeDSOrigins returns the DS Origins and any warnings.
func makeDSOrigins(dsses []DeliveryServiceServer, dses []DeliveryService, servers []Server) (map[DeliveryServiceID]map[ServerID]struct{}, []string) {
	warnings := []string{}
	dssMap := map[DeliveryServiceID]map[ServerID]struct{}{}
	for _, dss := range dsses {
		dsID := DeliveryServiceID(dss.DeliveryService)
		serverID := ServerID(dss.Server)
		if dssMap[dsID] == nil {
			dssMap[dsID] = map[ServerID]struct{}{}
		}
		dssMap[dsID][serverID] = struct{}{}
	}

	svMap := map[ServerID]Server{}
	for _, sv := range servers {
		if sv.ID == nil {
			warnings = append(warnings, "got server with missing ID, skipping!")
		}
		svMap[ServerID(*sv.ID)] = sv
	}

	dsOrigins := map[DeliveryServiceID]map[ServerID]struct{}{}
	for _, ds := range dses {
		if ds.ID == nil {
			warnings = append(warnings, "got ds with missing ID, skipping!")
			continue
		}
		dsID := DeliveryServiceID(*ds.ID)
		assignedServers := dssMap[dsID]
		for svID, _ := range assignedServers {
			sv := svMap[svID]
			if sv.Type != tc.OriginTypeName {
				continue
			}
			if dsOrigins[dsID] == nil {
				dsOrigins[dsID] = map[ServerID]struct{}{}
			}
			dsOrigins[dsID][svID] = struct{}{}
		}
	}
	return dsOrigins, warnings
}

// getProfileParentConfigParams returns a map[profileName][paramName]paramVal and any warnings
func getProfileParentConfigParams(tcParentConfigParams []tc.Parameter) (map[string]map[string]string, []string) {
	warnings := []string{}
	parentConfigParamsWithProfiles, err := tcParamsToParamsWithProfiles(tcParentConfigParams)
	if err != nil {
		warnings = append(warnings, "error getting profiles from Traffic Ops Parameters, Parameters will not be considered for generation! : "+err.Error())
		parentConfigParamsWithProfiles = []parameterWithProfiles{}
	}
	// parentConfigParams := parameterWithProfilesToMap(parentConfigParamsWithProfiles)

	// this is an optimization, to avoid looping over all params, for every DS. Instead, we loop over all params only once, and put them in a profile map.
	profileParentConfigParams := map[string]map[string]string{} // map[profileName][paramName]paramVal
	for _, param := range parentConfigParamsWithProfiles {
		for _, profile := range param.ProfileNames {
			if _, ok := profileParentConfigParams[profile]; !ok {
				profileParentConfigParams[profile] = map[string]string{}
			}
			profileParentConfigParams[profile][param.Name] = param.Value
		}
	}
	return profileParentConfigParams, warnings
}

// getServerParentConfigParams returns a map[name]value.
// Intended to be called with the result of getProfileParentConfigParams.
func getServerParentConfigParams(server *Server, profileParentConfigParams map[string]map[string]string) map[string]string {
	// We only need parent.config params, don't need all the params on the server
	serverParams := map[string]string{}
	if server.Profiles == nil || (*server.Profiles)[0] != "" { // TODO warn/error if false? Servers requires profiles
		for name, val := range profileParentConfigParams[(*server.Profiles)[0]] {
			if name == ParentConfigParamQStringHandling ||
				name == ParentConfigParamAlgorithm ||
				name == ParentConfigParamQString {
				serverParams[name] = val
			}
		}
	}
	return serverParams
}<|MERGE_RESOLUTION|>--- conflicted
+++ resolved
@@ -967,11 +967,7 @@
 	}
 	// txt += "dest_domain=" + orgURI.Hostname() + " port=" + orgURI.Port()
 
-<<<<<<< HEAD
-	parents, secondaryParents, parentWarnings, err := getTopologyParents(server, ds, servers, serverParams, topology, serverPlacement.IsLastTier, serverCapabilities, dsRequiredCapabilities, dsOrigins, dsParams.MergeGroups)
-=======
 	parents, secondaryParents, parentWarnings, err := getTopologyParents(server, ds, servers, parentConfigParams, topology, serverPlacement.IsLastTier, serverCapabilities, dsRequiredCapabilities, dsOrigins, dsParams.MergeGroups)
->>>>>>> e9cbc854
 	warnings = append(warnings, parentWarnings...)
 	if err != nil {
 		return nil, warnings, errors.New("getting topology parents for '" + *ds.XMLID + "': skipping! " + err.Error())
