--- conflicted
+++ resolved
@@ -210,11 +210,7 @@
 ) ([]SSLData, []string, error) {
 	warnings := []string{}
 
-<<<<<<< HEAD
-	if server.ProfileNames == nil && len(server.ProfileNames) == 0 {
-=======
 	if len(server.ProfileNames) == 0 {
->>>>>>> acce8f18
 		return nil, warnings, errors.New("this server missing Profiles")
 	}
 
