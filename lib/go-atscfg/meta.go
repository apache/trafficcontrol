--- conflicted
+++ resolved
@@ -67,11 +67,7 @@
 		return nil, warnings, errors.New("server missing CDNName")
 	} else if server.ID == nil {
 		return nil, warnings, errors.New("server missing ID")
-<<<<<<< HEAD
-	} else if server.ProfileNames == nil && len(server.ProfileNames) == 0 {
-=======
 	} else if len(server.ProfileNames) == 0 {
->>>>>>> acce8f18
 		return nil, warnings, errors.New("server missing Profile")
 	}
 
